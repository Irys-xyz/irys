[workspace]
exclude = ["ext/"]
members = [
<<<<<<< HEAD
    "crates/actors",
    "crates/c",
    "crates/chain",
    "crates/primitives",
    "crates/reth-node-bridge",
    "crates/types",
    "crates/packing",
    "crates/database",
    "crates/storage",
    "crates/testing-utils",
    "crates/config",
    "crates/efficient-sampling",
    "crates/macros",
    "crates/debug-utils",
    "xtask",
    "crates/price-oracle",
    "crates/cli",
=======
  "crates/actors",
  "crates/c",
  "crates/chain",
  "crates/primitives",
  "crates/reth-node-bridge",
  "crates/types",
  "crates/packing",
  "crates/database",
  "crates/storage",
  "crates/testing-utils",
  "crates/config",
  "crates/efficient-sampling",
  "crates/macros",
  "crates/debug-utils",
  "xtask",
  "crates/price-oracle",
  "crates/cli", 
  "crates/gossip-service",
  "crates/api-client",
>>>>>>> e1bd1bc9
]
resolver = "2"

[workspace.package]
edition = "2021"
rust-version = "1.85"
homepage = "http://irys.xyz/"
license = "MIT/Apache-2.0"
repository = "https://github.com/Irys-xyz/irys"
authors = []

[workspace.dependencies]
# Irys
irys-macros = { path = "./crates/macros" }
irys-database = { path = "./crates/database" }
irys-actors = { path = "./crates/actors" }
irys-api-server = { path = "./crates/api-server" }
irys-api-client = { path = "./crates/api-client" }
irys-c = { path = "./crates/c" }
irys-primitives = { path = "./crates/primitives" }
irys-config = { path = "./crates/config" }
irys-reth-node-bridge = { path = "./crates/reth-node-bridge" }
irys-types = { path = "./crates/types" }
irys-storage = { path = "./crates/storage" }
irys-testing-utils = { path = "./crates/testing-utils" }
irys-packing = { path = "./crates/packing" }
irys-chain = { path = "./crates/chain" }
irys-vdf = { path = "./crates/vdf" }
irys-efficient-sampling = { path = "./crates/efficient-sampling" }
irys-price-oracle = { path = "./crates/price-oracle" }
irys-gossip-service = { path = "./crates/gossip-service" }

ruint = { version = "1.12.3", features = ["alloc", "arbitrary"] }
actix = "0.13.5"
actix-rt = "2.10.0"
actix-web = "4.9.0"
actix-http = "3.9.0"
awc = "3.5.1"
base58 = "0.2.0"
tokio-stream = "0.1"
alloy-consensus = { path = "./ext/alloy/crates/consensus", default-features = false }
alloy-core = { path = "./ext/alloy-core/crates/core" }
alloy-eips = { path = "./ext/alloy/crates/eips", default-features = false }
alloy-genesis = { path = "./ext/alloy/crates/genesis", default-features = false }
alloy-primitives = { path = "./ext/alloy-core/crates/primitives", features = [
    "arbitrary",
] }
rand = "0.8"
hex = "0.4"
base64-url = "2"
alloy-rlp = "0.3.4"
alloy-rpc-types = { path = "./ext/alloy/crates/rpc-types" }
alloy-rpc-types-engine = { path = "./ext/alloy/crates/rpc-types-engine", features = [
    "serde",
] }
clap = { version = "4", features = ["derive"] }
alloy-rpc-types-trace = { path = "./ext/alloy/crates/rpc-types-trace" }
reth-e2e-test-utils = { path = "./ext/reth/crates/e2e-test-utils" }
alloy-serde = { path = "./ext/alloy/crates/serde", default-features = false }
alloy-signer-local = { path = "./ext/alloy/crates/signer-local" }
alloy-sol-macro = { path = "./ext/alloy-core/crates/sol-macro", features = [
    "json",
] }
alloy-sol-types = { path = "./ext/alloy-core/crates/sol-types" }
alloy-contract = { path = "./ext/alloy/crates/contract" }
alloy-provider = { path = "./ext/alloy/crates/provider", features = [
    "trace-api",
] }

arbitrary = { version = "1.3", features = ["derive"] }
rstest = "0.25"
once_cell = "1"
assert_matches = "1"
bytes = "1.5"
derive_more = { version = "1", features = ["full"] }
eyre = "0.6"
color-eyre = "0.6"
itertools = "0.13"
futures = "0.3"
bytemuck = "1"
futures-concurrency = "7"
test-log = { version = "0.2", features = ["trace"] }

nodit = { version = "0.9", features = ["serde"] }
modular-bitfield = "0.11"
openssl = { version = "0.10", features = ["vendored"] }
proptest-derive = "0.5"
reth = { path = "./ext/reth/bin/reth" }
reth-auto-seal-consensus = { path = "./ext/reth/crates/consensus/auto-seal" }
reth-beacon-consensus = { path = "./ext/reth/crates/consensus/beacon" }
reth-blockchain-tree = { path = "./ext/reth/crates/blockchain-tree" }
reth-chainspec = { path = "./ext/reth/crates/chainspec" }
reth-cli = { path = "./ext/reth/crates/cli/cli" }
reth-cli-commands = { path = "./ext/reth/crates/cli/commands" }
reth-cli-runner = { path = "./ext/reth/crates/cli/runner" }
reth-cli-util = { path = "./ext/reth/crates/cli/util" }
reth-codecs = { path = "./ext/reth/crates/storage/codecs" }
reth-codecs-derive = { path = "./ext/reth/crates/storage/codecs/derive" }
reth-consensus = { path = "./ext/reth/crates/consensus/consensus" }
reth-config = { path = "./ext/reth/crates/config" }
reth-static-file = { path = "./ext/reth/crates/static-file/static-file" }
reth-prune = { path = "./ext/reth/crates/prune/prune" }
reth-stages = { path = "./ext/reth/crates/stages/stages" }
reth-evm = { path = "./ext/reth/crates/evm" }
reth-downloaders = { path = "./ext/reth/crates/net/downloaders" }
reth-consensus-debug-client = { path = "./ext/reth/crates/consensus/debug-client" }
reth-db = { path = "./ext/reth/crates/storage/db" }
reth-db-api = { path = "./ext/reth/crates/storage/db-api" }
reth-db-models = { path = "./ext/reth/crates/storage/db-models" }
reth-engine-service = { path = "./ext/reth/crates/engine/service" }
reth-engine-tree = { path = "./ext/reth/crates/engine/tree" }
reth-engine-util = { path = "./ext/reth/crates/engine/util" }
reth-ethereum-cli = { path = "./ext/reth/crates/ethereum/cli" }
reth-ethereum-engine-primitives = { path = "./ext/reth/crates/ethereum/engine-primitives" }
reth-exex = { path = "./ext/reth/crates/exex/exex" }
reth-network = { path = "./ext/reth/crates/net/network" }
reth-network-peers = { path = "./ext/reth/crates/net/peers" }
reth-network-api = { path = "./ext/reth/crates/net/network-api" }
reth-node-api = { path = "./ext/reth/crates/node/api" }
reth-node-builder = { path = "./ext/reth/crates/node/builder" }
reth-node-core = { path = "./ext/reth/crates/node/core" }
reth-node-ethereum = { path = "./ext/reth/crates/ethereum/node" }
reth-node-events = { path = "./ext/reth/crates/node/events" }
reth-node-metrics = { path = "./ext/reth/crates/node/metrics" }
reth-payload-primitives = { path = "./ext/reth/crates/payload/primitives" }
reth-primitives = { path = "./ext/reth/crates/primitives" }
reth-provider = { path = "./ext/reth/crates/storage/provider" }
reth-rpc-engine-api = { path = "./ext/reth/crates/rpc/rpc-engine-api" }
reth-rpc-eth-types = { path = "./ext/reth/crates/rpc/rpc-eth-types" }
reth-tasks = { path = "./ext/reth/crates/tasks" }
reth-tokio-util = { path = "./ext/reth/crates/tokio-util" }
reth-tracing = { path = "./ext/reth/crates/tracing" }
reth-rpc-types-compat = { path = "./ext/reth/crates/rpc/rpc-types-compat" }
reth-transaction-pool = { path = "./ext/reth/crates/transaction-pool" }
reth-stages-types = { path = "./ext/reth/crates/stages/types" }
alloy-network = { path = "./ext/alloy/crates/network" }
revm = { path = "./ext/revm/crates/revm", features = ["std", "serde-json"] }
revm-primitives = { path = "./ext/revm/crates/primitives" }
reth-payload-builder = { path = "./ext/reth/crates/payload/builder" }
rust_decimal = "1"
rust_decimal_macros = "1"
serde = { version = "1", default-features = false }
reth-rpc-layer = { path = "./ext/reth/crates/rpc/rpc-layer" }
serde_json = "1"
test-fuzz = "6"
thiserror = "1"
tokio = { version = "1", features = ["rt", "macros"] }
toml = "0.8"
derive-syn-parse = "0"
proc-macro2 = "1"
quote = "1"
semver = "1.0"
syn = { version = "2", features = ["full"] }
tracing = "0.1.0"
tracing-error = "0.2"
tracing-subscriber = { version = "0.3", default-features = false, features = [
    "env-filter",
    "fmt",
    "json",
    "ansi",
] }
alloy-signer = { path = "./ext/alloy/crates/signer" }
tempfile = "3"
jsonrpsee = "0.24"
jsonrpsee-core = "0.24"
jsonrpsee-http-client = "0.24"
jsonrpsee-types = "0.24"
futures-util = "0.3"

[patch.crates-io]
revm = { path = "./ext/revm/crates/revm" }
revm-primitives = { path = "./ext/revm/crates/primitives" }

# alloy
alloy-consensus = { path = "./ext/alloy/crates/consensus" }
alloy-contract = { path = "./ext/alloy/crates/contract" }
alloy-eips = { path = "./ext/alloy/crates/eips" }
alloy-genesis = { path = "./ext/alloy/crates/genesis" }
alloy-json-rpc = { path = "./ext/alloy/crates/json-rpc" }
alloy-network = { path = "./ext/alloy/crates/network" }
alloy-network-primitives = { path = "./ext/alloy/crates/network-primitives" }
alloy-provider = { path = "./ext/alloy/crates/provider" }
alloy-pubsub = { path = "./ext/alloy/crates/pubsub" }
alloy-rpc-client = { path = "./ext/alloy/crates/rpc-client" }
alloy-rpc-types = { path = "./ext/alloy/crates/rpc-types" }
alloy-rpc-types-admin = { path = "./ext/alloy/crates/rpc-types-admin" }
alloy-rpc-types-anvil = { path = "./ext/alloy/crates/rpc-types-anvil" }
alloy-rpc-types-beacon = { path = "./ext/alloy/crates/rpc-types-beacon" }
alloy-rpc-types-debug = { path = "./ext/alloy/crates/rpc-types-debug" }
alloy-rpc-types-engine = { path = "./ext/alloy/crates/rpc-types-engine" }
alloy-rpc-types-eth = { path = "./ext/alloy/crates/rpc-types-eth" }
alloy-rpc-types-mev = { path = "./ext/alloy/crates/rpc-types-mev" }
alloy-rpc-types-trace = { path = "./ext/alloy/crates/rpc-types-trace" }
alloy-rpc-types-txpool = { path = "./ext/alloy/crates/rpc-types-txpool" }
alloy-serde = { path = "./ext/alloy/crates/serde" }
alloy-signer = { path = "./ext/alloy/crates/signer" }
alloy-signer-local = { path = "./ext/alloy/crates/signer-local" }
alloy-transport = { path = "./ext/alloy/crates/transport" }
alloy-transport-http = { path = "./ext/alloy/crates/transport-http" }
alloy-transport-ws = { path = "./ext/alloy/crates/transport-ws" }

# alloy-core
alloy-core = { path = "./ext/alloy-core/crates/core" }
alloy-dyn-abi = { path = "./ext/alloy-core/crates/dyn-abi" }
alloy-json-abi = { path = "./ext/alloy-core/crates/json-abi" }
alloy-primitives = { path = "./ext/alloy-core/crates/primitives" }
alloy-sol-macro = { path = "./ext/alloy-core/crates/sol-macro" }
alloy-sol-macro-expander = { path = "./ext/alloy-core/crates/sol-macro-expander" }
alloy-sol-macro-input = { path = "./ext/alloy-core/crates/sol-macro-input" }
alloy-sol-type-parser = { path = "./ext/alloy-core/crates/sol-type-parser" }
alloy-sol-types = { path = "./ext/alloy-core/crates/sol-types" }
syn-solidity = { path = "./ext/alloy-core/crates/syn-solidity" }

[profile.dev]
panic = "unwind"

[workspace.lints]
rust.missing_debug_implementations = "warn"
# rust.missing_docs = "warn" # disable for now until we can fix all the warnings
rust.rust_2018_idioms = { level = "deny", priority = -1 }
rust.unreachable_pub = "warn"
rust.unused_must_use = "deny"
rust.unused_imports = "warn"
# rustdoc.all = "warn"
# rust.unnameable-types = "warn"

[workspace.lints.clippy]
cargo = { priority = -1, level = "warn" }
complexity = { priority = -2, level = "warn" }
perf = { priority = -3, level = "warn" }
correctness = { priority = -4, level = "warn" }
restriction = { priority = -5, level = "warn" }
style = { priority = -6, level = "warn" }
suspicious = { priority = -7, level = "warn" }
pedantic = { priority = -8, level = "warn" }
nursery = { priority = -9, level = "warn" }

cargo_common_metadata = "allow"
pattern_type_mismatch = "allow"
missing_docs_in_private_items = "allow"
blanket_clippy_restriction_lints = "allow"
implicit_return = "allow"
dbg_macro = "allow"
single_call_fn = "allow"
missing_inline_in_public_items = "allow"
question_mark_used = "allow"
absolute_paths = "allow"
missing_trait_methods = "allow"
wildcard_imports = "allow"
shadow_reuse = "allow"
exhaustive_enums = "allow"
ref_patterns = "allow"
pub_use = "allow"
single_char_lifetime_names = "allow"
multiple_crate_versions = "allow"
exhaustive_structs = "allow"
separated_literal_suffix = "allow"
mod_module_files = "allow"
negative_feature_names = "allow"
std_instead_of_alloc = "allow"
expect_used = "allow"
pub_with_shorthand = "allow"
option_if_let_else = "allow"
self_named_module_files = "allow"
shadow_unrelated = "allow"
arbitrary_source_item_ordering = "allow"

# These are some of clippy's nursery (i.e., experimental) lints that we like.
# By default, nursery lints are allowed. Some of the lints below have made good
# suggestions which we fixed. The others didn't have any findings, so we can
# assume they don't have that many false positives. Let's enable them to
# prevent future problems.
borrow_as_ptr = "warn"
branches_sharing_code = "warn"
clear_with_drain = "warn"
cloned_instead_of_copied = "warn"
collection_is_never_read = "warn"
derive_partial_eq_without_eq = "warn"
doc_markdown = "warn"
empty_line_after_doc_comments = "warn"
empty_line_after_outer_attr = "warn"
enum_glob_use = "warn"
equatable_if_let = "warn"
explicit_into_iter_loop = "warn"
explicit_iter_loop = "warn"
flat_map_option = "warn"
if_not_else = "warn"
implicit_clone = "warn"
imprecise_flops = "warn"
iter_on_empty_collections = "warn"
iter_on_single_items = "warn"
iter_with_drain = "warn"
iter_without_into_iter = "warn"
large_stack_frames = "warn"
manual_assert = "warn"
manual_clamp = "warn"
manual_is_variant_and = "warn"
manual_string_new = "warn"
match_same_arms = "warn"
missing_const_for_fn = "warn"
mutex_integer = "warn"
naive_bytecount = "warn"
needless_bitwise_bool = "warn"
needless_continue = "warn"
needless_for_each = "warn"
needless_pass_by_ref_mut = "warn"
nonstandard_macro_braces = "warn"
option_as_ref_cloned = "warn"
or_fun_call = "warn"
path_buf_push_overwrite = "warn"
read_zero_byte_vec = "warn"
redundant_clone = "warn"
redundant_else = "warn"
single_char_pattern = "warn"
string_lit_as_bytes = "warn"
string_lit_chars_any = "warn"
suboptimal_flops = "warn"
suspicious_operation_groupings = "warn"
trailing_empty_array = "warn"
trait_duplication_in_bounds = "warn"
transmute_undefined_repr = "warn"
trivial_regex = "warn"
tuple_array_conversions = "warn"
type_repetition_in_bounds = "warn"
uninhabited_references = "warn"
unnecessary_self_imports = "warn"
unnecessary_struct_initialization = "warn"
unnested_or_patterns = "warn"
unused_peekable = "warn"
unused_rounding = "warn"
use_self = "warn"
useless_let_if_seq = "warn"
while_float = "warn"
zero_sized_map_values = "warn"

# These are nursery lints which have findings. Allow them for now. Some are not
# quite mature enough for use in our codebase and some we don't really want.
# Explicitly listing should make it easier to fix in the future.
as_ptr_cast_mut = "allow"
cognitive_complexity = "allow"
debug_assert_with_mut_call = "allow"
fallible_impl_from = "allow"
future_not_send = "allow"
needless_collect = "allow"
non_send_fields_in_send_ty = "allow"
redundant_pub_crate = "allow"
significant_drop_in_scrutinee = "allow"
significant_drop_tightening = "allow"
too_long_first_doc_paragraph = "allow"

[workspace.metadata.cargo-machete]
ignored = ["modular-bitfield", "test-fuzz"]

# https://github.com/crate-ci/typos/blob/master/docs/reference.md
[workspace.metadata.typos]
default.extend-ignore-re = [
    "(?Rm)^.*(#|//)\\s*spellchecker:disable-line$",                      # disable a single line: spellchecker:disable-line
    "(?s)(#|//)\\s*spellchecker:off.*?\\n\\s*(#|//)\\s*spellchecker:on", # disable blocks of lines: spellchecker:<on|off>
]
files.extend-exclude = ["ext/*", "fixtures/*"]<|MERGE_RESOLUTION|>--- conflicted
+++ resolved
@@ -1,7 +1,6 @@
 [workspace]
 exclude = ["ext/"]
 members = [
-<<<<<<< HEAD
     "crates/actors",
     "crates/c",
     "crates/chain",
@@ -18,28 +17,9 @@
     "crates/debug-utils",
     "xtask",
     "crates/price-oracle",
-    "crates/cli",
-=======
-  "crates/actors",
-  "crates/c",
-  "crates/chain",
-  "crates/primitives",
-  "crates/reth-node-bridge",
-  "crates/types",
-  "crates/packing",
-  "crates/database",
-  "crates/storage",
-  "crates/testing-utils",
-  "crates/config",
-  "crates/efficient-sampling",
-  "crates/macros",
-  "crates/debug-utils",
-  "xtask",
-  "crates/price-oracle",
-  "crates/cli", 
-  "crates/gossip-service",
-  "crates/api-client",
->>>>>>> e1bd1bc9
+    "crates/cli", 
+    "crates/gossip-service",
+    "crates/api-client",
 ]
 resolver = "2"
 
