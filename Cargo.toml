[workspace]
exclude = ["ext/"]
members = [
    "crates/actors",
    "crates/c",
    "crates/chain",
    "crates/primitives",
    "crates/reth-node-bridge",
    "crates/types",
<<<<<<< HEAD
    "crates/database",
    "crates/packing",
=======
    "crates/database", "crates/storage",
>>>>>>> adee322c
]
resolver = "2"
rust-version = "1.82"

[workspace.package]
edition = "2021"
rust-version = "1.82"

[workspace.dependencies]
ruint = { version = "1.12.3", features = ["alloc", "arbitrary"] }

actix = "0.13.5"
actors = { path = "./crates/actors" }
database = { path = "./crates/database" }
alloy-consensus = { path = "./ext/alloy/crates/consensus", default-features = false }
alloy-core = { path = "./ext/alloy-core/crates/core" }
alloy-eips = { path = "./ext/alloy/crates/eips", default-features = false }
alloy-genesis = { path = "./ext/alloy/crates/genesis", default-features = false }
alloy-primitives = { path = "./ext/alloy-core/crates/primitives", features = [
    "arbitrary",
] }
alloy-rlp = "0.3.4"
alloy-rpc-types = { path = "./ext/alloy/crates/rpc-types" }
alloy-rpc-types-engine = { path = "./ext/alloy/crates/rpc-types-engine" }
reth-e2e-test-utils = { path = "./ext/reth/crates/e2e-test-utils" }
alloy-serde = { path = "./ext/alloy/crates/serde", default-features = false }
alloy-signer-local = { path = "./ext/alloy/crates/signer-local" }
arbitrary = { version = "1.3", features = ["derive"] }
assert_matches = "1.5.0"
bytes = "1.5"
derive_more = { version = "1", features = ["full"] }
eyre = "0.6"
color-eyre = "0.6.2"
foldhash = { version = "0.1", default-features = false }
futures = "0.3"
irys-api-server = { path = "./crates/api-server" }
irys-c = { path = "./crates/c" }
irys-primitives = { path = "./crates/primitives" }
irys-reth-node-bridge = { path = "./crates/reth-node-bridge" }
irys-types = { path = "./crates/types" }
modular-bitfield = "0.11.2"
openssl = { version = "0.10.57", features = ["vendored"] }
proptest-derive = "0.5"
reth = { path = "./ext/reth/bin/reth" }
reth-auto-seal-consensus = { path = "./ext/reth/crates/consensus/auto-seal" }
reth-beacon-consensus = { path = "./ext/reth/crates/consensus/beacon" }
reth-blockchain-tree = { path = "./ext/reth/crates/blockchain-tree" }
reth-chainspec = { path = "./ext/reth/crates/chainspec" }
reth-cli = { path = "./ext/reth/crates/cli/cli" }
reth-cli-commands = { path = "./ext/reth/crates/cli/commands" }
reth-cli-runner = { path = "./ext/reth/crates/cli/runner" }
reth-cli-util = { path = "./ext/reth/crates/cli/util" }
reth-codecs = { path = "./ext/reth/crates/storage/codecs" }
reth-codecs-derive = { path = "./ext/reth/crates/storage/codecs/derive" }
reth-consensus = { path = "./ext/reth/crates/consensus/consensus" }
reth-consensus-debug-client = { path = "./ext/reth/crates/consensus/debug-client" }
reth-db = { path = "./ext/reth/crates/storage/db" }
reth-db-api = { path = "./ext/reth/crates/storage/db-api" }
reth-db-models = { path = "./ext/reth/crates/storage/db-models" }
reth-engine-service = { path = "./ext/reth/crates/engine/service" }
reth-engine-tree = { path = "./ext/reth/crates/engine/tree" }
reth-engine-util = { path = "./ext/reth/crates/engine/util" }
reth-ethereum-cli = { path = "./ext/reth/crates/ethereum/cli" }
reth-ethereum-engine-primitives = { path = "./ext/reth/crates/ethereum/engine-primitives" }
reth-exex = { path = "./ext/reth/crates/exex/exex" }
reth-network = { path = "./ext/reth/crates/net/network" }
reth-network-api = { path = "./ext/reth/crates/net/network-api" }
reth-node-api = { path = "./ext/reth/crates/node/api" }
reth-node-builder = { path = "./ext/reth/crates/node/builder" }
reth-node-core = { path = "./ext/reth/crates/node/core" }
reth-node-ethereum = { path = "./ext/reth/crates/ethereum/node" }
reth-node-events = { path = "./ext/reth/crates/node/events" }
reth-node-metrics = { path = "./ext/reth/crates/node/metrics" }
reth-payload-primitives = { path = "./ext/reth/crates/payload/primitives" }
reth-primitives = { path = "./ext/reth/crates/primitives" }
reth-provider = { path = "./ext/reth/crates/storage/provider" }
reth-rpc-engine-api = { path = "./ext/reth/crates/rpc/rpc-engine-api" }
reth-rpc-eth-types = { path = "./ext/reth/crates/rpc/rpc-eth-types" }
reth-tasks = { path = "./ext/reth/crates/tasks" }
reth-tokio-util = { path = "./ext/reth/crates/tokio-util" }
reth-tracing = { path = "./ext/reth/crates/tracing" }
reth-transaction-pool = { path = "./ext/reth/crates/transaction-pool" }
revm = { path = "./ext/revm/crates/revm" }
revm-primitives = { path = "./ext/revm/crates/primitives" }
serde = { version = "1.0", default-features = false }
serde_json = "1.0.94"
test-fuzz = "6"
thiserror = "1.0"
tokio = { version = "1.40.0", features = ["rt"] }
tracing = "0.1.0"
tempfile = "3.10"
jsonrpsee = "0.24"
jsonrpsee-core = "0.24"
jsonrpsee-http-client = "0.24"
jsonrpsee-types = "0.24"


[patch.crates-io]
revm = { path = "./ext/revm/crates/revm" }
revm-primitives = { path = "./ext/revm/crates/primitives" }

# alloy
alloy = { path = "./ext/alloy/crates/alloy" }
alloy-consensus = { path = "./ext/alloy/crates/consensus" }
alloy-contract = { path = "./ext/alloy/crates/contract" }
alloy-eip7547 = { path = "./ext/alloy/crates/eip7547" }
alloy-eips = { path = "./ext/alloy/crates/eips" }
alloy-genesis = { path = "./ext/alloy/crates/genesis" }
alloy-json-rpc = { path = "./ext/alloy/crates/json-rpc" }
alloy-network = { path = "./ext/alloy/crates/network" }
alloy-network-primitives = { path = "./ext/alloy/crates/network-primitives" }
alloy-node-bindings = { path = "./ext/alloy/crates/node-bindings" }
alloy-provider = { path = "./ext/alloy/crates/provider" }
alloy-pubsub = { path = "./ext/alloy/crates/pubsub" }
alloy-rpc-client = { path = "./ext/alloy/crates/rpc-client" }
alloy-rpc-types = { path = "./ext/alloy/crates/rpc-types" }
alloy-rpc-types-admin = { path = "./ext/alloy/crates/rpc-types-admin" }
alloy-rpc-types-anvil = { path = "./ext/alloy/crates/rpc-types-anvil" }
alloy-rpc-types-beacon = { path = "./ext/alloy/crates/rpc-types-beacon" }
alloy-rpc-types-debug = { path = "./ext/alloy/crates/rpc-types-debug" }
alloy-rpc-types-engine = { path = "./ext/alloy/crates/rpc-types-engine" }
alloy-rpc-types-eth = { path = "./ext/alloy/crates/rpc-types-eth" }
alloy-rpc-types-mev = { path = "./ext/alloy/crates/rpc-types-mev" }
alloy-rpc-types-trace = { path = "./ext/alloy/crates/rpc-types-trace" }
alloy-rpc-types-txpool = { path = "./ext/alloy/crates/rpc-types-txpool" }
alloy-serde = { path = "./ext/alloy/crates/serde" }
alloy-signer = { path = "./ext/alloy/crates/signer" }
alloy-signer-aws = { path = "./ext/alloy/crates/signer-aws" }
alloy-signer-gcp = { path = "./ext/alloy/crates/signer-gcp" }
alloy-signer-ledger = { path = "./ext/alloy/crates/signer-ledger" }
alloy-signer-local = { path = "./ext/alloy/crates/signer-local" }
alloy-signer-trezor = { path = "./ext/alloy/crates/signer-trezor" }
alloy-transport = { path = "./ext/alloy/crates/transport" }
alloy-transport-http = { path = "./ext/alloy/crates/transport-http" }
alloy-transport-ipc = { path = "./ext/alloy/crates/transport-ipc" }
alloy-transport-ws = { path = "./ext/alloy/crates/transport-ws" }

# alloy-core
alloy-core = { path = "./ext/alloy-core/crates/core" }
alloy-dyn-abi = { path = "./ext/alloy-core/crates/dyn-abi" }
alloy-json-abi = { path = "./ext/alloy-core/crates/json-abi" }
alloy-primitives = { path = "./ext/alloy-core/crates/primitives" }
alloy-sol-macro = { path = "./ext/alloy-core/crates/sol-macro" }
alloy-sol-macro-expander = { path = "./ext/alloy-core/crates/sol-macro-expander" }
alloy-sol-macro-input = { path = "./ext/alloy-core/crates/sol-macro-input" }
alloy-sol-type-parser = { path = "./ext/alloy-core/crates/sol-type-parser" }
alloy-sol-types = { path = "./ext/alloy-core/crates/sol-types" }
syn-solidity = { path = "./ext/alloy-core/crates/syn-solidity" }

[profile.dev]
panic = "unwind"

[workspace.lints]
rust.missing_debug_implementations = "warn"
rust.missing_docs = "warn"
rust.rust_2018_idioms = { level = "deny", priority = -1 }
rust.unreachable_pub = "warn"
rust.unused_must_use = "deny"
rustdoc.all = "warn"
# rust.unnameable-types = "warn"

[workspace.lints.clippy]
# These are some of clippy's nursery (i.e., experimental) lints that we like.
# By default, nursery lints are allowed. Some of the lints below have made good
# suggestions which we fixed. The others didn't have any findings, so we can
# assume they don't have that many false positives. Let's enable them to
# prevent future problems.
borrow_as_ptr = "warn"
branches_sharing_code = "warn"
clear_with_drain = "warn"
cloned_instead_of_copied = "warn"
collection_is_never_read = "warn"
derive_partial_eq_without_eq = "warn"
doc_markdown = "warn"
empty_line_after_doc_comments = "warn"
empty_line_after_outer_attr = "warn"
enum_glob_use = "warn"
equatable_if_let = "warn"
explicit_into_iter_loop = "warn"
explicit_iter_loop = "warn"
flat_map_option = "warn"
if_not_else = "warn"
implicit_clone = "warn"
imprecise_flops = "warn"
iter_on_empty_collections = "warn"
iter_on_single_items = "warn"
iter_with_drain = "warn"
iter_without_into_iter = "warn"
large_stack_frames = "warn"
manual_assert = "warn"
manual_clamp = "warn"
manual_is_variant_and = "warn"
manual_string_new = "warn"
match_same_arms = "warn"
missing_const_for_fn = "warn"
mutex_integer = "warn"
naive_bytecount = "warn"
needless_bitwise_bool = "warn"
needless_continue = "warn"
needless_for_each = "warn"
needless_pass_by_ref_mut = "warn"
nonstandard_macro_braces = "warn"
option_as_ref_cloned = "warn"
or_fun_call = "warn"
path_buf_push_overwrite = "warn"
read_zero_byte_vec = "warn"
redundant_clone = "warn"
redundant_else = "warn"
single_char_pattern = "warn"
string_lit_as_bytes = "warn"
string_lit_chars_any = "warn"
suboptimal_flops = "warn"
suspicious_operation_groupings = "warn"
trailing_empty_array = "warn"
trait_duplication_in_bounds = "warn"
transmute_undefined_repr = "warn"
trivial_regex = "warn"
tuple_array_conversions = "warn"
type_repetition_in_bounds = "warn"
uninhabited_references = "warn"
unnecessary_self_imports = "warn"
unnecessary_struct_initialization = "warn"
unnested_or_patterns = "warn"
unused_peekable = "warn"
unused_rounding = "warn"
use_self = "warn"
useless_let_if_seq = "warn"
while_float = "warn"
zero_sized_map_values = "warn"

# These are nursery lints which have findings. Allow them for now. Some are not
# quite mature enough for use in our codebase and some we don't really want.
# Explicitly listing should make it easier to fix in the future.
as_ptr_cast_mut = "allow"
cognitive_complexity = "allow"
debug_assert_with_mut_call = "allow"
fallible_impl_from = "allow"
future_not_send = "allow"
needless_collect = "allow"
non_send_fields_in_send_ty = "allow"
redundant_pub_crate = "allow"
significant_drop_in_scrutinee = "allow"
significant_drop_tightening = "allow"
too_long_first_doc_paragraph = "allow"<|MERGE_RESOLUTION|>--- conflicted
+++ resolved
@@ -7,12 +7,9 @@
     "crates/primitives",
     "crates/reth-node-bridge",
     "crates/types",
-<<<<<<< HEAD
+    "crates/packing",
     "crates/database",
-    "crates/packing",
-=======
-    "crates/database", "crates/storage",
->>>>>>> adee322c
+    "crates/storage",
 ]
 resolver = "2"
 rust-version = "1.82"
