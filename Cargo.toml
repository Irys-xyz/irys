[workspace]
exclude = ["ext/"]
members = [
  "crates/actors",
  "crates/c",
  "crates/chain",
  "crates/primitives",
  "crates/reth-node-bridge",
  "crates/types",
  "crates/packing",
  "crates/database",
  "crates/storage",
  "crates/testing-utils",
  "crates/config",
  "crates/efficient-sampling",
  "crates/macros",
  "crates/debug-utils",
  "xtask",
  "crates/price-oracle",
  "crates/cli",
]
resolver = "2"

[workspace.package]
edition = "2021"
rust-version = "1.85"
homepage = "http://irys.xyz/"
license = "MIT/Apache-2.0"
repository = "https://github.com/Irys-xyz/irys"
authors = []

[workspace.dependencies]
# Irys
irys-macros = { path = "./crates/macros" }
irys-database = { path = "./crates/database" }
irys-actors = { path = "./crates/actors" }
irys-api-server = { path = "./crates/api-server" }
irys-c = { path = "./crates/c" }
irys-primitives = { path = "./crates/primitives" }
irys-config = { path = "./crates/config" }
irys-reth-node-bridge = { path = "./crates/reth-node-bridge" }
irys-types = { path = "./crates/types" }
irys-storage = { path = "./crates/storage" }
irys-testing-utils = { path = "./crates/testing-utils" }
irys-packing = { path = "./crates/packing" }
irys-chain = { path = "./crates/chain" }
irys-vdf = { path = "./crates/vdf" }
irys-efficient-sampling = { path = "./crates/efficient-sampling" }
irys-price-oracle = { path = "./crates/price-oracle" }

ruint = { version = "1.12.3", features = ["alloc", "arbitrary"] }
actix = "0.13.5"
actix-rt = "2.10.0"
actix-web = "4.9.0"
actix-http = "3.9.0"
base58 = "0.2.0"
tokio-stream = "0.1"
alloy-consensus = { path = "./ext/alloy/crates/consensus", default-features = false }
alloy-core = { path = "./ext/alloy-core/crates/core" }
alloy-eips = { path = "./ext/alloy/crates/eips", default-features = false }
alloy-genesis = { path = "./ext/alloy/crates/genesis", default-features = false }
<<<<<<< HEAD
alloy-primitives = { path = "./ext/alloy-core/crates/primitives", features = ["arbitrary"] }
rand = "0.8"
=======
alloy-primitives = { path = "./ext/alloy-core/crates/primitives", features = [
  "arbitrary",
] }
rand = "0.8.5"
>>>>>>> d05981e2
hex = "0.4"
base64-url = "2"
alloy-rlp = "0.3.4"
alloy-rpc-types = { path = "./ext/alloy/crates/rpc-types" }
alloy-rpc-types-engine = { path = "./ext/alloy/crates/rpc-types-engine", features = [
  "serde",
] }
clap = { version = "4", features = ["derive"] }
alloy-rpc-types-trace = { path = "./ext/alloy/crates/rpc-types-trace" }
reth-e2e-test-utils = { path = "./ext/reth/crates/e2e-test-utils" }
alloy-serde = { path = "./ext/alloy/crates/serde", default-features = false }
alloy-signer-local = { path = "./ext/alloy/crates/signer-local" }
alloy-sol-macro = { path = "./ext/alloy-core/crates/sol-macro", features = [
  "json",
] }
alloy-sol-types = { path = "./ext/alloy-core/crates/sol-types" }
alloy-contract = { path = "./ext/alloy/crates/contract" }
alloy-provider = { path = "./ext/alloy/crates/provider", features = [
  "trace-api",
] }

arbitrary = { version = "1.3", features = ["derive"] }
rstest = "0.25"
once_cell = "1"
assert_matches = "1"
bytes = "1.5"
derive_more = { version = "1", features = ["full"] }
eyre = "0.6"
color-eyre = "0.6"
itertools = "0.13"
futures = "0.3"
bytemuck = "1"
futures-concurrency = "7"
test-log = { version = "0.2", features = ["trace"] }

nodit = { version = "0.9", features = ["serde"] }
modular-bitfield = "0.11"
openssl = { version = "0.10", features = ["vendored"] }
proptest-derive = "0.5"
reth = { path = "./ext/reth/bin/reth" }
reth-auto-seal-consensus = { path = "./ext/reth/crates/consensus/auto-seal" }
reth-beacon-consensus = { path = "./ext/reth/crates/consensus/beacon" }
reth-blockchain-tree = { path = "./ext/reth/crates/blockchain-tree" }
reth-chainspec = { path = "./ext/reth/crates/chainspec" }
reth-cli = { path = "./ext/reth/crates/cli/cli" }
reth-cli-commands = { path = "./ext/reth/crates/cli/commands" }
reth-cli-runner = { path = "./ext/reth/crates/cli/runner" }
reth-cli-util = { path = "./ext/reth/crates/cli/util" }
reth-codecs = { path = "./ext/reth/crates/storage/codecs" }
reth-codecs-derive = { path = "./ext/reth/crates/storage/codecs/derive" }
reth-consensus = { path = "./ext/reth/crates/consensus/consensus" }
reth-config = { path = "./ext/reth/crates/config" }
reth-static-file = { path = "./ext/reth/crates/static-file/static-file" }
reth-prune = { path = "./ext/reth/crates/prune/prune" }
reth-stages = { path = "./ext/reth/crates/stages/stages" }
reth-evm = { path = "./ext/reth/crates/evm" }
reth-downloaders = { path = "./ext/reth/crates/net/downloaders" }
reth-consensus-debug-client = { path = "./ext/reth/crates/consensus/debug-client" }
reth-db = { path = "./ext/reth/crates/storage/db" }
reth-db-api = { path = "./ext/reth/crates/storage/db-api" }
reth-db-models = { path = "./ext/reth/crates/storage/db-models" }
reth-engine-service = { path = "./ext/reth/crates/engine/service" }
reth-engine-tree = { path = "./ext/reth/crates/engine/tree" }
reth-engine-util = { path = "./ext/reth/crates/engine/util" }
reth-ethereum-cli = { path = "./ext/reth/crates/ethereum/cli" }
reth-ethereum-engine-primitives = { path = "./ext/reth/crates/ethereum/engine-primitives" }
reth-exex = { path = "./ext/reth/crates/exex/exex" }
reth-network = { path = "./ext/reth/crates/net/network" }
reth-network-peers = { path = "./ext/reth/crates/net/peers" }
reth-network-api = { path = "./ext/reth/crates/net/network-api" }
reth-node-api = { path = "./ext/reth/crates/node/api" }
reth-node-builder = { path = "./ext/reth/crates/node/builder" }
reth-node-core = { path = "./ext/reth/crates/node/core" }
reth-node-ethereum = { path = "./ext/reth/crates/ethereum/node" }
reth-node-events = { path = "./ext/reth/crates/node/events" }
reth-node-metrics = { path = "./ext/reth/crates/node/metrics" }
reth-payload-primitives = { path = "./ext/reth/crates/payload/primitives" }
reth-primitives = { path = "./ext/reth/crates/primitives" }
reth-provider = { path = "./ext/reth/crates/storage/provider" }
reth-rpc-engine-api = { path = "./ext/reth/crates/rpc/rpc-engine-api" }
reth-rpc-eth-types = { path = "./ext/reth/crates/rpc/rpc-eth-types" }
reth-tasks = { path = "./ext/reth/crates/tasks" }
reth-tokio-util = { path = "./ext/reth/crates/tokio-util" }
reth-tracing = { path = "./ext/reth/crates/tracing" }
reth-rpc-types-compat = { path = "./ext/reth/crates/rpc/rpc-types-compat" }
reth-transaction-pool = { path = "./ext/reth/crates/transaction-pool" }
reth-stages-types = { path = "./ext/reth/crates/stages/types" }
alloy-network = { path = "./ext/alloy/crates/network" }
revm = { path = "./ext/revm/crates/revm", features = ["std", "serde-json"] }
revm-primitives = { path = "./ext/revm/crates/primitives" }
reth-payload-builder = { path = "./ext/reth/crates/payload/builder" }
rust_decimal = "1"
rust_decimal_macros = "1"
serde = { version = "1", default-features = false }
reth-rpc-layer = { path = "./ext/reth/crates/rpc/rpc-layer" }
serde_json = "1"
test-fuzz = "6"
thiserror = "1"
tokio = { version = "1", features = ["rt", "macros"] }
toml = "0.8"
derive-syn-parse = "0"
proc-macro2 = "1"
quote = "1"
semver = "1.0"
syn = { version = "2", features = ["full"] }
tracing = "0.1.0"
tracing-error = "0.2"
tracing-subscriber = { version = "0.3", default-features = false, features = [
  "env-filter",
  "fmt",
  "json",
  "ansi",
] }
alloy-signer = { path = "./ext/alloy/crates/signer" }
tempfile = "3"
jsonrpsee = "0.24"
jsonrpsee-core = "0.24"
jsonrpsee-http-client = "0.24"
jsonrpsee-types = "0.24"
futures-util = "0.3"

[patch.crates-io]
revm = { path = "./ext/revm/crates/revm" }
revm-primitives = { path = "./ext/revm/crates/primitives" }

# alloy
alloy-consensus = { path = "./ext/alloy/crates/consensus" }
alloy-contract = { path = "./ext/alloy/crates/contract" }
alloy-eips = { path = "./ext/alloy/crates/eips" }
alloy-genesis = { path = "./ext/alloy/crates/genesis" }
alloy-json-rpc = { path = "./ext/alloy/crates/json-rpc" }
alloy-network = { path = "./ext/alloy/crates/network" }
alloy-network-primitives = { path = "./ext/alloy/crates/network-primitives" }
alloy-provider = { path = "./ext/alloy/crates/provider" }
alloy-pubsub = { path = "./ext/alloy/crates/pubsub" }
alloy-rpc-client = { path = "./ext/alloy/crates/rpc-client" }
alloy-rpc-types = { path = "./ext/alloy/crates/rpc-types" }
alloy-rpc-types-admin = { path = "./ext/alloy/crates/rpc-types-admin" }
alloy-rpc-types-anvil = { path = "./ext/alloy/crates/rpc-types-anvil" }
alloy-rpc-types-beacon = { path = "./ext/alloy/crates/rpc-types-beacon" }
alloy-rpc-types-debug = { path = "./ext/alloy/crates/rpc-types-debug" }
alloy-rpc-types-engine = { path = "./ext/alloy/crates/rpc-types-engine" }
alloy-rpc-types-eth = { path = "./ext/alloy/crates/rpc-types-eth" }
alloy-rpc-types-mev = { path = "./ext/alloy/crates/rpc-types-mev" }
alloy-rpc-types-trace = { path = "./ext/alloy/crates/rpc-types-trace" }
alloy-rpc-types-txpool = { path = "./ext/alloy/crates/rpc-types-txpool" }
alloy-serde = { path = "./ext/alloy/crates/serde" }
alloy-signer = { path = "./ext/alloy/crates/signer" }
alloy-signer-local = { path = "./ext/alloy/crates/signer-local" }
alloy-transport = { path = "./ext/alloy/crates/transport" }
alloy-transport-http = { path = "./ext/alloy/crates/transport-http" }
alloy-transport-ws = { path = "./ext/alloy/crates/transport-ws" }

# alloy-core
alloy-core = { path = "./ext/alloy-core/crates/core" }
alloy-dyn-abi = { path = "./ext/alloy-core/crates/dyn-abi" }
alloy-json-abi = { path = "./ext/alloy-core/crates/json-abi" }
alloy-primitives = { path = "./ext/alloy-core/crates/primitives" }
alloy-sol-macro = { path = "./ext/alloy-core/crates/sol-macro" }
alloy-sol-macro-expander = { path = "./ext/alloy-core/crates/sol-macro-expander" }
alloy-sol-macro-input = { path = "./ext/alloy-core/crates/sol-macro-input" }
alloy-sol-type-parser = { path = "./ext/alloy-core/crates/sol-type-parser" }
alloy-sol-types = { path = "./ext/alloy-core/crates/sol-types" }
syn-solidity = { path = "./ext/alloy-core/crates/syn-solidity" }

[profile.dev]
panic = "unwind"

[workspace.lints]
rust.missing_debug_implementations = "warn"
# rust.missing_docs = "warn" # disable for now until we can fix all the warnings
rust.rust_2018_idioms = { level = "deny", priority = -1 }
rust.unreachable_pub = "warn"
rust.unused_must_use = "deny"
rust.unused_imports = "warn"
# rustdoc.all = "warn"
# rust.unnameable-types = "warn"

[workspace.lints.clippy]
cargo = { priority = -1, level = "warn" }
complexity = { priority = -2, level = "warn" }
perf = { priority = -3, level = "warn" }
correctness = { priority = -4, level = "warn" }
restriction = { priority = -5, level = "warn" }
style = { priority = -6, level = "warn" }
suspicious = { priority = -7, level = "warn" }
pedantic = { priority = -8, level = "warn" }
nursery = { priority = -9, level = "warn" }

cargo_common_metadata = "allow"
pattern_type_mismatch = "allow"
missing_docs_in_private_items = "allow"
blanket_clippy_restriction_lints = "allow"
implicit_return = "allow"
dbg_macro = "allow"
single_call_fn = "allow"
missing_inline_in_public_items = "allow"
question_mark_used = "allow"
absolute_paths = "allow"
missing_trait_methods = "allow"
wildcard_imports = "allow"
shadow_reuse = "allow"
exhaustive_enums = "allow"
ref_patterns = "allow"
pub_use = "allow"
single_char_lifetime_names = "allow"
multiple_crate_versions = "allow"
exhaustive_structs = "allow"
separated_literal_suffix = "allow"
mod_module_files = "allow"
negative_feature_names = "allow"
std_instead_of_alloc = "allow"
expect_used = "allow"
pub_with_shorthand = "allow"
option_if_let_else = "allow"
self_named_module_files = "allow"
shadow_unrelated = "allow"
arbitrary_source_item_ordering = "allow"

# These are some of clippy's nursery (i.e., experimental) lints that we like.
# By default, nursery lints are allowed. Some of the lints below have made good
# suggestions which we fixed. The others didn't have any findings, so we can
# assume they don't have that many false positives. Let's enable them to
# prevent future problems.
borrow_as_ptr = "warn"
branches_sharing_code = "warn"
clear_with_drain = "warn"
cloned_instead_of_copied = "warn"
collection_is_never_read = "warn"
derive_partial_eq_without_eq = "warn"
doc_markdown = "warn"
empty_line_after_doc_comments = "warn"
empty_line_after_outer_attr = "warn"
enum_glob_use = "warn"
equatable_if_let = "warn"
explicit_into_iter_loop = "warn"
explicit_iter_loop = "warn"
flat_map_option = "warn"
if_not_else = "warn"
implicit_clone = "warn"
imprecise_flops = "warn"
iter_on_empty_collections = "warn"
iter_on_single_items = "warn"
iter_with_drain = "warn"
iter_without_into_iter = "warn"
large_stack_frames = "warn"
manual_assert = "warn"
manual_clamp = "warn"
manual_is_variant_and = "warn"
manual_string_new = "warn"
match_same_arms = "warn"
missing_const_for_fn = "warn"
mutex_integer = "warn"
naive_bytecount = "warn"
needless_bitwise_bool = "warn"
needless_continue = "warn"
needless_for_each = "warn"
needless_pass_by_ref_mut = "warn"
nonstandard_macro_braces = "warn"
option_as_ref_cloned = "warn"
or_fun_call = "warn"
path_buf_push_overwrite = "warn"
read_zero_byte_vec = "warn"
redundant_clone = "warn"
redundant_else = "warn"
single_char_pattern = "warn"
string_lit_as_bytes = "warn"
string_lit_chars_any = "warn"
suboptimal_flops = "warn"
suspicious_operation_groupings = "warn"
trailing_empty_array = "warn"
trait_duplication_in_bounds = "warn"
transmute_undefined_repr = "warn"
trivial_regex = "warn"
tuple_array_conversions = "warn"
type_repetition_in_bounds = "warn"
uninhabited_references = "warn"
unnecessary_self_imports = "warn"
unnecessary_struct_initialization = "warn"
unnested_or_patterns = "warn"
unused_peekable = "warn"
unused_rounding = "warn"
use_self = "warn"
useless_let_if_seq = "warn"
while_float = "warn"
zero_sized_map_values = "warn"

# These are nursery lints which have findings. Allow them for now. Some are not
# quite mature enough for use in our codebase and some we don't really want.
# Explicitly listing should make it easier to fix in the future.
as_ptr_cast_mut = "allow"
cognitive_complexity = "allow"
debug_assert_with_mut_call = "allow"
fallible_impl_from = "allow"
future_not_send = "allow"
needless_collect = "allow"
non_send_fields_in_send_ty = "allow"
redundant_pub_crate = "allow"
significant_drop_in_scrutinee = "allow"
significant_drop_tightening = "allow"
too_long_first_doc_paragraph = "allow"

[workspace.metadata.cargo-machete]
ignored = ["modular-bitfield", "test-fuzz"]

# https://github.com/crate-ci/typos/blob/master/docs/reference.md
[workspace.metadata.typos]
default.extend-ignore-re = [
  "(?Rm)^.*(#|//)\\s*spellchecker:disable-line$",                      # disable a single line: spellchecker:disable-line
  "(?s)(#|//)\\s*spellchecker:off.*?\\n\\s*(#|//)\\s*spellchecker:on", # disable blocks of lines: spellchecker:<on|off>
]
files.extend-exclude = ["ext/*", "fixtures/*"]<|MERGE_RESOLUTION|>--- conflicted
+++ resolved
@@ -59,35 +59,22 @@
 alloy-core = { path = "./ext/alloy-core/crates/core" }
 alloy-eips = { path = "./ext/alloy/crates/eips", default-features = false }
 alloy-genesis = { path = "./ext/alloy/crates/genesis", default-features = false }
-<<<<<<< HEAD
 alloy-primitives = { path = "./ext/alloy-core/crates/primitives", features = ["arbitrary"] }
 rand = "0.8"
-=======
-alloy-primitives = { path = "./ext/alloy-core/crates/primitives", features = [
-  "arbitrary",
-] }
-rand = "0.8.5"
->>>>>>> d05981e2
 hex = "0.4"
 base64-url = "2"
 alloy-rlp = "0.3.4"
 alloy-rpc-types = { path = "./ext/alloy/crates/rpc-types" }
-alloy-rpc-types-engine = { path = "./ext/alloy/crates/rpc-types-engine", features = [
-  "serde",
-] }
+alloy-rpc-types-engine = { path = "./ext/alloy/crates/rpc-types-engine", features = ["serde"] }
 clap = { version = "4", features = ["derive"] }
 alloy-rpc-types-trace = { path = "./ext/alloy/crates/rpc-types-trace" }
 reth-e2e-test-utils = { path = "./ext/reth/crates/e2e-test-utils" }
 alloy-serde = { path = "./ext/alloy/crates/serde", default-features = false }
 alloy-signer-local = { path = "./ext/alloy/crates/signer-local" }
-alloy-sol-macro = { path = "./ext/alloy-core/crates/sol-macro", features = [
-  "json",
-] }
+alloy-sol-macro = { path = "./ext/alloy-core/crates/sol-macro", features = ["json"] }
 alloy-sol-types = { path = "./ext/alloy-core/crates/sol-types" }
 alloy-contract = { path = "./ext/alloy/crates/contract" }
-alloy-provider = { path = "./ext/alloy/crates/provider", features = [
-  "trace-api",
-] }
+alloy-provider = { path = "./ext/alloy/crates/provider", features = ["trace-api"] }
 
 arbitrary = { version = "1.3", features = ["derive"] }
 rstest = "0.25"
@@ -175,12 +162,7 @@
 syn = { version = "2", features = ["full"] }
 tracing = "0.1.0"
 tracing-error = "0.2"
-tracing-subscriber = { version = "0.3", default-features = false, features = [
-  "env-filter",
-  "fmt",
-  "json",
-  "ansi",
-] }
+tracing-subscriber = { version = "0.3", default-features = false, features = ["env-filter", "fmt", "json", "ansi"] }
 alloy-signer = { path = "./ext/alloy/crates/signer" }
 tempfile = "3"
 jsonrpsee = "0.24"
@@ -376,7 +358,7 @@
 # https://github.com/crate-ci/typos/blob/master/docs/reference.md
 [workspace.metadata.typos]
 default.extend-ignore-re = [
-  "(?Rm)^.*(#|//)\\s*spellchecker:disable-line$",                      # disable a single line: spellchecker:disable-line
+  "(?Rm)^.*(#|//)\\s*spellchecker:disable-line$", # disable a single line: spellchecker:disable-line
   "(?s)(#|//)\\s*spellchecker:off.*?\\n\\s*(#|//)\\s*spellchecker:on", # disable blocks of lines: spellchecker:<on|off>
 ]
 files.extend-exclude = ["ext/*", "fixtures/*"]