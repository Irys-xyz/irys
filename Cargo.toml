--- conflicted
+++ resolved
@@ -103,7 +103,12 @@
 syn = { version = "2", features = ["full"] }
 tracing = "0.1.0"
 tracing-error = "0.2"
-tracing-subscriber = { version = "0.3", default-features = false, features = ["env-filter", "fmt", "json", "ansi"] }
+tracing-subscriber = { version = "0.3", default-features = false, features = [
+  "env-filter",
+  "fmt",
+  "json",
+  "ansi",
+] }
 tempfile = "3"
 csv = "1"
 jsonrpsee = "0.24"
@@ -118,8 +123,15 @@
 # reth & alloy deps
 alloy-dyn-abi = "1.1.0"
 alloy-evm = { version = "0.7.1", default-features = false }
-alloy-primitives = { version = "1.1.0", default-features = false, features = ["map-foldhash", "arbitrary", "rlp", "getrandom"] }
-alloy-rlp = { version = "0.3.10", default-features = false, features = ["core-net"] }
+alloy-primitives = { version = "1.1.0", default-features = false, features = [
+  "map-foldhash",
+  "arbitrary",
+  "rlp",
+  "getrandom",
+] }
+alloy-rlp = { version = "0.3.10", default-features = false, features = [
+  "core-net",
+] }
 
 alloy-consensus = { version = "0.15.10", default-features = false }
 alloy-eips = { version = "0.15.10", default-features = false }
@@ -127,7 +139,9 @@
 alloy-core = { version = "1.1.0", default-features = false }
 alloy-provider = { version = "0.15.10", default-features = false }
 alloy-network = { version = "0.15.10", default-features = false }
-alloy-rpc-types = { version = "0.15.10", features = ["eth"], default-features = false }
+alloy-rpc-types = { version = "0.15.10", features = [
+  "eth",
+], default-features = false }
 alloy-rpc-types-eth = { version = "0.15.10", default-features = false }
 alloy-rpc-types-engine = { version = "0.15.10", default-features = false }
 alloy-signer = { version = "0.15.10", default-features = false }
@@ -139,7 +153,6 @@
 
 revm = { version = "23.1.0", default-features = false }
 
-<<<<<<< HEAD
 
 reth = { git = "https://github.com/Irys-xyz/reth", rev = "7f74bff7265b59bc1333fa04707650312e5644fc" }
 reth-chainspec = { git = "https://github.com/Irys-xyz/reth", rev = "7f74bff7265b59bc1333fa04707650312e5644fc" }
@@ -168,36 +181,9 @@
 reth-transaction-pool = { git = "https://github.com/Irys-xyz/reth", rev = "7f74bff7265b59bc1333fa04707650312e5644fc" }
 reth-trie-db = { git = "https://github.com/Irys-xyz/reth", rev = "7f74bff7265b59bc1333fa04707650312e5644fc" }
 reth-cli-commands = { git = "https://github.com/Irys-xyz/reth", rev = "7f74bff7265b59bc1333fa04707650312e5644fc" }
-=======
-reth = { git = "https://github.com/Irys-xyz/reth", rev = "7aa9a1811cc3dee15d1af2671539901ebda317fb" }
-reth-chainspec = { git = "https://github.com/Irys-xyz/reth", rev = "7aa9a1811cc3dee15d1af2671539901ebda317fb" }
-reth-e2e-test-utils = { git = "https://github.com/Irys-xyz/reth", rev = "7aa9a1811cc3dee15d1af2671539901ebda317fb" }
-reth-engine-local = { git = "https://github.com/Irys-xyz/reth", rev = "7aa9a1811cc3dee15d1af2671539901ebda317fb" }
-reth-ethereum-engine-primitives = { git = "https://github.com/Irys-xyz/reth", rev = "7aa9a1811cc3dee15d1af2671539901ebda317fb" }
-reth-evm-ethereum = { git = "https://github.com/Irys-xyz/reth", rev = "7aa9a1811cc3dee15d1af2671539901ebda317fb" }
-reth-node-ethereum = { git = "https://github.com/Irys-xyz/reth", rev = "7aa9a1811cc3dee15d1af2671539901ebda317fb" }
-reth-ethereum-primitives = { git = "https://github.com/Irys-xyz/reth", rev = "7aa9a1811cc3dee15d1af2671539901ebda317fb" }
-reth-evm = { git = "https://github.com/Irys-xyz/reth", rev = "7aa9a1811cc3dee15d1af2671539901ebda317fb" }
-reth-network = { git = "https://github.com/Irys-xyz/reth", rev = "7aa9a1811cc3dee15d1af2671539901ebda317fb" }
-reth-node-api = { git = "https://github.com/Irys-xyz/reth", rev = "7aa9a1811cc3dee15d1af2671539901ebda317fb" }
-reth-node-builder = { git = "https://github.com/Irys-xyz/reth", rev = "7aa9a1811cc3dee15d1af2671539901ebda317fb" }
-reth-node-core = { git = "https://github.com/Irys-xyz/reth", rev = "7aa9a1811cc3dee15d1af2671539901ebda317fb" }
-reth-node-metrics = { git = "https://github.com/Irys-xyz/reth", rev = "7aa9a1811cc3dee15d1af2671539901ebda317fb" }
-reth-payload-builder = { git = "https://github.com/Irys-xyz/reth", rev = "7aa9a1811cc3dee15d1af2671539901ebda317fb" }
-reth-primitives-traits = { git = "https://github.com/Irys-xyz/reth", rev = "7aa9a1811cc3dee15d1af2671539901ebda317fb" }
-reth-primitives = { git = "https://github.com/Irys-xyz/reth", rev = "7aa9a1811cc3dee15d1af2671539901ebda317fb" }
-reth-rpc-eth-api = { git = "https://github.com/Irys-xyz/reth", rev = "7aa9a1811cc3dee15d1af2671539901ebda317fb" }
-reth-codecs = { git = "https://github.com/Irys-xyz/reth", rev = "7aa9a1811cc3dee15d1af2671539901ebda317fb" }
-reth-db-api = { git = "https://github.com/Irys-xyz/reth", rev = "7aa9a1811cc3dee15d1af2671539901ebda317fb" }
-reth-db = { git = "https://github.com/Irys-xyz/reth", rev = "7aa9a1811cc3dee15d1af2671539901ebda317fb" }
-reth-provider = { git = "https://github.com/Irys-xyz/reth", rev = "7aa9a1811cc3dee15d1af2671539901ebda317fb" }
-reth-tasks = { git = "https://github.com/Irys-xyz/reth", rev = "7aa9a1811cc3dee15d1af2671539901ebda317fb" }
-reth-tracing = { git = "https://github.com/Irys-xyz/reth", rev = "7aa9a1811cc3dee15d1af2671539901ebda317fb" }
-reth-transaction-pool = { git = "https://github.com/Irys-xyz/reth", rev = "7aa9a1811cc3dee15d1af2671539901ebda317fb" }
-reth-trie-db = { git = "https://github.com/Irys-xyz/reth", rev = "7aa9a1811cc3dee15d1af2671539901ebda317fb" }
->>>>>>> ca0f1b61
 
 # just used
+
 
 # reth = { path = "./ext/reth/bin/reth" }
 # reth-chainspec = { path = "./ext/reth/crates/chainspec" }
@@ -225,10 +211,8 @@
 # reth-tracing = { path = "./ext/reth/crates/tracing" }
 # reth-transaction-pool = { path = "./ext/reth/crates/transaction-pool" }
 # reth-trie-db = { path = "./ext/reth/crates/trie/db" }
-<<<<<<< HEAD
+
 # reth-cli-commands = { path = "./ext/reth/crates/cli/commands" }
-=======
->>>>>>> ca0f1b61
 
 # all deps + used
 
@@ -503,7 +487,7 @@
 # https://github.com/crate-ci/typos/blob/master/docs/reference.md
 [workspace.metadata.typos]
 default.extend-ignore-re = [
-  "(?Rm)^.*(#|//)\\s*spellchecker:disable-line$", # disable a single line: spellchecker:disable-line
+  "(?Rm)^.*(#|//)\\s*spellchecker:disable-line$",                      # disable a single line: spellchecker:disable-line
   "(?s)(#|//)\\s*spellchecker:off.*?\\n\\s*(#|//)\\s*spellchecker:on", # disable blocks of lines: spellchecker:<on|off>
 ]
 files.extend-exclude = ["ext/*", "fixtures/*"]