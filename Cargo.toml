--- conflicted
+++ resolved
@@ -362,14 +362,9 @@
 
 
 # https://github.com/crate-ci/typos/blob/master/docs/reference.md
-<<<<<<< HEAD
-[workspace.metadata.typos.files]
-extend-exclude = ["ext/*", "fixtures/*"]
-=======
 [workspace.metadata.typos]
 default.extend-ignore-re = [
   "(?Rm)^.*(#|//)\\s*spellchecker:disable-line$",                      # disable a single line: spellchecker:disable-line
   "(?s)(#|//)\\s*spellchecker:off.*?\\n\\s*(#|//)\\s*spellchecker:on", # disable blocks of lines: spellchecker:<on|off>
 ]
-files.extend-exclude = ["ext/*", "fixtures/*"]
->>>>>>> 5d699b91
+files.extend-exclude = ["ext/*", "fixtures/*"]