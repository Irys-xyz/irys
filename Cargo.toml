[workspace]
exclude = ["ext/"]
members = [
  "crates/actors",
  "crates/c",
  "crates/chain",
  "crates/primitives",
  "crates/reth-node-bridge",
  "crates/types",
  "crates/packing",
  "crates/database",
  "crates/storage",
  "crates/testing-utils",
  "crates/config",
  "crates/efficient-sampling",
  "crates/macros",
  "crates/debug-utils",
  "xtask",
  "crates/price-oracle",
  "crates/cli",
  "crates/p2p",
  "crates/api-client",
  "crates/reward-curve",
  "crates/irys-reth",
]
resolver = "2"

[workspace.package]
edition = "2021"
rust-version = "1.86"
homepage = "http://irys.xyz/"
license = "MIT/Apache-2.0"
repository = "https://github.com/Irys-xyz/irys"
authors = []

[workspace.dependencies]
# Irys
irys-macros = { path = "./crates/macros" }
irys-database = { path = "./crates/database" }
irys-actors = { path = "./crates/actors" }
irys-api-server = { path = "./crates/api-server" }
irys-api-client = { path = "./crates/api-client" }
irys-c = { path = "./crates/c" }
irys-primitives = { path = "./crates/primitives" }
irys-config = { path = "./crates/config" }
irys-reth-node-bridge = { path = "./crates/reth-node-bridge" }
irys-types = { path = "./crates/types" }
irys-storage = { path = "./crates/storage" }
irys-testing-utils = { path = "./crates/testing-utils" }
irys-packing = { path = "./crates/packing" }
irys-chain = { path = "./crates/chain" }
irys-vdf = { path = "./crates/vdf" }
irys-reward-curve = { path = "./crates/reward-curve" }
irys-efficient-sampling = { path = "./crates/efficient-sampling" }
irys-price-oracle = { path = "./crates/price-oracle" }
irys-p2p = { path = "./crates/p2p" }
irys-reth = { path = "./crates/irys-reth" }
irys-cli = { path = "./crates/cli" }

ruint = { version = "1.12.3", features = ["alloc", "arbitrary"] }
actix = "0.13.5"
actix-rt = "2.10.0"
actix-web = "4.9.0"
actix-http = "3.9.0"
awc = "3.5.1"
base58 = "0.2.0"
tokio-stream = "0.1"
rand = "0.8"
hex = "0.4"
base64-url = "2"
clap = { version = "4", features = ["derive"] }
arbitrary = { version = "1.3", features = ["derive"] }
rstest = "0.25"
once_cell = "1"
assert_matches = "1"
bytes = "1.5"
derive_more = { version = "2", features = ["full"] }
eyre = "0.6"
sha2 = "0.10"
rayon = "1.8.0"
color-eyre = "0.6"
itertools = "0.13"
futures = "0.3"
bytemuck = "1"
futures-concurrency = "7"
test-log = { version = "0.2", features = ["trace"] }
pretty_assertions = "1"
nodit = { version = "0.9", features = ["serde"] }
modular-bitfield = "0.11"
openssl = { version = "0.10", features = ["vendored"] }
proptest-derive = "0.5"
rust_decimal = "1"
rust_decimal_macros = "1"
serde = { version = "1", default-features = false }
serde_json = "1"
test-fuzz = "6"
thiserror = "1"
tokio = { version = "1", features = ["rt", "macros"] }
toml = "0.8"
derive-syn-parse = "0"
proc-macro2 = "1"
quote = "1"
semver = { version = "1.0", features = ["serde"] }
syn = { version = "2", features = ["full"] }
tracing = "0.1.0"
tracing-error = "0.2"
tracing-subscriber = { version = "0.3", default-features = false, features = ["env-filter", "fmt", "json", "ansi"] }
tempfile = "3"
csv = "1"
jsonrpsee = "0.24"
jsonrpsee-core = "0.24"
jsonrpsee-http-client = "0.24"
jsonrpsee-types = "0.24"
futures-util = "0.3"
lru = "0.14"
paste = "1.0.15"
async-trait = "0.1.83"
strum = { version = "0.27", features = ["derive"] }
priority-queue = "2.5"

# Reth & Alloy deps
# These should be kept in lockstep with the Reth dependencies - for compatability and built times
revm = { version = "24.0.1", default-features = false }

alloy-dyn-abi = "1.1.0"
alloy-evm = { version = "0.10", default-features = false }
alloy-primitives = { version = "1.1.0", default-features = false, features = ["map-foldhash", "arbitrary", "rlp", "getrandom"] }
alloy-rlp = { version = "0.3.10", default-features = false, features = ["core-net"] }
alloy-sol-macro = { version = "1.1.0", default-features = false }
alloy-sol-types = { version = "1.1.0", default-features = false }
alloy-consensus = { version = "1.0.9", default-features = false }
alloy-contract = { version = "1.0.9", default-features = false }
alloy-core = { version = "1.0.9", default-features = false }
alloy-eips = { version = "1.0.9", default-features = false }
alloy-genesis = { version = "1.0.9", default-features = false }
revm-primitives = "19"
revm-interpreter = "19"
alloy-network = { version = "1.0.9", default-features = false }
alloy-provider = { version = "1.0.9", default-features = false }
alloy-rpc-types = { version = "1.0.9", features = ["eth"], default-features = false }
alloy-rpc-types-eth = { version = "1.0.9", default-features = false }
alloy-rpc-types-engine = { version = "1.0.9", default-features = false }
alloy-signer = { version = "1.0.9", default-features = false }
alloy-signer-local = { version = "1.0.9", default-features = false }

# Reth crates

reth = { git = "https://github.com/Irys-xyz/reth", rev = "61d251df85dc7bdf4cca5048c6269befbf06af54" }
reth-chainspec = { git = "https://github.com/Irys-xyz/reth", rev = "61d251df85dc7bdf4cca5048c6269befbf06af54" }
reth-e2e-test-utils = { git = "https://github.com/Irys-xyz/reth", rev = "61d251df85dc7bdf4cca5048c6269befbf06af54" }
reth-engine-local = { git = "https://github.com/Irys-xyz/reth", rev = "61d251df85dc7bdf4cca5048c6269befbf06af54" }
reth-ethereum-engine-primitives = { git = "https://github.com/Irys-xyz/reth", rev = "61d251df85dc7bdf4cca5048c6269befbf06af54" }
reth-evm-ethereum = { git = "https://github.com/Irys-xyz/reth", rev = "61d251df85dc7bdf4cca5048c6269befbf06af54" }
reth-node-ethereum = { git = "https://github.com/Irys-xyz/reth", rev = "61d251df85dc7bdf4cca5048c6269befbf06af54" }
reth-ethereum-primitives = { git = "https://github.com/Irys-xyz/reth", rev = "61d251df85dc7bdf4cca5048c6269befbf06af54" }
reth-evm = { git = "https://github.com/Irys-xyz/reth", rev = "61d251df85dc7bdf4cca5048c6269befbf06af54" }
reth-network = { git = "https://github.com/Irys-xyz/reth", rev = "61d251df85dc7bdf4cca5048c6269befbf06af54" }
reth-node-api = { git = "https://github.com/Irys-xyz/reth", rev = "61d251df85dc7bdf4cca5048c6269befbf06af54" }
reth-node-builder = { git = "https://github.com/Irys-xyz/reth", rev = "61d251df85dc7bdf4cca5048c6269befbf06af54" }
reth-node-core = { git = "https://github.com/Irys-xyz/reth", rev = "61d251df85dc7bdf4cca5048c6269befbf06af54" }
reth-node-metrics = { git = "https://github.com/Irys-xyz/reth", rev = "61d251df85dc7bdf4cca5048c6269befbf06af54" }
reth-payload-builder = { git = "https://github.com/Irys-xyz/reth", rev = "61d251df85dc7bdf4cca5048c6269befbf06af54" }
reth-primitives-traits = { git = "https://github.com/Irys-xyz/reth", rev = "61d251df85dc7bdf4cca5048c6269befbf06af54" }
reth-primitives = { git = "https://github.com/Irys-xyz/reth", rev = "61d251df85dc7bdf4cca5048c6269befbf06af54" }
reth-rpc-eth-api = { git = "https://github.com/Irys-xyz/reth", rev = "61d251df85dc7bdf4cca5048c6269befbf06af54" }
reth-codecs = { git = "https://github.com/Irys-xyz/reth", rev = "61d251df85dc7bdf4cca5048c6269befbf06af54" }
reth-db-api = { git = "https://github.com/Irys-xyz/reth", rev = "61d251df85dc7bdf4cca5048c6269befbf06af54" }
reth-db = { git = "https://github.com/Irys-xyz/reth", rev = "61d251df85dc7bdf4cca5048c6269befbf06af54" }
reth-provider = { git = "https://github.com/Irys-xyz/reth", rev = "61d251df85dc7bdf4cca5048c6269befbf06af54" }
reth-tasks = { git = "https://github.com/Irys-xyz/reth", rev = "61d251df85dc7bdf4cca5048c6269befbf06af54" }
reth-tracing = { git = "https://github.com/Irys-xyz/reth", rev = "61d251df85dc7bdf4cca5048c6269befbf06af54" }
reth-transaction-pool = { git = "https://github.com/Irys-xyz/reth", rev = "61d251df85dc7bdf4cca5048c6269befbf06af54" }
reth-trie-db = { git = "https://github.com/Irys-xyz/reth", rev = "61d251df85dc7bdf4cca5048c6269befbf06af54" }
reth-cli-commands = { git = "https://github.com/Irys-xyz/reth", rev = "61d251df85dc7bdf4cca5048c6269befbf06af54" }
reth-storage-api = { git = "https://github.com/Irys-xyz/reth", rev = "61d251df85dc7bdf4cca5048c6269befbf06af54" }
reth-basic-payload-builder = { git = "https://github.com/Irys-xyz/reth", rev = "61d251df85dc7bdf4cca5048c6269befbf06af54" }
reth-payload-builder-primitives = { git = "https://github.com/Irys-xyz/reth", rev = "61d251df85dc7bdf4cca5048c6269befbf06af54" }
reth-payload-primitives = { git = "https://github.com/Irys-xyz/reth", rev = "61d251df85dc7bdf4cca5048c6269befbf06af54" }
reth-revm = { git = "https://github.com/Irys-xyz/reth", rev = "61d251df85dc7bdf4cca5048c6269befbf06af54" }
reth-chain-state = { git = "https://github.com/Irys-xyz/reth", rev = "61d251df85dc7bdf4cca5048c6269befbf06af54" }
reth-errors = { git = "https://github.com/Irys-xyz/reth", rev = "61d251df85dc7bdf4cca5048c6269befbf06af54" }
reth-ethereum-payload-builder = { git = "https://github.com/Irys-xyz/reth", rev = "61d251df85dc7bdf4cca5048c6269befbf06af54" }

<<<<<<< HEAD
=======

# just used (for local testing)

>>>>>>> 73d0f566
# reth = { path = "./ext/reth/bin/reth" }
# reth-chainspec = { path = "./ext/reth/crates/chainspec" }
# reth-e2e-test-utils = { path = "./ext/reth/crates/e2e-test-utils" }
# reth-engine-local = { path = "./ext/reth/crates/engine/local" }
# reth-ethereum-engine-primitives = { path = "./ext/reth/crates/ethereum/engine-primitives" }
# reth-evm-ethereum = { path = "./ext/reth/crates/ethereum/evm" }
# reth-node-ethereum = { path = "./ext/reth/crates/ethereum/node" }
# reth-ethereum-primitives = { path = "./ext/reth/crates/ethereum/primitives" }
# reth-evm = { path = "./ext/reth/crates/evm/evm" }
# reth-network = { path = "./ext/reth/crates/net/network" }
# reth-node-api = { path = "./ext/reth/crates/node/api" }
# reth-node-builder = { path = "./ext/reth/crates/node/builder" }
# reth-node-core = { path = "./ext/reth/crates/node/core" }
# reth-node-metrics = { path = "./ext/reth/crates/node/metrics" }
# reth-payload-builder = { path = "./ext/reth/crates/payload/builder" }
# reth-primitives-traits = { path = "./ext/reth/crates/primitives-traits" }
# reth-primitives = { path = "./ext/reth/crates/primitives" }
# reth-rpc-eth-api = { path = "./ext/reth/crates/rpc/rpc-eth-api" }
# reth-codecs = { path = "./ext/reth/crates/storage/codecs" }
# reth-db-api = { path = "./ext/reth/crates/storage/db-api" }
# reth-db = { path = "./ext/reth/crates/storage/db" }
# reth-provider = { path = "./ext/reth/crates/storage/provider" }
# reth-tasks = { path = "./ext/reth/crates/tasks" }
# reth-tracing = { path = "./ext/reth/crates/tracing" }
# reth-transaction-pool = { path = "./ext/reth/crates/transaction-pool" }
# reth-trie-db = { path = "./ext/reth/crates/trie/db" }
# reth-cli-commands = { path = "./ext/reth/crates/cli/commands" }
# reth-storage-api = { path = "./ext/reth/crates/storage/storage-api" }
# reth-basic-payload-builder = { path = "./ext/reth/crates/payload/basic" }
# reth-payload-builder-primitives = { path = "./ext/reth/crates/payload/builder-primitives" }
# reth-payload-primitives = { path = "./ext/reth/crates/payload/primitives" }
# reth-revm = { path = "./ext/reth/crates/revm" }
# reth-chain-state = { path = "./ext/reth/crates/chain-state" }
# reth-errors = { path = "./ext/reth/crates/errors" }
# reth-ethereum-payload-builder = { path = "./ext/reth/crates/ethereum/payload" }


# all deps + used

# reth = { path = "./ext/reth/bin/reth" }
# # reth-chain-state = { path = "./ext/reth/crates/chain-state" }
# reth-chainspec = { path = "./ext/reth/crates/chainspec" }
# # reth-cli = { path = "./ext/reth/crates/cli/cli" }
# # reth-cli-commands = { path = "./ext/reth/crates/cli/commands" }
# # reth-cli-runner = { path = "./ext/reth/crates/cli/runner" }
# # reth-cli-util = { path = "./ext/reth/crates/cli/util" }
# # reth-config = { path = "./ext/reth/crates/config" }
# # reth-consensus-common = { path = "./ext/reth/crates/consensus/common" }
# # reth-consensus = { path = "./ext/reth/crates/consensus/consensus" }
# # reth-consensus-debug-client = { path = "./ext/reth/crates/consensus/debug-client" }
# reth-e2e-test-utils = { path = "./ext/reth/crates/e2e-test-utils" }
# # reth-invalid-block-hooks = { path = "./ext/reth/crates/engine/invalid-block-hooks" }
# reth-engine-local = { path = "./ext/reth/crates/engine/local" }
# # reth-engine-primitives = { path = "./ext/reth/crates/engine/primitives" }
# # reth-engine-service = { path = "./ext/reth/crates/engine/service" }
# # reth-engine-tree = { path = "./ext/reth/crates/engine/tree" }
# # reth-engine-util = { path = "./ext/reth/crates/engine/util" }
# # reth-errors = { path = "./ext/reth/crates/errors" }
# # reth-ethereum-cli = { path = "./ext/reth/crates/ethereum/cli" }
# # reth-ethereum-consensus = { path = "./ext/reth/crates/ethereum/consensus" }
# reth-ethereum-engine-primitives = { path = "./ext/reth/crates/ethereum/engine-primitives" }
# reth-evm-ethereum = { path = "./ext/reth/crates/ethereum/evm" }
# reth-node-ethereum = { path = "./ext/reth/crates/ethereum/node" }
# # reth-ethereum-payload-builder = { path = "./ext/reth/crates/ethereum/payload" }
# # reth-ethereum-forks = { path = "./ext/reth/crates/ethereum/hardforks" }
# reth-ethereum-primitives = { path = "./ext/reth/crates/ethereum/primitives" }
# # reth-ethereum = { path = "./ext/reth/crates/ethereum/reth" }
# # reth-etl = { path = "./ext/reth/crates/etl" }
# # reth-execution-errors = { path = "./ext/reth/crates/evm/execution-errors" }
# # reth-execution-types = { path = "./ext/reth/crates/evm/execution-types" }
# reth-evm = { path = "./ext/reth/crates/evm/evm" }
# # reth-exex = { path = "./ext/reth/crates/exex/exex" }
# # reth-exex-test-utils = { path = "./ext/reth/crates/exex/test-utils" }
# # reth-exex-types = { path = "./ext/reth/crates/exex/types" }
# # reth-fs-util = { path = "./ext/reth/crates/fs-util" }
# # reth-metrics = { path = "./ext/reth/crates/metrics" }
# # reth-net-banlist = { path = "./ext/reth/crates/net/banlist" }
# # reth-discv4 = { path = "./ext/reth/crates/net/discv4" }
# # reth-discv5 = { path = "./ext/reth/crates/net/discv5" }
# # reth-dns-discovery = { path = "./ext/reth/crates/net/dns" }
# # reth-downloaders = { path = "./ext/reth/crates/net/downloaders" }
# # reth-ecies = { path = "./ext/reth/crates/net/ecies" }
# # reth-eth-wire-types = { path = "./ext/reth/crates/net/eth-wire-types" }
# # reth-eth-wire = { path = "./ext/reth/crates/net/eth-wire" }
# # reth-net-nat = { path = "./ext/reth/crates/net/nat" }
# # reth-network-api = { path = "./ext/reth/crates/net/network-api" }
# # reth-network-types = { path = "./ext/reth/crates/net/network-types" }
# reth-network = { path = "./ext/reth/crates/net/network" }
# # reth-network-p2p = { path = "./ext/reth/crates/net/p2p" }
# # reth-network-peers = { path = "./ext/reth/crates/net/peers" }
# reth-node-api = { path = "./ext/reth/crates/node/api" }
# reth-node-builder = { path = "./ext/reth/crates/node/builder" }
# reth-node-core = { path = "./ext/reth/crates/node/core" }
# # reth-node-events = { path = "./ext/reth/crates/node/events" }
# reth-node-metrics = { path = "./ext/reth/crates/node/metrics" }
# # reth-node-types = { path = "./ext/reth/crates/node/types" }
# # op-reth = { path = "./ext/reth/crates/optimism/bin" }
# # reth-optimism-chainspec = { path = "./ext/reth/crates/optimism/chainspec" }
# # reth-optimism-cli = { path = "./ext/reth/crates/optimism/cli" }
# # reth-optimism-consensus = { path = "./ext/reth/crates/optimism/consensus" }
# # reth-optimism-evm = { path = "./ext/reth/crates/optimism/evm" }
# # reth-optimism-forks = { path = "./ext/reth/crates/optimism/hardforks" }
# # reth-optimism-node = { path = "./ext/reth/crates/optimism/node" }
# # reth-optimism-payload-builder = { path = "./ext/reth/crates/optimism/payload" }
# # reth-optimism-primitives = { path = "./ext/reth/crates/optimism/primitives" }
# # reth-optimism-rpc = { path = "./ext/reth/crates/optimism/rpc" }
# # reth-optimism-storage = { path = "./ext/reth/crates/optimism/storage" }
# # reth-op = { path = "./ext/reth/crates/optimism/reth" }
# # reth-optimism-txpool = { path = "./ext/reth/crates/optimism/txpool" }
# # reth-basic-payload-builder = { path = "./ext/reth/crates/payload/basic" }
# reth-payload-builder = { path = "./ext/reth/crates/payload/builder" }
# # reth-payload-primitives = { path = "./ext/reth/crates/payload/primitives" }
# # reth-payload-validator = { path = "./ext/reth/crates/payload/validator" }
# # reth-payload-builder-primitives = { path = "./ext/reth/crates/payload/builder-primitives" }
# # reth-payload-util = { path = "./ext/reth/crates/payload/util" }
# reth-primitives-traits = { path = "./ext/reth/crates/primitives-traits" }
# reth-primitives = { path = "./ext/reth/crates/primitives" }
# # reth-prune = { path = "./ext/reth/crates/prune/prune" }
# # reth-prune-types = { path = "./ext/reth/crates/prune/types" }
# # reth-revm = { path = "./ext/reth/crates/revm" }
# # reth-ipc = { path = "./ext/reth/crates/rpc/ipc" }
# # reth-rpc-api = { path = "./ext/reth/crates/rpc/rpc-api" }
# # reth-rpc-builder = { path = "./ext/reth/crates/rpc/rpc-builder" }
# # reth-rpc-engine-api = { path = "./ext/reth/crates/rpc/rpc-engine-api" }
# reth-rpc-eth-api = { path = "./ext/reth/crates/rpc/rpc-eth-api" }
# # reth-rpc-eth-types = { path = "./ext/reth/crates/rpc/rpc-eth-types" }
# # reth-rpc-layer = { path = "./ext/reth/crates/rpc/rpc-layer" }
# # reth-rpc-server-types = { path = "./ext/reth/crates/rpc/rpc-server-types" }
# # reth-rpc-api-testing-util = { path = "./ext/reth/crates/rpc/rpc-testing-util" }
# # reth-rpc-types-compat = { path = "./ext/reth/crates/rpc/rpc-types-compat" }
# # reth-rpc = { path = "./ext/reth/crates/rpc/rpc" }
# # reth-stages-api = { path = "./ext/reth/crates/stages/api" }
# # reth-stages = { path = "./ext/reth/crates/stages/stages" }
# # reth-stages-types = { path = "./ext/reth/crates/stages/types" }
# # reth-static-file = { path = "./ext/reth/crates/static-file/static-file" }
# # reth-static-file-types = { path = "./ext/reth/crates/static-file/types" }
# # reth-codecs-derive = { path = "./ext/reth/crates/storage/codecs/derive" }
# reth-codecs = { path = "./ext/reth/crates/storage/codecs" }
# reth-db-api = { path = "./ext/reth/crates/storage/db-api" }
# # reth-db-common = { path = "./ext/reth/crates/storage/db-common" }
# # reth-db-models = { path = "./ext/reth/crates/storage/db-models" }
# reth-db = { path = "./ext/reth/crates/storage/db" }
# # reth-storage-errors = { path = "./ext/reth/crates/storage/errors" }
# # reth-mdbx-sys = { path = "./ext/reth/crates/storage/libmdbx-rs/mdbx-sys" }
# # reth-libmdbx = { path = "./ext/reth/crates/storage/libmdbx-rs" }
# # reth-nippy-jar = { path = "./ext/reth/crates/storage/nippy-jar" }
# reth-provider = { path = "./ext/reth/crates/storage/provider" }
# # reth-storage-api = { path = "./ext/reth/crates/storage/storage-api" }
# # reth-zstd-compressors = { path = "./ext/reth/crates/storage/zstd-compressors" }
# reth-tasks = { path = "./ext/reth/crates/tasks" }
# # reth-tokio-util = { path = "./ext/reth/crates/tokio-util" }
# reth-tracing = { path = "./ext/reth/crates/tracing" }
# reth-transaction-pool = { path = "./ext/reth/crates/transaction-pool" }
# # reth-trie-common = { path = "./ext/reth/crates/trie/common" }
# reth-trie-db = { path = "./ext/reth/crates/trie/db" }
# # reth-trie-parallel = { path = "./ext/reth/crates/trie/parallel" }
# # reth-trie = { path = "./ext/reth/crates/trie/trie" }
# # reth-trie-sparse = { path = "./ext/reth/crates/trie/sparse" }
# # reth-era-downloader = { path = "./ext/reth/crates/era-downloader" }
# # reth-era-utils = { path = "./ext/reth/crates/era-utils" }
# # reth-era = { path = "./ext/reth/crates/era" }
# # reth-ress-protocol = { path = "./ext/reth/crates/ress/protocol" }
# # reth-ress-provider = { path = "./ext/reth/crates/ress/provider" }
# # reth-stateless = { path = "./ext/reth/crates/stateless" }

[profile.dev]
panic = "unwind"

# below inspired from https://github.com/oxidecomputer/omicron/blob/main/Cargo.toml

# See https://github.com/oxidecomputer/omicron/issues/4009 for some background context here.
# By reducing the debug level (though keeping enough to have meaningful
# backtraces), we reduce incremental build time and binary size significantly.
debug = "line-tables-only"
split-debuginfo = "unpacked"

[profile.dev.build-override]
debug = "line-tables-only"

# always optimise crypto
[profile.dev.package.irys-vdf]
opt-level = 3

[profile.dev.package.irys-packing]
opt-level = 3

[profile.dev.package.irys-c]
opt-level = 3

[profile.dev.package.sha2]
opt-level = 3

[profile.dev.package.openssl]
opt-level = 3

[profile.fast-dev]
inherits = "dev"
opt-level = 3

[workspace.lints]
# to enable in the future
# rust.missing_debug_implementations = "warn"
# rust.missing_docs = "warn"
# rust.rust_2018_idioms = { level = "deny", priority = -1 }

rust.unreachable_pub = "warn"
rust.unused_must_use = "deny"
rust.unused_imports = "warn"

[workspace.lints.clippy]
# cargo = { priority = -1, level = "deny" } # for some reason enabling this cargo lint category causes clippy fix to hang
complexity = { priority = -2, level = "deny" }
perf = { priority = -3, level = "deny" }
correctness = { priority = -4, level = "deny" }
restriction = { priority = -5, level = "allow" } # cherry pick
style = { priority = -6, level = "deny" }
suspicious = { priority = -7, level = "deny" }
pedantic = { priority = -8, level = "allow" } # cherry pick
nursery = { priority = -9, level = "allow" } # cherry pick

module_inception = "allow"
doc-overindented-list-items = "allow"
unused-async = "deny"
large-enum-variant = "allow"
doc-lazy-continuation = "allow"
# to enable in the future
type-complexity = "allow"
needless-range-loop = "allow"
too-many-arguments = "allow"
# map_unwrap_or = "deny"
# missing_asserts_for_indexing = "deny"

# need to update clippy for these two
# doc_comment_double_space_linebreaks = "deny"
# elidable_lifetime_names = "deny"

redundant-clone = "deny"
allow_attributes = "deny"
bind_instead_of_map = "deny"
bool_assert_comparison = "deny"
cloned_instead_of_copied = "deny"
explicit_into_iter_loop = "deny"
ignored_unit_patterns = "deny"
implicit_clone = "deny"
inefficient_to_string = "deny"
manual_instant_elapsed = "deny"
manual_is_variant_and = "deny"
manual_string_new = "deny"
match_bool = "deny"
needless_for_each = "deny"
needless_raw_string_hashes = "deny"
needless_raw_strings = "deny"
non_std_lazy_statics = "deny"
option_as_ref_cloned = "deny"
precedence_bits = "deny"
redundant_clone = "deny"
redundant_closure_for_method_calls = "deny"
ref_binding_to_reference = "deny"
return_and_then = "deny"
unseparated_literal_suffix = "deny"
single_char_pattern = "deny"
string_to_string = "deny"
suspicious_operation_groupings = "deny"
trait_duplication_in_bounds = "deny"
unchecked_duration_subtraction = "deny"
unnecessary_join = "deny"
unnecessary_literal_bound = "deny"
unnecessary_struct_initialization = "deny"
unnested_or_patterns = "deny"
unused_trait_names = "deny"
use_self = "deny"

# disabled

# unnecessary_semicolon = "deny" # caused issues
# semicolon_if_nothing_returned = "deny" # caused issues
# redundant_else = "deny" # clarity
# redundant_pub_crate = "deny" # caused issues
# missing_const_for_fn = "deny" # causes weird issues? maybe an update will fix
# manual_assert = "deny" # reduces clarity
# deref_by_slicing = "deny" # reduces clarity
# assertions_on_result_states = "deny" # keeping the asserts helps to improve test clarity
# needless_collect = "deny" # reduces clarity

[workspace.metadata.cargo-machete]
ignored = ["modular-bitfield", "test-fuzz"]

# https://github.com/crate-ci/typos/blob/master/docs/reference.md
[workspace.metadata.typos]
default.extend-ignore-re = [
  "(?Rm)^.*(#|//)\\s*spellchecker:disable-line$", # disable a single line: spellchecker:disable-line
  "(?s)(#|//)\\s*spellchecker:off.*?\\n\\s*(#|//)\\s*spellchecker:on", # disable blocks of lines: spellchecker:<on|off>
]
files.extend-exclude = ["ext/*", "fixtures/*"]<|MERGE_RESOLUTION|>--- conflicted
+++ resolved
@@ -181,12 +181,8 @@
 reth-errors = { git = "https://github.com/Irys-xyz/reth", rev = "61d251df85dc7bdf4cca5048c6269befbf06af54" }
 reth-ethereum-payload-builder = { git = "https://github.com/Irys-xyz/reth", rev = "61d251df85dc7bdf4cca5048c6269befbf06af54" }
 
-<<<<<<< HEAD
-=======
-
 # just used (for local testing)
 
->>>>>>> 73d0f566
 # reth = { path = "./ext/reth/bin/reth" }
 # reth-chainspec = { path = "./ext/reth/crates/chainspec" }
 # reth-e2e-test-utils = { path = "./ext/reth/crates/e2e-test-utils" }
@@ -222,7 +218,6 @@
 # reth-chain-state = { path = "./ext/reth/crates/chain-state" }
 # reth-errors = { path = "./ext/reth/crates/errors" }
 # reth-ethereum-payload-builder = { path = "./ext/reth/crates/ethereum/payload" }
-
 
 # all deps + used
 
