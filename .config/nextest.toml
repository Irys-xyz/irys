--- conflicted
+++ resolved
@@ -25,10 +25,5 @@
 [[profile.default.overrides]]
 filter = 'test(/.*heavy_.*/)'
 threads-required = 2
-<<<<<<< HEAD
-priority = 100
-retries = 1
-=======
 priority = 90
->>>>>>> 86f55a66
 slow-timeout = { period = "60s", terminate-after = 5 }