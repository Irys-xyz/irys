# default config can be viewed at https://nexte.st/docs/configuration/
[test-groups]
serial = { max-threads = 1 }

[profile.default]
slow-timeout = { period = "60s", terminate-after = 4 }
<<<<<<< HEAD
=======
threads-required = 1
>>>>>>> 0b6e493d

# serial tests
[[profile.default.overrides]]
filter = 'test(/.*serial_.*/)'
test-group = 'serial'

# heavy tests
[[profile.default.overrides]]
filter = 'test(/.*heavy_.*/)'
threads-required = 3
priority = 100
retries = 1<|MERGE_RESOLUTION|>--- conflicted
+++ resolved
@@ -4,10 +4,7 @@
 
 [profile.default]
 slow-timeout = { period = "60s", terminate-after = 4 }
-<<<<<<< HEAD
-=======
 threads-required = 1
->>>>>>> 0b6e493d
 
 # serial tests
 [[profile.default.overrides]]
