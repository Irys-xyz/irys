# default config can be viewed at https://nexte.st/docs/configuration/
[test-groups]
serial = { max-threads = 1 }

[profile.default]
slow-timeout = { period = "60s", terminate-after = 4 }
threads-required = 1

# serial tests
[[profile.default.overrides]]
filter = 'test(/.*serial_.*/)'
test-group = 'serial'

# heavy tests
[[profile.default.overrides]]
filter = 'test(/.*heavy_.*/)'
threads-required = 3
priority = 100
<<<<<<< HEAD
retries = 0
slow-timeout = { period = "60s", terminate-after = 4 }
=======
retries = 1
slow-timeout = { period = "60s", terminate-after = 5 }
>>>>>>> 0ec00759
<|MERGE_RESOLUTION|>--- conflicted
+++ resolved
@@ -16,10 +16,5 @@
 filter = 'test(/.*heavy_.*/)'
 threads-required = 3
 priority = 100
-<<<<<<< HEAD
-retries = 0
-slow-timeout = { period = "60s", terminate-after = 4 }
-=======
 retries = 1
-slow-timeout = { period = "60s", terminate-after = 5 }
->>>>>>> 0ec00759
+slow-timeout = { period = "60s", terminate-after = 5 }