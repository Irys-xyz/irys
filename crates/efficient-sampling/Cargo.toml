[package]
edition = "2021"
name = "irys-efficient-sampling"
version = "0.1.0"

[dependencies]
irys-types.workspace = true

eyre.workspace = true
<<<<<<< HEAD
rand.workspace = true
=======
>>>>>>> 5d699b91
openssl.workspace = true
tracing.workspace = true<|MERGE_RESOLUTION|>--- conflicted
+++ resolved
@@ -7,9 +7,5 @@
 irys-types.workspace = true
 
 eyre.workspace = true
-<<<<<<< HEAD
-rand.workspace = true
-=======
->>>>>>> 5d699b91
 openssl.workspace = true
 tracing.workspace = true