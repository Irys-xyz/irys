use crate::{
    block_discovery::{get_data_tx_in_parallel, BlockDiscoveredMessage, BlockDiscoveryActor},
    block_tree_service::BlockTreeReadGuard,
    broadcast_mining_service::{BroadcastDifficultyUpdate, BroadcastMiningService},
    ema_service::EmaServiceMessage,
    mempool_service::MempoolServiceMessage,
    reth_service::{BlockHashType, ForkChoiceUpdateMessage, RethServiceActor},
    services::ServiceSenders,
    system_tx_generator::SystemTxGenerator,
    EpochServiceMessage,
};
use actix::prelude::*;
use actors::mocker::Mocker;
use alloy_consensus::{
    transaction::SignerRecoverable as _, EthereumTxEnvelope, SignableTransaction as _, TxEip4844,
};
use alloy_eips::BlockHashOrNumber;
use alloy_network::TxSignerSync as _;
use alloy_rpc_types_engine::PayloadAttributes;
use alloy_signer_local::LocalSigner;
use base58::ToBase58 as _;
use eyre::eyre;
use irys_database::{
    block_header_by_hash, cached_data_root_by_data_root, db::IrysDatabaseExt as _,
    tables::IngressProofs, SystemLedger,
};
use irys_price_oracle::IrysPriceOracle;
use irys_reth::compose_system_tx;
use irys_reth_node_bridge::IrysRethNodeAdapter;
use irys_reward_curve::HalvingCurve;
use irys_types::{
    app_state::DatabaseProvider, block_production::SolutionContext, calculate_difficulty,
    next_cumulative_diff, storage_pricing::Amount, Base64, CommitmentTransaction, Config,
    DataLedger, DataTransactionLedger, GossipBroadcastMessage, H256List, IngressProofsList,
    IrysBlockHeader, IrysTransactionHeader, PoaData, Signature, SystemTransactionLedger,
    TxIngressProof, VDFLimiterInfo, H256, U256,
};
use irys_vdf::state::VdfStateReadonly;
use nodit::interval::ii;
use openssl::sha;
use reth::{
    core::primitives::SealedBlock, payload::EthBuiltPayload, revm::primitives::B256,
    rpc::types::BlockId,
};
use reth_db::cursor::*;
use reth_db::Database as _;
use reth_transaction_pool::EthPooledTransaction;
use std::{
    collections::HashMap,
    sync::Arc,
    time::{Duration, SystemTime, UNIX_EPOCH},
};
use tokio::sync::oneshot;
use tracing::{debug, error, info, warn, Span};

/// Used to mock up a `BlockProducerActor`
pub type BlockProducerMockActor = Mocker<BlockProducerActor>;

/// A mocked [`BlockProducerActor`] only needs to implement [`SolutionFoundMessage`]
#[derive(Debug)]
pub struct MockedBlockProducerAddr(pub Recipient<SolutionFoundMessage>);

/// `BlockProducerActor` creates blocks from mining solutions
#[derive(Debug, Clone)]
pub struct BlockProducerActor {
    pub inner: Arc<BlockProducerInner>,
    /// Enforces block production limits during testing
    ///
    /// Controls the exact number of blocks produced to ensure test determinism.
    /// Since mining is probabilistic, solutions can be found nearly simultaneously
    /// before mining can be stopped after the first solution. This guard prevents
    /// producing extra blocks that would cause non-deterministic test behavior.
    pub blocks_remaining_for_test: Option<u64>,
    /// Tracing span
    pub span: Span,
}

#[derive(Debug)]
pub struct BlockProducerInner {
    /// Reference to the global database
    pub db: DatabaseProvider,
    /// Message the block discovery actor when a block is produced locally
    pub block_discovery_addr: Addr<BlockDiscoveryActor>,
    /// Mining broadcast service
    pub mining_broadcaster: Addr<BroadcastMiningService>,
    /// Reference to all the services we can send messages to
    pub service_senders: ServiceSenders,
    /// Global config
    pub config: Config,
    /// The block reward curve
    pub reward_curve: Arc<HalvingCurve>,
    /// Store last VDF Steps
    pub vdf_steps_guard: VdfStateReadonly,
    /// Get the head of the chain
    pub block_tree_guard: BlockTreeReadGuard,
    /// The Irys price oracle
    pub price_oracle: Arc<IrysPriceOracle>,
    /// Reth node adapter
    pub reth_node_adapter: IrysRethNodeAdapter,
    /// Reth service actor
    pub reth_service: Addr<RethServiceActor>,
}

/// Actors can handle this message to learn about the `block_producer` actor at startup
#[derive(Message, Debug, Clone)]
#[rtype(result = "()")]
pub struct RegisterBlockProducerMessage(pub Addr<BlockProducerActor>);

impl Actor for BlockProducerActor {
    type Context = Context<Self>;
}

#[derive(Message, Debug, Clone)]
#[rtype(result = "()")]
pub struct SetTestBlocksRemainingMessage(pub Option<u64>);

impl Handler<SetTestBlocksRemainingMessage> for BlockProducerActor {
    type Result = ();

    fn handle(
        &mut self,
        msg: SetTestBlocksRemainingMessage,
        _ctx: &mut Self::Context,
    ) -> Self::Result {
        self.blocks_remaining_for_test = msg.0;
    }
}

#[derive(Message, Debug)]
#[rtype(result = "eyre::Result<Option<(Arc<IrysBlockHeader>, EthBuiltPayload)>>")]
/// Announce to the node a mining solution has been found.
pub struct SolutionFoundMessage(pub SolutionContext);

impl Handler<SolutionFoundMessage> for BlockProducerActor {
    type Result =
        AtomicResponse<Self, eyre::Result<Option<(Arc<IrysBlockHeader>, EthBuiltPayload)>>>;
    #[tracing::instrument(skip_all, fields(
        minting_address = ?msg.0.mining_address,
        partition_hash = ?msg.0.partition_hash,
        chunk_offset = ?msg.0.chunk_offset,
        tx_path = ?msg.0.tx_path.is_none(),
        chunk = ?msg.0.chunk.len(),
    ))]
    fn handle(&mut self, msg: SolutionFoundMessage, _ctx: &mut Self::Context) -> Self::Result {
        let span = self.span.clone();
        let _span = span.enter();
        let solution = msg.0;
        info!(
            "BlockProducerActor solution received: solution_hash={}",
            solution.solution_hash.0.to_base58()
        );

        if let Some(blocks_remaining) = self.blocks_remaining_for_test {
            if blocks_remaining == 0 {
                info!(
                    "No more blocks needed for this test, skipping block production for solution_hash={}"
                    , solution.solution_hash.0.to_base58()
                );
                return AtomicResponse::new(Box::pin(fut::ready(Ok(None))));
            }
        }

        let inner = self.inner.clone();
        AtomicResponse::new(Box::pin(
            async move {
                ProductionStrategy { inner }
                    .fully_produce_new_block(solution)
                    .await
            }
            .into_actor(self)
            .map(move |result, actor, _ctx| {
                // Only decrement blocks_remaining_for_test when a block is successfully produced
                if let Ok(Some((_irys_block_header, _eth_built_payload))) = &result {
                    // If blocks_remaining_for_test is Some, decrement it by 1
                    if let Some(remaining) = actor.blocks_remaining_for_test {
                        actor.blocks_remaining_for_test = Some(remaining.saturating_sub(1));
                    }
                }
                result
            })
            .map_err(|e: eyre::Error, _, _| {
                error!("Error producing a block: {}", &e);
                std::process::abort();
            }),
        ))
    }
}

#[async_trait::async_trait(?Send)]
pub trait BlockProdStrategy {
    fn inner(&self) -> &BlockProducerInner;

    async fn parent_irys_block(&self) -> eyre::Result<IrysBlockHeader> {
        let (canonical_blocks, _not_onchain_count) =
            self.inner().block_tree_guard.read().get_canonical_chain();
        let prev = canonical_blocks.last().unwrap();
        info!(?prev.block_hash, ?prev.height, "Starting block production, previous block");

        let (tx_prev, rx_prev) = oneshot::channel();
        self.inner()
            .service_senders
            .mempool
            .send(MempoolServiceMessage::GetBlockHeader(
                prev.block_hash,
                false,
                tx_prev,
            ))?;
        let header = match rx_prev.await? {
            Some(header) => header,
            None => self
                .inner()
                .db
                .view_eyre(|tx| block_header_by_hash(tx, &prev.block_hash, false))?
                .ok_or_else(|| {
                    eyre!(
                        "No block header found for hash {} ({})",
                        prev.block_hash,
                        prev.height + 1
                    )
                })?,
        };

        Ok(header)
    }

    async fn fully_produce_new_block(
        &self,
        solution: SolutionContext,
    ) -> eyre::Result<Option<(Arc<IrysBlockHeader>, EthBuiltPayload)>> {
        let prev_block_header = self.parent_irys_block().await?;
        let prev_evm_block = self.get_evm_block(&prev_block_header).await?;
        let current_timestamp = current_timestamp(&prev_block_header).await;

        let (system_tx_ledger, commitment_txs_to_bill, submit_txs) =
            self.get_mempool_txs(&prev_block_header).await?;
        let block_reward = self.block_reward(&prev_block_header, current_timestamp)?;
        let eth_built_payload = self
            .create_evm_block(
                &prev_block_header,
                &prev_evm_block,
                &commitment_txs_to_bill,
                &submit_txs,
                block_reward,
                current_timestamp,
            )
            .await?;
        let evm_block = eth_built_payload.block();

        let block = self
            .produce_block(
                solution,
                &prev_block_header,
                submit_txs,
                system_tx_ledger,
                current_timestamp,
                block_reward,
                evm_block,
            )
            .await?;

        let Some(block) = block else { return Ok(None) };
        Ok(Some((block, eth_built_payload)))
    }

    /// Extracts and collects all transactions that should be included in a block
    async fn create_evm_block(
        &self,
        prev_block_header: &IrysBlockHeader,
        perv_evm_block: &reth_ethereum_primitives::Block,
        commitment_txs_to_bill: &[CommitmentTransaction],
        submit_txs: &[IrysTransactionHeader],
        reward_amount: Amount<irys_types::storage_pricing::phantoms::Irys>,
        timestamp_ms: u128,
    ) -> eyre::Result<EthBuiltPayload> {
        let block_height = prev_block_header.height + 1;
        let local_signer = LocalSigner::from(self.inner().config.irys_signer().signer);
        // Generate expected system transactions using shared logic
        let system_txs = SystemTxGenerator::new(
            &block_height,
            &self.inner().config.node_config.reward_address,
            &reward_amount.amount,
            prev_block_header,
        );
        let system_txs = system_txs
            .generate_all(commitment_txs_to_bill, submit_txs)
            .map(|tx_result| {
                let tx = tx_result?;
                let mut tx_raw = compose_system_tx(self.inner().config.consensus.chain_id, &tx);
                let signature = local_signer
                    .sign_transaction_sync(&mut tx_raw)
                    .expect("system tx must always be signable");
                let tx = EthereumTxEnvelope::<TxEip4844>::Legacy(tx_raw.into_signed(signature))
                    .try_into_recovered()
                    .expect("system tx must always be signable");

                Ok::<EthPooledTransaction, eyre::Report>(EthPooledTransaction::new(tx, 300))
            })
            .collect::<Result<Vec<_>, _>>()?;

        self.build_and_submit_reth_payload(
            prev_block_header,
            timestamp_ms,
            system_txs,
            perv_evm_block.header.mix_hash,
        )
        .await
    }

    /// Builds and submits a Reth payload with forkchoice update
    async fn build_and_submit_reth_payload(
        &self,
        prev_block_header: &IrysBlockHeader,
        timestamp_ms: u128,
        system_txs: Vec<EthPooledTransaction>,
        parent_mix_hash: B256,
    ) -> eyre::Result<EthBuiltPayload> {
        // generate payload attributes
        let payload_attrs = PayloadAttributes {
            timestamp: (timestamp_ms / 1000) as u64, // **THIS HAS TO BE SECONDS**
            prev_randao: parent_mix_hash,
            suggested_fee_recipient: self.inner().config.node_config.reward_address,
            withdrawals: None, // these should ALWAYS be none
            parent_beacon_block_root: Some(prev_block_header.block_hash.into()),
        };

        let payload = self
            .inner()
            .reth_node_adapter
            .build_submit_payload_irys(prev_block_header.evm_block_hash, payload_attrs, system_txs)
            .await?;

        // trigger forkchoice update via engine api to commit the block to the blockchain
        self.inner()
            .reth_node_adapter
            .update_forkchoice_full(
                payload.block().hash(),
                // we mark this block as confirmed because we produced it
                Some(payload.block().hash()),
                // marking a block as finalized is handled by a different service
                None,
            )
            .await?;

        Ok(payload)
    }

    async fn produce_block(
        &self,
        solution: SolutionContext,
        prev_block_header: &IrysBlockHeader,
        submit_txs: Vec<IrysTransactionHeader>,
        system_transaction_ledger: Vec<SystemTransactionLedger>,
        current_timestamp: u128,
        block_reward: Amount<irys_types::storage_pricing::phantoms::Irys>,
        eth_built_payload: &SealedBlock<reth_ethereum_primitives::Block>,
    ) -> eyre::Result<Option<Arc<IrysBlockHeader>>> {
        let prev_block_hash = prev_block_header.block_hash;
        let block_height = prev_block_header.height + 1;
        let evm_block_hash = eth_built_payload.hash();
        let epoch_service = self.inner().service_senders.epoch_service.clone();

        if solution.vdf_step <= prev_block_header.vdf_limiter_info.global_step_number {
            warn!("Skipping solution for old step number {}, previous block step number {} for block {}", solution.vdf_step, prev_block_header.vdf_limiter_info.global_step_number, prev_block_hash.0.to_base58());
            return Ok(None);
        }

        let (publish_txs, proofs) = self.get_publish_txs_and_proofs().await?;

        // Publish Ledger Transactions
        let publish_chunks_added =
            calculate_chunks_added(&publish_txs, self.inner().config.consensus.chunk_size);
        let publish_max_chunk_offset = prev_block_header.data_ledgers[DataLedger::Publish]
            .max_chunk_offset
            + publish_chunks_added;
        let opt_proofs = (!proofs.is_empty()).then(|| IngressProofsList::from(proofs));

        // Difficulty adjustment logic
        let mut last_diff_timestamp = prev_block_header.last_diff_timestamp;
        let current_difficulty = prev_block_header.diff;
        let mut is_difficulty_updated = false;
        let (diff, stats) = calculate_difficulty(
            block_height,
            last_diff_timestamp,
            current_timestamp,
            current_difficulty,
            &self.inner().config.consensus.difficulty_adjustment,
        );

        // Did an adjustment happen?
        if let Some(stats) = stats {
            if stats.is_adjusted {
                info!("🧊 block_time: {:?} is {}% off the target block_time of {:?} and above the minimum threshold of {:?}%, adjusting difficulty. ", stats.actual_block_time, stats.percent_different, stats.target_block_time, stats.min_threshold);
                info!(
                    " max: {}\nlast: {}\nnext: {}",
                    U256::MAX,
                    current_difficulty,
                    diff
                );
                is_difficulty_updated = true;
            } else {
                info!("🧊 block_time: {:?} is {}% off the target block_time of {:?} and below the minimum threshold of {:?}%. No difficulty adjustment.", stats.actual_block_time, stats.percent_different, stats.target_block_time, stats.min_threshold);
            }
            last_diff_timestamp = current_timestamp;
        }

        let cumulative_difficulty = next_cumulative_diff(prev_block_header.cumulative_diff, diff);

        // Use the partition hash to figure out what ledger it belongs to
        let (sender, rx) = tokio::sync::oneshot::channel();
        epoch_service
            .send(EpochServiceMessage::GetPartitionAssignment(
                solution.partition_hash,
                sender,
            ))
            .unwrap();
        let ledger_id = rx.await?.and_then(|pa| pa.ledger_id);

        let poa_chunk = Base64(solution.chunk);
        let poa_chunk_hash = H256(sha::sha256(&poa_chunk.0));
        let poa = PoaData {
            tx_path: solution.tx_path.map(Base64),
            data_path: solution.data_path.map(Base64),
            chunk: Some(poa_chunk),
            recall_chunk_index: solution.recall_chunk_index,
            ledger_id,
            partition_chunk_offset: solution.chunk_offset,
            partition_hash: solution.partition_hash,
        };

        let mut steps = if prev_block_header.vdf_limiter_info.global_step_number + 1
            > solution.vdf_step - 1
        {
            H256List::new()
        } else {
            self.inner().vdf_steps_guard.get_steps(ii(prev_block_header.vdf_limiter_info.global_step_number + 1, solution.vdf_step - 1))
                .map_err(|e| eyre!("VDF step range {} unavailable while producing block {}, reason: {:?}, aborting", solution.vdf_step, &block_height, e))?
        };
        steps.push(solution.seed.0);

        let ema_irys_price = self.get_ema_price(block_height).await?;

        // Update the last_epoch_hash field, which tracks the most recent epoch boundary
        //
        // The logic works as follows:
        // 1. Start with the previous block's last_epoch_hash as default
        // 2. Special case: At the first block after an epoch boundary (block_height % blocks_in_epoch == 1),
        //    update last_epoch_hash to point to the epoch block itself (prev_block_hash)
        // 3. This creates a chain of references where each block knows which epoch it belongs to,
        //    and which block marked the beginning of that epoch
        let mut last_epoch_hash = prev_block_header.last_epoch_hash;

        // If this is the first block following an epoch boundary block
        if block_height > 0
            && block_height % self.inner().config.consensus.epoch.num_blocks_in_epoch == 1
        {
            // Record the hash of the epoch block (previous block) as our epoch reference
            last_epoch_hash = prev_block_hash;
        }
        let submit_chunks_added =
            calculate_chunks_added(&submit_txs, self.inner().config.consensus.chunk_size);
        let submit_max_chunk_offset = prev_block_header.data_ledgers[DataLedger::Submit]
            .max_chunk_offset
            + submit_chunks_added;

        // build a new block header
        let mut irys_block = IrysBlockHeader {
            block_hash: H256::zero(), // block_hash is initialized after signing
            height: block_height,
            diff,
            cumulative_diff: cumulative_difficulty,
            last_diff_timestamp,
            solution_hash: solution.solution_hash,
            previous_solution_hash: prev_block_header.solution_hash,
            last_epoch_hash,
            chunk_hash: poa_chunk_hash,
            previous_block_hash: prev_block_hash,
            previous_cumulative_diff: prev_block_header.cumulative_diff,
            poa,
            reward_address: self.inner().config.node_config.reward_address,
            reward_amount: block_reward.amount,
            miner_address: solution.mining_address,
            signature: Signature::test_signature().into(), // temp value until block is signed with the mining singer
            timestamp: current_timestamp,
            system_ledgers: system_transaction_ledger,
            data_ledgers: vec![
                // Permanent Publish Ledger
                DataTransactionLedger {
                    ledger_id: DataLedger::Publish.into(),
                    tx_root: DataTransactionLedger::merklize_tx_root(&publish_txs).0,
                    tx_ids: H256List(publish_txs.iter().map(|t| t.id).collect::<Vec<_>>()),
                    max_chunk_offset: publish_max_chunk_offset,
                    expires: None,
                    proofs: opt_proofs,
                },
                // Term Submit Ledger
                DataTransactionLedger {
                    ledger_id: DataLedger::Submit.into(),
                    tx_root: DataTransactionLedger::merklize_tx_root(&submit_txs).0,
                    tx_ids: H256List(submit_txs.iter().map(|t| t.id).collect::<Vec<_>>()),
                    max_chunk_offset: submit_max_chunk_offset,
                    expires: Some(1622543200), // todo this should be updated `submit_ledger_epoch_length` from the config
                    proofs: None,
                },
            ],
            evm_block_hash,
            vdf_limiter_info: VDFLimiterInfo {
                global_step_number: solution.vdf_step,
                output: solution.seed.into_inner(),
                last_step_checkpoints: solution.checkpoints,
                prev_output: prev_block_header.vdf_limiter_info.output,
                seed: prev_block_header.vdf_limiter_info.seed,
                steps,
                ..Default::default()
            },
            oracle_irys_price: ema_irys_price.range_adjusted_oracle_price,
            ema_irys_price: ema_irys_price.ema,
        };

        // Now that all fields are initialized, Sign the block and initialize its block_hash
        let block_signer = self.inner().config.irys_signer();
        block_signer.sign_block_header(&mut irys_block)?;

        let block = Arc::new(irys_block);
        match self
            .inner()
            .block_discovery_addr
            .send(BlockDiscoveredMessage(block.clone()))
            .await
        {
            Ok(Ok(())) => Ok(()),
            Ok(Err(res)) => {
                error!(
                    "Newly produced block {:?} ({}) failed pre-validation: {:?}",
                    &block.block_hash.0, &block.height, res
                );
                Err(eyre!(
                    "Newly produced block {:?} ({}) failed pre-validation: {:?}",
                    &block.block_hash.0,
                    &block.height,
                    res
                ))
            }
            Err(e) => {
                error!(
                    "Could not deliver BlockDiscoveredMessage for block {} ({}) : {:?}",
                    &block.block_hash.0.to_base58(),
                    &block.height,
                    e
                );
                Err(eyre!(
                    "Could not deliver BlockDiscoveredMessage for block {} ({}) : {:?}",
                    &block.block_hash.0.to_base58(),
                    &block.height,
                    e
                ))
            }
        }?;

<<<<<<< HEAD
            // Publish Ledger Transactions
            let publish_chunks_added = calculate_chunks_added(&publish_txs, config.consensus.chunk_size);
            let publish_max_chunk_offset =  prev_block_header.data_ledgers[DataLedger::Publish].max_chunk_offset + publish_chunks_added;
            let opt_proofs = (!proofs.is_empty()).then(|| IngressProofsList::from(proofs));

             // try to get the parent EVM block
             // we need to make sure it's present here, as `GetBestMempoolTxs` relies on it
             let parent = {
                let mut attempts = 0;
                loop {
                    if attempts > 50 {
                        break None;
                    }
                    let result = reth_node_adapter
                        .rpc
                        .inner
                        .eth_api()
                        .block_by_hash(prev_block_header.evm_block_hash, false)
                        .await?;
                    match result {
                        Some(block) => {
                            info!("Got parent EVM block {} after {} attempts",&prev_block_header.evm_block_hash, &attempts);
                            break Some(block)
                        },
                        None => {
                            attempts += 1;
                            tokio::time::sleep(Duration::from_millis(200)).await;
                        }
                    }
                }
            }.expect("Should be able to get the parent EVM block");

            eyre::ensure!(parent.header.hash == prev_block_header.evm_block_hash, "reth parent block hash mismatch");

            // Submit Ledger Transactions
            let (tx, rx) = tokio::sync::oneshot::channel();
            // make sure the parent EVM block is present before calling this!
            service_senders.mempool.send(MempoolServiceMessage::GetBestMempoolTxs(Some(BlockId::Hash(prev_block_header.evm_block_hash.into())), tx)).expect("to send MempoolServiceMessage");
            let submit_txs = rx.await.expect("to receive txns");

            let submit_chunks_added = calculate_chunks_added(&submit_txs.submit_tx, config.consensus.chunk_size);
            let submit_max_chunk_offset = prev_block_header.data_ledgers[DataLedger::Submit].max_chunk_offset + submit_chunks_added;
            let submit_txids = submit_txs.submit_tx.iter().map(|h| h.id).collect::<Vec<H256>>();

            // Commitment Transactions
            let block_height = prev_block_header.height + 1;
            let is_epoch_block = block_height % config.consensus.epoch.num_blocks_in_epoch == 0;
            debug!("get_best_mempool_txs for block height: {} returned: {:#?}", block_height, submit_txs.commitment_tx.iter().map(|t| t.id).collect::<Vec<_>>());

            // Build commitment ledger differently for epoch blocks vs regular blocks
            let commitment_txs_to_bill: &[CommitmentTransaction];
            let commitment_ledger ;
            if is_epoch_block {
                // === EPOCH BLOCK: Rollup all commitments from the current epoch ===
                // Epoch blocks don't add new commitments - they summarize all commitments
                // that were validated throughout the epoch into a single rollup entry
                let entry = block_tree_guard.read().get_commitment_snapshot(&prev.block_hash);

                if let Ok(entry) = entry {
                    let mut txids = H256List::new();
                    let commitments = entry.get_all_commitments();

                    // Collect all commitment transaction IDs from the epoch
                    for tx in commitments.iter() {
                        txids.push(tx.id);
                    }
=======
        // we set the canon head here, as we produced this block, and this lets us build off of it
        self.inner()
            .reth_service
            .send(ForkChoiceUpdateMessage {
                head_hash: BlockHashType::Evm(evm_block_hash),
                confirmed_hash: None,
                finalized_hash: None,
            })
            .await??;
>>>>>>> 1ae566b5

        if is_difficulty_updated {
            self.inner()
                .mining_broadcaster
                .do_send(BroadcastDifficultyUpdate(block.clone()));
        }

        // Broadcast the EVM payload
        let execution_payload_gossip_data = GossipBroadcastMessage::from(eth_built_payload.clone());
        if let Err(payload_broadcast_error) = self
            .inner()
            .service_senders
            .gossip_broadcast
            .send(execution_payload_gossip_data)
        {
            error!(
                "Failed to broadcast execution payload: {:?}",
                payload_broadcast_error
            );
        }

        info!(
            "Finished producing block {}, ({})",
            &block.block_hash.0.to_base58(),
            &block_height
        );

        Ok(Some(block.clone()))
    }

    fn block_reward(
        &self,
        prev_block_header: &IrysBlockHeader,
        current_timestamp: u128,
    ) -> Result<Amount<irys_types::storage_pricing::phantoms::Irys>, eyre::Error> {
        let reward_amount = self.inner().reward_curve.reward_between(
            // adjust ms -> sec
            prev_block_header.timestamp.saturating_div(1000),
            current_timestamp.saturating_div(1000),
        )?;
        Ok(reward_amount)
    }

    async fn get_ema_price(
        &self,
        height_of_new_block: u64,
    ) -> eyre::Result<crate::ema_service::NewBlockEmaResponse> {
        let oracle_irys_price = self.inner().price_oracle.current_price().await?;
        let (tx, rx) = tokio::sync::oneshot::channel();
        self.inner()
            .service_senders
            .ema
            .send(EmaServiceMessage::GetPriceDataForNewBlock {
                response: tx,
                height_of_new_block,
                oracle_price: oracle_irys_price,
            })?;
        let ema_irys_price = rx.await??;
        Ok(ema_irys_price)
    }

    async fn get_mempool_txs(
        &self,
        prev_block_header: &IrysBlockHeader,
    ) -> eyre::Result<(
        Vec<SystemTransactionLedger>,
        Vec<CommitmentTransaction>,
        Vec<IrysTransactionHeader>,
    )> {
        let (tx, rx) = tokio::sync::oneshot::channel();
        self.inner()
            .service_senders
            .mempool
            .send(MempoolServiceMessage::GetBestMempoolTxs(
                Some(BlockId::Hash(prev_block_header.evm_block_hash.into())),
                tx,
            ))
            .expect("to send MempoolServiceMessage");
        let mempool_txs = rx.await.expect("to receive txns");
        let block_height = prev_block_header.height + 1;
        let is_epoch_block =
            block_height % self.inner().config.consensus.epoch.num_blocks_in_epoch == 0;
        debug!(
            "get_best_mempool_txs for block height: {} returned: {:#?}",
            block_height,
            mempool_txs
                .commitment_tx
                .iter()
                .map(|t| t.id)
                .collect::<Vec<_>>()
        );
        let commitment_txs_to_bill;
        let system_transaction_ledger;
        if is_epoch_block {
            // === EPOCH BLOCK: Rollup all commitments from the current epoch ===
            // Epoch blocks don't add new commitments - they summarize all commitments
            // that were validated throughout the epoch into a single rollup entry
            let entry = self
                .inner()
                .block_tree_guard
                .read()
                .get_commitment_snapshot(&prev_block_header.block_hash);

            if let Ok(entry) = entry {
                let mut txids = H256List::new();
                let commitments = entry.get_epoch_commitments();

                // Collect all commitment transaction IDs from the epoch
                for tx in commitments.iter() {
                    txids.push(tx.id);
                }

                debug!(
                    "Producing epoch block at height {} with commitments rollup tx {:#?}",
                    block_height, txids
                );

                system_transaction_ledger = SystemTransactionLedger {
                    ledger_id: SystemLedger::Commitment.into(),
                    tx_ids: txids,
                };

                // IMPORTANT: On epoch blocks we don't bill the user for commitment txs
                commitment_txs_to_bill = vec![];
            } else {
                eyre::bail!("Could not find commitment snapshot for current epoch");
            }
        } else {
            // === REGULAR BLOCK: Process new commitment transactions ===
            // Regular blocks add fresh commitment transactions from the mempool
            // and create ledger entries that reference these new commitments
            let mut txids = H256List::new();

            // Add each new commitment transaction to the ledger
            mempool_txs.commitment_tx.iter().for_each(|ctx| {
                txids.push(ctx.id);
            });
            debug!(
                "Producing block at height {} with commitment tx {:#?}",
                block_height, txids
            );
            system_transaction_ledger = SystemTransactionLedger {
                ledger_id: SystemLedger::Commitment.into(),
                tx_ids: txids,
            };
            // IMPORTANT: Commitment txs get billed on regular blocks
            commitment_txs_to_bill = mempool_txs.commitment_tx;
        };
        let system_ledgers = if !system_transaction_ledger.tx_ids.is_empty() {
            vec![system_transaction_ledger]
        } else {
            Vec::new()
        };
        Ok((
            system_ledgers,
            commitment_txs_to_bill,
            mempool_txs.submit_tx,
        ))
    }

    async fn get_publish_txs_and_proofs(
        &self,
    ) -> Result<(Vec<IrysTransactionHeader>, Vec<TxIngressProof>), eyre::Error> {
        let mut publish_txs: Vec<IrysTransactionHeader> = Vec::new();
        let mut proofs: Vec<TxIngressProof> = Vec::new();
        {
            let read_tx = self
                .inner()
                .db
                .tx()
                .map_err(|e| eyre!("Failed to create DB transaction: {}", e))?;

            let mut read_cursor = read_tx
                .new_cursor::<IngressProofs>()
                .map_err(|e| eyre!("Failed to create DB read cursor: {}", e))?;

            let walker = read_cursor
                .walk(None)
                .map_err(|e| eyre!("Failed to create DB read cursor walker: {}", e))?;

            let ingress_proofs = walker
                .collect::<Result<HashMap<_, _>, _>>()
                .map_err(|e| eyre!("Failed to collect ingress proofs from database: {}", e))?;

            let mut publish_txids: Vec<H256> = Vec::new();
            // Loop tough all the data_roots with ingress proofs and find corresponding transaction ids
            for data_root in ingress_proofs.keys() {
                let cached_data_root = cached_data_root_by_data_root(&read_tx, *data_root).unwrap();
                if let Some(cached_data_root) = cached_data_root {
                    debug!(tx_ids = ?cached_data_root.txid_set, "publishing");
                    publish_txids.extend(cached_data_root.txid_set);
                }
            }

            // Loop though all the pending tx to see which haven't been promoted
            let tx_headers = get_data_tx_in_parallel(
                publish_txids,
                &self.inner().service_senders.mempool,
                &self.inner().db,
            )
            .await
            .unwrap_or(vec![]);
            for tx_header in &tx_headers {
                // If there's no ingress proof included in the tx header, it means the tx still needs to be promoted
                if tx_header.ingress_proofs.is_none() {
                    // Get the proof
                    match ingress_proofs.get(&tx_header.data_root) {
                        Some(proof) => {
                            let mut tx_header = tx_header.clone();
                            let proof = TxIngressProof {
                                proof: proof.proof,
                                signature: proof.signature,
                            };
                            proofs.push(proof.clone());
                            tx_header.ingress_proofs = Some(proof);
                            publish_txs.push(tx_header);
                        }
                        None => {
                            error!(
                                "No ingress proof found for data_root: {}",
                                tx_header.data_root
                            );
                            continue;
                        }
                    }
                }
            }
        }

        let txs = &publish_txs
            .iter()
            .map(|h| h.id.0.to_base58())
            .collect::<Vec<_>>();
        debug!(?txs, "Publish transactions");
        Ok((publish_txs, proofs))
    }

    async fn get_evm_block(
        &self,
        prev_block_header: &IrysBlockHeader,
    ) -> eyre::Result<reth_ethereum_primitives::Block> {
        use reth::providers::BlockReader as _;

        let parent = {
            let mut attempts = 0;
            loop {
                if attempts > 50 {
                    break None;
                }
                // NOTE: using BlockReader trait will only read the block from the existing reth instance.
                // whereas, if we use the reth rpc, it will fetch the block from reth peers (not what we want)!
                let result = self
                    .inner()
                    .reth_node_adapter
                    .inner
                    .provider
                    .block(BlockHashOrNumber::Hash(prev_block_header.evm_block_hash))?;
                match result {
                    Some(block) => {
                        info!(
                            "Got parent EVM block {} after {} attempts",
                            &prev_block_header.evm_block_hash, &attempts
                        );
                        break Some(block);
                    }
                    None => {
                        attempts += 1;
                        tokio::time::sleep(Duration::from_millis(200)).await;
                    }
                }
            }
        }
        .expect("Should be able to get the parent EVM block");
        eyre::ensure!(
            parent.header.hash_slow() == prev_block_header.evm_block_hash,
            "reth parent block hash mismatch"
        );
        Ok(parent)
    }
}

pub struct ProductionStrategy {
    pub inner: Arc<BlockProducerInner>,
}

impl BlockProdStrategy for ProductionStrategy {
    fn inner(&self) -> &BlockProducerInner {
        &self.inner
    }
}

pub async fn current_timestamp(prev_block_header: &IrysBlockHeader) -> u128 {
    let now = SystemTime::now().duration_since(UNIX_EPOCH).unwrap();

    // This exists to prevent block validation errors in the unlikely* case two blocks are produced with the exact same timestamp
    // This can happen due to EVM blocks using second-precision time, instead of our millisecond precision
    // this just waits until the next second (timers (afaict) never undersleep, so we don't need an extra buffer here)
    // *dev configs can easily trigger this behaviour
    // as_secs does not take into account/round the underlying nanos at all
    let now =
        if now.as_secs() == Duration::from_millis(prev_block_header.timestamp as u64).as_secs() {
            let nanos_into_sec = now.subsec_nanos();
            let nano_to_next_sec = 1_000_000_000 - nanos_into_sec;
            let time_to_wait = Duration::from_nanos(nano_to_next_sec as u64);
            info!("Waiting {:.2?} to prevent timestamp overlap", &time_to_wait);
            tokio::time::sleep(time_to_wait).await;
            SystemTime::now().duration_since(UNIX_EPOCH).unwrap()
        } else {
            now
        };
    now.as_millis()
}

/// Calculates the total number of full chunks needed to store a list of transactions,
/// taking into account padding for partial chunks. Each transaction's data is padded
/// to the next full chunk boundary if it doesn't align perfectly with the chunk size.
///
/// # Arguments
/// * `txs` - Vector of transaction headers containing data size information
/// * `chunk_size` - Size of each chunk in bytes
///
/// # Returns
/// Total number of chunks needed, including padding for partial chunks
pub fn calculate_chunks_added(txs: &[IrysTransactionHeader], chunk_size: u64) -> u64 {
    let bytes_added = txs.iter().fold(0, |acc, tx| {
        acc + tx.data_size.div_ceil(chunk_size) * chunk_size
    });

    bytes_added / chunk_size
}
/// When a block is confirmed, this message broadcasts the block header and the
/// submit ledger TX that were added as part of this block.
/// This works for bootstrap node mining, but eventually blocks will be received
/// from peers and confirmed and their tx will be negotiated though the mempool.
#[derive(Message, Debug, Clone)]
#[rtype(result = "eyre::Result<()>")]
pub struct BlockConfirmedMessage(
    pub Arc<IrysBlockHeader>,
    pub Arc<Vec<IrysTransactionHeader>>,
);

/// Similar to [`BlockConfirmedMessage`] (but takes ownership of parameters) and
/// acts as a placeholder for when the node will maintain a block tree of
/// confirmed blocks and produce finalized blocks for the canonical chain when
///  enough confirmations have occurred. Chunks are moved from the in-memory
/// index to the storage modules when a block is finalized.
#[derive(Message, Debug, Clone)]
#[rtype(result = "eyre::Result<()>")]
pub struct BlockFinalizedMessage {
    /// Block being finalized
    pub block_header: Arc<IrysBlockHeader>,
    /// Include all the blocks transaction headers [Submit, Publish]
    pub all_txs: Arc<Vec<IrysTransactionHeader>>,
}<|MERGE_RESOLUTION|>--- conflicted
+++ resolved
@@ -556,74 +556,6 @@
             }
         }?;
 
-<<<<<<< HEAD
-            // Publish Ledger Transactions
-            let publish_chunks_added = calculate_chunks_added(&publish_txs, config.consensus.chunk_size);
-            let publish_max_chunk_offset =  prev_block_header.data_ledgers[DataLedger::Publish].max_chunk_offset + publish_chunks_added;
-            let opt_proofs = (!proofs.is_empty()).then(|| IngressProofsList::from(proofs));
-
-             // try to get the parent EVM block
-             // we need to make sure it's present here, as `GetBestMempoolTxs` relies on it
-             let parent = {
-                let mut attempts = 0;
-                loop {
-                    if attempts > 50 {
-                        break None;
-                    }
-                    let result = reth_node_adapter
-                        .rpc
-                        .inner
-                        .eth_api()
-                        .block_by_hash(prev_block_header.evm_block_hash, false)
-                        .await?;
-                    match result {
-                        Some(block) => {
-                            info!("Got parent EVM block {} after {} attempts",&prev_block_header.evm_block_hash, &attempts);
-                            break Some(block)
-                        },
-                        None => {
-                            attempts += 1;
-                            tokio::time::sleep(Duration::from_millis(200)).await;
-                        }
-                    }
-                }
-            }.expect("Should be able to get the parent EVM block");
-
-            eyre::ensure!(parent.header.hash == prev_block_header.evm_block_hash, "reth parent block hash mismatch");
-
-            // Submit Ledger Transactions
-            let (tx, rx) = tokio::sync::oneshot::channel();
-            // make sure the parent EVM block is present before calling this!
-            service_senders.mempool.send(MempoolServiceMessage::GetBestMempoolTxs(Some(BlockId::Hash(prev_block_header.evm_block_hash.into())), tx)).expect("to send MempoolServiceMessage");
-            let submit_txs = rx.await.expect("to receive txns");
-
-            let submit_chunks_added = calculate_chunks_added(&submit_txs.submit_tx, config.consensus.chunk_size);
-            let submit_max_chunk_offset = prev_block_header.data_ledgers[DataLedger::Submit].max_chunk_offset + submit_chunks_added;
-            let submit_txids = submit_txs.submit_tx.iter().map(|h| h.id).collect::<Vec<H256>>();
-
-            // Commitment Transactions
-            let block_height = prev_block_header.height + 1;
-            let is_epoch_block = block_height % config.consensus.epoch.num_blocks_in_epoch == 0;
-            debug!("get_best_mempool_txs for block height: {} returned: {:#?}", block_height, submit_txs.commitment_tx.iter().map(|t| t.id).collect::<Vec<_>>());
-
-            // Build commitment ledger differently for epoch blocks vs regular blocks
-            let commitment_txs_to_bill: &[CommitmentTransaction];
-            let commitment_ledger ;
-            if is_epoch_block {
-                // === EPOCH BLOCK: Rollup all commitments from the current epoch ===
-                // Epoch blocks don't add new commitments - they summarize all commitments
-                // that were validated throughout the epoch into a single rollup entry
-                let entry = block_tree_guard.read().get_commitment_snapshot(&prev.block_hash);
-
-                if let Ok(entry) = entry {
-                    let mut txids = H256List::new();
-                    let commitments = entry.get_all_commitments();
-
-                    // Collect all commitment transaction IDs from the epoch
-                    for tx in commitments.iter() {
-                        txids.push(tx.id);
-                    }
-=======
         // we set the canon head here, as we produced this block, and this lets us build off of it
         self.inner()
             .reth_service
@@ -633,7 +565,6 @@
                 finalized_hash: None,
             })
             .await??;
->>>>>>> 1ae566b5
 
         if is_difficulty_updated {
             self.inner()
@@ -739,7 +670,7 @@
 
             if let Ok(entry) = entry {
                 let mut txids = H256List::new();
-                let commitments = entry.get_epoch_commitments();
+                let commitments = entry.get_all_commitments();
 
                 // Collect all commitment transaction IDs from the epoch
                 for tx in commitments.iter() {
