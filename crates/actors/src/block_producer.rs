use std::{
    collections::HashMap, str::FromStr, sync::Arc, time::{SystemTime, UNIX_EPOCH}
};

use actix::prelude::*;
use actors::mocker::Mocker;
use alloy_rpc_types_engine::{ExecutionPayloadEnvelopeV1Irys, PayloadAttributes};
use irys_database::{block_header_by_hash, cached_data_root_by_data_root, tables::IngressProofs, tx_header_by_txid, Ledger};
use irys_primitives::{DataShadow, IrysTxId, ShadowTx, ShadowTxType, Shadows};
use irys_reth_node_bridge::{adapter::node::RethNodeContext, node::RethNodeProvider};
use irys_types::{
<<<<<<< HEAD
    app_state::DatabaseProvider, block_production::SolutionContext, calculate_difficulty, storage_config::StorageConfig, vdf_config::VDFStepsConfig, Address, Base64, DifficultyAdjustmentConfig, H256List, IrysBlockHeader, IrysTransactionHeader, PoaData, Signature, TransactionLedger, VDFLimiterInfo, H256, U256
=======
    app_state::DatabaseProvider, block_production::SolutionContext, calculate_difficulty, storage_config::StorageConfig, vdf_config::VDFStepsConfig, Address, Base64, DifficultyAdjustmentConfig, H256List, IngressProofsList, IrysBlockHeader, IrysTransactionHeader, PoaData, Signature, TransactionLedger, TxIngressProof, VDFLimiterInfo, H256, U256
>>>>>>> acb69033
};
use openssl::sha;
use reth::revm::primitives::B256;
use reth_db::Database;
<<<<<<< HEAD
use tracing::{error, info, warn};
use nodit::interval::ii;
=======
use reth_db::cursor::*;
use tracing::{error, info};
>>>>>>> acb69033

use crate::{
    block_discovery::{BlockDiscoveredMessage, BlockDiscoveryActor},
    block_index::{BlockIndexActor, GetLatestBlockIndexMessage},
    broadcast_mining_service::{BroadcastDifficultyUpdate, BroadcastMiningService},
    chunk_migration::ChunkMigrationActor,
    epoch_service::{EpochServiceActor, GetPartitionAssignmentMessage},
    mempool::{GetBestMempoolTxs, MempoolActor},
    vdf::VdfStepsReadGuard,
};

/// Used to mock up a BlockProducerActor
pub type BlockProducerMockActor = Mocker<BlockProducerActor>;

/// A mocked BlockProducerActor only needs to implement SolutionFoundMessage
#[derive(Debug)]
pub struct MockedBlockProducerAddr(pub Recipient<SolutionFoundMessage>);

/// BlockProducerActor creates blocks from mining solutions
#[derive(Debug)]
pub struct BlockProducerActor {
    /// Reference to the global database
    pub db: DatabaseProvider,
    /// Address of the mempool actor
    pub mempool_addr: Addr<MempoolActor>,
    /// Address of the chunk migration actor
    pub chunk_migration_addr: Addr<ChunkMigrationActor>,
    /// Address of the bock_index actor
    pub block_index_addr: Addr<BlockIndexActor>,
    /// Message the block discovery actor when a block is produced locally
    pub block_discovery_addr: Addr<BlockDiscoveryActor>,
    /// Tracks the global state of partition assignments on the protocol
    pub epoch_service: Addr<EpochServiceActor>,
    /// Reference to the VM node
    pub reth_provider: RethNodeProvider,
    /// Storage config
    pub storage_config: StorageConfig,
    /// Difficulty adjustment parameters for the Irys Protocol
    pub difficulty_config: DifficultyAdjustmentConfig,
    /// VDF configuration parameters
    pub vdf_config: VDFStepsConfig,
    /// Store last VDF Steps
    pub vdf_steps_guard: VdfStepsReadGuard,
}

/// Actors can handle this message to learn about the block_producer actor at startup
#[derive(Message, Debug, Clone)]
#[rtype(result = "()")]
pub struct RegisterBlockProducerMessage(pub Addr<BlockProducerActor>);

impl BlockProducerActor {
    /// Initializes a new BlockProducerActor
    pub fn new(
        db: DatabaseProvider,
        mempool_addr: Addr<MempoolActor>,
        chunk_migration_addr: Addr<ChunkMigrationActor>,
        block_index_addr: Addr<BlockIndexActor>,
        block_discover_addr: Addr<BlockDiscoveryActor>,
        epoch_service: Addr<EpochServiceActor>,
        reth_provider: RethNodeProvider,
        storage_config: StorageConfig,
        difficulty_config: DifficultyAdjustmentConfig,
        vdf_config: VDFStepsConfig,
        vdf_steps_guard: VdfStepsReadGuard,
    ) -> Self {
        Self {
            db,
            mempool_addr,
            chunk_migration_addr,
            block_index_addr,
            block_discovery_addr: block_discover_addr,
            epoch_service,
            reth_provider,
            storage_config,
            difficulty_config,
            vdf_config,
            vdf_steps_guard,
        }
    }
}

impl Actor for BlockProducerActor {
    type Context = Context<Self>;
}

#[derive(Message, Debug)]
#[rtype(result = "Option<(Arc<IrysBlockHeader>, ExecutionPayloadEnvelopeV1Irys)>")]
/// Announce to the node a mining solution has been found.
pub struct SolutionFoundMessage(pub SolutionContext);

impl Handler<SolutionFoundMessage> for BlockProducerActor {
    type Result =
        AtomicResponse<Self, Option<(Arc<IrysBlockHeader>, ExecutionPayloadEnvelopeV1Irys)>>;

    fn handle(&mut self, msg: SolutionFoundMessage, _ctx: &mut Self::Context) -> Self::Result {
        let solution = msg.0;
        info!(
            "BlockProducerActor solution received partition_hash:{:?} offset:{} capacity:{} chunk_length:{}",
            solution.partition_hash,
            solution.chunk_offset,
            solution.tx_path.is_none(),
            solution.chunk.len(),
        );

        if solution.chunk.len() <= 32 {
            info!("Chunk:{:?}", solution.chunk)
        }

        let mempool_addr = self.mempool_addr.clone();
        let block_index_addr = self.block_index_addr.clone();
        let block_discovery_addr = self.block_discovery_addr.clone();
        let epoch_service_addr = self.epoch_service.clone();
        let chunk_migration_addr = self.chunk_migration_addr.clone();
        let mining_broadcaster_addr = BroadcastMiningService::from_registry();

        let reth = self.reth_provider.clone();
        let db = self.db.clone();
        let difficulty_config = self.difficulty_config.clone();
        let chunk_size = self.storage_config.chunk_size;
<<<<<<< HEAD
        let vdf_steps = self.vdf_steps_guard.clone();

        AtomicResponse::new(Box::pin(
            async move {
                // Acquire lock and check that the height hasn't changed identifying a race condition
                // TEMP: This demonstrates how to get the block height from the block_index_actor
                let latest_block = block_index_addr
                    .send(GetLatestBlockIndexMessage {})
                    .await
                    .unwrap();

                let prev_block_header: Option<IrysBlockHeader>;
                let prev_block_hash: H256;

                if let Some(block_item) = latest_block {
                    prev_block_hash = block_item.block_hash;
                    prev_block_header = db
                        .view_eyre(|tx| block_header_by_hash(tx, &prev_block_hash))
                        .unwrap();
                } else {
                    prev_block_hash = H256::default();
                    prev_block_header = None;
                }

                // Retrieve all the transaction headers for the previous block
                let prev_block_header = match prev_block_header {
                    Some(header) => header,
                    None => {
                        error!("No previous block header found");
=======
        
        // let self_addr = ctx.address();
        // let storage_config = self.storage_config.clone();
        // let vdf_config = self.vdf_config.clone();

        AtomicResponse::new(Box::pin( async move {
            // Acquire lock and check that the height hasn't changed identifying a race condition
            // TEMP: This demonstrates how to get the block height from the block_index_actor
            let latest_block = block_index_addr
                .send(GetLatestBlockIndexMessage {})
                .await
                .unwrap();

            // Retrieve the previous block header and hash
            let prev_block_header: IrysBlockHeader;
            let prev_block_hash: H256;

            if let Some(block_item) = latest_block {
                prev_block_hash = block_item.block_hash;
                prev_block_header = match db.view_eyre(|tx| block_header_by_hash(tx, &prev_block_hash)) {
                    Ok(Some(header)) => header,
                    Ok(None) => {
                        error!("No block header found for hash {}", prev_block_hash);
                        return None;
                    },
                    Err(e) => {
                        error!("Failed to get previous block header: {}", e);
>>>>>>> acb69033
                        return None;
                    }
                };
            } else {
                error!("No previous block header found");
                return None;
            }

<<<<<<< HEAD
                if !(solution.vdf_step > prev_block_header.vdf_limiter_info.global_step_number) {
                    warn!("Solution for old step number {}, previous block step number {}", solution.vdf_step, prev_block_header.vdf_limiter_info.global_step_number);
                    return None;
                }

                // Translate partition hash, chunk offset -> ledger, ledger chunk offset
                let ledger_num = epoch_service_addr
                    .send(GetPartitionAssignmentMessage(solution.partition_hash))
                    .await
                    .unwrap()
                    .map(|pa| pa.ledger_num)
                    .flatten();

                let data_txs: Vec<IrysTransactionHeader> =
                    mempool_addr.send(GetBestMempoolTxs).await.unwrap();

                let bytes_added = data_txs.iter().fold(0, |acc, tx| {
                    acc + tx.data_size.div_ceil(chunk_size) * chunk_size
                });

                let chunks_added = bytes_added / chunk_size;

                // TODO: Eventually we'll need a more robust solution for growing the Ledgers
                // when we add promotion we'll solve both at that time. This was just to
                // fix a bug where the ledger size would cause an inverted interval to be 
                // created, e.g.g (3..0) and the node would panic. 
                let max_chunk_offset = prev_block_header.ledgers[Ledger::Submit].max_chunk_offset + chunks_added;

                let data_tx_ids = data_txs.iter().map(|h| h.id.clone()).collect::<Vec<H256>>();
                let now = SystemTime::now().duration_since(UNIX_EPOCH).unwrap();

                // Difficulty adjustment logic
                let current_timestamp = now.as_millis();
                let mut last_diff_timestamp = prev_block_header.last_diff_timestamp;
                let current_difficulty = prev_block_header.diff;
                let mut is_difficulty_updated = false;
                let block_height = prev_block_header.height + 1;

                let (diff, stats) = calculate_difficulty(block_height, last_diff_timestamp, current_timestamp, current_difficulty, &difficulty_config);

                // Did an adjustment happen?
                if let Some(stats) = stats {
                    if stats.is_adjusted {
                        info!("🧊 block_time: {:?} is {}% off the target block_time of {:?} and above the minimum threshold of {:?}%, adjusting difficulty. ", stats.actual_block_time, stats.percent_different, stats.target_block_time, stats.min_threshold);
                        info!(" max: {}\nlast: {}\nnext: {}", U256::MAX, current_difficulty, diff);
                        is_difficulty_updated = true;
                    } else {
                        info!("🧊 block_time: {:?} is {}% off the target block_time of {:?} and below the minimum threshold of {:?}%. No difficulty adjustment.", stats.actual_block_time, stats.percent_different, stats.target_block_time, stats.min_threshold);
=======
            // Get all the ingress proofs for data promotion
            let mut promotions: Vec<IrysTransactionHeader> = Vec::new();
            let mut proofs: Vec<TxIngressProof> = Vec::new();
            let mut publish_txids: Vec<H256> = Vec::new();
            {
                let read_tx = db.tx().map_err(|e| {
                    error!("Failed to create transaction: {}", e);
                }).ok()?;

                let mut read_cursor = read_tx.new_cursor::<IngressProofs>().map_err(|e| {
                    error!("Failed to create cursor: {}", e);
                }).ok()?;

                let walker = read_cursor.walk(None).map_err(|e| {
                    error!("Failed to create walker: {}", e);
                }).ok()?;

                let ingress_proofs = walker.collect::<Result<HashMap<_, _>, _>>().map_err(|e| {
                    error!("Failed to collect results: {}", e);
                }).ok()?;

                // Loop tough all the data_roots with ingress proofs and find corresponding transaction ids
                for (data_root, _proof) in &ingress_proofs {
                    let cached_data_root = cached_data_root_by_data_root(&read_tx, *data_root).unwrap();
                    if let Some(cached_data_root) = cached_data_root {
                        publish_txids.extend(cached_data_root.txid_set);
>>>>>>> acb69033
                    }
                }

<<<<<<< HEAD
                // TODO: Hash the block signature to create a block_hash
                // Generate a very stupid block_hash right now which is just
                // the hash of the timestamp
                let block_hash = hash_sha256(&current_timestamp.to_le_bytes());

                let poa = PoaData {
                    tx_path: solution.tx_path.map(|tx_path| Base64(tx_path)),
                    data_path: solution.data_path.map(|data_path| Base64(data_path)),
                    chunk: Base64(solution.chunk),
                    ledger_num,
                    partition_chunk_offset: solution.chunk_offset as u64,
                    partition_hash: solution.partition_hash,
                };

                let mut checkpoints = if prev_block_header.vdf_limiter_info.global_step_number + 1 > solution.vdf_step - 1 {
                    H256List::new()
                } else {
                    match vdf_steps.read().get_steps(ii(prev_block_header.vdf_limiter_info.global_step_number + 1, solution.vdf_step - 1)) {
                        Ok(c) => c,
                        Err(e) => {
                            error!("Error in requested vdf steps while producing block in step:{} error: {}", solution.vdf_step, e);
                            return None
                        }
                    }
                };

                checkpoints.push(solution.seed.0);
                //info!("previous block step {} step {} checkpoints {}", prev_block_header.vdf_limiter_info.global_step_number, solution.vdf_step, checkpoints);

                let mut irys_block = IrysBlockHeader {
                    block_hash,
                    height: block_height,
                    diff: diff,
                    cumulative_diff: U256::from(5000),
                    last_diff_timestamp: last_diff_timestamp,
                    solution_hash: H256::zero(),
                    previous_solution_hash: H256::zero(),
                    last_epoch_hash: H256::random(),
                    chunk_hash: H256(sha::sha256(&poa.chunk.0)),
                    previous_block_hash: prev_block_hash,
                    previous_cumulative_diff: U256::from(4000),
                    poa,
                    reward_address: Address::ZERO ,
                    miner_address: solution.mining_address,
                    signature: Signature::test_signature().into(),
                    timestamp: current_timestamp,
                    ledgers: vec![
                        // Permanent Publish Ledger
                        TransactionLedger {
                            tx_root: H256::zero(),
                            txids: H256List::new(),
                            max_chunk_offset: 0,
                            expires: None,
                        },
                        // Term Submit Ledger
                        TransactionLedger {
                            tx_root: TransactionLedger::merklize_tx_root(&data_txs).0,
                            txids: H256List(data_tx_ids.clone()),
                            max_chunk_offset,
                            expires: Some(1622543200),
                        },
                    ],
                    evm_block_hash: B256::ZERO,
                    vdf_limiter_info: VDFLimiterInfo {
                        global_step_number: solution.vdf_step,
                        output: solution.seed.into_inner(),
                        last_step_checkpoints: solution.checkpoints,
                        prev_output: prev_block_header.vdf_limiter_info.output,
                        seed: prev_block_header.vdf_limiter_info.seed,
                        checkpoints,
                        ..Default::default()
                    },
                };
=======
                // Loop though all the pending tx to see which haven't been promoted 
                for txid in &publish_txids {
                    let tx_header = match tx_header_by_txid(&read_tx, &txid) {
                        Ok(Some(header)) => header,
                        Ok(None) => {
                            error!("No transaction header found for txid: {}", txid);
                            continue;
                        },
                        Err(e) => {
                            error!("Error fetching transaction header for txid {}: {}", txid, e);
                            continue;
                        }
                    };
                
                    if tx_header.ingress_proofs.is_none() {
                        // Get the proof
                        match ingress_proofs.get(&tx_header.data_root) {
                            Some(proof) => {
                                let mut tx_header = tx_header.clone();
                                let proof = TxIngressProof { 
                                    proof: proof.proof,
                                    signature: proof.signature.into(),
                                };
                                proofs.push(proof.clone());
                                tx_header.ingress_proofs = Some(proof);
                                promotions.push(tx_header);
                            },
                            None => {
                                error!("No ingress proof found for data_root: {}", tx_header.data_root);
                                continue;
                            }
                        }
                    }
                }
            }
>>>>>>> acb69033

            // Publish Ledger Transactions
            let publish_chunks_added = calculate_chunks_added(&promotions, chunk_size);
            let publish_max_chunk_offset =  prev_block_header.ledgers[Ledger::Publish].max_chunk_offset + publish_chunks_added;
            let opt_proofs = if proofs.len() > 0 {
                 Some(IngressProofsList::from(proofs))
            } else {
                None
            };
                        
            // Submit Ledger Transactions    
            let data_txs: Vec<IrysTransactionHeader> =
                mempool_addr.send(GetBestMempoolTxs).await.unwrap();

            let submit_chunks_added = calculate_chunks_added(&data_txs, chunk_size);
            let submit_max_chunk_offset = prev_block_header.ledgers[Ledger::Submit].max_chunk_offset + submit_chunks_added;

            let data_tx_ids = data_txs.iter().map(|h| h.id.clone()).collect::<Vec<H256>>();
            let now = SystemTime::now().duration_since(UNIX_EPOCH).unwrap();

            // Difficulty adjustment logic
            let current_timestamp = now.as_millis();
            let mut last_diff_timestamp = prev_block_header.last_diff_timestamp;
            let current_difficulty = prev_block_header.diff;
            let mut is_difficulty_updated = false;
            let block_height = prev_block_header.height + 1;

            let (diff, stats) = calculate_difficulty(block_height, last_diff_timestamp, current_timestamp, current_difficulty, &difficulty_config);

            // Did an adjustment happen?
            if let Some(stats) = stats {
                if stats.is_adjusted {
                    println!("🧊 block_time: {:?} is {}% off the target block_time of {:?} and above the minimum threshold of {:?}%, adjusting difficulty. ", stats.actual_block_time, stats.percent_different, stats.target_block_time, stats.min_threshold);
                    println!(" max: {}\nlast: {}\nnext: {}", U256::MAX, current_difficulty, diff);
                    is_difficulty_updated = true;
                } else {
                    println!("🧊 block_time: {:?} is {}% off the target block_time of {:?} and below the minimum threshold of {:?}%. No difficulty adjustment.", stats.actual_block_time, stats.percent_different, stats.target_block_time, stats.min_threshold);
                }
                last_diff_timestamp = current_timestamp;
            }

            // TODO: Hash the block signature to create a block_hash
            // Generate a very stupid block_hash right now which is just
            // the hash of the timestamp
            let block_hash = hash_sha256(&current_timestamp.to_le_bytes());

            // Use the partition hash to figure out what ledger it belongs to
            let ledger_num = epoch_service_addr
                .send(GetPartitionAssignmentMessage(solution.partition_hash))
                .await
                .unwrap()
                .map(|pa| pa.ledger_num)
                .flatten();


            let poa = PoaData {
                tx_path: solution.tx_path.map(|tx_path| Base64(tx_path)),
                data_path: solution.data_path.map(|data_path| Base64(data_path)),
                chunk: Base64(solution.chunk),
                ledger_num,
                partition_chunk_offset: solution.chunk_offset as u64,
                partition_hash: solution.partition_hash,
            };

            let mut irys_block = IrysBlockHeader {
                block_hash,
                height: block_height,
                diff: diff,
                cumulative_diff: U256::from(5000),
                last_diff_timestamp: last_diff_timestamp,
                solution_hash: H256::zero(),
                previous_solution_hash: H256::zero(),
                last_epoch_hash: H256::random(),
                chunk_hash: H256::zero(),
                previous_block_hash: prev_block_hash,
                previous_cumulative_diff: U256::from(4000),
                poa,
                reward_address: Address::ZERO ,
                miner_address: solution.mining_address,
                signature: Signature::test_signature().into(),
                timestamp: current_timestamp,
                ledgers: vec![
                    // Permanent Publish Ledger
                    TransactionLedger {
                        tx_root: TransactionLedger::merklize_tx_root(&promotions).0,
                        txids: H256List(publish_txids.clone()),
                        max_chunk_offset: publish_max_chunk_offset,
                        expires: None,
                        proofs: opt_proofs,
                    },
                    // Term Submit Ledger
                    TransactionLedger {
                        tx_root: TransactionLedger::merklize_tx_root(&data_txs).0,
                        txids: H256List(data_tx_ids.clone()),
                        max_chunk_offset: submit_max_chunk_offset,
                        expires: Some(1622543200),
                        proofs: None,
                    },
                ],
                evm_block_hash: B256::ZERO,
                vdf_limiter_info: VDFLimiterInfo::default(),
            };

            // RethNodeContext is a type-aware wrapper that lets us interact with the reth node
            let context = RethNodeContext::new(reth.into()).await.unwrap();

            let shadows = Shadows::new(
                data_txs
                    .iter()
                    .map(|header| ShadowTx {
                        tx_id: IrysTxId::from_slice(header.id.as_bytes()),
                        fee: irys_primitives::U256::from(
                            header.term_fee + header.perm_fee.unwrap_or(0),
                        ),
                        address: header.signer,
                        tx: ShadowTxType::Data(DataShadow {
                            fee: irys_primitives::U256::from(
                                header.term_fee + header.perm_fee.unwrap_or(0),
                            ),
                        }),
                    })
                    .collect(),
            );

            // create a new reth payload

            // generate payload attributes
            // TODO: we need previous block metadata to fill in parent & prev_randao
            let payload_attrs = PayloadAttributes {
                timestamp: now.as_secs(), // tie timestamp together **THIS HAS TO BE SECONDS**
                prev_randao: B256::ZERO,
                suggested_fee_recipient: irys_block.reward_address,
                withdrawals: None,
                parent_beacon_block_root: None,
                shadows: Some(shadows),
            };

            let exec_payload = context
                .engine_api
                .build_payload_v1_irys(B256::ZERO, payload_attrs)
                .await
                .unwrap();

            // we can examine the execution status of generated shadow txs
            // let shadow_receipts = exec_payload.shadow_receipts;

            let v1_payload = exec_payload
                .clone()
                .execution_payload
                .payload_inner
                .payload_inner
                .payload_inner;
            // TODO @JesseTheRobot create a deref(?) trait so this isn't as bad
            let block_hash = v1_payload.block_hash;

            irys_block.evm_block_hash = block_hash;

            // TODO: Irys block header building logic

            // TODO: Commit block to DB and send to networking layer

            // make the built evm payload canonical
            context
                .engine_api
                .update_forkchoice(v1_payload.parent_hash, v1_payload.block_hash)
                .await
                .unwrap();

            db.update_eyre(|tx| irys_database::insert_block_header(tx, &irys_block))
                .unwrap();

            let block = Arc::new(irys_block);

            block_discovery_addr.do_send(BlockDiscoveredMessage(block.clone()));


            // Get all the transactions for the previous block, error if not found
            let txs = match prev_block_header.ledgers[Ledger::Submit]
                .txids
                .iter()
                .map(|txid| {
                    db.view_eyre(|tx| tx_header_by_txid(tx, txid))
                        .and_then(|opt| {
                            opt.ok_or_else(|| {
                                eyre::eyre!("No tx header found for txid {:?}", txid)
                            })
                        })
                })
                .collect::<Result<Vec<_>, _>>()
            {
                Ok(txs) => txs,
                Err(e) => {
                    error!("Failed to collect tx headers: {}", e);
                    return None;
                }
            };

            if is_difficulty_updated {
                mining_broadcaster_addr.do_send(BroadcastDifficultyUpdate(block.clone()));
            }

            let _ = chunk_migration_addr.send(BlockFinalizedMessage {
                block_header: Arc::new(prev_block_header),
                txs: Arc::new(txs),
            }).await.unwrap();
            info!("Finished producing block height: {}, hash: {}", &block_height, &block_hash);

            Some((block.clone(), exec_payload))
        }
        .into_actor(self),
        ))
    }
}

/// Calculates the total number of full chunks needed to store a list of transactions,
/// taking into account padding for partial chunks. Each transaction's data is padded 
/// to the next full chunk boundary if it doesn't align perfectly with the chunk size.
///
/// # Arguments
/// * `txs` - Vector of transaction headers containing data size information
/// * `chunk_size` - Size of each chunk in bytes
///
/// # Returns
/// Total number of chunks needed, including padding for partial chunks
pub fn calculate_chunks_added(txs: &Vec<IrysTransactionHeader>, chunk_size: u64) -> u64 {
    let bytes_added = txs.iter().fold(0, |acc, tx| {
        acc + tx.data_size.div_ceil(chunk_size) * chunk_size
    });
    let chunks_added = bytes_added / chunk_size;
    chunks_added
}
/// When a block is confirmed, this message broadcasts the block header and the
/// submit ledger TX that were added as part of this block.
/// This works for bootstrap node mining, but eventually blocks will be received
/// from peers and confirmed and their tx will be negotiated though the mempool.
#[derive(Message, Debug, Clone)]
#[rtype(result = "()")]
pub struct BlockConfirmedMessage(
    pub Arc<IrysBlockHeader>,
    pub Arc<Vec<IrysTransactionHeader>>,
);

impl Handler<BlockConfirmedMessage> for BlockProducerActor {
    type Result = ();
    fn handle(&mut self, msg: BlockConfirmedMessage, _ctx: &mut Context<Self>) -> Self::Result {
        // Access the block header through msg.0
        let block = &msg.0;
        let data_tx = &msg.1;

        // Do something with the block
        info!("Block height: {} num tx: {}", block.height, data_tx.len());
    }
}

/// Similar to [BlockConfirmedMessage] (but takes ownership of parameters) and
/// acts as a placeholder for when the node will maintain a block tree of
/// confirmed blocks and produce finalized blocks for the canonical chain when
///  enough confirmations have occurred. Chunks are moved from the in-memory
/// index to the storage modules when a block is finalized.
#[derive(Message, Debug, Clone)]
#[rtype(result = "Result<(), ()>")]
pub struct BlockFinalizedMessage {
    pub block_header: Arc<IrysBlockHeader>,
    pub txs: Arc<Vec<IrysTransactionHeader>>,
}

/// SHA256 hash the message parameter
fn hash_sha256(message: &[u8]) -> H256 {
    let mut hasher = sha::Sha256::new();
    hasher.update(message);
    H256::from(hasher.finish())
}<|MERGE_RESOLUTION|>--- conflicted
+++ resolved
@@ -9,22 +9,14 @@
 use irys_primitives::{DataShadow, IrysTxId, ShadowTx, ShadowTxType, Shadows};
 use irys_reth_node_bridge::{adapter::node::RethNodeContext, node::RethNodeProvider};
 use irys_types::{
-<<<<<<< HEAD
-    app_state::DatabaseProvider, block_production::SolutionContext, calculate_difficulty, storage_config::StorageConfig, vdf_config::VDFStepsConfig, Address, Base64, DifficultyAdjustmentConfig, H256List, IrysBlockHeader, IrysTransactionHeader, PoaData, Signature, TransactionLedger, VDFLimiterInfo, H256, U256
-=======
     app_state::DatabaseProvider, block_production::SolutionContext, calculate_difficulty, storage_config::StorageConfig, vdf_config::VDFStepsConfig, Address, Base64, DifficultyAdjustmentConfig, H256List, IngressProofsList, IrysBlockHeader, IrysTransactionHeader, PoaData, Signature, TransactionLedger, TxIngressProof, VDFLimiterInfo, H256, U256
->>>>>>> acb69033
 };
 use openssl::sha;
 use reth::revm::primitives::B256;
 use reth_db::Database;
-<<<<<<< HEAD
+use reth_db::cursor::*;
 use tracing::{error, info, warn};
 use nodit::interval::ii;
-=======
-use reth_db::cursor::*;
-use tracing::{error, info};
->>>>>>> acb69033
 
 use crate::{
     block_discovery::{BlockDiscoveredMessage, BlockDiscoveryActor},
@@ -144,41 +136,11 @@
         let db = self.db.clone();
         let difficulty_config = self.difficulty_config.clone();
         let chunk_size = self.storage_config.chunk_size;
-<<<<<<< HEAD
-        let vdf_steps = self.vdf_steps_guard.clone();
-
-        AtomicResponse::new(Box::pin(
-            async move {
-                // Acquire lock and check that the height hasn't changed identifying a race condition
-                // TEMP: This demonstrates how to get the block height from the block_index_actor
-                let latest_block = block_index_addr
-                    .send(GetLatestBlockIndexMessage {})
-                    .await
-                    .unwrap();
-
-                let prev_block_header: Option<IrysBlockHeader>;
-                let prev_block_hash: H256;
-
-                if let Some(block_item) = latest_block {
-                    prev_block_hash = block_item.block_hash;
-                    prev_block_header = db
-                        .view_eyre(|tx| block_header_by_hash(tx, &prev_block_hash))
-                        .unwrap();
-                } else {
-                    prev_block_hash = H256::default();
-                    prev_block_header = None;
-                }
-
-                // Retrieve all the transaction headers for the previous block
-                let prev_block_header = match prev_block_header {
-                    Some(header) => header,
-                    None => {
-                        error!("No previous block header found");
-=======
         
         // let self_addr = ctx.address();
         // let storage_config = self.storage_config.clone();
         // let vdf_config = self.vdf_config.clone();
+        let vdf_steps = self.vdf_steps_guard.clone();
 
         AtomicResponse::new(Box::pin( async move {
             // Acquire lock and check that the height hasn't changed identifying a race condition
@@ -202,7 +164,6 @@
                     },
                     Err(e) => {
                         error!("Failed to get previous block header: {}", e);
->>>>>>> acb69033
                         return None;
                     }
                 };
@@ -211,56 +172,19 @@
                 return None;
             }
 
-<<<<<<< HEAD
-                if !(solution.vdf_step > prev_block_header.vdf_limiter_info.global_step_number) {
-                    warn!("Solution for old step number {}, previous block step number {}", solution.vdf_step, prev_block_header.vdf_limiter_info.global_step_number);
-                    return None;
-                }
-
-                // Translate partition hash, chunk offset -> ledger, ledger chunk offset
-                let ledger_num = epoch_service_addr
-                    .send(GetPartitionAssignmentMessage(solution.partition_hash))
-                    .await
-                    .unwrap()
-                    .map(|pa| pa.ledger_num)
-                    .flatten();
-
-                let data_txs: Vec<IrysTransactionHeader> =
-                    mempool_addr.send(GetBestMempoolTxs).await.unwrap();
-
-                let bytes_added = data_txs.iter().fold(0, |acc, tx| {
-                    acc + tx.data_size.div_ceil(chunk_size) * chunk_size
-                });
-
-                let chunks_added = bytes_added / chunk_size;
-
-                // TODO: Eventually we'll need a more robust solution for growing the Ledgers
-                // when we add promotion we'll solve both at that time. This was just to
-                // fix a bug where the ledger size would cause an inverted interval to be 
-                // created, e.g.g (3..0) and the node would panic. 
-                let max_chunk_offset = prev_block_header.ledgers[Ledger::Submit].max_chunk_offset + chunks_added;
-
-                let data_tx_ids = data_txs.iter().map(|h| h.id.clone()).collect::<Vec<H256>>();
-                let now = SystemTime::now().duration_since(UNIX_EPOCH).unwrap();
-
-                // Difficulty adjustment logic
-                let current_timestamp = now.as_millis();
-                let mut last_diff_timestamp = prev_block_header.last_diff_timestamp;
-                let current_difficulty = prev_block_header.diff;
-                let mut is_difficulty_updated = false;
-                let block_height = prev_block_header.height + 1;
-
-                let (diff, stats) = calculate_difficulty(block_height, last_diff_timestamp, current_timestamp, current_difficulty, &difficulty_config);
-
-                // Did an adjustment happen?
-                if let Some(stats) = stats {
-                    if stats.is_adjusted {
-                        info!("🧊 block_time: {:?} is {}% off the target block_time of {:?} and above the minimum threshold of {:?}%, adjusting difficulty. ", stats.actual_block_time, stats.percent_different, stats.target_block_time, stats.min_threshold);
-                        info!(" max: {}\nlast: {}\nnext: {}", U256::MAX, current_difficulty, diff);
-                        is_difficulty_updated = true;
-                    } else {
-                        info!("🧊 block_time: {:?} is {}% off the target block_time of {:?} and below the minimum threshold of {:?}%. No difficulty adjustment.", stats.actual_block_time, stats.percent_different, stats.target_block_time, stats.min_threshold);
-=======
+            if !(solution.vdf_step > prev_block_header.vdf_limiter_info.global_step_number) {
+                warn!("Solution for old step number {}, previous block step number {}", solution.vdf_step, prev_block_header.vdf_limiter_info.global_step_number);
+                return None;
+            }
+
+            // Translate partition hash, chunk offset -> ledger, ledger chunk offset
+            let ledger_num = epoch_service_addr
+                .send(GetPartitionAssignmentMessage(solution.partition_hash))
+                .await
+                .unwrap()
+                .map(|pa| pa.ledger_num)
+                .flatten();
+            
             // Get all the ingress proofs for data promotion
             let mut promotions: Vec<IrysTransactionHeader> = Vec::new();
             let mut proofs: Vec<TxIngressProof> = Vec::new();
@@ -287,85 +211,9 @@
                     let cached_data_root = cached_data_root_by_data_root(&read_tx, *data_root).unwrap();
                     if let Some(cached_data_root) = cached_data_root {
                         publish_txids.extend(cached_data_root.txid_set);
->>>>>>> acb69033
                     }
                 }
 
-<<<<<<< HEAD
-                // TODO: Hash the block signature to create a block_hash
-                // Generate a very stupid block_hash right now which is just
-                // the hash of the timestamp
-                let block_hash = hash_sha256(&current_timestamp.to_le_bytes());
-
-                let poa = PoaData {
-                    tx_path: solution.tx_path.map(|tx_path| Base64(tx_path)),
-                    data_path: solution.data_path.map(|data_path| Base64(data_path)),
-                    chunk: Base64(solution.chunk),
-                    ledger_num,
-                    partition_chunk_offset: solution.chunk_offset as u64,
-                    partition_hash: solution.partition_hash,
-                };
-
-                let mut checkpoints = if prev_block_header.vdf_limiter_info.global_step_number + 1 > solution.vdf_step - 1 {
-                    H256List::new()
-                } else {
-                    match vdf_steps.read().get_steps(ii(prev_block_header.vdf_limiter_info.global_step_number + 1, solution.vdf_step - 1)) {
-                        Ok(c) => c,
-                        Err(e) => {
-                            error!("Error in requested vdf steps while producing block in step:{} error: {}", solution.vdf_step, e);
-                            return None
-                        }
-                    }
-                };
-
-                checkpoints.push(solution.seed.0);
-                //info!("previous block step {} step {} checkpoints {}", prev_block_header.vdf_limiter_info.global_step_number, solution.vdf_step, checkpoints);
-
-                let mut irys_block = IrysBlockHeader {
-                    block_hash,
-                    height: block_height,
-                    diff: diff,
-                    cumulative_diff: U256::from(5000),
-                    last_diff_timestamp: last_diff_timestamp,
-                    solution_hash: H256::zero(),
-                    previous_solution_hash: H256::zero(),
-                    last_epoch_hash: H256::random(),
-                    chunk_hash: H256(sha::sha256(&poa.chunk.0)),
-                    previous_block_hash: prev_block_hash,
-                    previous_cumulative_diff: U256::from(4000),
-                    poa,
-                    reward_address: Address::ZERO ,
-                    miner_address: solution.mining_address,
-                    signature: Signature::test_signature().into(),
-                    timestamp: current_timestamp,
-                    ledgers: vec![
-                        // Permanent Publish Ledger
-                        TransactionLedger {
-                            tx_root: H256::zero(),
-                            txids: H256List::new(),
-                            max_chunk_offset: 0,
-                            expires: None,
-                        },
-                        // Term Submit Ledger
-                        TransactionLedger {
-                            tx_root: TransactionLedger::merklize_tx_root(&data_txs).0,
-                            txids: H256List(data_tx_ids.clone()),
-                            max_chunk_offset,
-                            expires: Some(1622543200),
-                        },
-                    ],
-                    evm_block_hash: B256::ZERO,
-                    vdf_limiter_info: VDFLimiterInfo {
-                        global_step_number: solution.vdf_step,
-                        output: solution.seed.into_inner(),
-                        last_step_checkpoints: solution.checkpoints,
-                        prev_output: prev_block_header.vdf_limiter_info.output,
-                        seed: prev_block_header.vdf_limiter_info.seed,
-                        checkpoints,
-                        ..Default::default()
-                    },
-                };
-=======
                 // Loop though all the pending tx to see which haven't been promoted 
                 for txid in &publish_txids {
                     let tx_header = match tx_header_by_txid(&read_tx, &txid) {
@@ -401,7 +249,6 @@
                     }
                 }
             }
->>>>>>> acb69033
 
             // Publish Ledger Transactions
             let publish_chunks_added = calculate_chunks_added(&promotions, chunk_size);
@@ -466,6 +313,19 @@
                 partition_hash: solution.partition_hash,
             };
 
+            let mut checkpoints = if prev_block_header.vdf_limiter_info.global_step_number + 1 > solution.vdf_step - 1 {
+                H256List::new()
+            } else {
+                match vdf_steps.read().get_steps(ii(prev_block_header.vdf_limiter_info.global_step_number + 1, solution.vdf_step - 1)) {
+                    Ok(c) => c,
+                    Err(e) => {
+                        error!("Error in requested vdf steps while producing block in step:{} error: {}", solution.vdf_step, e);
+                        return None
+                    }
+                }
+            };
+            checkpoints.push(solution.seed.0);
+
             let mut irys_block = IrysBlockHeader {
                 block_hash,
                 height: block_height,
@@ -475,7 +335,7 @@
                 solution_hash: H256::zero(),
                 previous_solution_hash: H256::zero(),
                 last_epoch_hash: H256::random(),
-                chunk_hash: H256::zero(),
+                chunk_hash: H256(sha::sha256(&poa.chunk.0)),
                 previous_block_hash: prev_block_hash,
                 previous_cumulative_diff: U256::from(4000),
                 poa,
@@ -502,7 +362,15 @@
                     },
                 ],
                 evm_block_hash: B256::ZERO,
-                vdf_limiter_info: VDFLimiterInfo::default(),
+                vdf_limiter_info: VDFLimiterInfo {
+                    global_step_number: solution.vdf_step,
+                    output: solution.seed.into_inner(),
+                    last_step_checkpoints: solution.checkpoints,
+                    prev_output: prev_block_header.vdf_limiter_info.output,
+                    seed: prev_block_header.vdf_limiter_info.seed,
+                    checkpoints,
+                    ..Default::default()
+                },
             };
 
             // RethNodeContext is a type-aware wrapper that lets us interact with the reth node
