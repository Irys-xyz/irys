use crate::{
    block_discovery::{BlockDiscoveryError, BlockDiscoveryFacade as _, BlockDiscoveryFacadeImpl},
    broadcast_mining_service::{BroadcastDifficultyUpdate, BroadcastMiningService},
    mempool_service::MempoolServiceMessage,
    reth_service::{BlockHashType, ForkChoiceUpdateMessage, RethServiceActor},
    services::ServiceSenders,
    shadow_tx_generator::{PublishLedgerWithTxs, RollingHash, ShadowTxGenerator},
};
use actix::prelude::*;
use alloy_consensus::{
    transaction::SignerRecoverable as _, EthereumTxEnvelope, SignableTransaction as _, TxEip4844,
};
use alloy_eips::BlockHashOrNumber;
use alloy_network::TxSignerSync as _;
use alloy_rpc_types_engine::{
    ExecutionData, ExecutionPayload, ExecutionPayloadSidecar, PayloadAttributes, PayloadStatusEnum,
};
use alloy_signer_local::LocalSigner;
use base58::ToBase58 as _;
use eyre::{eyre, OptionExt as _};
use irys_database::{block_header_by_hash, db::IrysDatabaseExt as _, SystemLedger};
use irys_domain::{
    BlockIndex, BlockTreeReadGuard, EmaSnapshot, EpochSnapshot, ExponentialMarketAvgCalculation,
};
use irys_price_oracle::IrysPriceOracle;
use irys_reth::{
    compose_shadow_tx,
    payload::{DeterministicShadowTxKey, ShadowTxStore},
    reth_node_ethereum::EthEngineTypes,
    IrysEthereumNode,
};
use irys_reth_node_bridge::node::NodeProvider;
use irys_reward_curve::HalvingCurve;
use irys_types::{
    app_state::DatabaseProvider, block_production::SolutionContext, calculate_difficulty,
    next_cumulative_diff, storage_pricing::Amount, Address, AdjustmentStats, Base64,
    CommitmentTransaction, Config, DataLedger, DataTransactionHeader, DataTransactionLedger,
    GossipBroadcastMessage, H256List, IrysBlockHeader, PoaData, Signature, SystemTransactionLedger,
    TokioServiceHandle, VDFLimiterInfo, H256, U256,
};
use irys_vdf::state::VdfStateReadonly;
use nodit::interval::ii;
use openssl::sha;
use reth::{
    api::{BeaconConsensusEngineHandle, NodeTypes, PayloadKind},
    core::primitives::SealedBlock,
    payload::{EthBuiltPayload, EthPayloadBuilderAttributes, PayloadBuilderHandle},
    revm::primitives::B256,
    rpc::types::BlockId,
    tasks::shutdown::Shutdown,
};
use reth_transaction_pool::EthPooledTransaction;
use std::{
    collections::BTreeMap,
    sync::Arc,
    time::{Duration, SystemTime, UNIX_EPOCH},
};
use tokio::sync::{mpsc, oneshot};
use tracing::{debug, error, info, warn, Instrument as _};

mod block_validation_tracker;
pub mod ledger_expiry;
pub use block_validation_tracker::BlockValidationTracker;

/// Commands that can be sent to the block producer service
#[derive(Debug)]
pub enum BlockProducerCommand {
    /// Announce to the node a mining solution has been found
    SolutionFound {
        solution: SolutionContext,
        response: oneshot::Sender<
            eyre::Result<Option<(Arc<irys_types::IrysBlockHeader>, EthBuiltPayload)>>,
        >,
    },
    /// Set the test blocks remaining (for testing)
    SetTestBlocksRemaining(Option<u64>),
}

/// Block producer service that creates blocks from mining solutions
#[derive(Debug)]
pub struct BlockProducerService {
    /// Graceful shutdown handle
    shutdown: Shutdown,
    /// Command receiver
    cmd_rx: mpsc::UnboundedReceiver<BlockProducerCommand>,
    /// Inner logic
    inner: Arc<BlockProducerInner>,
    /// Enforces block production limits during testing
    blocks_remaining_for_test: Option<u64>,
}

#[derive(Debug)]
pub struct BlockProducerInner {
    /// Reference to the global database
    pub db: DatabaseProvider,
    /// Message the block discovery actor when a block is produced locally
    pub block_discovery: BlockDiscoveryFacadeImpl,
    /// Mining broadcast service
    pub mining_broadcaster: Addr<BroadcastMiningService>,
    /// Reference to all the services we can send messages to
    pub service_senders: ServiceSenders,
    /// Global config
    pub config: Config,
    /// The block reward curve
    pub reward_curve: Arc<HalvingCurve>,
    /// Store last VDF Steps
    pub vdf_steps_guard: VdfStateReadonly,
    /// Get the head of the chain
    pub block_tree_guard: BlockTreeReadGuard,
    /// The Irys price oracle
    pub price_oracle: Arc<IrysPriceOracle>,
    /// Reth node payload builder
    pub reth_payload_builder: PayloadBuilderHandle<EthEngineTypes>,
    /// Reth blockchain provider
    pub reth_provider: NodeProvider,
    /// Shadow tx store
    pub shadow_tx_store: ShadowTxStore,
    /// Reth service actor
    pub reth_service: Addr<RethServiceActor>,
    /// Reth beacon engine handle
    pub beacon_engine_handle: BeaconConsensusEngineHandle<<IrysEthereumNode as NodeTypes>::Payload>,
    /// Block index
    pub block_index: Arc<std::sync::RwLock<BlockIndex>>,
}

impl BlockProducerService {
    /// Spawn a new block producer service
    #[tracing::instrument(skip_all)]
    pub fn spawn_service(
        inner: Arc<BlockProducerInner>,
        blocks_remaining_for_test: Option<u64>,
        rx: mpsc::UnboundedReceiver<BlockProducerCommand>,
        runtime_handle: tokio::runtime::Handle,
    ) -> TokioServiceHandle {
        info!(
            "Spawning block producer service with blocks_remaining_for_test: {:?}",
            blocks_remaining_for_test
        );

        let (shutdown_tx, shutdown_rx) = reth::tasks::shutdown::signal();
        let handle = runtime_handle.spawn(
            async move {
                let service = Self {
                    shutdown: shutdown_rx,
                    cmd_rx: rx,
                    inner,
                    blocks_remaining_for_test,
                };
                service
                    .start()
                    .await
                    .expect("Block producer service encountered an irrecoverable error")
            }
            .instrument(tracing::Span::current()),
        );

        TokioServiceHandle {
            name: "block_producer_service".to_string(),
            handle,
            shutdown_signal: shutdown_tx,
        }
    }

    #[tracing::instrument(skip_all, ret, err)]
    async fn start(mut self) -> eyre::Result<()> {
        info!("Starting block producer service");
        debug!(
            "Service configuration - reward_address: {}, chain_id: {}",
            self.inner.config.node_config.reward_address, self.inner.config.consensus.chain_id
        );
        loop {
            tokio::select! {
                biased; // enable bias so polling happens in definition order

                // Check for shutdown signal
                _ = &mut self.shutdown => {
                    info!("Shutdown signal received for block producer service");
                    break;
                }
                // Handle commands
                cmd = self.cmd_rx.recv() => {
                    match cmd {
                        Some(cmd) => {
                            self.handle_command(cmd).await?;
                        }
                        None => {
                            warn!("Command channel closed unexpectedly");
                            break;
                        }
                    }
                }
            }
        }

        info!("Shutting down block producer service gracefully");
        Ok(())
    }

    #[tracing::instrument(skip_all)]
    async fn handle_command(&mut self, cmd: BlockProducerCommand) -> eyre::Result<()> {
        match cmd {
            BlockProducerCommand::SolutionFound { solution, response } => {
                let solution_hash = solution.solution_hash.0.to_base58();
                info!(
                    solution_hash = %solution_hash,
                    vdf_step = solution.vdf_step,
                    mining_address = %solution.mining_address,
                    "Block producer received mining solution"
                );

                if let Some(blocks_remaining) = self.blocks_remaining_for_test {
                    if blocks_remaining == 0 {
                        info!(
                            solution_hash = %solution_hash,
                            "No more blocks needed for test, skipping block production"
                        );
                        let _ = response.send(Ok(None));
                        return Ok(());
                    }
                    debug!("Test blocks remaining: {}", blocks_remaining);
                }

                let inner = self.inner.clone();
                let result = Self::produce_block_inner(inner, solution).await?;

                // Only decrement blocks_remaining_for_test when a block is successfully produced
                if let Some((irys_block_header, eth_built_payload)) = &result {
                    info!(
                        block_hash = %irys_block_header.block_hash.0.to_base58(),
                        block_height = irys_block_header.height,
                        "Block production completed successfully"
                    );

                    // Broadcast the EVM payload
                    let execution_payload_gossip_data =
                        GossipBroadcastMessage::from(eth_built_payload.block().clone());
                    if let Err(payload_broadcast_error) = self
                        .inner
                        .service_senders
                        .gossip_broadcast
                        .send(execution_payload_gossip_data)
                    {
                        error!(
                            "Failed to broadcast execution payload: {:?}",
                            payload_broadcast_error
                        );
                    }

                    if let Some(remaining) = self.blocks_remaining_for_test.as_mut() {
                        *remaining = remaining.saturating_sub(1);
                        debug!("Test blocks remaining after production: {}", *remaining);
                    }
                } else {
                    info!("Block production skipped (solution outdated or invalid)");
                }

                let _ = response.send(Ok(result));
            }
            BlockProducerCommand::SetTestBlocksRemaining(remaining) => {
                debug!(
                    old_value = ?self.blocks_remaining_for_test,
                    new_value = ?remaining,
                    "Updating test blocks remaining"
                );
                self.blocks_remaining_for_test = remaining;
            }
        }
        Ok(())
    }

    /// Internal method to produce a block without the non-Send trait
    #[tracing::instrument(skip_all, fields(
        solution_hash = %solution.solution_hash.0.to_base58(),
        vdf_step = solution.vdf_step,
        mining_address = %solution.mining_address
    ))]
    async fn produce_block_inner(
        inner: Arc<BlockProducerInner>,
        solution: SolutionContext,
    ) -> eyre::Result<Option<(Arc<IrysBlockHeader>, EthBuiltPayload)>> {
        info!(
            partition_hash = %solution.partition_hash.0.to_base58(),
            chunk_offset = solution.chunk_offset,
            "Starting block production for solution"
        );

        let production_strategy = ProductionStrategy { inner };
        production_strategy.fully_produce_new_block(solution).await
    }
}

#[async_trait::async_trait]
pub trait BlockProdStrategy {
    fn inner(&self) -> &BlockProducerInner;

    /// Creates PoA data from the solution context
    /// Returns (PoaData, chunk_hash)
    fn create_poa_data(
        &self,
        solution: &SolutionContext,
        ledger_id: Option<u32>,
    ) -> eyre::Result<(PoaData, H256)> {
        let poa_chunk = Base64(solution.chunk.clone());
        let poa_chunk_hash = H256(sha::sha256(&poa_chunk.0));
        let poa = PoaData {
            tx_path: solution.tx_path.clone().map(Base64),
            data_path: solution.data_path.clone().map(Base64),
            chunk: Some(poa_chunk),

            ledger_id,
            partition_chunk_offset: solution.chunk_offset,
            partition_hash: solution.partition_hash,
        };
        Ok((poa, poa_chunk_hash))
    }

    /// Fetches a block header from mempool or database
    async fn fetch_block_header(&self, block_hash: H256) -> eyre::Result<IrysBlockHeader> {
        // Try mempool first
        let (tx, rx) = oneshot::channel();
        self.inner()
            .service_senders
            .mempool
            .send(MempoolServiceMessage::GetBlockHeader(block_hash, false, tx))?;

        match rx.await? {
            Some(header) => Ok(header),
            None => {
                // Fall back to database
                self.inner()
                    .db
                    .view_eyre(|tx| block_header_by_hash(tx, &block_hash, false))?
                    .ok_or_else(|| eyre!("No block header found for hash {}", block_hash))
            }
        }
    }

    /// Gets the EMA snapshot for a given block
    fn get_block_ema_snapshot(&self, block_hash: &H256) -> eyre::Result<Arc<EmaSnapshot>> {
        let read = self.inner().block_tree_guard.read();
        read.get_ema_snapshot(block_hash)
            .ok_or_else(|| eyre!("EMA snapshot not found for block {}", block_hash))
    }

    /// Selects the parent block for new block production.
    ///
    /// Targets the block with highest cumulative difficulty, but only if fully validated.
    /// If validation is pending, waits up to 10 seconds for completion. Falls back to
    /// the latest validated block on timeout to ensure production continues.
    ///
    /// Returns the selected parent block header and its EMA snapshot.
    #[tracing::instrument(skip(self), level = "debug")]
    async fn parent_irys_block(&self) -> eyre::Result<(IrysBlockHeader, Arc<EmaSnapshot>)> {
        const MAX_WAIT_TIME: Duration = Duration::from_secs(10);
        let inner = self.inner();
        // Use BlockValidationTracker to select the parent block
        let parent_block_hash = BlockValidationTracker::new(
            inner.block_tree_guard.clone(),
            inner.service_senders.clone(),
            MAX_WAIT_TIME,
        )
        .wait_for_validation()
        .await?;

        // Fetch the parent block header
        let header = self.fetch_block_header(parent_block_hash).await?;

        // Get the EMA snapshot
        let ema_snapshot = self.get_block_ema_snapshot(&header.block_hash)?;

        Ok((header, ema_snapshot))
    }

    async fn fully_produce_new_block_without_gossip(
        &self,
        solution: SolutionContext,
    ) -> eyre::Result<
        Option<(
            Arc<IrysBlockHeader>,
            Option<AdjustmentStats>,
            EthBuiltPayload,
        )>,
    > {
        let (prev_block_header, prev_block_ema_snapshot) = self.parent_irys_block().await?;
        let prev_evm_block = self.get_evm_block(&prev_block_header).await?;
        let current_timestamp = current_timestamp(&prev_block_header).await;

        let (
            system_tx_ledger,
            commitment_txs_to_bill,
            submit_txs,
            mut publish_txs,
            expired_ledger_fees,
        ) = self.get_mempool_txs(&prev_block_header).await?;
        let block_reward = self.block_reward(&prev_block_header, current_timestamp)?;
        let (eth_built_payload, final_treasury) = self
            .create_evm_block(
                &prev_block_header,
                &prev_evm_block,
                &commitment_txs_to_bill,
                &submit_txs,
                &mut publish_txs,
                block_reward,
                current_timestamp,
                expired_ledger_fees,
            )
            .await?;
        let evm_block = eth_built_payload.block();

        let block_result = self
            .produce_block_without_broadcasting(
                solution,
                &prev_block_header,
                submit_txs,
                publish_txs,
                system_tx_ledger,
                current_timestamp,
                block_reward,
                evm_block,
                &prev_block_ema_snapshot,
                final_treasury,
            )
            .await?;

        let Some((block, stats)) = block_result else {
            return Ok(None);
        };

        Ok(Some((block, stats, eth_built_payload)))
    }

    async fn fully_produce_new_block(
        &self,
        solution: SolutionContext,
    ) -> eyre::Result<Option<(Arc<IrysBlockHeader>, EthBuiltPayload)>> {
        let result = self
            .fully_produce_new_block_without_gossip(solution)
            .await?;

        let Some((block, stats, eth_built_payload)) = result else {
            return Ok(None);
        };

        let block = self.broadcast_block(block, stats).await?;
        let Some(block) = block else { return Ok(None) };
        Ok(Some((block, eth_built_payload)))
    }

    /// Extracts and collects all transactions that should be included in a block
    /// Returns the EthBuiltPayload and the final treasury balance
    async fn create_evm_block(
        &self,
        prev_block_header: &IrysBlockHeader,
        perv_evm_block: &reth_ethereum_primitives::Block,
        commitment_txs_to_bill: &[CommitmentTransaction],
        submit_txs: &[DataTransactionHeader],
        publish_txs: &mut PublishLedgerWithTxs,
        reward_amount: Amount<irys_types::storage_pricing::phantoms::Irys>,
        timestamp_ms: u128,
<<<<<<< HEAD
        expired_ledger_fees: BTreeMap<Address, (U256, RollingHash)>,
    ) -> eyre::Result<EthBuiltPayload> {
=======
    ) -> eyre::Result<(EthBuiltPayload, U256)> {
>>>>>>> aaa18d77
        let block_height = prev_block_header.height + 1;
        let local_signer = LocalSigner::from(self.inner().config.irys_signer().signer);

        // Get treasury balance from previous block
        let initial_treasury_balance = prev_block_header.treasury;

        // Generate expected shadow transactions using shared logic
        let mut shadow_tx_generator = ShadowTxGenerator::new(
            &block_height,
            &self.inner().config.node_config.reward_address,
            &reward_amount.amount,
            prev_block_header,
            &self.inner().config.consensus,
            commitment_txs_to_bill,
            submit_txs,
            publish_txs,
            initial_treasury_balance,
<<<<<<< HEAD
            &expired_ledger_fees,
        )
        .map(|tx_result| {
=======
        );

        let mut shadow_txs = Vec::new();
        for tx_result in shadow_tx_generator.by_ref() {
>>>>>>> aaa18d77
            let metadata = tx_result?;
            let mut tx_raw = compose_shadow_tx(
                self.inner().config.consensus.chain_id,
                &metadata.shadow_tx,
                metadata.transaction_fee,
            );
            let signature = local_signer
                .sign_transaction_sync(&mut tx_raw)
                .expect("shadow tx must always be signable");
            let tx = EthereumTxEnvelope::<TxEip4844>::Eip1559(tx_raw.into_signed(signature))
                .try_into_recovered()
                .expect("shadow tx must always be signable");

            shadow_txs.push(EthPooledTransaction::new(tx, 300));
        }

        // Get the final treasury balance after all transactions
        let final_treasury_balance = shadow_tx_generator.treasury_balance();

        let payload = self
            .build_and_submit_reth_payload(
                prev_block_header,
                timestamp_ms,
                shadow_txs,
                perv_evm_block.header.mix_hash,
            )
            .await?;

        Ok((payload, final_treasury_balance))
    }

    #[tracing::instrument(skip_all, fields(
        parent_evm_hash = %prev_block_header.evm_block_hash,
        timestamp_sec = timestamp_ms / 1000,
        shadow_tx_count = shadow_txs.len()
    ))]
    async fn build_and_submit_reth_payload(
        &self,
        prev_block_header: &IrysBlockHeader,
        timestamp_ms: u128,
        shadow_txs: Vec<EthPooledTransaction>,
        parent_mix_hash: B256,
    ) -> eyre::Result<EthBuiltPayload> {
        debug!("Building Reth payload attributes");

        // generate payload attributes
        let attributes = PayloadAttributes {
            timestamp: (timestamp_ms / 1000) as u64, // **THIS HAS TO BE SECONDS**
            prev_randao: parent_mix_hash,
            suggested_fee_recipient: self.inner().config.node_config.reward_address,
            withdrawals: None, // these should ALWAYS be none
            parent_beacon_block_root: Some(prev_block_header.block_hash.into()),
        };

        debug!(
            timestamp_sec = attributes.timestamp,
            fee_recipient = %attributes.suggested_fee_recipient,
            parent_beacon_root = ?attributes.parent_beacon_block_root,
            "Payload attributes created"
        );

        let attributes =
            EthPayloadBuilderAttributes::new(prev_block_header.evm_block_hash, attributes);

        let payload_builder = &self.inner().reth_payload_builder;
        let beacon_engine_handle = &self.inner().beacon_engine_handle;

        // store shadow txs
        let key = DeterministicShadowTxKey::new(attributes.payload_id());
        debug!(
            payload_id = %attributes.payload_id(),
            "Storing shadow transactions"
        );
        self.inner().shadow_tx_store.set_shadow_txs(key, shadow_txs);

        // send & await the payload
        info!("Sending new payload to Reth");

        let payload_id = payload_builder
            .send_new_payload(attributes.clone())
            .await
            .map_err(|e| eyre!("Failed to send payload to builder: {}", e))?
            .map_err(|e| eyre!("Payload builder returned error: {}", e))?;

        debug!(
            payload_id = %payload_id,
            "Payload accepted by builder"
        );

        let built_payload = payload_builder
            .resolve_kind(payload_id, PayloadKind::WaitForPending)
            .await
            .ok_or_else(|| {
                eyre!("Failed to resolve payload future - payload builder returned None")
            })?
            .map_err(|e| eyre!("Failed to build payload: {}", e))?;

        let sidecar = ExecutionPayloadSidecar::from_block(&built_payload.block().clone().unseal());
        let payload = built_payload.clone().try_into_v5().unwrap();
        let new_payload_result = beacon_engine_handle
            .new_payload(ExecutionData {
                payload: ExecutionPayload::V3(payload.execution_payload),
                sidecar,
            })
            .await?;

        eyre::ensure!(
            new_payload_result.status == PayloadStatusEnum::Valid,
            "Reth has gone out of sync {:?}",
            new_payload_result.status
        );

        info!(
            payload_block_hash = %built_payload.block().hash(),
            payload_tx_count = built_payload.block().body().transactions.len(),
            "Reth payload built successfully"
        );

        Ok(built_payload)
    }

    async fn produce_block_without_broadcasting(
        &self,
        solution: SolutionContext,
        prev_block_header: &IrysBlockHeader,
        submit_txs: Vec<DataTransactionHeader>,
        publish_txs: PublishLedgerWithTxs,
        system_transaction_ledger: Vec<SystemTransactionLedger>,
        current_timestamp: u128,
        block_reward: Amount<irys_types::storage_pricing::phantoms::Irys>,
        eth_built_payload: &SealedBlock<reth_ethereum_primitives::Block>,
        perv_block_ema_snapshot: &EmaSnapshot,
        final_treasury: U256,
    ) -> eyre::Result<Option<(Arc<IrysBlockHeader>, Option<AdjustmentStats>)>> {
        let prev_block_hash = prev_block_header.block_hash;
        let block_height = prev_block_header.height + 1;
        let evm_block_hash = eth_built_payload.hash();

        if solution.vdf_step <= prev_block_header.vdf_limiter_info.global_step_number {
            warn!("Skipping solution for old step number {}, previous block step number {} for block {}", solution.vdf_step, prev_block_header.vdf_limiter_info.global_step_number, prev_block_hash.0.to_base58());
            return Ok(None);
        }

        // Publish Ledger Transactions
        let publish_chunks_added =
            calculate_chunks_added(&publish_txs.txs, self.inner().config.consensus.chunk_size);
        let publish_max_chunk_offset = prev_block_header.data_ledgers[DataLedger::Publish]
            .max_chunk_offset
            + publish_chunks_added;
        let opt_proofs = publish_txs.proofs.clone();

        // Difficulty adjustment logic
        let mut last_diff_timestamp = prev_block_header.last_diff_timestamp;
        let current_difficulty = prev_block_header.diff;
        let (diff, stats) = calculate_difficulty(
            block_height,
            last_diff_timestamp,
            current_timestamp,
            current_difficulty,
            &self.inner().config.consensus.difficulty_adjustment,
        );

        // Did an adjustment happen?
        if stats.is_some() {
            last_diff_timestamp = current_timestamp;
        }

        let cumulative_difficulty = next_cumulative_diff(prev_block_header.cumulative_diff, diff);

        // Use the partition hash to figure out what ledger it belongs to
        let epoch_snapshot = self
            .inner()
            .block_tree_guard
            .read()
            .get_epoch_snapshot(&prev_block_hash)
            .expect("parent epoch snapshot to be retrievable");

        let ledger_id = epoch_snapshot
            .get_data_partition_assignment(solution.partition_hash)
            .and_then(|pa| pa.ledger_id);

        // Create PoA data using the trait method
        let (poa, poa_chunk_hash) = self.create_poa_data(&solution, ledger_id)?;

        let mut steps = if prev_block_header.vdf_limiter_info.global_step_number + 1
            > solution.vdf_step - 1
        {
            H256List::new()
        } else {
            self.inner().vdf_steps_guard.get_steps(ii(prev_block_header.vdf_limiter_info.global_step_number + 1, solution.vdf_step - 1))
                .map_err(|e| eyre!("VDF step range {} unavailable while producing block {}, reason: {:?}, aborting", solution.vdf_step, &block_height, e))?
        };
        steps.push(solution.seed.0);

        let ema_calculation = self
            .get_ema_price(prev_block_header, perv_block_ema_snapshot)
            .await?;

        // Update the last_epoch_hash field, which tracks the most recent epoch boundary
        //
        // The logic works as follows:
        // 1. Start with the previous block's last_epoch_hash as default
        // 2. Special case: At the first block after an epoch boundary (block_height % blocks_in_epoch == 1),
        //    update last_epoch_hash to point to the epoch block itself (prev_block_hash)
        // 3. This creates a chain of references where each block knows which epoch it belongs to,
        //    and which block marked the beginning of that epoch
        let mut last_epoch_hash = prev_block_header.last_epoch_hash;

        // If this is the first block following an epoch boundary block
        if block_height > 0
            && block_height % self.inner().config.consensus.epoch.num_blocks_in_epoch == 1
        {
            // Record the hash of the epoch block (previous block) as our epoch reference
            last_epoch_hash = prev_block_hash;
        }
        let submit_chunks_added =
            calculate_chunks_added(&submit_txs, self.inner().config.consensus.chunk_size);
        let submit_max_chunk_offset = prev_block_header.data_ledgers[DataLedger::Submit]
            .max_chunk_offset
            + submit_chunks_added;

        // build a new block header
        let mut irys_block = IrysBlockHeader {
            block_hash: H256::zero(), // block_hash is initialized after signing
            height: block_height,
            diff,
            cumulative_diff: cumulative_difficulty,
            last_diff_timestamp,
            solution_hash: solution.solution_hash,
            previous_solution_hash: prev_block_header.solution_hash,
            last_epoch_hash,
            chunk_hash: poa_chunk_hash,
            previous_block_hash: prev_block_hash,
            previous_cumulative_diff: prev_block_header.cumulative_diff,
            poa,
            reward_address: self.inner().config.node_config.reward_address,
            reward_amount: block_reward.amount,
            miner_address: solution.mining_address,
            signature: Signature::test_signature().into(), // temp value until block is signed with the mining singer
            timestamp: current_timestamp,
            system_ledgers: system_transaction_ledger,
            data_ledgers: vec![
                // Permanent Publish Ledger
                DataTransactionLedger {
                    ledger_id: DataLedger::Publish.into(),
                    tx_root: DataTransactionLedger::merklize_tx_root(&publish_txs.txs).0,
                    tx_ids: H256List(publish_txs.txs.iter().map(|t| t.id).collect::<Vec<_>>()),
                    max_chunk_offset: publish_max_chunk_offset,
                    expires: None,
                    proofs: opt_proofs,
                },
                // Term Submit Ledger
                DataTransactionLedger {
                    ledger_id: DataLedger::Submit.into(),
                    tx_root: DataTransactionLedger::merklize_tx_root(&submit_txs).0,
                    tx_ids: H256List(submit_txs.iter().map(|t| t.id).collect::<Vec<_>>()),
                    max_chunk_offset: submit_max_chunk_offset,
                    expires: Some(
                        self.inner()
                            .config
                            .consensus
                            .epoch
                            .submit_ledger_epoch_length,
                    ),
                    proofs: None,
                },
            ],
            evm_block_hash,
            vdf_limiter_info: VDFLimiterInfo::new(
                &solution,
                prev_block_header,
                steps,
                &self.inner().config,
            ),
            oracle_irys_price: ema_calculation.oracle_price_for_block_inclusion,
            ema_irys_price: ema_calculation.ema,
            treasury: final_treasury,
        };

        // Now that all fields are initialized, Sign the block and initialize its block_hash
        let block_signer = self.inner().config.irys_signer();
        block_signer.sign_block_header(&mut irys_block)?;
        let _res = self
            .inner()
            .reth_service
            .send(ForkChoiceUpdateMessage {
                head_hash: BlockHashType::Evm(irys_block.evm_block_hash),
                confirmed_hash: None,
                finalized_hash: None,
            })
            .await??;

        let block = Arc::new(irys_block);
        Ok(Some((block, stats)))
    }

    async fn broadcast_block(
        &self,
        block: Arc<IrysBlockHeader>,
        stats: Option<AdjustmentStats>,
    ) -> eyre::Result<Option<Arc<IrysBlockHeader>>> {
        let mut is_difficulty_updated = false;
        if let Some(stats) = stats {
            if stats.is_adjusted {
                info!("🧊 block_time: {:?} is {}% off the target block_time of {:?} and above the minimum threshold of {:?}%, adjusting difficulty. ", stats.actual_block_time, stats.percent_different, stats.target_block_time, stats.min_threshold);
                info!(
                    max_difficulty = ?U256::MAX,
                    previous_cumulative_diff = ?block.previous_cumulative_diff,
                    current_diff = ?block.diff,
                    "Difficulty data",
                );
                is_difficulty_updated = true;
            } else {
                info!("🧊 block_time: {:?} is {}% off the target block_time of {:?} and below the minimum threshold of {:?}%. No difficulty adjustment.", stats.actual_block_time, stats.percent_different, stats.target_block_time, stats.min_threshold);
            }
        }

        match self
            .inner()
            .block_discovery
            .handle_block(Arc::clone(&block))
            .await
        {
            Ok(()) => Ok(()),
            e @ Err(BlockDiscoveryError::InternalError(_)) => {
                error!(
                    "Internal Block discovery error for block {} ({}) : {:?}",
                    &block.block_hash.0.to_base58(),
                    &block.height,
                    e
                );
                Err(eyre!(
                    "Internal Block discovery error for block {} ({}) : {:?}",
                    &block.block_hash.0.to_base58(),
                    &block.height,
                    e
                ))
            }
            Err(e) => {
                error!(
                    "Newly produced block {:?} ({}) failed pre-validation: {:?}",
                    &block.block_hash.0, &block.height, e
                );
                Err(eyre!(
                    "Newly produced block {:?} ({}) failed pre-validation: {:?}",
                    &block.block_hash.0,
                    &block.height,
                    e
                ))
            }
        }?;

        if is_difficulty_updated {
            self.inner()
                .mining_broadcaster
                .do_send(BroadcastDifficultyUpdate(block.clone()));
        }

        info!(
            block_height = ?block.height,
            hash = ?block.block_hash,
            "Finished producing block",
        );

        Ok(Some(block.clone()))
    }

    fn block_reward(
        &self,
        prev_block_header: &IrysBlockHeader,
        current_timestamp: u128,
    ) -> Result<Amount<irys_types::storage_pricing::phantoms::Irys>, eyre::Error> {
        let reward_amount = self.inner().reward_curve.reward_between(
            // adjust ms -> sec
            prev_block_header.timestamp.saturating_div(1000),
            current_timestamp.saturating_div(1000),
        )?;
        Ok(reward_amount)
    }

    async fn get_ema_price(
        &self,
        parent_block: &IrysBlockHeader,
        parent_block_ema_snapshot: &EmaSnapshot,
    ) -> eyre::Result<ExponentialMarketAvgCalculation> {
        let oracle_irys_price = self.inner().price_oracle.current_price().await?;
        let ema_calculation = parent_block_ema_snapshot.calculate_ema_for_new_block(
            parent_block,
            oracle_irys_price,
            self.inner().config.consensus.token_price_safe_range,
            self.inner().config.consensus.ema.price_adjustment_interval,
        );

        Ok(ema_calculation)
    }

    async fn get_mempool_txs(
        &self,
        prev_block_header: &IrysBlockHeader,
    ) -> eyre::Result<(
        Vec<SystemTransactionLedger>,
        Vec<CommitmentTransaction>,
        Vec<DataTransactionHeader>,
        PublishLedgerWithTxs,
        BTreeMap<Address, (U256, RollingHash)>,
    )> {
        let config = &self.inner().config;
        let (tx, rx) = tokio::sync::oneshot::channel();
        self.inner()
            .service_senders
            .mempool
            .send(MempoolServiceMessage::GetBestMempoolTxs(
                Some(BlockId::Hash(prev_block_header.evm_block_hash.into())),
                tx,
            ))
            .expect("to send MempoolServiceMessage");
        let mempool_txs = rx.await.expect("to receive txns")?;
        let block_height = prev_block_header.height + 1;
        let is_epoch_block = block_height % config.consensus.epoch.num_blocks_in_epoch == 0;
        debug!(
            "get_best_mempool_txs for block height: {} returned: {:#?}",
            block_height,
            mempool_txs
                .commitment_tx
                .iter()
                .map(|t| t.id)
                .collect::<Vec<_>>()
        );
        let commitment_txs_to_bill;
        let system_transaction_ledger;
        let aggregated_miner_fees;
        if is_epoch_block {
            let epoch_snapshot = self
                .inner()
                .block_tree_guard
                .read()
                .get_epoch_snapshot(&prev_block_header.block_hash)
                .ok_or_eyre("parent blocks epoch snapshot must be available")?;

            tracing::error!("about to calculate fees");
            // Calculate fees for expired ledgers
            aggregated_miner_fees = self
                .calculate_expired_ledger_fees(&epoch_snapshot, block_height)
                .await?;

            // todo - if tx is of publish ledger and did not get promoted then we refund the perm fee

            // === EPOCH BLOCK: Rollup all commitments from the current epoch ===
            // Epoch blocks don't add new commitments - they summarize all commitments
            // that were validated throughout the epoch into a single rollup entry
            let entry = self
                .inner()
                .block_tree_guard
                .read()
                .get_commitment_snapshot(&prev_block_header.block_hash);

            if let Ok(entry) = entry {
                let mut txids = H256List::new();
                let commitments = entry.get_epoch_commitments();

                // Collect all commitment transaction IDs from the epoch
                for tx in commitments.iter() {
                    txids.push(tx.id);
                }

                debug!(
                    "Producing epoch block at height {} with commitments rollup tx {:#?}",
                    block_height, txids
                );

                system_transaction_ledger = SystemTransactionLedger {
                    ledger_id: SystemLedger::Commitment.into(),
                    tx_ids: txids,
                };

                // IMPORTANT: On epoch blocks we don't bill the user for commitment txs
                commitment_txs_to_bill = vec![];
            } else {
                eyre::bail!("Could not find commitment snapshot for current epoch");
            }
        } else {
            // === REGULAR BLOCK: Process new commitment transactions ===
            // Regular blocks add fresh commitment transactions from the mempool
            // and create ledger entries that reference these new commitments
            let mut txids = H256List::new();

            // Add each new commitment transaction to the ledger
            mempool_txs.commitment_tx.iter().for_each(|ctx| {
                txids.push(ctx.id);
            });
            debug!(
                "Producing block at height {} with commitment tx {:#?}",
                block_height, txids
            );
            system_transaction_ledger = SystemTransactionLedger {
                ledger_id: SystemLedger::Commitment.into(),
                tx_ids: txids,
            };
            // IMPORTANT: Commitment txs get billed on regular blocks
            commitment_txs_to_bill = mempool_txs.commitment_tx;
            aggregated_miner_fees = BTreeMap::new();
        };
        let system_ledgers = if !system_transaction_ledger.tx_ids.is_empty() {
            vec![system_transaction_ledger]
        } else {
            Vec::new()
        };

        Ok((
            system_ledgers,
            commitment_txs_to_bill,
            mempool_txs.submit_tx,
            mempool_txs.publish_tx,
            aggregated_miner_fees,
        ))
    }

    async fn get_evm_block(
        &self,
        prev_block_header: &IrysBlockHeader,
    ) -> eyre::Result<reth_ethereum_primitives::Block> {
        use reth::providers::BlockReader as _;

        let parent = {
            let mut attempts = 0;
            loop {
                if attempts > 50 {
                    break None;
                }
                // NOTE: using BlockReader trait will only read the block from the existing reth instance.
                // whereas, if we use the reth rpc, it will fetch the block from reth peers (not what we want)!
                let result = self
                    .inner()
                    .reth_provider
                    .block(BlockHashOrNumber::Hash(prev_block_header.evm_block_hash))?;
                match result {
                    Some(block) => {
                        info!(
                            "Got parent EVM block {} after {} attempts",
                            &prev_block_header.evm_block_hash, &attempts
                        );
                        break Some(block);
                    }
                    None => {
                        attempts += 1;
                        tokio::time::sleep(Duration::from_millis(200)).await;
                    }
                }
            }
        }
        .unwrap_or_else(|| {
            panic!(
                "Should be able to get the parent EVM block {} {}",
                &prev_block_header.evm_block_hash, &prev_block_header.height
            )
        });
        // TODO: fix genesis hash computation when using init-state (persist modified chainspec?)
        // for now we just skip the check for the genesis block
        if prev_block_header.height > 0 {
            let computed_parent_evm_hash = parent.header.hash_slow();
            eyre::ensure!(
                computed_parent_evm_hash == prev_block_header.evm_block_hash,
                "reth parent block hash mismatch for height {} - computed {} got {}",
                &prev_block_header.height,
                &computed_parent_evm_hash,
                &prev_block_header.evm_block_hash
            );
        }
        Ok(parent)
    }

    /// Calculates the aggregated fees owed to miners when data ledgers expire.
    ///
    /// Delegates to the dedicated ledger_expiry module for processing.
    /// Currently processes Submit ledger as that's the only expiring ledger type.
    async fn calculate_expired_ledger_fees(
        &self,
        epoch_snapshot: &EpochSnapshot,
        block_height: u64,
    ) -> eyre::Result<BTreeMap<Address, (U256, RollingHash)>> {
        ledger_expiry::calculate_expired_ledger_fees(
            epoch_snapshot,
            block_height,
            DataLedger::Submit, // Currently only Submit ledgers expire
            &self.inner().config,
            Arc::clone(&self.inner().block_index),
            self.inner().service_senders.mempool.clone(),
            self.inner().db.clone(),
        )
        .in_current_span()
        .await
    }
}

pub struct ProductionStrategy {
    pub inner: Arc<BlockProducerInner>,
}

impl BlockProdStrategy for ProductionStrategy {
    fn inner(&self) -> &BlockProducerInner {
        &self.inner
    }
}

pub async fn current_timestamp(prev_block_header: &IrysBlockHeader) -> u128 {
    let now = SystemTime::now().duration_since(UNIX_EPOCH).unwrap();

    // This exists to prevent block validation errors in the unlikely* case two blocks are produced with the exact same timestamp
    // This can happen due to EVM blocks using second-precision time, instead of our millisecond precision
    // this just waits until the next second (timers (afaict) never undersleep, so we don't need an extra buffer here)
    // *dev configs can easily trigger this behaviour
    // as_secs does not take into account/round the underlying nanos at all
    let now =
        if now.as_secs() == Duration::from_millis(prev_block_header.timestamp as u64).as_secs() {
            let nanos_into_sec = now.subsec_nanos();
            let nano_to_next_sec = 1_000_000_000 - nanos_into_sec;
            let time_to_wait = Duration::from_nanos(nano_to_next_sec as u64);
            info!("Waiting {:.2?} to prevent timestamp overlap", &time_to_wait);
            tokio::time::sleep(time_to_wait).await;
            SystemTime::now().duration_since(UNIX_EPOCH).unwrap()
        } else {
            now
        };
    now.as_millis()
}

/// Calculates the total number of full chunks needed to store a list of transactions,
/// taking into account padding for partial chunks. Each transaction's data is padded
/// to the next full chunk boundary if it doesn't align perfectly with the chunk size.
///
/// # Arguments
/// * `txs` - Vector of transaction headers containing data size information
/// * `chunk_size` - Size of each chunk in bytes
///
/// # Returns
/// Total number of chunks needed, including padding for partial chunks
pub fn calculate_chunks_added(txs: &[DataTransactionHeader], chunk_size: u64) -> u64 {
    let bytes_added = txs.iter().fold(0, |acc, tx| {
        acc + tx.data_size.div_ceil(chunk_size) * chunk_size
    });

    bytes_added / chunk_size
}
/// When a block is confirmed, this message broadcasts the block header and the
/// submit ledger TX that were added as part of this block.
/// This works for bootstrap node mining, but eventually blocks will be received
/// from peers and confirmed and their tx will be negotiated though the mempool.
#[derive(Message, Debug, Clone)]
#[rtype(result = "eyre::Result<()>")]
pub struct BlockConfirmedMessage(
    pub Arc<IrysBlockHeader>,
    pub Arc<Vec<DataTransactionHeader>>,
);

/// Similar to [`BlockConfirmedMessage`] (but takes ownership of parameters) and
/// acts as a placeholder for when the node will maintain a block tree of
/// confirmed blocks and produce finalized blocks for the canonical chain when
///  enough confirmations have occurred. Chunks are moved from the in-memory
/// index to the storage modules when a block is finalized.
#[derive(Message, Debug, Clone)]
#[rtype(result = "eyre::Result<()>")]
pub struct BlockFinalizedMessage {
    /// Block being finalized
    pub block_header: Arc<IrysBlockHeader>,
    /// Include all the blocks transaction headers [Submit, Publish]
    pub all_txs: Arc<Vec<DataTransactionHeader>>,
}<|MERGE_RESOLUTION|>--- conflicted
+++ resolved
@@ -457,12 +457,8 @@
         publish_txs: &mut PublishLedgerWithTxs,
         reward_amount: Amount<irys_types::storage_pricing::phantoms::Irys>,
         timestamp_ms: u128,
-<<<<<<< HEAD
         expired_ledger_fees: BTreeMap<Address, (U256, RollingHash)>,
-    ) -> eyre::Result<EthBuiltPayload> {
-=======
     ) -> eyre::Result<(EthBuiltPayload, U256)> {
->>>>>>> aaa18d77
         let block_height = prev_block_header.height + 1;
         let local_signer = LocalSigner::from(self.inner().config.irys_signer().signer);
 
@@ -480,16 +476,11 @@
             submit_txs,
             publish_txs,
             initial_treasury_balance,
-<<<<<<< HEAD
             &expired_ledger_fees,
-        )
-        .map(|tx_result| {
-=======
         );
 
         let mut shadow_txs = Vec::new();
         for tx_result in shadow_tx_generator.by_ref() {
->>>>>>> aaa18d77
             let metadata = tx_result?;
             let mut tx_raw = compose_shadow_tx(
                 self.inner().config.consensus.chain_id,
