--- conflicted
+++ resolved
@@ -198,7 +198,6 @@
                     }
                 }
 
-<<<<<<< HEAD
                 // Loop though all the pending tx to see which haven't been promoted 
                 for txid in &publish_txids {
                     let tx_header = match tx_header_by_txid(&read_tx, &txid) {
@@ -206,46 +205,6 @@
                         Ok(None) => {
                             error!("No transaction header found for txid: {}", txid);
                             continue;
-=======
-                // TODO: Hash the block signature to create a block_hash
-                // Generate a very stupid block_hash right now which is just
-                // the hash of the timestamp
-                let block_hash = hash_sha256(&current_timestamp.to_le_bytes());
-
-                let poa = PoaData {
-                    tx_path: solution.tx_path.map(|tx_path| Base64(tx_path)),
-                    data_path: solution.data_path.map(|data_path| Base64(data_path)),
-                    chunk: Base64(solution.chunk),
-                    ledger_num,
-                    partition_chunk_offset: solution.chunk_offset as u64,
-                    partition_hash: solution.partition_hash,
-                };
-
-                let mut irys_block = IrysBlockHeader {
-                    block_hash,
-                    height: block_height,
-                    diff: diff,
-                    cumulative_diff: U256::from(5000),
-                    last_diff_timestamp: last_diff_timestamp,
-                    solution_hash: H256::zero(),
-                    previous_solution_hash: H256::zero(),
-                    last_epoch_hash: H256::random(),
-                    chunk_hash: H256::zero(),
-                    previous_block_hash: prev_block_hash,
-                    previous_cumulative_diff: U256::from(4000),
-                    poa,
-                    reward_address: solution.mining_address,
-                    reward_key: Base64::from_str("").unwrap(),
-                    signature: Signature::test_signature().into(),
-                    timestamp: current_timestamp,
-                    ledgers: vec![
-                        // Permanent Publish Ledger
-                        TransactionLedger {
-                            tx_root: H256::zero(),
-                            txids: H256List::new(),
-                            max_chunk_offset: 0,
-                            expires: None,
->>>>>>> 71585e88
                         },
                         Err(e) => {
                             error!("Error fetching transaction header for txid {}: {}", txid, e);
@@ -342,7 +301,7 @@
                 previous_block_hash: prev_block_hash,
                 previous_cumulative_diff: U256::from(4000),
                 poa,
-                reward_address: Address::ZERO,
+                reward_address: solution.mining_address,
                 reward_key: Base64::from_str("").unwrap(),
                 signature: Signature::test_signature().into(),
                 timestamp: current_timestamp,
@@ -462,23 +421,15 @@
                 }
             };
 
-<<<<<<< HEAD
             if is_difficulty_updated {
                 mining_broadcaster_addr.do_send(BroadcastDifficultyUpdate(block.clone()));
-=======
-                let _ = chunk_migration_addr.send(BlockFinalizedMessage {
-                    block_header: Arc::new(prev_block_header),
-                    txs: Arc::new(txs),
-                }).await.unwrap();
-                info!("Finished producing block height: {}, hash: {}", &block_height, &block_hash);
-                Some((block.clone(), exec_payload))
->>>>>>> 71585e88
             }
 
-            chunk_migration_addr.do_send(BlockFinalizedMessage {
+            let _ = chunk_migration_addr.send(BlockFinalizedMessage {
                 block_header: Arc::new(prev_block_header),
                 txs: Arc::new(txs),
-            });
+            }).await.unwrap();
+            info!("Finished producing block height: {}, hash: {}", &block_height, &block_hash);
 
             Some((block.clone(), exec_payload))
         }
