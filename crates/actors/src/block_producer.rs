--- conflicted
+++ resolved
@@ -5,11 +5,6 @@
         BlockTreeReadGuard,
     },
     broadcast_mining_service::{BroadcastDifficultyUpdate, BroadcastMiningService},
-<<<<<<< HEAD
-    epoch_service::{EpochServiceActor, GetPartitionAssignmentMessage},
-=======
-    ema_service::EmaServiceMessage,
->>>>>>> 1ae566b5
     mempool_service::MempoolServiceMessage,
     reth_service::{BlockHashType, ForkChoiceUpdateMessage, RethServiceActor},
     services::ServiceSenders,
