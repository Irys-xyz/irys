--- conflicted
+++ resolved
@@ -28,7 +28,6 @@
 use irys_reth_node_bridge::node::NodeProvider;
 use irys_reward_curve::HalvingCurve;
 use irys_types::{
-<<<<<<< HEAD
     app_state::DatabaseProvider,
     block_production::SolutionContext,
     calculate_difficulty, next_cumulative_diff,
@@ -39,14 +38,7 @@
     Address, AdjustmentStats, Base64, CommitmentTransaction, Config, DataLedger,
     DataTransactionHeader, DataTransactionLedger, GossipBroadcastMessage, H256List,
     IrysBlockHeader, IrysTokenPrice, PoaData, Signature, SystemTransactionLedger,
-    TokioServiceHandle, VDFLimiterInfo, H256, U256,
-=======
-    app_state::DatabaseProvider, block_production::SolutionContext, calculate_difficulty,
-    next_cumulative_diff, storage_pricing::Amount, Address, AdjustmentStats, Base64,
-    CommitmentTransaction, Config, DataLedger, DataTransactionHeader, DataTransactionLedger,
-    GossipBroadcastMessage, H256List, IrysBlockHeader, IrysTokenPrice, PoaData, Signature,
-    SystemTransactionLedger, TokioServiceHandle, UnixTimestampMs, VDFLimiterInfo, H256, U256,
->>>>>>> d1c93fdb
+    TokioServiceHandle, UnixTimestampMs, VDFLimiterInfo, H256, U256,
 };
 use irys_vdf::state::VdfStateReadonly;
 use ledger_expiry::LedgerExpiryBalanceDelta;
@@ -819,12 +811,8 @@
         perv_evm_block: &reth_ethereum_primitives::Block,
         mempool: &MempoolTxsBundle,
         reward_amount: Amount<irys_types::storage_pricing::phantoms::Irys>,
-<<<<<<< HEAD
         pd_base_fee: Amount<(CostPerChunk, Irys)>,
-        timestamp_ms: u128,
-=======
         timestamp_ms: UnixTimestampMs,
->>>>>>> d1c93fdb
         solution_hash: H256,
     ) -> Result<(EthBuiltPayload, U256), BlockProductionError> {
         let block_height = prev_block_header.height + 1;
