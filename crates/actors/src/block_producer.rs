--- conflicted
+++ resolved
@@ -329,7 +329,6 @@
                                 block.height = irys_block_header.height,
                                 "Block publication completed successfully"
                             );
-<<<<<<< HEAD
 
                             // Gossip the EVM payload
                             let execution_payload_gossip_data =
@@ -346,28 +345,6 @@
                                 );
                             }
 
-                            if let Some(remaining) = self.blocks_remaining_for_test.as_mut() {
-                                *remaining = remaining.saturating_sub(1);
-                                debug!("Test blocks remaining after publication: {}", *remaining);
-                            }
-
-=======
-
-                            // Gossip the EVM payload
-                            let execution_payload_gossip_data =
-                                GossipBroadcastMessage::from(eth_built_payload.block().clone());
-                            if let Err(payload_broadcast_error) = self
-                                .inner
-                                .service_senders
-                                .gossip_broadcast
-                                .send(execution_payload_gossip_data)
-                            {
-                                error!(
-                                    "Failed to broadcast execution payload: {:?}",
-                                    payload_broadcast_error
-                                );
-                            }
-
                             // Broadcast difficulty update to miners (unconditionally after publication)
                             // Note: Opted not to Broadcast only on parent difficulty change as it
                             //       introduce superfluous timing and resource challenges
@@ -380,7 +357,6 @@
                                 debug!("Test blocks remaining after publication: {}", *remaining);
                             }
 
->>>>>>> fe951fec
                             let _ = response.send(Ok(Some((irys_block_header, eth_built_payload))));
                             return Ok(());
                         }
