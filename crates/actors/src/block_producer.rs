--- conflicted
+++ resolved
@@ -471,12 +471,8 @@
         publish_txs: &mut PublishLedgerWithTxs,
         reward_amount: Amount<irys_types::storage_pricing::phantoms::Irys>,
         timestamp_ms: u128,
-<<<<<<< HEAD
+        solution_hash: H256,
         ledger_expiry_balance_diff: LedgerExpiryBalanceDiff,
-=======
-        solution_hash: H256,
-        expired_ledger_fees: BTreeMap<Address, (U256, RollingHash)>,
->>>>>>> 54c71a9a
     ) -> eyre::Result<(EthBuiltPayload, U256)> {
         let block_height = prev_block_header.height + 1;
         let local_signer = LocalSigner::from(self.inner().config.irys_signer().signer);
