use std::{
    str::FromStr,
    sync::Arc,
    time::{SystemTime, UNIX_EPOCH},
};

use actix::prelude::*;
use actors::mocker::Mocker;
use alloy_rpc_types_engine::{ExecutionPayloadEnvelopeV1Irys, PayloadAttributes};
use irys_database::{block_header_by_hash, tx_header_by_txid, Ledger};
use irys_primitives::{DataShadow, IrysTxId, ShadowTx, ShadowTxType, Shadows};
use irys_reth_node_bridge::{adapter::node::RethNodeContext, node::RethNodeProvider};
use irys_types::{
    app_state::DatabaseProvider, block_production::SolutionContext, calculate_difficulty,
    storage_config::StorageConfig, vdf_config::VDFStepsConfig, Address, Base64,
    DifficultyAdjustmentConfig, H256List, IrysBlockHeader, IrysSignature, IrysTransactionHeader,
    PoaData, Signature, TransactionLedger, VDFLimiterInfo, H256, U256,
};
use openssl::sha;
use reth::revm::primitives::B256;
use reth_db::Database;
use tracing::{error, info};

use crate::{
    block_discovery::{BlockDiscoveredMessage, BlockDiscoveryActor}, block_index::{BlockIndexActor, GetLatestBlockIndexMessage}, chunk_migration::ChunkMigrationActor, epoch_service::{EpochServiceActor, GetPartitionAssignmentMessage}, mempool::{GetBestMempoolTxs, MempoolActor}, broadcast_mining_service::{BroadcastDifficultyUpdate, BroadcastMiningService}
};

/// Used to mock up a BlockProducerActor
pub type BlockProducerMockActor = Mocker<BlockProducerActor>;

/// A mocked BlockProducerActor only needs to implement SolutionFoundMessage
#[derive(Debug)]
pub struct MockedBlockProducerAddr(pub Recipient<SolutionFoundMessage>);

/// BlockProducerActor creates blocks from mining solutions
#[derive(Debug,)]
pub struct BlockProducerActor {
    /// Reference to the global database
    pub db: DatabaseProvider,
    /// Address of the mempool actor
    pub mempool_addr: Addr<MempoolActor>,
    /// Address of the chunk migration actor
    pub chunk_migration_addr: Addr<ChunkMigrationActor>,
    /// Address of the bock_index actor
    pub block_index_addr: Addr<BlockIndexActor>,
    /// Message the block discovery actor when a block is produced locally
    pub block_discovery_addr: Addr<BlockDiscoveryActor>,
    /// Tracks the global state of partition assignments on the protocol
    pub epoch_service: Addr<EpochServiceActor>,
    /// Reference to the VM node
    pub reth_provider: RethNodeProvider,
    /// Storage config 
    pub storage_config: StorageConfig,
    /// Difficulty adjustment parameters for the Irys Protocol
    pub difficulty_config: DifficultyAdjustmentConfig,
    pub vdf_config: VDFStepsConfig,
}

/// Actors can handle this message to learn about the block_producer actor at startup
#[derive(Message, Debug, Clone)]
#[rtype(result = "()")]
pub struct RegisterBlockProducerMessage(pub Addr<BlockProducerActor>);

impl BlockProducerActor {
    /// Initializes a new BlockProducerActor
    pub fn new(
        db: DatabaseProvider,
        mempool_addr: Addr<MempoolActor>,
        chunk_migration_addr: Addr<ChunkMigrationActor>,
        block_index_addr: Addr<BlockIndexActor>,
        block_discover_addr: Addr<BlockDiscoveryActor>,
        epoch_service: Addr<EpochServiceActor>,
        reth_provider: RethNodeProvider,
        storage_config: StorageConfig,
        difficulty_config: DifficultyAdjustmentConfig,
        vdf_config: VDFStepsConfig,
    ) -> Self {
        Self {
            db,
            mempool_addr,
            chunk_migration_addr,
            block_index_addr,
            block_discovery_addr: block_discover_addr,
            epoch_service,
            reth_provider,
            storage_config,
            difficulty_config,
            vdf_config,
        }
    }
}

impl Actor for BlockProducerActor {
    type Context = Context<Self>;
}

#[derive(Message, Debug)]
#[rtype(result = "Option<(Arc<IrysBlockHeader>, ExecutionPayloadEnvelopeV1Irys)>")]
/// Announce to the node a mining solution has been found.
pub struct SolutionFoundMessage(pub SolutionContext);

impl Handler<SolutionFoundMessage> for BlockProducerActor {
    type Result =
        AtomicResponse<Self, Option<(Arc<IrysBlockHeader>, ExecutionPayloadEnvelopeV1Irys)>>;

    fn handle(&mut self, msg: SolutionFoundMessage, ctx: &mut Self::Context) -> Self::Result {
        let solution = msg.0;
        info!(
            "BlockProducerActor solution received partition_hash:{:?} offset:{} capacity:{} chunk_length:{}",
            solution.partition_hash,
            solution.chunk_offset,
            solution.tx_path.is_none(),
            solution.chunk.len(),
        );

        if solution.chunk.len() <= 32 {
            info!("Chunk:{:?}", solution.chunk)
        }

        let mempool_addr = self.mempool_addr.clone();
        let block_index_addr = self.block_index_addr.clone();
        let block_discovery_addr = self.block_discovery_addr.clone();
        let epoch_service_addr = self.epoch_service.clone();
        let chunk_migration_addr = self.chunk_migration_addr.clone();
        let mining_broadcaster_addr = BroadcastMiningService::from_registry();
        
        let reth = self.reth_provider.clone();
        let db = self.db.clone();
        let self_addr = ctx.address();
        let difficulty_config = self.difficulty_config.clone();
        let chunk_size = self.storage_config.chunk_size;

        let storage_config = self.storage_config.clone();
        let vdf_config = self.vdf_config.clone();

        AtomicResponse::new(Box::pin(
            async move {
                // Acquire lock and check that the height hasn't changed identifying a race condition
                // TEMP: This demonstrates how to get the block height from the block_index_actor
                let latest_block = block_index_addr
                    .send(GetLatestBlockIndexMessage {})
                    .await
                    .unwrap();

                let prev_block_header: Option<IrysBlockHeader>;
                let prev_block_hash: H256;

                if let Some(block_item) = latest_block {
                    prev_block_hash = block_item.block_hash;
                    prev_block_header = db
                        .view_eyre(|tx| block_header_by_hash(tx, &prev_block_hash))
                        .unwrap();
                } else {
                    prev_block_hash = H256::default();
                    prev_block_header = None;
                }

                // Retrieve all the transaction headers for the previous block
                let prev_block_header = match prev_block_header {
                    Some(header) => header,
                    None => {
                        error!("No previous block header found");
                        return None;
                    }
                };

                // Translate partition hash, chunk offset -> ledger, ledger chunk offset
                let ledger_num = epoch_service_addr
                    .send(GetPartitionAssignmentMessage(solution.partition_hash))
                    .await
                    .unwrap()
                    .map(|pa| pa.ledger_num)
                    .flatten();

                let data_txs: Vec<IrysTransactionHeader> =
                    mempool_addr.send(GetBestMempoolTxs).await.unwrap();

                let bytes_added = data_txs.iter().fold(0, |acc, tx| {
                    acc + tx.data_size.div_ceil(chunk_size) * chunk_size
                });
        
                let chunks_added = bytes_added / chunk_size;

                // TODO: Eventually we'll need a more robust solution for growing the Ledgers
                // when we add promotion we'll solve both at that time. This was just to
                // fix a bug where the ledger size would cause an inverted interval to be 
                // created, e.g.g (3..0) and the node would panic. 
                let max_chunk_offset = prev_block_header.ledgers[Ledger::Submit].max_chunk_offset + chunks_added;

                let data_tx_ids = data_txs.iter().map(|h| h.id.clone()).collect::<Vec<H256>>();
                let now = SystemTime::now().duration_since(UNIX_EPOCH).unwrap();

                // Difficulty adjustment logic
                let current_timestamp = now.as_millis();
                let mut last_diff_timestamp = prev_block_header.last_diff_timestamp;
                let current_difficulty = prev_block_header.diff;
                let mut is_difficulty_updated = false;
                let block_height = prev_block_header.height + 1;

                let (diff, stats) = calculate_difficulty(block_height, last_diff_timestamp, current_timestamp, current_difficulty, &difficulty_config);

                // Did an adjustment happen?
                if let Some(stats) = stats {
                    if stats.is_adjusted {
                        println!("🧊 block_time: {:?} is {}% off the target block_time of {:?} and above the minimum threshold of {:?}%, adjusting difficulty. ", stats.actual_block_time, stats.percent_different, stats.target_block_time, stats.min_threshold);
                        println!(" max: {}\nlast: {}\nnext: {}", U256::MAX, current_difficulty, diff);
                        is_difficulty_updated = true;
                    } else {
                        println!("🧊 block_time: {:?} is {}% off the target block_time of {:?} and below the minimum threshold of {:?}%. No difficulty adjustment.", stats.actual_block_time, stats.percent_different, stats.target_block_time, stats.min_threshold);
                    }
                    last_diff_timestamp = current_timestamp;
                }

                // TODO: Hash the block signature to create a block_hash
                // Generate a very stupid block_hash right now which is just
                // the hash of the timestamp
                let block_hash = hash_sha256(&current_timestamp.to_le_bytes());

                let poa = PoaData {
                    tx_path: solution.tx_path.map(|tx_path| Base64(tx_path)),
                    data_path: solution.data_path.map(|data_path| Base64(data_path)),
                    chunk: Base64(solution.chunk),
                    ledger_num,
                    partition_chunk_offset: solution.chunk_offset as u64,
                    partition_hash: solution.partition_hash,
                };

<<<<<<< HEAD
                if let Err(err) = poa_is_valid(
                    &poa,
                    &block_index_addr,
                    &epoch_service_addr,
                    &storage_config,
                    &solution.mining_address
                )
                .await
                {
                    error!("PoA error {:?}", err);
                    return None;
                }

=======
>>>>>>> 156a0358
                let mut irys_block = IrysBlockHeader {
                    block_hash,
                    height: block_height,
                    diff: diff,
                    cumulative_diff: U256::from(5000),
                    last_diff_timestamp: last_diff_timestamp,
                    solution_hash: H256::zero(),
                    previous_solution_hash: H256::zero(),
                    last_epoch_hash: H256::random(),
                    chunk_hash: H256::zero(),
                    previous_block_hash: prev_block_hash,
                    previous_cumulative_diff: U256::from(4000),
                    poa,
                    reward_address: solution.mining_address,
                    reward_key: Base64::from_str("").unwrap(),
                    signature: Signature::test_signature().into(),
                    timestamp: current_timestamp,
                    ledgers: vec![
                        // Permanent Publish Ledger
                        TransactionLedger {
                            tx_root: H256::zero(),
                            txids: H256List::new(),
                            max_chunk_offset: 0,
                            expires: None,
                        },
                        // Term Submit Ledger
                        TransactionLedger {
                            tx_root: TransactionLedger::merklize_tx_root(&data_txs).0,
                            txids: H256List(data_tx_ids.clone()),
                            max_chunk_offset,
                            expires: Some(1622543200),
                        },
                    ],
                    evm_block_hash: B256::ZERO,
                    vdf_limiter_info: VDFLimiterInfo::default(),
                };

                // RethNodeContext is a type-aware wrapper that lets us interact with the reth node
                let context = RethNodeContext::new(reth.into()).await.unwrap();

                let shadows = Shadows::new(
                    data_txs
                        .iter()
                        .map(|header| ShadowTx {
                            tx_id: IrysTxId::from_slice(header.id.as_bytes()),
                            fee: irys_primitives::U256::from(
                                header.term_fee + header.perm_fee.unwrap_or(0),
                            ),
                            address: header.signer,
                            tx: ShadowTxType::Data(DataShadow {
                                fee: irys_primitives::U256::from(
                                    header.term_fee + header.perm_fee.unwrap_or(0),
                                ),
                            }),
                        })
                        .collect(),
                );

                // create a new reth payload

                // generate payload attributes
                // TODO: we need previous block metadata to fill in parent & prev_randao
                let payload_attrs = PayloadAttributes {
                    timestamp: now.as_secs(), // tie timestamp together **THIS HAS TO BE SECONDS**
                    prev_randao: B256::ZERO,
                    suggested_fee_recipient: irys_block.reward_address,
                    withdrawals: None,
                    parent_beacon_block_root: None,
                    shadows: Some(shadows),
                };

                let exec_payload = context
                    .engine_api
                    .build_payload_v1_irys(B256::ZERO, payload_attrs)
                    .await
                    .unwrap();

                // we can examine the execution status of generated shadow txs
                // let shadow_receipts = exec_payload.shadow_receipts;

                let v1_payload = exec_payload
                    .clone()
                    .execution_payload
                    .payload_inner
                    .payload_inner
                    .payload_inner;
                // TODO @JesseTheRobot create a deref(?) trait so this isn't as bad
                let block_hash = v1_payload.block_hash;

                irys_block.evm_block_hash = block_hash;

                // TODO: Irys block header building logic

                // TODO: Commit block to DB and send to networking layer

                // make the built evm payload canonical
                context
                    .engine_api
                    .update_forkchoice(v1_payload.parent_hash, v1_payload.block_hash)
                    .await
                    .unwrap();

                db.update_eyre(|tx| irys_database::insert_block_header(tx, &irys_block))
                    .unwrap();

                let block = Arc::new(irys_block);

                block_discovery_addr.do_send(BlockDiscoveredMessage(block.clone()));


                // Get all the transactions for the previous block, error if not found
                let txs = match prev_block_header.ledgers[Ledger::Submit]
                    .txids
                    .iter()
                    .map(|txid| {
                        db.view_eyre(|tx| tx_header_by_txid(tx, txid))
                            .and_then(|opt| {
                                opt.ok_or_else(|| {
                                    eyre::eyre!("No tx header found for txid {:?}", txid)
                                })
                            })
                    })
                    .collect::<Result<Vec<_>, _>>()
                {
                    Ok(txs) => txs,
                    Err(e) => {
                        error!("Failed to collect tx headers: {}", e);
                        return None;
                    }
                };

                if is_difficulty_updated {
                    mining_broadcaster_addr.do_send(BroadcastDifficultyUpdate(block.clone()));
                }

                chunk_migration_addr.do_send(BlockFinalizedMessage {
                    block_header: Arc::new(prev_block_header),
                    txs: Arc::new(txs),
                });

                Some((block.clone(), exec_payload))
            }
            .into_actor(self),
        ))
    }
}

/// When a block is confirmed, this message broadcasts the block header and the
/// submit ledger TX that were added as part of this block.
/// This works for bootstrap node mining, but eventually blocks will be received
/// from peers and confirmed and their tx will be negotiated though the mempool.
#[derive(Message, Debug, Clone)]
#[rtype(result = "()")]
pub struct BlockConfirmedMessage(
    pub Arc<IrysBlockHeader>,
    pub Arc<Vec<IrysTransactionHeader>>,
);

impl Handler<BlockConfirmedMessage> for BlockProducerActor {
    type Result = ();
    fn handle(&mut self, msg: BlockConfirmedMessage, _ctx: &mut Context<Self>) -> Self::Result {
        // Access the block header through msg.0
        let block = &msg.0;
        let data_tx = &msg.1;

        // Do something with the block
        info!("Block height: {} num tx: {}", block.height, data_tx.len());
    }
}

/// Similar to [BlockConfirmedMessage] (but takes ownership of parameters) and
/// acts as a placeholder for when the node will maintain a block tree of
/// confirmed blocks and produce finalized blocks for the canonical chain when
///  enough confirmations have occurred. Chunks are moved from the in-memory
/// index to the storage modules when a block is finalized.
#[derive(Message, Debug, Clone)]
#[rtype(result = "Result<(), ()>")]
pub struct BlockFinalizedMessage {
    pub block_header: Arc<IrysBlockHeader>,
    pub txs: Arc<Vec<IrysTransactionHeader>>,
}

/// SHA256 hash the message parameter
fn hash_sha256(message: &[u8]) -> H256 {
    let mut hasher = sha::Sha256::new();
    hasher.update(message);
    H256::from(hasher.finish())
}<|MERGE_RESOLUTION|>--- conflicted
+++ resolved
@@ -225,22 +225,6 @@
                     partition_hash: solution.partition_hash,
                 };
 
-<<<<<<< HEAD
-                if let Err(err) = poa_is_valid(
-                    &poa,
-                    &block_index_addr,
-                    &epoch_service_addr,
-                    &storage_config,
-                    &solution.mining_address
-                )
-                .await
-                {
-                    error!("PoA error {:?}", err);
-                    return None;
-                }
-
-=======
->>>>>>> 156a0358
                 let mut irys_block = IrysBlockHeader {
                     block_hash,
                     height: block_height,
