--- conflicted
+++ resolved
@@ -35,14 +35,10 @@
     block_discovery::{BlockDiscoveredMessage, BlockDiscoveryActor},
     block_tree_service::BlockTreeReadGuard,
     broadcast_mining_service::{BroadcastDifficultyUpdate, BroadcastMiningService},
-<<<<<<< HEAD
     ema_service::EmaServiceMessage,
-    epoch_service::{EpochServiceActor, GetPartitionAssignmentMessage},
-=======
     epoch_service::{
         EpochServiceActor, EpochServiceConfig, GetPartitionAssignmentMessage, NewEpochMessage,
     },
->>>>>>> dbeab9a0
     mempool_service::{GetBestMempoolTxs, MempoolService},
     reth_service::{BlockHashType, ForkChoiceUpdateMessage, RethServiceActor},
     services::ServiceSenders,
