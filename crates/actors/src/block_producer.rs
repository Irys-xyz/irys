--- conflicted
+++ resolved
@@ -1,13 +1,8 @@
 use crate::{
     block_discovery::{BlockDiscoveredMessage, BlockDiscoveryActor},
     block_tree_service::{
-<<<<<<< HEAD
         ema_snapshot::{EmaSnapshot, ExponentialMarketAvgCalculation},
         BlockState, BlockTreeReadGuard, ChainState,
-=======
-        ema_snapshot::{EmaBlock, EmaSnapshot},
-        BlockTreeReadGuard,
->>>>>>> b23390e0
     },
     broadcast_mining_service::{BroadcastDifficultyUpdate, BroadcastMiningService},
     mempool_service::MempoolServiceMessage,
@@ -32,13 +27,11 @@
 use irys_reth_node_bridge::IrysRethNodeAdapter;
 use irys_reward_curve::HalvingCurve;
 use irys_types::{
-    app_state::DatabaseProvider,
-    block_production::SolutionContext,
-    calculate_difficulty, next_cumulative_diff,
-    storage_pricing::Amount,
-    Base64, CommitmentTransaction, Config, DataLedger, DataTransactionLedger,
-    GossipBroadcastMessage, H256List, IngressProofsList, IrysBlockHeader, IrysTransactionHeader,
-    PoaData, Signature, SystemTransactionLedger, TxIngressProof, VDFLimiterInfo, H256, U256,
+    app_state::DatabaseProvider, block_production::SolutionContext, calculate_difficulty,
+    next_cumulative_diff, storage_pricing::Amount, Base64, CommitmentTransaction, Config,
+    DataLedger, DataTransactionLedger, GossipBroadcastMessage, H256List, IngressProofsList,
+    IrysBlockHeader, IrysTransactionHeader, PoaData, Signature, SystemTransactionLedger,
+    TxIngressProof, VDFLimiterInfo, H256, U256,
 };
 use irys_vdf::state::VdfStateReadonly;
 use nodit::interval::ii;
