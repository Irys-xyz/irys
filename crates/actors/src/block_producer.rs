--- conflicted
+++ resolved
@@ -39,18 +39,11 @@
 use nodit::interval::ii;
 use openssl::sha;
 use reth::{
-<<<<<<< HEAD
     core::primitives::SealedBlock, payload::EthBuiltPayload, revm::primitives::B256,
     rpc::types::BlockId,
 };
 use reth_db::cursor::*;
 use reth_db::Database as _;
-=======
-    payload::EthBuiltPayload,
-    rpc::{eth::EthApiServer as _, types::BlockId},
-};
-use reth_db::{cursor::*, Database as _};
->>>>>>> 6f39c494
 use reth_transaction_pool::EthPooledTransaction;
 use std::{
     collections::HashMap,
@@ -169,53 +162,12 @@
             }
         }
 
-<<<<<<< HEAD
         let inner = self.inner.clone();
         AtomicResponse::new(Box::pin(
             async move {
                 ProductionStrategy { inner }
                     .fully_produce_new_block(solution)
                     .await
-=======
-        let mining_broadcaster_addr = BroadcastMiningService::from_registry();
-
-        let Self {
-            db,
-            block_discovery_addr,
-            epoch_service,
-            service_senders,
-            config,
-            vdf_steps_guard,
-            block_tree_guard,
-            price_oracle,
-            reward_curve,
-            reth_node_adapter,
-            ..
-        } = self.clone();
-
-        let gossip_broadcast_bus = service_senders.gossip_broadcast.clone();
-
-        AtomicResponse::new(Box::pin( async move {
-            // Get the current head of the longest chain, from the block_tree, to build off of
-            let (canonical_blocks, _not_onchain_count) = block_tree_guard.read().get_canonical_chain();
-            let prev = canonical_blocks.last().unwrap();
-            info!(?prev.block_hash, ?prev.height, "Starting block production, previous block");
-
-            let prev_block_header = {
-                let (tx_prev, rx_prev) = oneshot::channel();
-                service_senders.mempool.send(MempoolServiceMessage::GetBlockHeader(prev.block_hash, false, tx_prev))?;
-                match rx_prev.await? {
-                    Some(h) => h,
-                    None => db.view_eyre(|tx| block_header_by_hash(tx, &prev.block_hash, false))?.ok_or_else(|| eyre!("No block header found for hash {} ({})", prev.block_hash, prev.height + 1))?,
-                }
-            };
-
-            let prev_block_hash = prev_block_header.block_hash;
-
-            if solution.vdf_step <= prev_block_header.vdf_limiter_info.global_step_number {
-                warn!("Skipping solution for old step number {}, previous block step number {} for block {} ({}) ", solution.vdf_step, prev_block_header.vdf_limiter_info.global_step_number, prev_block_hash.0.to_base58(),  prev.height);
-                return Ok(None)
->>>>>>> 6f39c494
             }
             .into_actor(self)
             .map(move |result, actor, _ctx| {
@@ -240,36 +192,44 @@
 pub trait BlockProdStrategy {
     fn inner(&self) -> &BlockProducerInner;
 
-    fn parent_irys_block(&self) -> eyre::Result<IrysBlockHeader> {
+    async fn parent_irys_block(&self) -> eyre::Result<IrysBlockHeader> {
         let (canonical_blocks, _not_onchain_count) =
             self.inner().block_tree_guard.read().get_canonical_chain();
         let prev = canonical_blocks.last().unwrap();
         info!(?prev.block_hash, ?prev.height, "Starting block production, previous block");
-        let prev_block_header = match self
-            .inner()
-            .db
-            .view_eyre(|tx| block_header_by_hash(tx, &prev.block_hash, false))
-        {
-            Ok(Some(header)) => Ok(header),
-            Ok(None) => Err(eyre!(
-                "No block header found for hash {} ({})",
+
+        let (tx_prev, rx_prev) = oneshot::channel();
+        self.inner()
+            .service_senders
+            .mempool
+            .send(MempoolServiceMessage::GetBlockHeader(
                 prev.block_hash,
-                prev.height + 1
-            )),
-            Err(e) => Err(eyre!(
-                "Failed to get previous block ({}) header: {}",
-                prev.height,
-                e
-            )),
-        }?;
-        Ok(prev_block_header)
+                false,
+                tx_prev,
+            ))?;
+        let header = match rx_prev.await? {
+            Some(header) => header,
+            None => self
+                .inner()
+                .db
+                .view_eyre(|tx| block_header_by_hash(tx, &prev.block_hash, false))?
+                .ok_or_else(|| {
+                    eyre!(
+                        "No block header found for hash {} ({})",
+                        prev.block_hash,
+                        prev.height + 1
+                    )
+                })?,
+        };
+
+        Ok(header)
     }
 
     async fn fully_produce_new_block(
         &self,
         solution: SolutionContext,
     ) -> eyre::Result<Option<(Arc<IrysBlockHeader>, EthBuiltPayload)>> {
-        let prev_block_header = self.parent_irys_block()?;
+        let prev_block_header = self.parent_irys_block().await?;
         let prev_evm_block = self.get_evm_block(&prev_block_header).await?;
         let current_timestamp = current_timestamp(&prev_block_header).await;
 
