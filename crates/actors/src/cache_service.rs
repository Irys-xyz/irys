--- conflicted
+++ resolved
@@ -330,27 +330,16 @@
                 (None, Some(e)) => Some(e),
                 (None, None) => None,
             };
-<<<<<<< HEAD
-            if horizon.is_none() {
-                debug!(
-                    data_root.data_root = ?data_root,
-                    "Skipping prune for data root without inclusion or expiry"
-                );
-                continue;
-            }
-            let max_height: u64 = horizon.unwrap();
-=======
             let max_height: u64 = match horizon {
                 Some(h) => h,
                 None => {
                     debug!(
-                        ?data_root,
+                        data_root.data_root = ?data_root,
                         "Skipping prune for data root without inclusion or expiry"
                     );
                     continue;
                 }
             };
->>>>>>> 86eb99b3
 
             debug!(
                 "Processing data root {} max height: {}, prune height: {}",
