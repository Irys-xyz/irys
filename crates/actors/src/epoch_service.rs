use actix::{Actor, ArbiterService, Context, Handler, Message, MessageResponse};
use base58::ToBase58;
use eyre::{Error, Result};
use irys_database::{block_header_by_hash, data_ledger::*, database};
use irys_storage::{ie, StorageModuleInfo};
use irys_types::{
    partition::{PartitionAssignment, PartitionHash},
    DatabaseProvider, IrysBlockHeader, SimpleRNG, StorageConfig, CONFIG, H256,
};
use openssl::sha;
use reth_db::Database;
use std::{
    collections::HashMap,
    path::PathBuf,
    sync::{Arc, RwLock, RwLockReadGuard},
};
use tracing::error;

use crate::block_index_service::{
    BlockIndexReadGuard, BlockIndexService, GetBlockIndexGuardMessage,
};

/// Allows for overriding of the consensus parameters for ledgers and partitions
#[derive(Debug, Clone)]
pub struct EpochServiceConfig {
    /// Capacity partitions are allocated on a logarithmic curve, this scalar
    /// shifts the curve on the Y axis. Allowing there to be more or less
    /// capacity partitions relative to data partitions.
    pub capacity_scalar: u64,
    /// The length of an epoch denominated in block heights
    pub num_blocks_in_epoch: u64,
    /// Reference to global storage config for node
    pub storage_config: StorageConfig,
}

impl Default for EpochServiceConfig {
    fn default() -> Self {
        Self {
            capacity_scalar: CONFIG.capacity_scalar,
            num_blocks_in_epoch: CONFIG.num_blocks_in_epoch,
            storage_config: StorageConfig::default(),
        }
    }
}

/// A state struct that can be wrapped with Arc<`RwLock`<>> to provide parallel read access
#[derive(Debug)]
pub struct PartitionAssignments {
    /// Active data partition state mapped by partition hash
    pub data_partitions: HashMap<PartitionHash, PartitionAssignment>,
    /// Available capacity partitions mapped by partition hash
    pub capacity_partitions: HashMap<PartitionHash, PartitionAssignment>,
}

/// Implementation helper functions
impl Default for PartitionAssignments {
    fn default() -> Self {
        Self::new()
    }
}

impl PartitionAssignments {
    /// Initialize a new `PartitionAssignments` state wrapper struct
    pub fn new() -> Self {
        Self {
            data_partitions: HashMap::new(),
            capacity_partitions: HashMap::new(),
        }
    }

    /// Retrieves a `PartitionAssignment` by partition hash if it exists
    pub fn get_assignment(&self, partition_hash: H256) -> Option<PartitionAssignment> {
        self.data_partitions
            .get(&partition_hash)
            .copied()
            .or(self.capacity_partitions.get(&partition_hash).copied())
    }
}

/// Temporarily track all of the ledger definitions inside the epoch service actor
#[derive(Debug)]
pub struct EpochServiceActor {
    /// Source of randomness derived from previous epoch
    pub last_epoch_hash: H256,
    /// Protocol-managed data ledgers (one permanent, N term)
    pub ledgers: Arc<RwLock<Ledgers>>,
    /// Tracks active mining assignments for partitions (by hash)
    pub partition_assignments: Arc<RwLock<PartitionAssignments>>,
    /// Sequential list of activated partition hashes
    pub all_active_partitions: Vec<PartitionHash>,
    /// Current partition & ledger parameters
    pub config: EpochServiceConfig,
}

impl Actor for EpochServiceActor {
    type Context = Context<Self>;
}

/// Sent when a new epoch block is reached (and at genesis)
#[derive(Message, Debug)]
#[rtype(result = "Result<(),EpochServiceError>")]
pub struct NewEpochMessage(pub Arc<IrysBlockHeader>);

impl Handler<NewEpochMessage> for EpochServiceActor {
    type Result = Result<(), EpochServiceError>;
    fn handle(&mut self, msg: NewEpochMessage, _ctx: &mut Self::Context) -> Self::Result {
        let new_epoch_block = msg.0;

        self.perform_epoch_tasks(new_epoch_block)?;

        Ok(())
    }
}

/// Reasons why the epoch service actors epoch tasks might fail
#[derive(Debug)]
pub enum EpochServiceError {
    /// Catchall error until more detailed errors are added
    InternalError,
    /// Attempted to do epoch tasks on a block that was not an epoch block
    NotAnEpochBlock,
}

//==============================================================================
// LedgersReadGuard
//------------------------------------------------------------------------------

/// Wraps the internal Arc<`RwLock`<>> to make the reference readonly
#[derive(Debug, Clone, MessageResponse)]
pub struct LedgersReadGuard {
    ledgers: Arc<RwLock<Ledgers>>,
}

impl LedgersReadGuard {
    /// Creates a new `ReadGard` for Ledgers
    pub const fn new(ledgers: Arc<RwLock<Ledgers>>) -> Self {
        Self { ledgers }
    }

    /// Accessor method to get a read guard for Ledgers
    pub fn read(&self) -> RwLockReadGuard<'_, Ledgers> {
        self.ledgers.read().unwrap()
    }
}

/// Retrieve a read only reference to the ledger partition assignments
#[derive(Message, Debug)]
#[rtype(result = "LedgersReadGuard")] // Remove MessageResult wrapper since type implements MessageResponse
pub struct GetLedgersGuardMessage;

impl Handler<GetLedgersGuardMessage> for EpochServiceActor {
    type Result = LedgersReadGuard; // Return guard directly

    fn handle(&mut self, _msg: GetLedgersGuardMessage, _ctx: &mut Self::Context) -> Self::Result {
        LedgersReadGuard::new(Arc::clone(&self.ledgers))
    }
}

//==============================================================================
// PartitionAssignmentsReadGuard
//------------------------------------------------------------------------------
/// Wraps the internal Arc<`RwLock`<>> to make the reference readonly
#[derive(Debug, Clone, MessageResponse)]
pub struct PartitionAssignmentsReadGuard {
    partition_assignments: Arc<RwLock<PartitionAssignments>>,
}

impl PartitionAssignmentsReadGuard {
    /// Creates a new `ReadGard` for Ledgers
    pub const fn new(partition_assignments: Arc<RwLock<PartitionAssignments>>) -> Self {
        Self {
            partition_assignments,
        }
    }

    /// Accessor method to get a read guard for Ledgers
    pub fn read(&self) -> RwLockReadGuard<'_, PartitionAssignments> {
        self.partition_assignments.read().unwrap()
    }
}

/// Retrieve a read only reference to the ledger partition assignments
#[derive(Message, Debug)]
#[rtype(result = "PartitionAssignmentsReadGuard")] // Remove MessageResult wrapper since type implements MessageResponse
pub struct GetPartitionAssignmentsGuardMessage;

impl Handler<GetPartitionAssignmentsGuardMessage> for EpochServiceActor {
    type Result = PartitionAssignmentsReadGuard; // Return guard directly

    fn handle(
        &mut self,
        _msg: GetPartitionAssignmentsGuardMessage,
        _ctx: &mut Self::Context,
    ) -> Self::Result {
        PartitionAssignmentsReadGuard::new(self.partition_assignments.clone())
    }
}

//==============================================================================
// EpochServiceActor implementation
//------------------------------------------------------------------------------

/// Retrieve a read only reference to the ledger partition assignments
#[derive(Message, Debug)]
#[rtype(result = "Vec<StorageModuleInfo>")]
pub struct GetGenesisStorageModulesMessage;

impl Handler<GetGenesisStorageModulesMessage> for EpochServiceActor {
    type Result = Vec<StorageModuleInfo>;

    fn handle(
        &mut self,
        _msg: GetGenesisStorageModulesMessage,
        _ctx: &mut Self::Context,
    ) -> Self::Result {
        self.get_genesis_storage_module_infos([] as [PathBuf; 0])
    }
}

/// Retrieve partition assignment (ledger and its relative offset) for a partition
#[derive(Message, Debug)]
#[rtype(result = "Option<PartitionAssignment>")]
pub struct GetPartitionAssignmentMessage(pub PartitionHash);

impl Handler<GetPartitionAssignmentMessage> for EpochServiceActor {
    type Result = Option<PartitionAssignment>;
    fn handle(
        &mut self,
        msg: GetPartitionAssignmentMessage,
        _ctx: &mut Self::Context,
    ) -> Self::Result {
        let pa = self.partition_assignments.read().unwrap();
        pa.get_assignment(msg.0)
    }
}

impl EpochServiceActor {
    /// Create a new instance of the epoch service actor
    pub fn new(config: Option<EpochServiceConfig>) -> Self {
        let config = match config {
            Some(cfg) => cfg,
            // If no config was provided, use the default protocol parameters
            None => EpochServiceConfig::default(),
        };

        Self {
            last_epoch_hash: H256::zero(),
            ledgers: Arc::new(RwLock::new(Ledgers::new())),
            partition_assignments: Arc::new(RwLock::new(PartitionAssignments::new())),
            all_active_partitions: Vec::new(),
            config,
        }
    }

    pub async fn initialize(&mut self, db: &DatabaseProvider) {
        let addr = BlockIndexService::from_registry();

        let read_guard = addr.send(GetBlockIndexGuardMessage).await.unwrap();

        let rg = read_guard.read();

        let mut block_index = 0_u64;

        loop {
            let block = rg.get_item(block_index.try_into().unwrap());

            match block {
                Some(b) => {
                    let block_header =
                        database::block_header_by_hash(&db.tx().unwrap(), &b.block_hash)
                            .unwrap()
                            .unwrap();
                    match self.perform_epoch_tasks(Arc::new(block_header)) {
                        Ok(_) => (),
                        Err(e) => {
                            self.print_items(read_guard.clone(), db.clone());
                            panic!("{:?}", e);
                        }
                    }
                    block_index += self.config.num_blocks_in_epoch;
                }
                None => {
                    break;
                }
            }

            // print out the block_list at startup (debugging)
            // self.print_items(read_guard.clone(), db.clone());
        }
    }

    fn print_items(&self, block_index_guard: BlockIndexReadGuard, db: DatabaseProvider) {
        let rg = block_index_guard.read();
        let tx = db.tx().unwrap();
        for i in 0..rg.num_blocks() {
            let item = rg.get_item(i as usize).unwrap();
            let block_hash = item.block_hash;
            let block = block_header_by_hash(&tx, &block_hash).unwrap().unwrap();
            println!(
                "index: {} height: {} hash: {}",
                i,
                block.height,
                block_hash.0.to_base58()
            );
        }
    }

    /// Main worker function
    pub fn perform_epoch_tasks(
        &mut self,
        new_epoch_block: Arc<IrysBlockHeader>,
    ) -> Result<(), EpochServiceError> {
        // Validate this is an epoch block height
        if new_epoch_block.height % CONFIG.num_blocks_in_epoch != 0 {
            error!(
                "Not an epoch block height: {} num_blocks_in_epoch: {}",
                new_epoch_block.height, CONFIG.num_blocks_in_epoch
            );
            return Err(EpochServiceError::NotAnEpochBlock);
        }

        self.try_genesis_init(&new_epoch_block);

        // Future: Validate partition assignments against stake/pledge
        // requirements and remove any that no longer meet minimum thresholds

        self.expire_term_ledger_slots(&new_epoch_block);

        self.allocate_additional_ledger_slots(&new_epoch_block);

        self.backfill_missing_partitions();

        self.allocate_additional_capacity();

        Ok(())
    }

    /// Initialize genesis state by generating initial capacity partition hashes
    /// if none exist
    fn try_genesis_init(&mut self, new_epoch_block: &IrysBlockHeader) {
        if self.all_active_partitions.is_empty() && new_epoch_block.height == 0 {
            // Store the genesis epoch hash
            self.last_epoch_hash = new_epoch_block.last_epoch_hash;

            // Allocate 1 slot to each ledger and calculate the number of partitions
            let mut num_data_partitions = 0;

            // Create a scope for the write lock to expire with
            {
                let mut ledgers = self.ledgers.write().unwrap();
                for ledger in Ledger::iter() {
                    num_data_partitions += ledgers[ledger].allocate_slots(1);
                }
            }

            // Calculate the total number of partitions
            let num_partitions = num_data_partitions
                + Self::get_num_capacity_partitions(num_data_partitions, &self.config);

            self.add_capacity_partitions(CONFIG.num_capacity_partitions.unwrap_or(num_partitions));
        }
    }

    /// Loops though all of the term ledgers and looks for slots that are older
    /// than the `epoch_length` (term length) of the ledger.
    fn expire_term_ledger_slots(&mut self, new_epoch_block: &IrysBlockHeader) {
        let epoch_height = new_epoch_block.height;
        let expired_hashes: Vec<H256>;
        {
            let mut ledgers = self.ledgers.write().unwrap();
            expired_hashes = ledgers.get_expired_partition_hashes(epoch_height);
        }

        // Update expired data partitions assignments marking them as capacity partitions
        for partition_hash in expired_hashes {
            self.mark_partition_as_expired(partition_hash);
        }
    }

    /// Loops though all the ledgers both perm and term, checking to see if any
    /// require additional ledger slots added to accommodate data ingress.
    fn allocate_additional_ledger_slots(&mut self, new_epoch_block: &IrysBlockHeader) {
        for ledger in Ledger::iter() {
            let part_slots = self.calculate_additional_slots(new_epoch_block, ledger);
            {
                let mut ledgers = self.ledgers.write().unwrap();
                ledgers[ledger].allocate_slots(part_slots);
            }
        }
    }

    /// Based on the amount of data in each ledger, this function calculates
    /// the number of partitions the protocol should be managing and allocates
    /// additional partitions (and their state) as needed.
    fn allocate_additional_capacity(&mut self) {
        // Calculate total number of active partitions based on the amount of data stored
        let total_parts: u64;
        {
            let pa = self.partition_assignments.read().unwrap();
            let num_data_partitions = pa.data_partitions.len() as u64;
            let num_capacity_partitions =
                Self::get_num_capacity_partitions(num_data_partitions, &self.config);
            total_parts = num_capacity_partitions + num_data_partitions;
        }

        // Add additional capacity partitions as needed
        if total_parts > self.all_active_partitions.len() as u64 {
            let parts_to_add = total_parts - self.all_active_partitions.len() as u64;
            self.add_capacity_partitions(parts_to_add);
        }
    }

    /// Visits all of the slots in all of the ledgers and see if the need
    /// capacity partitions assigned to maintain their replica counts
    fn backfill_missing_partitions(&mut self) {
        // Start with a sorted list of capacity partitions (sorted by hash)
        let mut capacity_partitions: Vec<H256>;
        {
            let pa = self.partition_assignments.read().unwrap();
            capacity_partitions = pa.capacity_partitions.keys().copied().collect();
        }

        // Sort partitions using `sort_unstable` for better performance.
        // Stability isn't needed/affected as each partition hash is unique.
        capacity_partitions.sort_unstable();

        // Use the previous epoch hash as a seed/entropy to the prng
        let seed = self.last_epoch_hash.to_u32();
        let mut rng = SimpleRNG::new(seed);

        // Loop though all of the ledgers processing their slot needs
        for ledger in Ledger::iter() {
            self.process_slot_needs(ledger, &mut capacity_partitions, &mut rng);
        }
    }

    /// Process slot needs for a given ledger, assigning partitions to each slot
    /// as needed.
    pub fn process_slot_needs(
        &mut self,
        ledger: Ledger,
        capacity_partitions: &mut Vec<H256>,
        rng: &mut SimpleRNG,
    ) {
        // Get slot needs for the specified ledger
        let slot_needs: Vec<(usize, usize)>;
        {
            let ledgers = self.ledgers.read().unwrap();
            slot_needs = ledgers.get_slot_needs(ledger);
        }
        let mut capacity_count = capacity_partitions.len() as u32;

        // Iterate over slots that need partitions and assign them
        for (slot_index, num_needed) in slot_needs {
            for _ in 0..num_needed {
                if capacity_count == 0 {
                    break; // Exit if no more available hashes
                }

                // Pick a random capacity partition hash and assign it
                let part_index = rng.next_range(capacity_count) as usize;
                let partition_hash = capacity_partitions.swap_remove(part_index);
                capacity_count -= 1;

                // Update local PartitionAssignment state and add to data_partitions
                self.assign_partition_to_slot(partition_hash, ledger, slot_index);

                // Push the newly assigned partition hash to the appropriate slot
                // in the ledger
                {
                    let mut ledgers = self.ledgers.write().unwrap();
                    ledgers.push_partition_to_slot(ledger, slot_index, partition_hash);
                }
            }
        }
    }

    /// Computes active capacity partitions available for pledges based on
    /// data partitions and scaling factor
    fn get_num_capacity_partitions(num_data_partitions: u64, config: &EpochServiceConfig) -> u64 {
        // Every ledger needs at least one slot filled with data partitions
        let min_count = Ledger::ALL.len() as u64 * config.storage_config.num_partitions_in_slot;
        let base_count = std::cmp::max(num_data_partitions, min_count);
        let log_10 = (base_count as f64).log10();
        let trunc = truncate_to_3_decimals(log_10);
        let scaled = truncate_to_3_decimals(trunc * config.capacity_scalar as f64);

        // println!(
        //     "- base_count: {}, log_10: {}, trunc: {}, scaled: {}, rounded: {}",
        //     base_count, log_10, trunc, scaled, rounded
        // );
        truncate_to_3_decimals(scaled).ceil() as u64
    }

    /// Adds new capacity partitions to the protocols pool of partitions. This
    /// follows the process of sequentially hashing the previous partitions
    /// hash to compute the next partitions hash.
    fn add_capacity_partitions(&mut self, parts_to_add: u64) {
        let mut prev_partition_hash = *match self.all_active_partitions.last() {
            Some(last_hash) => last_hash,
            None => &self.last_epoch_hash,
        };

        // Compute the partition hashes for all of the added partitions
        for _i in 0..parts_to_add {
            let next_part_hash = H256(hash_sha256(&prev_partition_hash.0).unwrap());
            self.all_active_partitions.push(next_part_hash);
            prev_partition_hash = next_part_hash;
        }

        // Create partition assignments for all the partitions to the local miners address
        // TODO: Change this ^^ when pledging and staking exist
        let mut pa = self.partition_assignments.write().unwrap();
        for partition_hash in &self.all_active_partitions {
            pa.capacity_partitions.insert(
                *partition_hash,
                PartitionAssignment {
                    partition_hash: *partition_hash,
                    miner_address: self.config.storage_config.miner_address,
                    ledger_id: None,
                    slot_index: None,
                },
            );
        }
    }

    // Updates PartitionAssignment information about a partition hash, marking
    // it as expired (or unassigned to a slot in a data ledger)
    fn mark_partition_as_expired(&mut self, partition_hash: H256) {
        let mut pa = self.partition_assignments.write().unwrap();
        // Convert data partition to capacity partition if it exists
        if let Some(mut assignment) = pa.data_partitions.remove(&partition_hash) {
            // Clear ledger assignment
            assignment.ledger_id = None;
            assignment.slot_index = None;

            // Add to capacity pool
            pa.capacity_partitions.insert(partition_hash, assignment);
        }
    }

    /// Takes a capacity partition hash and updates its `PartitionAssignment`
    /// state to indicate it is part of a data ledger
    fn assign_partition_to_slot(
        &mut self,
        partition_hash: H256,
        ledger: Ledger,
        slot_index: usize,
    ) {
        let mut pa = self.partition_assignments.write().unwrap();
        if let Some(mut assignment) = pa.capacity_partitions.remove(&partition_hash) {
            assignment.ledger_id = Some(ledger as u32);
            assignment.slot_index = Some(slot_index);
            pa.data_partitions.insert(partition_hash, assignment);
        }
    }

    /// For a given ledger indicated by `Ledger`, calculate the number of
    /// partition slots to add to the ledger based on remaining capacity
    /// and data ingress this epoch
    fn calculate_additional_slots(&self, new_epoch_block: &IrysBlockHeader, ledger: Ledger) -> u64 {
        let num_slots: u64;
        {
            let ledgers = self.ledgers.read().unwrap();
            let ledger = &ledgers[ledger];
            num_slots = ledger.slot_count() as u64;
        }
        let partition_chunk_count = self.config.storage_config.num_chunks_in_partition;
        let max_chunk_capacity = num_slots * partition_chunk_count;
        let ledger_size = new_epoch_block.ledgers[ledger as usize].max_chunk_offset;

        // Add capacity slots if ledger usage exceeds 50% of partition size from max capacity
        let add_capacity_threshold = max_chunk_capacity - partition_chunk_count / 2;
        let mut slots_to_add: u64 = 0;
        if ledger_size >= add_capacity_threshold {
            // Add 1 slot for buffer plus enough slots to handle size above threshold
            let excess = ledger_size.saturating_sub(max_chunk_capacity);
            slots_to_add = 1 + (excess / partition_chunk_count);

            // Check if we need to add an additional slot for excess > half of
            // the partition size
            if excess % partition_chunk_count >= partition_chunk_count / 2 {
                slots_to_add += 1;
            }
        }

        // Compute Data uploaded to the ledger last epoch
        // TODO: need a block index to do this
        if new_epoch_block.height >= self.config.num_blocks_in_epoch {
            // let last_epoch_block =
            //     block_index.get(new_new_epoch_block.height - NUM_BLOCKS_IN_EPOCH);
            // let data_added: u64 = ledger_size - last_epoch_block.ledger_size;
            // slots_to_add += Math::ceil(data_added / PARTITION_SIZE)
        }

        slots_to_add
    }

    /// Configure storage modules for genesis partition assignments
    pub fn get_genesis_storage_module_infos(
        &self,
        paths: impl IntoIterator<Item = PathBuf>,
    ) -> Vec<StorageModuleInfo> {
        let ledgers = self.ledgers.read().unwrap();
        let num_part_chunks = self.config.storage_config.num_chunks_in_partition as u32;

        let pa = self.partition_assignments.read().unwrap();

        let mut paths = paths.into_iter();

        // Configure publish ledger storage
        let mut module_infos = ledgers
            .get_slots(Ledger::Publish)
            .iter()
            .flat_map(|slot| &slot.partitions)
            .enumerate()
            .map(|(idx, partition)| StorageModuleInfo {
                id: idx,
                partition_assignment: Some(*pa.data_partitions.get(partition).unwrap()),
<<<<<<< HEAD
                submodules: vec![(
                    ie(0, num_part_chunks),
                    paths.next().unwrap_or(format!("submodule_{}", idx).into()),
                )],
=======
                submodules: vec![(ie(0, num_part_chunks), format!("submodule_{}", idx).into())],
>>>>>>> 258d9a9e
            })
            .collect::<Vec<_>>();

        println!("module_infos:");
        println!("{:?}", module_infos);

        let idx_start = module_infos.len();

        // Configure submit ledger storage
        let submit_infos = ledgers
            .get_slots(Ledger::Submit)
            .iter()
            .flat_map(|slot| &slot.partitions)
            .enumerate()
            .map(|(idx, partition)| StorageModuleInfo {
                id: idx_start + idx,
                partition_assignment: Some(*pa.data_partitions.get(partition).unwrap()),
                submodules: vec![(
                    ie(0, num_part_chunks),
<<<<<<< HEAD
                    paths
                        .next()
                        .unwrap_or(format!("submodule_{}", idx_start + idx).into()),
=======
                    format!("submodule_{}", idx_start + idx).into(),
>>>>>>> 258d9a9e
                )],
            })
            .collect::<Vec<_>>();

        println!("submit_infos:");
        println!("{:?}", submit_infos);

        module_infos.extend(submit_infos);

        // Sort the active capacity partitions by hash
        let mut capacity_partitions: Vec<H256> = pa.capacity_partitions.keys().copied().collect();
        capacity_partitions.sort_unstable();

        // Add initial capacity partition config
        let cap_part = capacity_partitions.first().unwrap();
        let idx = module_infos.len();
        let cap_info = StorageModuleInfo {
            id: idx,
            partition_assignment: Some(*pa.capacity_partitions.get(cap_part).unwrap()),
            submodules: vec![(ie(0, num_part_chunks), format!("submodule_{}", idx).into())],
        };

        module_infos.push(cap_info);
        module_infos
    }
}

/// SHA256 hash the message parameter
fn hash_sha256(message: &[u8]) -> Result<[u8; 32], Error> {
    let mut hasher = sha::Sha256::new();
    hasher.update(message);
    let result = hasher.finish();
    Ok(result)
}

fn truncate_to_3_decimals(value: f64) -> f64 {
    (value * 1000.0).trunc() / 1000.0
}

//==============================================================================
// Tests
//------------------------------------------------------------------------------
#[cfg(test)]
mod tests {
    use irys_types::{Address, CONFIG};

    use super::*;

    #[actix::test]
    async fn genesis_test() {
        // Initialize genesis block at height 0
        let mut genesis_block = IrysBlockHeader::new();
        genesis_block.height = 0;

        // Create epoch service with random miner address
        let config = EpochServiceConfig::default();
        let mut epoch_service = EpochServiceActor::new(Some(config.clone()));
        let miner_address = config.storage_config.miner_address;

        // Process genesis message directly instead of through actor system
        // This allows us to inspect the actor's state after processing
        let _ = epoch_service.handle(NewEpochMessage(genesis_block.into()), &mut Context::new());

        {
            // Verify the correct number of ledgers have been added
            let ledgers = epoch_service.ledgers.read().unwrap();
            let expected_ledger_count = Ledger::ALL.len();
            assert_eq!(ledgers.len(), expected_ledger_count);

            // Verify each ledger has one slot and the correct number of partitions
            let pub_slots = ledgers.get_slots(Ledger::Publish);
            let sub_slots = ledgers.get_slots(Ledger::Submit);

            assert_eq!(pub_slots.len(), 1);
            assert_eq!(sub_slots.len(), 1);

            assert_eq!(
                pub_slots[0].partitions.len() as u64,
                config.storage_config.num_partitions_in_slot
            );
            assert_eq!(
                sub_slots[0].partitions.len() as u64,
                config.storage_config.num_partitions_in_slot
            );

            // Verify data partition assignments match _PUBLISH_ ledger slots
            for (slot_idx, slot) in pub_slots.iter().enumerate() {
                let pa = epoch_service.partition_assignments.read().unwrap();
                for &partition_hash in &slot.partitions {
                    let assignment = pa
                        .data_partitions
                        .get(&partition_hash)
                        .expect("partition should be assigned");

                    assert_eq!(
                        assignment,
                        &PartitionAssignment {
                            partition_hash,
                            ledger_id: Some(Ledger::Publish.into()),
                            slot_index: Some(slot_idx),
                            miner_address,
                        }
                    );
                }
                assert_eq!(
                    slot.partitions.len(),
                    config.storage_config.num_partitions_in_slot as usize
                );
            }

            // Verify data partition assignments match _SUBMIT_ledger slots
            for (slot_idx, slot) in sub_slots.iter().enumerate() {
                let pa = epoch_service.partition_assignments.read().unwrap();
                for &partition_hash in &slot.partitions {
                    let assignment = pa
                        .data_partitions
                        .get(&partition_hash)
                        .expect("partition should be assigned");

                    assert_eq!(
                        assignment,
                        &PartitionAssignment {
                            partition_hash,
                            ledger_id: Some(Ledger::Publish.into()),
                            slot_index: Some(slot_idx),
                            miner_address,
                        }
                    );
                }
                assert_eq!(
                    slot.partitions.len(),
                    config.storage_config.num_partitions_in_slot as usize
                );
            }
        }

        // Verify the correct number of genesis partitions have been activated
        {
            let pa = epoch_service.partition_assignments.read().unwrap();
            let data_partition_count = pa.data_partitions.len() as u64;
            let expected_partitions = data_partition_count
                + EpochServiceActor::get_num_capacity_partitions(data_partition_count, &config);
            assert_eq!(
                epoch_service.all_active_partitions.len(),
                expected_partitions as usize
            );

            // Validate that all the capacity partitions are assigned to the
            // bootstrap miner but not assigned to any ledger
            for pair in &pa.capacity_partitions {
                let partition_hash = pair.0;
                let ass = pair.1;
                assert_eq!(
                    ass,
                    &PartitionAssignment {
                        partition_hash: *partition_hash,
                        ledger_id: None,
                        slot_index: None,
                        miner_address
                    }
                )
            }
        }

        // Debug output for verification
        // println!("Data Partitions: {:#?}", epoch_service.capacity_partitions);
        println!("Ledger State: {:#?}", epoch_service.ledgers);

        let ledgers = epoch_service.handle(GetLedgersGuardMessage, &mut Context::new());

        println!("{:?}", ledgers.read());

        let infos = epoch_service.get_genesis_storage_module_infos([] as [PathBuf; 0]);
        println!("{:#?}", infos);
    }

    #[actix::test]
    async fn add_slots_test() {
        // Initialize genesis block at height 0
        let mut genesis_block = IrysBlockHeader::new();
        genesis_block.height = 0;

        // Create a storage config for testing
        let storage_config = StorageConfig {
            chunk_size: 32,
            num_chunks_in_partition: 10,
            num_chunks_in_recall_range: 2,
            num_partitions_in_slot: 1,
            miner_address: Address::random(),
            min_writes_before_sync: 1,
            entropy_packing_iterations: CONFIG.entropy_packing_iterations,
            num_confirmations_for_finality: 1, // Testnet / single node config
        };
        let num_chunks_in_partition = storage_config.num_chunks_in_partition;

        // Create epoch service
        let config = EpochServiceConfig {
            capacity_scalar: 100,
            num_blocks_in_epoch: 100,
            storage_config,
        };
        let num_blocks_in_epoch = config.num_blocks_in_epoch;

        let mut epoch_service = EpochServiceActor::new(Some(config));

        // Process genesis message directly instead of through actor system
        // This allows us to inspect the actor's state after processing
        let mut ctx = Context::new();
        let _ = epoch_service.handle(NewEpochMessage(genesis_block.into()), &mut ctx);

        // Now create a new epoch block & give the Submit ledger enough size to add a slot
        let mut new_epoch_block = IrysBlockHeader::new();
        new_epoch_block.height = num_blocks_in_epoch;
        new_epoch_block.ledgers[Ledger::Submit].max_chunk_offset = num_chunks_in_partition / 2;

        let _ = epoch_service.handle(NewEpochMessage(new_epoch_block.into()), &mut ctx);

        // Verify each ledger has one slot and the correct number of partitions
        {
            let ledgers = epoch_service.ledgers.read().unwrap();
            let pub_slots = ledgers.get_slots(Ledger::Publish);
            let sub_slots = ledgers.get_slots(Ledger::Submit);
            assert_eq!(pub_slots.len(), 1);
            assert_eq!(sub_slots.len(), 2);
        }

        // Simulate a subsequent epoch block that adds multiple ledger slots
        let mut new_epoch_block = IrysBlockHeader::new();
        new_epoch_block.height = num_blocks_in_epoch * 2;
        new_epoch_block.ledgers[Ledger::Submit].max_chunk_offset =
            (num_chunks_in_partition as f64 * 2.5) as u64;
        new_epoch_block.ledgers[Ledger::Publish as usize].max_chunk_offset =
            (num_chunks_in_partition as f64 * 0.75) as u64;

        let _ = epoch_service.handle(NewEpochMessage(new_epoch_block.into()), &mut ctx);

        // Validate the correct number of ledgers slots were added to each ledger
        {
            let ledgers = epoch_service.ledgers.read().unwrap();
            let pub_slots = ledgers.get_slots(Ledger::Publish);
            let sub_slots = ledgers.get_slots(Ledger::Submit);
            assert_eq!(pub_slots.len(), 2);
            assert_eq!(sub_slots.len(), 4);
            println!("Ledger State: {:#?}", ledgers);
        }
    }

    #[actix::test]
    async fn expire_slots_test() {}

    #[actix::test]
    async fn capacity_projection_tests() {
        let max_data_parts = 1000;
        let config = EpochServiceConfig::default();
        for i in (0..max_data_parts).step_by(10) {
            let data_partition_count = i;
            let capacity_count =
                EpochServiceActor::get_num_capacity_partitions(data_partition_count, &config);
            let total = data_partition_count + capacity_count;
            println!(
                "data:{}, capacity:{}, total:{}",
                data_partition_count, capacity_count, total
            );
        }
    }
}<|MERGE_RESOLUTION|>--- conflicted
+++ resolved
@@ -617,14 +617,10 @@
             .map(|(idx, partition)| StorageModuleInfo {
                 id: idx,
                 partition_assignment: Some(*pa.data_partitions.get(partition).unwrap()),
-<<<<<<< HEAD
                 submodules: vec![(
                     ie(0, num_part_chunks),
                     paths.next().unwrap_or(format!("submodule_{}", idx).into()),
                 )],
-=======
-                submodules: vec![(ie(0, num_part_chunks), format!("submodule_{}", idx).into())],
->>>>>>> 258d9a9e
             })
             .collect::<Vec<_>>();
 
@@ -644,13 +640,9 @@
                 partition_assignment: Some(*pa.data_partitions.get(partition).unwrap()),
                 submodules: vec![(
                     ie(0, num_part_chunks),
-<<<<<<< HEAD
                     paths
                         .next()
                         .unwrap_or(format!("submodule_{}", idx_start + idx).into()),
-=======
-                    format!("submodule_{}", idx_start + idx).into(),
->>>>>>> 258d9a9e
                 )],
             })
             .collect::<Vec<_>>();
