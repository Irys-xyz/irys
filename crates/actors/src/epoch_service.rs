--- conflicted
+++ resolved
@@ -263,12 +263,7 @@
 
         let mut block_index = 0_u64;
 
-<<<<<<< HEAD
-        // commented out epoch block loops as now we are not triggering NewEpochMessage
-        // loop {
-=======
         // TODO: restore epoch block loops as now we are not triggering NewEpochMessage
->>>>>>> daab64cf
         let block = rg.get_item(block_index.try_into().unwrap());
 
         match block {
@@ -290,15 +285,7 @@
                     "Could not recover block at index during epoch service initialization {}",
                     block_index
                 );
-<<<<<<< HEAD
-                // break;
-            } // }
-
-              // print out the block_list at startup (debugging)
-              // self.print_items(read_guard.clone(), db.clone());
-=======
             }
->>>>>>> daab64cf
         }
     }
 
