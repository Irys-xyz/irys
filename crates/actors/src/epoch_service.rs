--- conflicted
+++ resolved
@@ -14,11 +14,8 @@
     collections::HashMap,
     sync::{Arc, RwLock, RwLockReadGuard},
 };
-<<<<<<< HEAD
-use tracing::error;
-=======
+
 use tracing::{debug, error, trace, warn};
->>>>>>> 9f63657f
 
 use crate::block_index_service::{
     BlockIndexReadGuard, BlockIndexService, GetBlockIndexGuardMessage,
