--- conflicted
+++ resolved
@@ -1049,19 +1049,9 @@
         &self,
         storage_module_config: StorageSubmodulesConfig,
     ) -> Vec<StorageModuleInfo> {
-<<<<<<< HEAD
         let miner_address = self.config.storage_config.miner_address;
         // Retrieve all partition assignments for the current miner
         let miner_assignments = self.get_partition_assignments(miner_address);
-=======
-        let ledgers = self.ledgers.read().unwrap();
-        let num_part_chunks: u32 = self
-            .config
-            .storage_config
-            .num_chunks_in_partition
-            .try_into()
-            .expect("Value exceeds u32::MAX");
->>>>>>> c7a4f95d
 
         let num_chunks_in_partition = self.config.storage_config.num_chunks_in_partition as u32;
         let pa = self.partition_assignments.read().unwrap();
