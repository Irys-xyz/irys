--- conflicted
+++ resolved
@@ -734,13 +734,9 @@
     use irys_database::{open_or_create_db, tables::IrysTables};
     use irys_storage::{ie, StorageModule, StorageModuleVec};
     use irys_testing_utils::utils::setup_tracing_and_temp_dir;
-<<<<<<< HEAD
-    use irys_types::{partition_chunk_offset_ie, Address, PartitionChunkRange, CONFIG};
+    use irys_types::{partition_chunk_offset_ie, Address, PartitionChunkRange};
+    use tokio::time::sleep;
     use reth::revm::primitives::hex;
-=======
-    use irys_types::{partition_chunk_offset_ie, Address, PartitionChunkRange};
->>>>>>> 1a8f98e6
-    use tokio::time::sleep;
 
     use crate::{
         mining::PartitionMiningActor,
@@ -1300,6 +1296,8 @@
 
     #[actix::test]
     async fn partitions_assignment_determinism_test() {
+
+        let testnet_config = Config::testnet();
         // Initialize genesis block at height 0
         let mut genesis_block = IrysBlockHeader::new_mock_header();
         genesis_block.last_epoch_hash = H256::zero(); // for partitions hash determinism
@@ -1313,8 +1311,9 @@
             num_partitions_in_slot: 1,
             miner_address: Address::random(),
             min_writes_before_sync: 1,
-            entropy_packing_iterations: CONFIG.entropy_packing_iterations,
+            entropy_packing_iterations: testnet_config.entropy_packing_iterations,
             chunk_migration_depth: 1, // Testnet / single node config
+            chain_id: 1,
         };
         let num_chunks_in_partition = storage_config.num_chunks_in_partition;
 
@@ -1322,11 +1321,12 @@
         let config = EpochServiceConfig {
             capacity_scalar: 100,
             num_blocks_in_epoch: 100,
+            num_capacity_partitions: None,
             storage_config,
         };
         let num_blocks_in_epoch = config.num_blocks_in_epoch;
 
-        let mut epoch_service = EpochServiceActor::new(Some(config));
+        let mut epoch_service = EpochServiceActor::new(config.clone(), &testnet_config);
 
         // Process genesis message directly instead of through actor system
         // This allows us to inspect the actor's state after processing
@@ -1342,7 +1342,7 @@
 
         while epoch_num <= total_epoch_messages {
             new_epoch_block.height =
-                (CONFIG.submit_ledger_epoch_length * epoch_num) * num_blocks_in_epoch; // next epoch block, next multiple of num_blocks_in epoch,
+                (testnet_config.submit_ledger_epoch_length * epoch_num) * num_blocks_in_epoch; // next epoch block, next multiple of num_blocks_in epoch,
             let _ = epoch_service.handle(NewEpochMessage(new_epoch_block.clone().into()), &mut ctx);
             epoch_num += 1;
         }
