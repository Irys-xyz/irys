use actix::SystemService;
use actix::{Actor, Context, Handler, Message, MessageResponse};
use base58::ToBase58;
use eyre::{Error, Result};
use irys_config::StorageSubmodulesConfig;
use irys_database::{block_header_by_hash, data_ledger::*, database};
use irys_storage::{ie, StorageModuleInfo};
use irys_types::{
    partition::{PartitionAssignment, PartitionHash},
    DatabaseProvider, IrysBlockHeader, SimpleRNG, StorageConfig, H256,
};
use irys_types::{partition_chunk_offset_ie, PartitionChunkOffset};
use irys_types::{Config, H256List};
use openssl::sha;
use reth_db::Database;
use std::{
    collections::{HashMap, VecDeque},
    sync::{Arc, RwLock, RwLockReadGuard},
};

use tracing::{debug, error, trace, warn};

use crate::block_index_service::BlockIndexReadGuard;
use crate::broadcast_mining_service::{BroadcastMiningService, BroadcastPartitionsExpiration};

/// Allows for overriding of the consensus parameters for ledgers and partitions
#[derive(Debug, Clone, Default)]
pub struct EpochServiceConfig {
    /// Capacity partitions are allocated on a logarithmic curve, this scalar
    /// shifts the curve on the Y axis. Allowing there to be more or less
    /// capacity partitions relative to data partitions.
    pub capacity_scalar: u64,
    /// The length of an epoch denominated in block heights
    pub num_blocks_in_epoch: u64,
    pub num_capacity_partitions: Option<u64>,
    /// Reference to global storage config for node
    pub storage_config: StorageConfig,
}

impl EpochServiceConfig {
    pub fn new(config: &Config) -> Self {
        Self {
            capacity_scalar: config.capacity_scalar,
            num_blocks_in_epoch: config.num_blocks_in_epoch,
            num_capacity_partitions: config.num_capacity_partitions,
            storage_config: StorageConfig::new(config),
        }
    }
}

/// A state struct that can be wrapped with Arc<`RwLock`<>> to provide parallel read access
#[derive(Debug)]
pub struct PartitionAssignments {
    /// Active data partition state mapped by partition hash
    pub data_partitions: HashMap<PartitionHash, PartitionAssignment>,
    /// Available capacity partitions mapped by partition hash
    pub capacity_partitions: HashMap<PartitionHash, PartitionAssignment>,
}

/// Implementation helper functions
impl Default for PartitionAssignments {
    fn default() -> Self {
        Self::new()
    }
}

impl PartitionAssignments {
    /// Initialize a new `PartitionAssignments` state wrapper struct
    pub fn new() -> Self {
        Self {
            data_partitions: HashMap::new(),
            capacity_partitions: HashMap::new(),
        }
    }

    /// Retrieves a `PartitionAssignment` by partition hash if it exists
    pub fn get_assignment(&self, partition_hash: H256) -> Option<PartitionAssignment> {
        self.data_partitions
            .get(&partition_hash)
            .copied()
            .or(self.capacity_partitions.get(&partition_hash).copied())
    }
}

/// Temporarily track all of the ledger definitions inside the epoch service actor
#[derive(Debug)]
pub struct EpochServiceActor {
    /// Source of randomness derived from previous epoch
    pub last_epoch_hash: H256,
    /// Protocol-managed data ledgers (one permanent, N term)
    pub ledgers: Arc<RwLock<Ledgers>>,
    /// Tracks active mining assignments for partitions (by hash)
    pub partition_assignments: Arc<RwLock<PartitionAssignments>>,
    /// Sequential list of activated partition hashes
    pub all_active_partitions: Vec<PartitionHash>,
    /// Current partition & ledger parameters
    pub config: EpochServiceConfig,
    /// Read only view of the block index
    pub block_index_guard: BlockIndexReadGuard,
}

impl Actor for EpochServiceActor {
    type Context = Context<Self>;
}

/// Sent when a new epoch block is reached (and at genesis)
#[derive(Message, Debug)]
#[rtype(result = "Result<(),EpochServiceError>")]
pub struct NewEpochMessage(pub Arc<IrysBlockHeader>);

impl Handler<NewEpochMessage> for EpochServiceActor {
    type Result = Result<(), EpochServiceError>;
    fn handle(&mut self, msg: NewEpochMessage, _ctx: &mut Self::Context) -> Self::Result {
        let new_epoch_block = msg.0;

        self.perform_epoch_tasks(new_epoch_block)?;

        Ok(())
    }
}

/// Reasons why the epoch service actors epoch tasks might fail
#[derive(Debug)]
pub enum EpochServiceError {
    /// Catchall error until more detailed errors are added
    InternalError,
    /// Attempted to do epoch tasks on a block that was not an epoch block
    NotAnEpochBlock,
}

//==============================================================================
// LedgersReadGuard
//------------------------------------------------------------------------------

/// Wraps the internal Arc<`RwLock`<>> to make the reference readonly
#[derive(Debug, Clone, MessageResponse)]
pub struct LedgersReadGuard {
    ledgers: Arc<RwLock<Ledgers>>,
}

impl LedgersReadGuard {
    /// Creates a new `ReadGuard` for Ledgers
    pub const fn new(ledgers: Arc<RwLock<Ledgers>>) -> Self {
        Self { ledgers }
    }

    /// Accessor method to get a read guard for Ledgers
    pub fn read(&self) -> RwLockReadGuard<'_, Ledgers> {
        self.ledgers.read().unwrap()
    }
}

/// Retrieve a read only reference to the ledger partition assignments
#[derive(Message, Debug)]
#[rtype(result = "LedgersReadGuard")] // Remove MessageResult wrapper since type implements MessageResponse
pub struct GetLedgersGuardMessage;

impl Handler<GetLedgersGuardMessage> for EpochServiceActor {
    type Result = LedgersReadGuard; // Return guard directly

    fn handle(&mut self, _msg: GetLedgersGuardMessage, _ctx: &mut Self::Context) -> Self::Result {
        LedgersReadGuard::new(Arc::clone(&self.ledgers))
    }
}

//==============================================================================
// PartitionAssignmentsReadGuard
//------------------------------------------------------------------------------
/// Wraps the internal Arc<`RwLock`<>> to make the reference readonly
#[derive(Debug, Clone, MessageResponse)]
pub struct PartitionAssignmentsReadGuard {
    partition_assignments: Arc<RwLock<PartitionAssignments>>,
}

impl PartitionAssignmentsReadGuard {
    /// Creates a new `ReadGuard` for Ledgers
    pub const fn new(partition_assignments: Arc<RwLock<PartitionAssignments>>) -> Self {
        Self {
            partition_assignments,
        }
    }

    /// Accessor method to get a read guard for Ledgers
    pub fn read(&self) -> RwLockReadGuard<'_, PartitionAssignments> {
        self.partition_assignments.read().unwrap()
    }
}

/// Retrieve a read only reference to the ledger partition assignments
#[derive(Message, Debug)]
#[rtype(result = "PartitionAssignmentsReadGuard")] // Remove MessageResult wrapper since type implements MessageResponse
pub struct GetPartitionAssignmentsGuardMessage;

impl Handler<GetPartitionAssignmentsGuardMessage> for EpochServiceActor {
    type Result = PartitionAssignmentsReadGuard; // Return guard directly

    fn handle(
        &mut self,
        _msg: GetPartitionAssignmentsGuardMessage,
        _ctx: &mut Self::Context,
    ) -> Self::Result {
        PartitionAssignmentsReadGuard::new(self.partition_assignments.clone())
    }
}

//==============================================================================
// EpochServiceActor implementation
//------------------------------------------------------------------------------

/// Retrieve a read only reference to the ledger partition assignments
#[derive(Message, Debug)]
#[rtype(result = "Vec<StorageModuleInfo>")]
pub struct GetGenesisStorageModulesMessage(pub StorageSubmodulesConfig);

impl Handler<GetGenesisStorageModulesMessage> for EpochServiceActor {
    type Result = Vec<StorageModuleInfo>;

    fn handle(
        &mut self,
        msg: GetGenesisStorageModulesMessage,
        _ctx: &mut Self::Context,
    ) -> Self::Result {
        self.get_genesis_storage_module_infos(msg.0)
    }
}

/// Retrieve partition assignment (ledger and its relative offset) for a partition
#[derive(Message, Debug)]
#[rtype(result = "Option<PartitionAssignment>")]
pub struct GetPartitionAssignmentMessage(pub PartitionHash);

impl Handler<GetPartitionAssignmentMessage> for EpochServiceActor {
    type Result = Option<PartitionAssignment>;
    fn handle(
        &mut self,
        msg: GetPartitionAssignmentMessage,
        _ctx: &mut Self::Context,
    ) -> Self::Result {
        let pa = self.partition_assignments.read().unwrap();
        pa.get_assignment(msg.0)
    }
}

impl EpochServiceActor {
    /// Create a new instance of the epoch service actor
    pub fn new(
        epoch_config: EpochServiceConfig,
        config: &Config,
        block_index_guard: BlockIndexReadGuard,
    ) -> Self {
        Self {
            last_epoch_hash: H256::zero(),
            ledgers: Arc::new(RwLock::new(Ledgers::new(config))),
            partition_assignments: Arc::new(RwLock::new(PartitionAssignments::new())),
            all_active_partitions: Vec::new(),
            config: epoch_config,
            block_index_guard,
        }
    }

    pub async fn initialize(
        &mut self,
        db: &DatabaseProvider,
        storage_module_config: StorageSubmodulesConfig,
    ) -> Vec<StorageModuleInfo> {
        let mut block_index = 0;
        let mut storage_module_info = Vec::new();

        loop {
            let block_height = {
                self.block_index_guard
                    .read()
                    .get_item(block_index)
                    .map(|block| block.clone())
                    .clone()
            };

            match block_height {
                Some(b) => {
                    let block_header =
                        database::block_header_by_hash(&db.tx().unwrap(), &b.block_hash)
                            .unwrap()
                            .unwrap();
                    match self.perform_epoch_tasks(Arc::new(block_header)) {
                        Ok(_) => debug!(?block_index, "Processed epoch block"),
                        Err(e) => {
                            //self.print_items(self.block_index_guard.clone(), db.clone());
                            panic!("hERE {:?}", e);
                        }
                    }
                    if block_index == 0 {
                        storage_module_info =
                            self.get_genesis_storage_module_infos(storage_module_config.clone());
                    }
                    block_index += TryInto::<usize>::try_into(self.config.num_blocks_in_epoch)
                        .expect("Number of blocks in epoch is too large!");
                }
                None => {
                    debug!(
                        "Could not recover block at index during epoch service initialization {block_index:?}"
                    );
                    break;
                }
            }
        }

        // update partition slot/ledger assignments
        for sm in storage_module_info.iter_mut() {
            sm.partition_assignment = sm.partition_assignment.map(|mut pa| {
                if let Some(pa2) = self
                    .partition_assignments
                    .read()
                    .unwrap()
                    .get_assignment(pa.partition_hash)
                {
                    pa.ledger_id = pa2.ledger_id;
                    pa.slot_index = pa2.slot_index;
                }
                pa
            });
        }

        storage_module_info
    }

    fn print_items(&self, block_index_guard: BlockIndexReadGuard, db: DatabaseProvider) {
        let rg = block_index_guard.read();
        let tx = db.tx().unwrap();
        for i in 0..rg.num_blocks() {
            let item = rg.get_item(i as usize).unwrap();
            let block_hash = item.block_hash;
            let block = block_header_by_hash(&tx, &block_hash).unwrap().unwrap();
            println!(
                "index: {} height: {} hash: {}",
                i,
                block.height,
                block_hash.0.to_base58()
            );
        }
    }

    /// Main worker function
    pub fn perform_epoch_tasks(
        &mut self,
        new_epoch_block: Arc<IrysBlockHeader>,
    ) -> Result<(), EpochServiceError> {
        // Validate this is an epoch block height
        if new_epoch_block.height % self.config.num_blocks_in_epoch != 0 {
            error!(
                "Not an epoch block height: {} num_blocks_in_epoch: {}",
                new_epoch_block.height, self.config.num_blocks_in_epoch
            );
            return Err(EpochServiceError::NotAnEpochBlock);
        }

        debug!(
            "Performing epoch tasks for {} ({})",
            &new_epoch_block.block_hash, &new_epoch_block.height
        );

        self.try_genesis_init(&new_epoch_block);

        // Future: Validate partition assignments against stake/pledge
        // requirements and remove any that no longer meet minimum thresholds

        self.expire_term_ledger_slots(&new_epoch_block);

        self.allocate_additional_ledger_slots(&new_epoch_block);

        self.backfill_missing_partitions();

        self.allocate_additional_capacity();

        Ok(())
    }

    /// Initialize genesis state by generating initial capacity partition hashes
    /// if none exist
    fn try_genesis_init(&mut self, new_epoch_block: &IrysBlockHeader) {
        if self.all_active_partitions.is_empty() && new_epoch_block.height == 0 {
            debug!("Performing genesis init");
            // Store the genesis epoch hash
            self.last_epoch_hash = new_epoch_block.last_epoch_hash;

            // Allocate 1 slot to each ledger and calculate the number of partitions
            let mut num_data_partitions = 0;

            // Create a scope for the write lock to expire with
            {
                let mut ledgers = self.ledgers.write().unwrap();
                for ledger in Ledger::iter() {
                    debug!("Allocating 1 slot for {:?}", &ledger);
                    num_data_partitions += ledgers[ledger].allocate_slots(1);
                }
            }

            // Calculate the total number of partitions
            let num_partitions = num_data_partitions
                + Self::get_num_capacity_partitions(num_data_partitions, &self.config);

            self.add_capacity_partitions(std::cmp::max(
                self.config
                    .num_capacity_partitions
                    .unwrap_or(num_partitions),
                num_partitions,
            ));
        } else {
            debug!(
                "Skipping genesis init - active parts empty? {}, epoch height: {}",
                self.all_active_partitions.is_empty(),
                new_epoch_block.height
            );
        }
    }

    /// Loops though all of the term ledgers and looks for slots that are older
    /// than the `epoch_length` (term length) of the ledger.
    fn expire_term_ledger_slots(&self, new_epoch_block: &IrysBlockHeader) {
        let epoch_height = new_epoch_block.height;
        let expired_hashes: Vec<H256>;
        {
            let mut ledgers = self.ledgers.write().unwrap();
            expired_hashes = ledgers.get_expired_partition_hashes(epoch_height);
        }

        let mining_broadcaster_addr = BroadcastMiningService::from_registry();
        mining_broadcaster_addr.do_send(BroadcastPartitionsExpiration(H256List(
            expired_hashes.clone(),
        )));

        // Update expired data partitions assignments marking them as capacity partitions
        for partition_hash in expired_hashes {
            self.return_expired_partition_to_capacity(partition_hash);
        }
    }

    /// Loops though all the ledgers both perm and term, checking to see if any
    /// require additional ledger slots added to accommodate data ingress.
    fn allocate_additional_ledger_slots(&self, new_epoch_block: &IrysBlockHeader) {
        for ledger in Ledger::iter() {
            let part_slots = self.calculate_additional_slots(new_epoch_block, ledger);
            {
                let mut ledgers = self.ledgers.write().unwrap();
                debug!("Allocating {} slots for ledger {:?}", &part_slots, &ledger);
                ledgers[ledger].allocate_slots(part_slots);
            }
        }
    }

    /// Based on the amount of data in each ledger, this function calculates
    /// the number of partitions the protocol should be managing and allocates
    /// additional partitions (and their state) as needed.
    fn allocate_additional_capacity(&mut self) {
        debug!("Allocating additional capacity");
        // Calculate total number of active partitions based on the amount of data stored
        let total_parts: u64;
        {
            let pa = self.partition_assignments.read().unwrap();
            let num_data_partitions = pa.data_partitions.len() as u64;
            let num_capacity_partitions =
                Self::get_num_capacity_partitions(num_data_partitions, &self.config);
            total_parts = num_capacity_partitions + num_data_partitions;
        }

        // Add additional capacity partitions as needed
        if total_parts > self.all_active_partitions.len() as u64 {
            let parts_to_add = total_parts - self.all_active_partitions.len() as u64;
            self.add_capacity_partitions(parts_to_add);
        }
    }

    /// Visits all of the slots in all of the ledgers and see if the need
    /// capacity partitions assigned to maintain their replica counts
    fn backfill_missing_partitions(&mut self) {
        debug!("Backfilling missing partitions...");
        // Start with a sorted list of capacity partitions (sorted by hash)
        let mut capacity_partitions: Vec<H256>;
        {
            let pa = self.partition_assignments.read().unwrap();
            capacity_partitions = pa.capacity_partitions.keys().copied().collect();
        }

        // Sort partitions using `sort_unstable` for better performance.
        // Stability isn't needed/affected as each partition hash is unique.
        capacity_partitions.sort_unstable();

        // Use the previous epoch hash as a seed/entropy to the prng
        let seed = self.last_epoch_hash.to_u32();
        let mut rng = SimpleRNG::new(seed);

        // Loop though all of the ledgers processing their slot needs
        for ledger in Ledger::iter() {
            self.process_slot_needs(ledger, &mut capacity_partitions, &mut rng);
        }
    }

    /// Process slot needs for a given ledger, assigning partitions to each slot
    /// as needed.
    pub fn process_slot_needs(
        &mut self,
        ledger: Ledger,
        capacity_partitions: &mut Vec<H256>,
        rng: &mut SimpleRNG,
    ) {
        debug!("Processing slot needs for ledger {:?}", &ledger);
        // Get slot needs for the specified ledger
        let slot_needs: Vec<(usize, usize)>;
        {
            let ledgers = self.ledgers.read().unwrap();
            slot_needs = ledgers.get_slot_needs(ledger);
        }
        let mut capacity_count = capacity_partitions.len() as u32;

        // Iterate over slots that need partitions and assign them
        for (slot_index, num_needed) in slot_needs {
            for _ in 0..num_needed {
                if capacity_count == 0 {
                    warn!(
                        "No available capacity partitions (needs {}) for slot {} of ledger {:?}",
                        &num_needed, &slot_index, &ledger
                    );
                    break; // Exit if no more available hashes
                }

                // Pick first capacity partition hash and assign it
                let part_index = 0;
                let partition_hash = capacity_partitions.swap_remove(part_index);
                capacity_count -= 1;

                // Update local PartitionAssignment state and add to data_partitions
                self.assign_partition_to_slot(partition_hash, ledger, slot_index);

                // Push the newly assigned partition hash to the appropriate slot
                // in the ledger
                {
                    let mut ledgers = self.ledgers.write().unwrap();
                    debug!(
                        "Assigning partition hash {} to slot {} for  {:?}",
                        &partition_hash, &slot_index, &ledger
                    );

                    ledgers.push_partition_to_slot(ledger, slot_index, partition_hash);
                }
            }
        }
    }

    /// Computes active capacity partitions available for pledges based on
    /// data partitions and scaling factor
    fn get_num_capacity_partitions(num_data_partitions: u64, config: &EpochServiceConfig) -> u64 {
        // Every ledger needs at least one slot filled with data partitions
        let min_count = Ledger::ALL.len() as u64 * config.storage_config.num_partitions_in_slot;
        let base_count = std::cmp::max(num_data_partitions, min_count);
        let log_10 = (base_count as f64).log10();
        let trunc = truncate_to_3_decimals(log_10);
        let scaled = truncate_to_3_decimals(trunc * config.capacity_scalar as f64);

        truncate_to_3_decimals(scaled).ceil() as u64
    }

    /// Adds new capacity partitions to the protocols pool of partitions. This
    /// follows the process of sequentially hashing the previous partitions
    /// hash to compute the next partitions hash.
    fn add_capacity_partitions(&mut self, parts_to_add: u64) {
        let mut prev_partition_hash = *match self.all_active_partitions.last() {
            Some(last_hash) => last_hash,
            None => &self.last_epoch_hash,
        };

        debug!("Adding {} capacity partitions", &parts_to_add);
        // Compute the partition hashes for all of the added partitions
        for _i in 0..parts_to_add {
            let next_part_hash = H256(hash_sha256(&prev_partition_hash.0).unwrap());
            trace!(
                "Adding partition with hash: {} (prev: {})",
                next_part_hash.0.to_base58(),
                prev_partition_hash.0.to_base58()
            );
            self.all_active_partitions.push(next_part_hash);
            prev_partition_hash = next_part_hash;
        }

        // Create partition assignments for all the partitions to the local miners address
        // TODO: Change this ^^ when pledging and staking exist
        // TODO is this wrong ? should not be inside previous loop, not all assignments are capacity ones
        let mut pa = self.partition_assignments.write().unwrap();
        for partition_hash in &self.all_active_partitions {
            pa.capacity_partitions.insert(
                *partition_hash,
                PartitionAssignment {
                    partition_hash: *partition_hash,
                    miner_address: self.config.storage_config.miner_address,
                    ledger_id: None,
                    slot_index: None,
                },
            );
        }
    }

    // Updates PartitionAssignment information about a partition hash, marking
    // it as expired (or unassigned to a slot in a data ledger)
    fn return_expired_partition_to_capacity(&self, partition_hash: H256) {
        let mut pa = self.partition_assignments.write().unwrap();
        // Convert data partition to capacity partition if it exists
        if let Some(mut assignment) = pa.data_partitions.remove(&partition_hash) {
            {
                // Remove the partition hash from the slots state
                let ledger: Ledger = Ledger::try_from(assignment.ledger_id.unwrap()).unwrap();
                let partition_hash = assignment.partition_hash;
                let slot_index = assignment.slot_index.unwrap();
                let mut write = self.ledgers.write().unwrap();
                write.remove_partition_from_slot(ledger, slot_index, &partition_hash);
            }

            // Clear ledger assignment
            assignment.ledger_id = None;
            assignment.slot_index = None;

            // Return the partition hash to the capacity pool
            pa.capacity_partitions.insert(partition_hash, assignment);
        }
    }

    /// Takes a capacity partition hash and updates its `PartitionAssignment`
    /// state to indicate it is part of a data ledger
    fn assign_partition_to_slot(&self, partition_hash: H256, ledger: Ledger, slot_index: usize) {
        debug!(
            "Assigning partition {} to slot {} of ledger {:?}",
            &partition_hash.0.to_base58(),
            &slot_index,
            &ledger
        );
        let mut pa = self.partition_assignments.write().unwrap();
        if let Some(mut assignment) = pa.capacity_partitions.remove(&partition_hash) {
            assignment.ledger_id = Some(ledger as u32);
            assignment.slot_index = Some(slot_index);
            pa.data_partitions.insert(partition_hash, assignment);
        }
    }

    /// For a given ledger indicated by `Ledger`, calculate the number of
    /// partition slots to add to the ledger based on remaining capacity
    /// and data ingress this epoch
    fn calculate_additional_slots(&self, new_epoch_block: &IrysBlockHeader, ledger: Ledger) -> u64 {
        let num_slots: u64;
        {
            let ledgers = self.ledgers.read().unwrap();
            let ledger = &ledgers[ledger];
            num_slots = ledger.slot_count() as u64;
        }
        let partition_chunk_count = self.config.storage_config.num_chunks_in_partition;
        let max_chunk_capacity = num_slots * partition_chunk_count;
        let ledger_size = new_epoch_block.ledgers[ledger].max_chunk_offset;

        // Add capacity slots if ledger usage exceeds 50% of partition size from max capacity
        let add_capacity_threshold = max_chunk_capacity.saturating_sub(partition_chunk_count / 2);
        let mut slots_to_add: u64 = 0;
        if ledger_size >= add_capacity_threshold {
            // Add 1 slot for buffer plus enough slots to handle size above threshold
            let excess = ledger_size.saturating_sub(max_chunk_capacity);
            slots_to_add = 1 + (excess / partition_chunk_count);

            // Check if we need to add an additional slot for excess > half of
            // the partition size
            if excess % partition_chunk_count >= partition_chunk_count / 2 {
                slots_to_add += 1;
            }
        }

        // Compute Data uploaded to the ledger last epoch
        if new_epoch_block.height >= self.config.num_blocks_in_epoch {
            let rg = self.block_index_guard.read();
            let previous_epoch_block_height: usize = (new_epoch_block.height
                - self.config.num_blocks_in_epoch)
                .try_into()
                .expect("Height is too large!");
            let last_epoch_block = rg.get_item(previous_epoch_block_height).expect(&format!(
                "Needed previous epoch block with hight {} is not available in block index!",
                previous_epoch_block_height
            ));
            let data_added: u64 = ledger_size - last_epoch_block.ledgers[ledger].max_chunk_offset;
            slots_to_add += u64::div_ceil(
                data_added,
                self.config.storage_config.num_chunks_in_partition,
            );
        }

        slots_to_add
    }

    /// Configure storage modules for genesis partition assignments
    pub fn get_genesis_storage_module_infos(
        &self,
        storage_module_config: StorageSubmodulesConfig,
    ) -> Vec<StorageModuleInfo> {
        let ledgers = self.ledgers.read().unwrap();
        let num_part_chunks = self.config.storage_config.num_chunks_in_partition as u32;

        let pa = self.partition_assignments.read().unwrap();

        let sm_paths = storage_module_config.submodule_paths;
        // Configure publish ledger storage
        let mut module_infos = ledgers
            .get_slots(Ledger::Publish)
            .iter()
            .flat_map(|slot| &slot.partitions)
            .enumerate()
            .map(|(idx, partition)| StorageModuleInfo {
                id: idx,
                partition_assignment: Some(*pa.data_partitions.get(partition).unwrap()),
                submodules: vec![(
                    partition_chunk_offset_ie!(0, num_part_chunks),
                    sm_paths[idx].clone(),
                )],
            })
            .collect::<Vec<_>>();

        let idx_start = module_infos.len();

        // Configure submit ledger storage
        let submit_infos = ledgers
            .get_slots(Ledger::Submit)
            .iter()
            .flat_map(|slot| &slot.partitions)
            .enumerate()
            .map(|(idx, partition)| StorageModuleInfo {
                id: idx_start + idx,
                partition_assignment: Some(*pa.data_partitions.get(partition).unwrap()),
                submodules: vec![(
                    partition_chunk_offset_ie!(0, num_part_chunks),
                    sm_paths[idx_start + idx].clone(),
                )],
            })
            .collect::<Vec<_>>();

        module_infos.extend(submit_infos);

        // Sort the active capacity partitions by hash
        let mut capacity_partitions: Vec<H256> = pa.capacity_partitions.keys().copied().collect();
        capacity_partitions.sort_unstable();
        let mut cap_parts: VecDeque<H256> = capacity_partitions.into();

        // Add initial capacity partition config
        let start_idx = module_infos.len();

        for i in start_idx..sm_paths.len() {
            let cap_part = cap_parts.pop_front().unwrap();
            let sm_info = StorageModuleInfo {
                id: i,
                partition_assignment: Some(*pa.capacity_partitions.get(&cap_part).unwrap()),
                submodules: vec![(
                    partition_chunk_offset_ie!(0, num_part_chunks),
                    sm_paths[i].clone(),
                )],
            };
            module_infos.push(sm_info);
        }

        module_infos
    }
}

/// SHA256 hash the message parameter
fn hash_sha256(message: &[u8]) -> Result<[u8; 32], Error> {
    let mut hasher = sha::Sha256::new();
    hasher.update(message);
    let result = hasher.finish();
    Ok(result)
}

fn truncate_to_3_decimals(value: f64) -> f64 {
    (value * 1000.0).trunc() / 1000.0
}

//==============================================================================
// Tests
//------------------------------------------------------------------------------
#[cfg(test)]
mod tests {
    use std::{any::Any, collections::VecDeque, sync::atomic::AtomicU64, time::Duration};

    use crate::block_index_service::{BlockIndexService, GetBlockIndexGuardMessage};
    use actix::{actors::mocker::Mocker, Addr, Arbiter, Recipient, SystemRegistry};
    use alloy_rpc_types_engine::ExecutionPayloadEnvelopeV1Irys;
    use irys_config::IrysNodeConfig;
    use irys_database::{open_or_create_db, tables::IrysTables, BlockIndex, Initialized};
    use irys_storage::{ie, StorageModule, StorageModuleVec};
    use irys_testing_utils::utils::setup_tracing_and_temp_dir;
    use irys_types::{partition_chunk_offset_ie, Address, PartitionChunkRange};
    use reth::revm::primitives::hex;
    use tokio::time::sleep;
    use tracing::info;

    use crate::{
        mining::PartitionMiningActor,
        packing::{PackingActor, PackingRequest},
        BlockFinalizedMessage, BlockProducerMockActor, MockedBlockProducerAddr,
        SolutionFoundMessage,
    };
    use irys_vdf::vdf_state::{VdfState, VdfStepsReadGuard};

    use super::*;

    #[actix::test]
    async fn genesis_test() {
        // Initialize genesis block at height 0
        let mut genesis_block = IrysBlockHeader::new_mock_header();
        let testnet_config = Config::testnet();
        genesis_block.height = 0;

        // Create epoch service with random miner address
        let config = EpochServiceConfig::new(&testnet_config);
        let arc_config = Arc::new(IrysNodeConfig::default());
        let block_index: Arc<RwLock<BlockIndex<Initialized>>> = Arc::new(RwLock::new(
            BlockIndex::default()
                .reset(&arc_config.clone())
                .unwrap()
                .init(arc_config.clone())
                .await
                .unwrap(),
        ));

        let storage_config = StorageConfig::default();
        let block_index_actor =
            BlockIndexService::new(block_index.clone(), storage_config.clone()).start();
        SystemRegistry::set(block_index_actor.clone());

        let block_index_guard = block_index_actor
            .send(GetBlockIndexGuardMessage)
            .await
            .unwrap();

        let mut epoch_service =
            EpochServiceActor::new(config.clone(), &testnet_config, block_index_guard);
        let miner_address = config.storage_config.miner_address;

        // Process genesis message directly instead of through actor system
        // This allows us to inspect the actor's state after processing
        let _ = epoch_service.handle(NewEpochMessage(genesis_block.into()), &mut Context::new());

        {
            // Verify the correct number of ledgers have been added
            let ledgers = epoch_service.ledgers.read().unwrap();
            let expected_ledger_count = Ledger::ALL.len();
            assert_eq!(ledgers.len(), expected_ledger_count);

            // Verify each ledger has one slot and the correct number of partitions
            let pub_slots = ledgers.get_slots(Ledger::Publish);
            let sub_slots = ledgers.get_slots(Ledger::Submit);

            assert_eq!(pub_slots.len(), 1);
            assert_eq!(sub_slots.len(), 1);

            assert_eq!(
                pub_slots[0].partitions.len() as u64,
                config.storage_config.num_partitions_in_slot
            );
            assert_eq!(
                sub_slots[0].partitions.len() as u64,
                config.storage_config.num_partitions_in_slot
            );

            // Verify data partition assignments match _PUBLISH_ ledger slots
            for (slot_idx, slot) in pub_slots.iter().enumerate() {
                let pa = epoch_service.partition_assignments.read().unwrap();
                for &partition_hash in &slot.partitions {
                    let assignment = pa
                        .data_partitions
                        .get(&partition_hash)
                        .expect("partition should be assigned");

                    assert_eq!(
                        assignment,
                        &PartitionAssignment {
                            partition_hash,
                            ledger_id: Some(Ledger::Publish.into()),
                            slot_index: Some(slot_idx),
                            miner_address,
                        }
                    );
                }
                assert_eq!(
                    slot.partitions.len(),
                    config.storage_config.num_partitions_in_slot as usize
                );
            }

            // Verify data partition assignments match _SUBMIT_ledger slots
            for (slot_idx, slot) in sub_slots.iter().enumerate() {
                let pa = epoch_service.partition_assignments.read().unwrap();
                for &partition_hash in &slot.partitions {
                    let assignment = pa
                        .data_partitions
                        .get(&partition_hash)
                        .expect("partition should be assigned");

                    assert_eq!(
                        assignment,
                        &PartitionAssignment {
                            partition_hash,
                            ledger_id: Some(Ledger::Submit.into()),
                            slot_index: Some(slot_idx),
                            miner_address,
                        }
                    );
                }
                assert_eq!(
                    slot.partitions.len(),
                    config.storage_config.num_partitions_in_slot as usize
                );
            }
        }

        // Verify the correct number of genesis partitions have been activated
        {
            let pa = epoch_service.partition_assignments.read().unwrap();
            let data_partition_count = pa.data_partitions.len() as u64;
            let expected_partitions = data_partition_count
                + EpochServiceActor::get_num_capacity_partitions(data_partition_count, &config);
            assert_eq!(
                epoch_service.all_active_partitions.len(),
                expected_partitions as usize
            );

            // Validate that all the capacity partitions are assigned to the
            // bootstrap miner but not assigned to any ledger
            for pair in &pa.capacity_partitions {
                let partition_hash = pair.0;
                let ass = pair.1;
                assert_eq!(
                    ass,
                    &PartitionAssignment {
                        partition_hash: *partition_hash,
                        ledger_id: None,
                        slot_index: None,
                        miner_address
                    }
                )
            }
        }

        // Debug output for verification
        // println!("Data Partitions: {:#?}", epoch_service.capacity_partitions);
        println!("Ledger State: {:#?}", epoch_service.ledgers);

        let ledgers = epoch_service.handle(GetLedgersGuardMessage, &mut Context::new());

        println!("{:?}", ledgers.read());

        // let infos = epoch_service.get_genesis_storage_module_infos();
        // println!("{:#?}", infos);
    }

    #[actix::test]
    async fn add_slots_test() {
        // Initialize genesis block at height 0
        let mut genesis_block = IrysBlockHeader::new_mock_header();
        let testnet_config = Config::testnet();
        genesis_block.height = 0;

        // Create a storage config for testing
        let storage_config = StorageConfig {
            chunk_size: 32,
            num_chunks_in_partition: 10,
            num_chunks_in_recall_range: 2,
            num_partitions_in_slot: 1,
            miner_address: Address::random(),
            min_writes_before_sync: 1,
            entropy_packing_iterations: testnet_config.entropy_packing_iterations,
            chunk_migration_depth: 1, // Testnet / single node config
            chain_id: 333,
        };
        let num_chunks_in_partition = storage_config.num_chunks_in_partition;
        let _tmp_dir = setup_tracing_and_temp_dir(Some("add_slots_test"), false);

        let config = EpochServiceConfig {
            capacity_scalar: 100,
            num_blocks_in_epoch: 100,
            num_capacity_partitions: Some(123),
            storage_config: storage_config.clone(),
        };
        let num_blocks_in_epoch = config.num_blocks_in_epoch;

        let arc_config = Arc::new(IrysNodeConfig::default());
        let block_index: Arc<RwLock<BlockIndex<Initialized>>> = Arc::new(RwLock::new(
            BlockIndex::default()
                .reset(&arc_config.clone())
                .unwrap()
                .init(arc_config.clone())
                .await
                .unwrap(),
        ));

        let block_index_actor = BlockIndexService::new(block_index.clone(), storage_config).start();
        SystemRegistry::set(block_index_actor.clone());

        let block_index_guard = block_index_actor
            .send(GetBlockIndexGuardMessage)
            .await
            .unwrap();

        let mut epoch_service = EpochServiceActor::new(config, &testnet_config, block_index_guard);

        // Process genesis message directly instead of through actor system
        // This allows us to inspect the actor's state after processing
        let mut ctx = Context::new();
        let _ = epoch_service.handle(NewEpochMessage(genesis_block.clone().into()), &mut ctx);

        let msg = BlockFinalizedMessage {
            block_header: Arc::new(genesis_block.clone()),
            all_txs: Arc::new(vec![]),
        };
        match block_index_actor.send(msg).await {
            Ok(_) => info!("Genesis block indexed"),
            Err(_) => panic!("Failed to index genesis block"),
        }

        // Now create a new epoch block & give the Submit ledger enough size to add a slot
        let mut new_epoch_block = IrysBlockHeader::new_mock_header();
        new_epoch_block.ledgers[Ledger::Submit].max_chunk_offset = 0;

        // index epoch previous blocks
        let mut height = 1;
        while height < num_blocks_in_epoch {
            new_epoch_block.height = height;
            let msg = BlockFinalizedMessage {
                block_header: Arc::new(new_epoch_block.clone()),
                all_txs: Arc::new(vec![]),
            };
            match block_index_actor.send(msg).await {
                Ok(_) => debug!("block indexed"),
                Err(err) => panic!("Failed to index block {:?}", err),
            }

            height += 1;
        }

        new_epoch_block.height = num_blocks_in_epoch;
        new_epoch_block.ledgers[Ledger::Submit].max_chunk_offset = num_chunks_in_partition / 2;

        let _ = epoch_service.handle(NewEpochMessage(new_epoch_block.clone().into()), &mut ctx);

        // Verify each ledger has one slot and the correct number of partitions
        {
            let ledgers = epoch_service.ledgers.read().unwrap();
            let pub_slots = ledgers.get_slots(Ledger::Publish);
            let sub_slots = ledgers.get_slots(Ledger::Submit);
            assert_eq!(pub_slots.len(), 1);
            assert_eq!(sub_slots.len(), 3); // TODO: check 1 expired, 2 new slots added
        }

        // index epoch block up to 2 * num_blocks_in_epoch
        while height < 2 * num_blocks_in_epoch {
            new_epoch_block.height = height;
            let msg = BlockFinalizedMessage {
                block_header: Arc::new(new_epoch_block.clone()),
                all_txs: Arc::new(vec![]),
            };
            match block_index_actor.send(msg).await {
                Ok(_) => debug!("block indexed"),
                Err(_) => panic!("Failed to index block"),
            }

            height += 1;
        }

        // Simulate a subsequent epoch block that adds multiple ledger slots
        let mut new_epoch_block = IrysBlockHeader::new_mock_header();
        new_epoch_block.height = num_blocks_in_epoch * 2;
        new_epoch_block.ledgers[Ledger::Submit].max_chunk_offset =
            (num_chunks_in_partition as f64 * 2.5) as u64;
        new_epoch_block.ledgers[Ledger::Publish as usize].max_chunk_offset =
            (num_chunks_in_partition as f64 * 0.75) as u64;

        let _ = epoch_service.handle(NewEpochMessage(new_epoch_block.into()), &mut ctx);

        // Validate the correct number of ledgers slots were added to each ledger
        {
            let ledgers = epoch_service.ledgers.read().unwrap();
            let pub_slots = ledgers.get_slots(Ledger::Publish);
            let sub_slots = ledgers.get_slots(Ledger::Submit);
            assert_eq!(pub_slots.len(), 3);
            assert_eq!(sub_slots.len(), 7);
            println!("Ledger State: {:#?}", ledgers);
        }
    }

    #[actix::test]
    async fn capacity_projection_tests() {
        let max_data_parts = 1000;
        let config = EpochServiceConfig::default();
        for i in (0..max_data_parts).step_by(10) {
            let data_partition_count = i;
            let capacity_count =
                EpochServiceActor::get_num_capacity_partitions(data_partition_count, &config);
            let total = data_partition_count + capacity_count;
            println!(
                "data:{}, capacity:{}, total:{}",
                data_partition_count, capacity_count, total
            );
        }
    }

    #[actix::test]
    async fn partition_expiration_test() {
        // Initialize genesis block at height 0
        let chunk_size = 32;
        let chunk_count = 10;
        let testnet_config = Config {
            chunk_size,
            num_chunks_in_partition: chunk_count,
            num_chunks_in_recall_range: 2,
            num_partitions_per_slot: 1,
            num_writes_before_sync: 1,
            chunk_migration_depth: 1,
            capacity_scalar: 100,
            submit_ledger_epoch_length: 2,
            num_blocks_in_epoch: 5,
            ..Config::testnet()
        };
        let mining_address = testnet_config.miner_address();

        let mut genesis_block = IrysBlockHeader::new_mock_header();
        genesis_block.height = 0;

        // Create a storage config for testing
        let storage_config = StorageConfig::new(&testnet_config);
        let num_chunks_in_partition = storage_config.num_chunks_in_partition;
        let tmp_dir = setup_tracing_and_temp_dir(Some("partition_expiration_test"), false);
        let base_path = tmp_dir.path().to_path_buf();

        let num_blocks_in_epoch = testnet_config.num_blocks_in_epoch;

        // Create epoch service
        let config = EpochServiceConfig {
            capacity_scalar: 100,
            num_blocks_in_epoch: num_blocks_in_epoch,
            num_capacity_partitions: Some(123),
            storage_config: storage_config.clone(),
        };

        let arc_config = Arc::new(IrysNodeConfig::default());
        let block_index: Arc<RwLock<BlockIndex<Initialized>>> = Arc::new(RwLock::new(
            BlockIndex::default()
                .reset(&arc_config.clone())
                .unwrap()
                .init(arc_config.clone())
                .await
                .unwrap(),
        ));

        let block_index_actor =
            BlockIndexService::new(block_index.clone(), storage_config.clone()).start();
        SystemRegistry::set(block_index_actor.clone());

        let block_index_guard = block_index_actor
            .send(GetBlockIndexGuardMessage)
            .await
            .unwrap();

        let epoch_service = EpochServiceActor::new(config, &testnet_config, block_index_guard);
        let epoch_service_actor = epoch_service.start();

        // Process genesis message directly instead of through actor system
        // This allows us to inspect the actor's state after processing
        let _ = epoch_service_actor
            .send(NewEpochMessage(genesis_block.into()))
            .await
            .unwrap();

        let storage_module_config = StorageSubmodulesConfig::load(base_path.clone()).unwrap();
        // Get the genesis storage modules and their assigned partitions
        let storage_module_infos = epoch_service_actor
            .send(GetGenesisStorageModulesMessage(storage_module_config))
            .await
            .unwrap();

        let mut storage_modules: StorageModuleVec = Vec::new();
        // Create a list of storage modules wrapping the storage files
        for info in storage_module_infos {
            let arc_module = Arc::new(
                StorageModule::new(&base_path, &info, storage_config.clone())
                    // TODO: remove this unwrap
                    .unwrap(),
            );
            storage_modules.push(arc_module.clone());
        }

        let db = open_or_create_db(tmp_dir, IrysTables::ALL, None).unwrap();
        let database_provider = DatabaseProvider(Arc::new(db));

        let rwlock: RwLock<Option<PackingRequest>> = RwLock::new(None);
        let arc_rwlock = Arc::new(rwlock);
        let closure_arc = arc_rwlock.clone();

        let mocked_block_producer = BlockProducerMockActor::mock(Box::new(move |_msg, _ctx| {
            let inner_result: eyre::Result<
                Option<(Arc<IrysBlockHeader>, ExecutionPayloadEnvelopeV1Irys)>,
            > = Ok(None);
            Box::new(Some(inner_result)) as Box<dyn Any>
        }));

        let block_producer_actor_addr: Addr<BlockProducerMockActor> = mocked_block_producer.start();
        let recipient: Recipient<SolutionFoundMessage> = block_producer_actor_addr.recipient();
        let mocked_addr = MockedBlockProducerAddr(recipient);

        let packing = Mocker::<PackingActor>::mock(Box::new(move |msg, _ctx| {
            let packing_req = *msg.downcast::<PackingRequest>().unwrap();
            debug!("Packing request arrived ...");

            {
                let mut lck = closure_arc.write().unwrap();
                lck.replace(packing_req);
            }

            debug!("Packing request result pushed ...");
            Box::new(Some(())) as Box<dyn Any>
        }));

        let vdf_steps_guard = VdfStepsReadGuard::new(Arc::new(RwLock::new(VdfState {
            max_seeds_num: 10,
            global_step: 0,
            seeds: VecDeque::new(),
        })));

        let packing_addr = packing.start();
        let mut part_actors = Vec::new();

        let atomic_global_step_number = Arc::new(AtomicU64::new(0));

        for sm in &storage_modules {
            let partition_mining_actor = PartitionMiningActor::new(
                mining_address,
                database_provider.clone(),
                mocked_addr.0.clone(),
                packing_addr.clone().recipient(),
                sm.clone(),
                true, // do not start mining automatically
                vdf_steps_guard.clone(),
                atomic_global_step_number.clone(),
            );

            let part_arbiter = Arbiter::new();
            let partition_address =
                PartitionMiningActor::start_in_arbiter(&part_arbiter.handle(), |_| {
                    partition_mining_actor
                });
            debug!("starting miner partition hash {:?}", sm.partition_hash());
            part_actors.push(partition_address);
        }

        let assign_submit_partition_hash = {
            let partition_assignments_read = epoch_service_actor
                .send(GetPartitionAssignmentsGuardMessage)
                .await
                .unwrap();

            let partition_hash = partition_assignments_read
                .read()
                .data_partitions
                .iter()
                .find(|(_hash, assignment)| assignment.ledger_id == Some(Ledger::Submit.get_id()))
                .map(|(hash, _)| hash.clone())
                .expect("There should be a partition assigned to submit ledger");

            partition_hash
        };

        let (publish_partition_hash, submit_partition_hash) = {
            let ledgers = epoch_service_actor
                .send(GetLedgersGuardMessage)
                .await
                .unwrap();

            let pub_slots = ledgers.read().get_slots(Ledger::Publish).clone();
            let sub_slots = ledgers.read().get_slots(Ledger::Submit).clone();
            assert_eq!(pub_slots.len(), 1);
            assert_eq!(sub_slots.len(), 1);

            (pub_slots[0].partitions[0], sub_slots[0].partitions[0])
        };

        assert_eq!(assign_submit_partition_hash, submit_partition_hash);

        let capacity_partitions = {
            let partition_assignments_read = epoch_service_actor
                .send(GetPartitionAssignmentsGuardMessage)
                .await
                .unwrap();

            let capacity_partitions: Vec<H256> = partition_assignments_read
                .read()
                .capacity_partitions
                .keys()
                .map(|partition| partition.clone())
                .collect();

            assert!(
                !capacity_partitions.contains(&publish_partition_hash),
                "Publish partition should not be in capacity partitions"
            );

            assert!(
                !capacity_partitions.contains(&submit_partition_hash),
                "Submit partition should not be in capacity partitions"
            );

            capacity_partitions
        };

        let mut genesis_block = IrysBlockHeader::new_mock_header();
        genesis_block.height = 0;

        let msg = BlockFinalizedMessage {
            block_header: Arc::new(genesis_block.clone()),
            all_txs: Arc::new(vec![]),
        };
        match block_index_actor.send(msg).await {
            Ok(_) => info!("Genesis block indexed"),
            Err(_) => panic!("Failed to index genesis block"),
        }

        // Now create a new epoch block & give the Submit ledger enough size to add a slot
        let mut new_epoch_block = IrysBlockHeader::new_mock_header();
        new_epoch_block.ledgers[Ledger::Submit].max_chunk_offset = 0;

        // index epoch previous blocks
        let mut height = 1;
        while height < (testnet_config.submit_ledger_epoch_length + 1) * num_blocks_in_epoch {
            new_epoch_block.height = height;
            let msg = BlockFinalizedMessage {
                block_header: Arc::new(new_epoch_block.clone()),
                all_txs: Arc::new(vec![]),
            };
            match block_index_actor.send(msg).await {
                Ok(_) => debug!("block indexed {}", height),
                Err(_) => panic!("Failed to index block {}", height),
            }

            height += 1;
        }

        new_epoch_block.height =
            (testnet_config.submit_ledger_epoch_length + 1) * num_blocks_in_epoch; // next epoch block, next multiple of num_blocks_in epoch,
        new_epoch_block.ledgers[Ledger::Submit].max_chunk_offset = num_chunks_in_partition / 2;

        let _ = epoch_service_actor
            .send(NewEpochMessage(new_epoch_block.into()))
            .await
            .unwrap();
        // give computation time for broadcaster to receive and broadcast expiration
        sleep(Duration::from_secs(1)).await;

        // busypoll the solution context rwlock
        let pack_req = 'outer: loop {
            match arc_rwlock.try_read() {
                Ok(lck) => {
                    if lck.is_none() {
                        debug!("Packing request not ready waiting!");
                        sleep(Duration::from_millis(50)).await;
                    } else {
                        debug!("Packing request received ready!");
                        break 'outer lck.as_ref().unwrap().clone();
                    }
                }
                Err(_) => sleep(Duration::from_millis(50)).await,
            }
        };

        // check a new slots is inserted with a partition assigned to it, and slot 0 expired and its partition was removed
        let (publish_partition, submit_partition, submit_partition2) = {
            let ledgers = epoch_service_actor
                .send(GetLedgersGuardMessage)
                .await
                .unwrap();

            let pub_slots = ledgers.read().get_slots(Ledger::Publish).clone();
            let sub_slots = ledgers.read().get_slots(Ledger::Submit).clone();
            assert_eq!(
                pub_slots.len(),
                1,
                "Publish should still have only one slot"
            );
            debug!("Ledger State: {:#?}", ledgers);

            assert_eq!(sub_slots.len(), 4, "Submit slots should have two new not expired slots with a new fresh partition from available previous capacity ones!");
            assert!(
                sub_slots[0].is_expired && sub_slots[0].partitions.len() == 0,
                "Slot 0 should have expired and have no assigned partition!"
            );
<<<<<<< HEAD

            assert!(!sub_slots[1].is_expired && sub_slots[1].partitions.len() == 1 && capacity_partitions.contains(&sub_slots[1].partitions[0]),"Slot 1 should not be expired and have a new fresh partition from previous capacity ones!");
            assert!(
                !sub_slots[2].is_expired
                    && sub_slots[2].partitions.len() == 1
                    && submit_partition_hash == sub_slots[2].partitions[0],
                "Slot 2 should not be expired and have the expired partition"
            );
            assert!(
                !sub_slots[3].is_expired
                    && sub_slots[3].partitions.len() == 1
                    && capacity_partitions.contains(&sub_slots[3].partitions[0]),
                "Slot 3 should not be expired and have a capacity partition"
            );
=======
            assert!(!sub_slots[1].is_expired
                    && sub_slots[1].partitions.len() == 1
                    && (capacity_partitions.contains(&sub_slots[1].partitions[0])
                        || sub_slots[1].partitions[0] == submit_partition_hash),
                    "Slot 1 should not be expired and have a new fresh partition from previous capacity ones or the expired one!");
            assert!(!sub_slots[2].is_expired
                    && sub_slots[2].partitions.len() == 1
                    && (capacity_partitions.contains(&sub_slots[2].partitions[0])
                        || sub_slots[2].partitions[0] == submit_partition_hash),
                    "Slot 2 should not be expired and have a new fresh partition from previous capacity ones or the expired one!");
>>>>>>> 5a07f993

            let publish_partition = pub_slots[0]
                .partitions
                .get(0)
                .expect("publish ledger slot 0 should have a partition assigned")
                .clone();
            let submit_partition = sub_slots[1]
                .partitions
                .get(0)
                .expect("submit ledger slot 1 should have a partition assigned")
                .clone();
            let submit_partition2 = sub_slots[2]
                .partitions
                .get(0)
                .expect("submit ledger slot 2 should have a partition assigned")
                .clone();

            (publish_partition, submit_partition, submit_partition2)
        };

        // check repacking request expired partition for its whole interval range, and partitions assignments are consistent
        {
            let partition_assignments_read = epoch_service_actor
                .send(GetPartitionAssignmentsGuardMessage)
                .await
                .unwrap();

            assert_eq!(
                partition_assignments_read.read().data_partitions.len(),
                4,
                "Should have four partitions assignments"
            );

            if let Some(publish_assignment) = partition_assignments_read
                .read()
                .data_partitions
                .get(&publish_partition)
            {
                assert_eq!(
                    publish_assignment.ledger_id,
                    Some(Ledger::Publish.get_id()),
                    "Should be assigned to publish ledger"
                );
                assert_eq!(
                    publish_assignment.slot_index,
                    Some(0),
                    "Should be assigned to slot 0"
                );
            } else {
                panic!("Should have an assignment");
            };

            if let Some(submit_assignment) = partition_assignments_read
                .read()
                .data_partitions
                .get(&submit_partition)
            {
                assert_eq!(
                    submit_assignment.ledger_id,
                    Some(Ledger::Submit.get_id()),
                    "Should be assigned to submit ledger"
                );
                assert_eq!(
                    submit_assignment.slot_index,
                    Some(1),
                    "Should be assigned to slot 1"
                );
            } else {
                panic!("Should have an assignment");
            };

            if let Some(submit_assignment) = partition_assignments_read
                .read()
                .data_partitions
                .get(&submit_partition2)
            {
                assert_eq!(
                    submit_assignment.ledger_id,
                    Some(Ledger::Submit.get_id()),
                    "Should be assigned to submit ledger"
                );
                assert_eq!(
                    submit_assignment.slot_index,
                    Some(2),
                    "Should be assigned to slot 2"
                );
            } else {
                panic!("Should have an assignment");
            };
        }

        assert_eq!(
            pack_req.storage_module.partition_hash(),
            Some(submit_partition_hash),
            "Partition hashes should be equal"
        );
        assert_eq!(
            pack_req.chunk_range,
            PartitionChunkRange(partition_chunk_offset_ie!(0, chunk_count as u32)),
            "The whole partition should be repacked"
        );
    }

    #[actix::test]
    async fn epoch_blocks_reinitialization_test() {
        let testnet_config = Config {
            chunk_size: 32,
            ..Config::testnet()
        };

        // Create a storage config for testing
        let storage_config = StorageConfig {
            chunk_size: testnet_config.chunk_size,
            num_chunks_in_partition: testnet_config.num_chunks_in_partition,
            num_chunks_in_recall_range: testnet_config.num_chunks_in_recall_range,
            num_partitions_in_slot: testnet_config.num_partitions_per_slot,
            miner_address: Address::random(),
            min_writes_before_sync: testnet_config.num_writes_before_sync,
            entropy_packing_iterations: testnet_config.entropy_packing_iterations,
            chunk_migration_depth: testnet_config.chunk_migration_depth, // Testnet / single node config
            chain_id: testnet_config.chain_id,
        };
        let num_chunks_in_partition = storage_config.num_chunks_in_partition;
        let tmp_dir = setup_tracing_and_temp_dir(Some("epoch_block_reinitialization_test"), false);
        let base_path = tmp_dir.path().to_path_buf();
        let storage_module_config = StorageSubmodulesConfig::load(base_path.clone()).unwrap();

        let db = open_or_create_db(tmp_dir, IrysTables::ALL, None).unwrap();
        let database_provider = DatabaseProvider(Arc::new(db));

        let config = EpochServiceConfig {
            capacity_scalar: testnet_config.capacity_scalar,
            num_blocks_in_epoch: testnet_config.num_blocks_in_epoch,
            num_capacity_partitions: testnet_config.num_capacity_partitions,
            storage_config: storage_config.clone(),
        };
        let num_blocks_in_epoch = config.num_blocks_in_epoch;

        let arc_config = Arc::new(IrysNodeConfig {
            base_directory: base_path.clone(),
            ..IrysNodeConfig::default()
        });

        let block_index: Arc<RwLock<BlockIndex<Initialized>>> = Arc::new(RwLock::new(
            BlockIndex::default()
                .reset(&arc_config.clone())
                .unwrap()
                .init(arc_config.clone())
                .await
                .unwrap(),
        ));

        let block_index_actor =
            BlockIndexService::new(block_index.clone(), storage_config.clone()).start();
        SystemRegistry::set(block_index_actor.clone());

        let block_index_guard = block_index_actor
            .send(GetBlockIndexGuardMessage)
            .await
            .unwrap();

        let mut epoch_service =
            EpochServiceActor::new(config.clone(), &testnet_config, block_index_guard.clone());

        // Process genesis message directly instead of through actor system
        // This allows us to inspect the actor's state after processing
        let mut ctx = Context::new();
        // Initialize genesis block at height 0
        let mut genesis_block = IrysBlockHeader::new_mock_header();
        genesis_block.height = 0;
        genesis_block.block_hash = H256::from_slice(&[0; 32]);
        let _ = epoch_service.handle(NewEpochMessage(genesis_block.clone().into()), &mut ctx);

        database_provider
            .update_eyre(|tx| irys_database::insert_block_header(tx, &genesis_block))
            .unwrap();

        let msg = BlockFinalizedMessage {
            block_header: Arc::new(genesis_block.clone()),
            all_txs: Arc::new(vec![]),
        };
        match block_index_actor.send(msg).await {
            Ok(_) => info!("Genesis block indexed"),
            Err(_) => panic!("Failed to index genesis block"),
        }

        // Get the genesis storage modules and their assigned partitions
        let storage_module_infos = epoch_service
            .initialize(&database_provider, storage_module_config.clone())
            .await; // epoch_service.handle(GetGenesisStorageModulesMessage(storage_module_config.clone()), &mut ctx);
        debug!("{:#?}", storage_module_infos);

        {
            let mut storage_modules: StorageModuleVec = Vec::new();

            // Create a list of storage modules wrapping the storage files
            for info in storage_module_infos {
                let arc_module = Arc::new(
                    StorageModule::new(
                        &arc_config.storage_module_dir(),
                        &info,
                        storage_config.clone(),
                    )
                    .unwrap(),
                );
                storage_modules.push(arc_module.clone());
            }
        }

        //         +---+
        //         |sm0|
        //         +-+-+  |    |
        // Publish 0----+----+----+---
        //           |    |    |
        //           0    1    2
        //         +---+
        //         |sm1|
        //         +-+-+  |    |
        // Submit  1----+----+----+---
        //           |    |    |
        //           0    1    2
        // Capacity +---+
        //          |sm2|
        //          +-+-+

        // Now create a new epoch block & give the Submit ledger enough size to add a slot
        let mut new_epoch_block = IrysBlockHeader::new_mock_header();
        new_epoch_block.ledgers[Ledger::Submit].max_chunk_offset = 0;

        // index and store in db blocks
        let mut height = 1;
        while height <= (testnet_config.submit_ledger_epoch_length + 1) * num_blocks_in_epoch {
            new_epoch_block.height = height;
            new_epoch_block.block_hash = H256::random();

            if height == (testnet_config.submit_ledger_epoch_length + 1) * num_blocks_in_epoch {
                new_epoch_block.ledgers[Ledger::Submit].max_chunk_offset =
                    num_chunks_in_partition / 2;
            }

            let msg = BlockFinalizedMessage {
                block_header: Arc::new(new_epoch_block.clone()),
                all_txs: Arc::new(vec![]),
            };
            match block_index_actor.send(msg).await {
                Ok(_) => (), // debug!("block indexed"),
                Err(err) => panic!("Failed to index block {:?}", err),
            }

            if height % num_blocks_in_epoch == 0 {
                debug!("epoch block {}", height);
                let _ =
                    epoch_service.handle(NewEpochMessage(new_epoch_block.clone().into()), &mut ctx);
            }

            database_provider
                .update_eyre(|tx| irys_database::insert_block_header(tx, &new_epoch_block))
                .unwrap();
            height += 1;
        }

        // Verify each ledger has one slot and the correct number of partitions
        {
            let ledgers = epoch_service.ledgers.read().unwrap();
            debug!("{:#?}", ledgers);
            let pub_slots = ledgers.get_slots(Ledger::Publish);
            let sub_slots = ledgers.get_slots(Ledger::Submit);
            assert_eq!(pub_slots.len(), 1);
            assert_eq!(sub_slots.len(), 5); // TODO: check slot 2 expired, 3 new slots added
        }

        //            +---+
        //            |sm0|
        //            +-|-+  |    |
        // Publish 0----+----+----+---
        //              |    |    |
        //              0    1    2
        //                  +---+ +---+ +---+
        //                  |sm2| |sm1| | ? |
        //                  +-|-+ +-|-+ +-|-+
        // Submit 1 +----+----+-----+-----+----+---
        //          |    |    |     |     |
        //          0    1    2     3     4
        // Capacity

        // Get the genesis storage modules and their assigned partitions
        let mut epoch_service = EpochServiceActor::new(config, &testnet_config, block_index_guard);
        let storage_module_infos = epoch_service
            .initialize(&database_provider, storage_module_config.clone())
            .await;
        debug!("{:#?}", storage_module_infos);

        // Check partition hashes have not changed in storage modules
        {
            let mut storage_modules: StorageModuleVec = Vec::new();

            // Create a list of storage modules wrapping the storage files
            for info in storage_module_infos {
                let arc_module = Arc::new(
                    StorageModule::new(
                        &arc_config.storage_module_dir(),
                        &info,
                        storage_config.clone(),
                    )
                    // TODO: remove this unwrap
                    .unwrap(),
                );
                storage_modules.push(arc_module.clone());
            }
        }
    }

    #[actix::test]
    async fn partitions_assignment_determinism_test() {
        let testnet_config = Config {
            submit_ledger_epoch_length: 2,
            ..Config::testnet()
        };
        // Initialize genesis block at height 0
        let mut genesis_block = IrysBlockHeader::new_mock_header();
        genesis_block.last_epoch_hash = H256::zero(); // for partitions hash determinism
        genesis_block.height = 0;

        // Create a storage config for testing
        let storage_config = StorageConfig {
            chunk_size: 32,
            num_chunks_in_partition: 10,
            num_chunks_in_recall_range: 2,
            num_partitions_in_slot: 1,
            miner_address: Address::random(),
            min_writes_before_sync: 1,
            entropy_packing_iterations: testnet_config.entropy_packing_iterations,
            chunk_migration_depth: 1, // Testnet / single node config
            chain_id: 1,
        };
        let num_chunks_in_partition = storage_config.num_chunks_in_partition;

        // Create epoch service
        let config = EpochServiceConfig {
            capacity_scalar: 100,
            num_blocks_in_epoch: 100,
            num_capacity_partitions: None,
            storage_config: storage_config.clone(),
        };
        let num_blocks_in_epoch = config.num_blocks_in_epoch;

        let tmp_dir = setup_tracing_and_temp_dir(Some("epoch_block_reinitialization_test"), false);
        let base_path = tmp_dir.path().to_path_buf();
        let arc_config = Arc::new(IrysNodeConfig {
            base_directory: base_path.clone(),
            ..IrysNodeConfig::default()
        });

        let block_index: Arc<RwLock<BlockIndex<Initialized>>> = Arc::new(RwLock::new(
            BlockIndex::default()
                .reset(&arc_config.clone())
                .unwrap()
                .init(arc_config.clone())
                .await
                .unwrap(),
        ));

        let block_index_actor =
            BlockIndexService::new(block_index.clone(), storage_config.clone()).start();
        SystemRegistry::set(block_index_actor.clone());

        let block_index_guard = block_index_actor
            .send(GetBlockIndexGuardMessage)
            .await
            .unwrap();

        let mut epoch_service =
            EpochServiceActor::new(config.clone(), &testnet_config, block_index_guard.clone());
        let mut ctx = Context::new();
        let _ = epoch_service.handle(NewEpochMessage(genesis_block.clone().into()), &mut ctx);

        let msg = BlockFinalizedMessage {
            block_header: Arc::new(genesis_block.clone()),
            all_txs: Arc::new(vec![]),
        };
        match block_index_actor.send(msg).await {
            Ok(_) => info!("Genesis block indexed"),
            Err(_) => panic!("Failed to index genesis block"),
        }

        // Now create a new epoch block & give the Submit ledger enough size to add a slot
        let total_epoch_messages = 6;
        let mut epoch_num = 1;
        let mut new_epoch_block = IrysBlockHeader::new_mock_header();
        new_epoch_block.ledgers[Ledger::Submit].max_chunk_offset = num_chunks_in_partition;
        new_epoch_block.ledgers[Ledger::Publish].max_chunk_offset = num_chunks_in_partition;

        let mut height = 1;
        while epoch_num <= total_epoch_messages {
            new_epoch_block.height = height;
            //(testnet_config.submit_ledger_epoch_length * epoch_num) * num_blocks_in_epoch; // next epoch block, next multiple of num_blocks_in epoch,
            let msg = BlockFinalizedMessage {
                block_header: Arc::new(new_epoch_block.clone()),
                all_txs: Arc::new(vec![]),
            };
            match block_index_actor.send(msg).await {
                Ok(_) => (), // debug!("block indexed"),
                Err(err) => panic!("Failed to index block {:?}", err),
            }

            if height % num_blocks_in_epoch == 0 {
                epoch_num += 1;
                debug!("epoch block {}", height);
                let _ =
                    epoch_service.handle(NewEpochMessage(new_epoch_block.clone().into()), &mut ctx);
            }
            height += 1;
        }

        // Check determinism in assigned partitions
        let publish_slot_0 = H256(
            hex::decode("12771355e46cd47c71ed1721fd5319b383cca3a1f9fce3aa1c8cd3bd37af20d7")
                .unwrap()
                .try_into()
                .unwrap(),
        );

        if let Some(publish_assignment) = epoch_service
            .partition_assignments
            .read()
            .unwrap()
            .data_partitions
            .get(&publish_slot_0)
        {
            assert_eq!(
                publish_assignment.ledger_id,
                Some(Ledger::Publish.get_id()),
                "Should be assigned to publish ledger"
            );
            assert_eq!(
                publish_assignment.slot_index,
                Some(0),
                "Should be assigned to slot 0"
            );
        } else {
            panic!("Should have an assignment");
        };

        let publish_slot_1 = H256(
            hex::decode("12d7fd61841c114d9a4011710874c5b4857c35266ef13b1ac3f3b476780e9b53")
                .unwrap()
                .try_into()
                .unwrap(),
        );

        if let Some(publish_assignment) = epoch_service
            .partition_assignments
            .read()
            .unwrap()
            .data_partitions
            .get(&publish_slot_1)
        {
            assert_eq!(
                publish_assignment.ledger_id,
                Some(Ledger::Publish.get_id()),
                "Should be assigned to publish ledger"
            );
            assert_eq!(
                publish_assignment.slot_index,
                Some(1),
                "Should be assigned to slot 1"
            );
        } else {
            panic!("Should have an assignment");
        };

        let submit_slot_11 = H256(
            hex::decode("07a0f53a2326c4e19d72d9901769c7275a5dfeddd68b49c6ed77c96e19bb6f2d")
                .unwrap()
                .try_into()
                .unwrap(),
        );

        if let Some(submit_assignment) = epoch_service
            .partition_assignments
            .read()
            .unwrap()
            .data_partitions
            .get(&submit_slot_11)
        {
            assert_eq!(
                submit_assignment.ledger_id,
                Some(Ledger::Publish.get_id()),
                "Should be assigned to publish ledger"
            );
            assert_eq!(
                submit_assignment.slot_index,
                Some(7),
                "Should be assigned to publish slot 7"
            );
        } else {
            panic!("Should have an assignment");
        };

        let submit_slot_15 = H256(
            hex::decode("fe4af4eb44d9b92afdc3113bc3fba48531502d6367ad42de3a7f1d1ea4065ba4")
                .unwrap()
                .try_into()
                .unwrap(),
        );

        if let Some(submit_assignment) = epoch_service
            .partition_assignments
            .read()
            .unwrap()
            .data_partitions
            .get(&submit_slot_15)
        {
            assert_eq!(
                submit_assignment.ledger_id,
                Some(Ledger::Submit.get_id()),
                "Should be assigned to submit ledger"
            );
            assert_eq!(
                submit_assignment.slot_index,
                Some(15),
                "Should be assigned to slot 15"
            );
        } else {
            panic!("Should have an assignment");
        };
    }
}<|MERGE_RESOLUTION|>--- conflicted
+++ resolved
@@ -1388,33 +1388,22 @@
                 sub_slots[0].is_expired && sub_slots[0].partitions.len() == 0,
                 "Slot 0 should have expired and have no assigned partition!"
             );
-<<<<<<< HEAD
-
-            assert!(!sub_slots[1].is_expired && sub_slots[1].partitions.len() == 1 && capacity_partitions.contains(&sub_slots[1].partitions[0]),"Slot 1 should not be expired and have a new fresh partition from previous capacity ones!");
+
+            assert!(!sub_slots[1].is_expired && sub_slots[1].partitions.len() == 1 
+                && (capacity_partitions.contains(&sub_slots[1].partitions[0])  || submit_partition_hash == sub_slots[1].partitions[0]),
+                "Slot 1 should not be expired and have a capacity or the just expired partition");
             assert!(
                 !sub_slots[2].is_expired
                     && sub_slots[2].partitions.len() == 1
-                    && submit_partition_hash == sub_slots[2].partitions[0],
-                "Slot 2 should not be expired and have the expired partition"
+                    && (capacity_partitions.contains(&sub_slots[2].partitions[0]) || submit_partition_hash == sub_slots[2].partitions[0]),
+                "Slot 2 should not be expired and have a capacity or the just expired partition"
             );
             assert!(
                 !sub_slots[3].is_expired
                     && sub_slots[3].partitions.len() == 1
-                    && capacity_partitions.contains(&sub_slots[3].partitions[0]),
-                "Slot 3 should not be expired and have a capacity partition"
-            );
-=======
-            assert!(!sub_slots[1].is_expired
-                    && sub_slots[1].partitions.len() == 1
-                    && (capacity_partitions.contains(&sub_slots[1].partitions[0])
-                        || sub_slots[1].partitions[0] == submit_partition_hash),
-                    "Slot 1 should not be expired and have a new fresh partition from previous capacity ones or the expired one!");
-            assert!(!sub_slots[2].is_expired
-                    && sub_slots[2].partitions.len() == 1
-                    && (capacity_partitions.contains(&sub_slots[2].partitions[0])
-                        || sub_slots[2].partitions[0] == submit_partition_hash),
-                    "Slot 2 should not be expired and have a new fresh partition from previous capacity ones or the expired one!");
->>>>>>> 5a07f993
+                    && (capacity_partitions.contains(&sub_slots[3].partitions[0]) || submit_partition_hash == sub_slots[3].partitions[0]),
+                "Slot 3 should not be expired have a capacity or the just expired partition"
+            );
 
             let publish_partition = pub_slots[0]
                 .partitions
