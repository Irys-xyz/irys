--- conflicted
+++ resolved
@@ -34,7 +34,7 @@
                     });
 
                 // Get and update DB header if needed
-                let mut db_header = match self.irys_db.tx() {
+                let mut db_header = match self.read_tx() {
                     Ok(read_tx) => match tx_header_by_txid(&read_tx, txid) {
                         Ok(Some(h)) => {
                             debug!("Got tx {} from DB", txid);
@@ -661,21 +661,7 @@
         let commitments = self
             .handle_get_commitment_tx_message(commitment_tx_ids)
             .await;
-        self.remove_commitment_txs(commitments.values().map(|x| x.id))
-            .await;
-        {
-            let tx = self
-                .irys_db
-                .tx_mut()
-                .expect("to get a mutable tx reference from the db");
-
-<<<<<<< HEAD
-            for commitment_tx in commitments.values() {
-                // Insert the commitment transaction in to the db, perform migration
-                insert_commitment_tx(&tx, commitment_tx)?;
-            }
-            tx.inner.commit()?;
-=======
+
         let tx = self
             .irys_db
             .tx_mut()
@@ -688,15 +674,12 @@
             self.mempool_state
                 .remove_commitment_tx(&commitment_tx.id())
                 .await;
->>>>>>> b8e1c6e8
-        }
+        }
+        tx.inner.commit()?;
+
         // stage 2: move submit transactions from tree to index
         let submit_tx_ids: Vec<H256> = data_ledger_txs.get(&DataLedger::Submit).unwrap().clone();
         {
-            // FIXME: this next line is less efficient than it needs to be?
-            //        why would we read mdbx txs when we are migrating?
-            let data_tx_headers = self.handle_get_data_tx_message(submit_tx_ids.clone()).await;
-
             let mut_tx = self
                 .irys_db
                 .tx_mut()
@@ -704,6 +687,10 @@
                     error!("Failed to create mdbx transaction: {}", e);
                 })
                 .expect("expected to read/write to database");
+
+            // FIXME: this next line is less efficient than it needs to be?
+            //        why would we read mdbx txs when we are migrating?
+            let data_tx_headers = self.handle_get_data_tx_message(submit_tx_ids.clone()).await;
             data_tx_headers
                 .into_iter()
                 .enumerate()
@@ -729,10 +716,6 @@
         // stage 3: publish txs: update submit transactions in the index now they have ingress proofs
         let publish_tx_ids: Vec<H256> = data_ledger_txs.get(&DataLedger::Publish).unwrap().clone();
         {
-            let publish_tx_headers = self
-                .handle_get_data_tx_message(publish_tx_ids.clone())
-                .await;
-
             let mut_tx = self
                 .irys_db
                 .tx_mut()
@@ -740,6 +723,10 @@
                     error!("Failed to create mdbx transaction: {}", e);
                 })
                 .expect("expected to read/write to database");
+
+            let publish_tx_headers = self
+                .handle_get_data_tx_message(publish_tx_ids.clone())
+                .await;
 
             publish_tx_headers
                 .into_iter()
