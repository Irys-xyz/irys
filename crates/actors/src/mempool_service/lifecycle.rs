--- conflicted
+++ resolved
@@ -5,12 +5,8 @@
 use irys_database::{db::IrysDatabaseExt as _, insert_tx_header};
 use irys_database::{insert_commitment_tx, SystemLedger};
 use irys_types::{
-<<<<<<< HEAD
-    get_ingress_proofs, CommitmentTransaction, DataLedger, IrysBlockHeader, IrysTransactionId, H256,
-=======
-    CommitmentTransaction, DataLedger, IrysBlockHeader, IrysTransactionCommon, IrysTransactionId,
-    H256,
->>>>>>> 7b81a293
+    get_ingress_proofs, CommitmentTransaction, DataLedger, IrysBlockHeader, IrysTransactionCommon,
+    IrysTransactionId, H256,
 };
 use reth_db::{transaction::DbTx as _, Database as _};
 use std::collections::{HashMap, HashSet};
