use crate::block_tree_service::{BlockMigratedEvent, ReorgEvent};
use crate::mempool_service::Inner;
use crate::mempool_service::TxIngressError;
use eyre::OptionExt as _;
use irys_database::{db::IrysDatabaseExt as _, insert_tx_header};
use irys_database::{insert_commitment_tx, tx_header_by_txid, SystemLedger};
use irys_types::{
    get_ingress_proofs, CommitmentTransaction, DataLedger, IrysBlockHeader, IrysTransactionCommon,
    IrysTransactionId, H256,
};
use reth_db::{transaction::DbTx as _, Database as _};
use std::collections::{HashMap, HashSet};
use std::sync::Arc;
use tracing::{debug, error, info, instrument, warn};

impl Inner {
    /// read publish txs from block. Overwrite copies in mempool with proof
    #[instrument(skip_all, fields(block.hash= %block.block_hash(), block.height = %block.height()), err)]
    pub async fn handle_block_confirmed_message(
        &self,
        block: Arc<IrysBlockHeader>,
    ) -> Result<(), TxIngressError> {
        let published_txids = &block.data_ledgers[DataLedger::Publish].tx_ids.0;

        if !published_txids.is_empty() {
            for txid in block.data_ledgers[DataLedger::Publish].tx_ids.0.iter() {
                // Get mempool header if available
                let mempool_header = self
                    .mempool_state
                    .read()
                    .await
                    .valid_submit_ledger_tx
                    .get(txid)
                    .cloned()
                    .inspect(|_tx| {
                        debug!("Got tx {} from mempool", txid);
                    });

                // Get and update DB header if needed
                let mut db_header = match self.read_tx() {
                    Ok(read_tx) => match tx_header_by_txid(&read_tx, txid) {
                        Ok(Some(h)) => {
                            debug!("Got tx {} from DB", txid);
                            Some(h)
                        }
                        Ok(None) => {
                            debug!("Tx {} not found in DB", txid);
                            None
                        }
                        Err(e) => {
                            warn!("DB error loading tx {}: {}", txid, e);
                            None
                        }
                    },
                    Err(e) => {
                        warn!("Failed to open DB read transaction: {}", e);
                        None
                    }
                };

                if let Some(ref mut db_tx) = db_header {
                    if db_tx.promoted_height.is_none() {
                        db_tx.promoted_height = Some(block.height);
                        if let Err(e) = self.irys_db.update(|tx| insert_tx_header(tx, db_tx)) {
                            error!("Failed to update tx header in DB: {}", e);
                        }
                    }
                }

                // Use best available header and ensure it's promoted
                let Some(mut header) = mempool_header.or(db_header) else {
                    error!("No transaction header found for txid: {}", txid);
                    continue;
                };

                // This could be true for the mempool header
                if header.promoted_height.is_none() {
                    header.promoted_height = Some(block.height);
                }

                // Update mempool with bounded insert
                // For confirmed blocks, we log warnings but don't fail if mempool is full
                let mut mempool_guard = self.mempool_state.write().await;
                if let Err(e) = mempool_guard.bounded_insert_data_tx(header.clone()) {
                    warn!(
                        tx.id = ?header.id,
                        error = ?e,
                        "Failed to insert confirmed promoted tx into mempool (likely at capacity)"
                    );
                }
                mempool_guard.recent_valid_tx.put(header.id, ());
                drop(mempool_guard);

                info!("Promoted tx:\n{:#?}", header);
            }
        }

        // Update `CachedDataRoots` so that this block_hash is cached for each data_root
        let submit_txids = block.data_ledgers[DataLedger::Submit].tx_ids.0.clone();
        let submit_tx_headers = self.handle_get_data_tx_message(submit_txids).await;

        for (i, submit_tx) in submit_tx_headers.iter().enumerate() {
            let Some(submit_tx) = submit_tx else {
                error!(
                    "No transaction header found for txid: {}",
                    block.data_ledgers[DataLedger::Submit].tx_ids.0[i]
                );
                continue;
            };

            let data_root = submit_tx.data_root;
            match self.irys_db.update_eyre(|db_tx| {
                irys_database::cache_data_root(db_tx, submit_tx, Some(&block))?;
                Ok(())
            }) {
                Ok(()) => {
                    info!(
                        "Successfully cached data_root {:?} for tx {:?}",
                        data_root, submit_tx.id
                    );
                }
                Err(db_error) => {
                    error!(
                        "Failed to cache data_root {:?} for tx {:?}: {:?}",
                        data_root, submit_tx.id, db_error
                    );
                }
            };
        }

        self.prune_pending_txs().await;

        Ok(())
    }

<<<<<<< HEAD
    pub async fn handle_reorg(&self, event: ReorgEvent) -> eyre::Result<()> {
=======
    #[tracing::instrument(level = "trace", skip_all, fields(fork_parent.height = event.fork_parent.height))]
    pub async fn handle_reorg(&mut self, event: ReorgEvent) -> eyre::Result<()> {
>>>>>>> 499ed417
        tracing::debug!(
            "Processing reorg: {} orphaned blocks from height {}",
            &event.old_fork.len(),
            &event.fork_parent.height
        );
        let new_tip = event.new_tip;

        // TODO: Implement mempool-specific reorg handling
        // 1. Check to see that orphaned submit ledger tx are available in the mempool if not included in the new fork (canonical chain)
        // 2. Re-post any reorged submit ledger transactions though handle_tx_ingress_message so account balances and anchors are checked
        // 3. Filter out any invalidated transactions
        // 4. If a transaction was promoted in the orphaned fork but not the new canonical chain, restore ingress proof state to mempool
        // 5. If a transaction was promoted in both forks, make sure the transaction has the ingress proofs from the canonical fork
        // 6. Similar work with commitment transactions (stake and pledge)
        //    - This may require adding some features to the commitment_snapshot so that stake/pledge tx can be rolled back and new ones applied

        // TODO: re-org support for migrated blocks

        self.handle_confirmed_data_tx_reorg(&event).await?;

        self.handle_confirmed_commitment_tx_reorg(&event).await?;

        self.reprocess_all_txs().await?;

        tracing::info!("Reorg handled, new tip: {:?}", &new_tip);
        Ok(())
    }

    /// Re-process all currently valid mempool txs
    /// all this does is take all valid submit & commitment txs, and passes them back through ingress
    #[instrument(skip_all)]
    pub async fn reprocess_all_txs(&self) -> eyre::Result<()> {
        // re-process all valid txs
        let (valid_submit_ledger_tx, valid_commitment_tx) = {
            let mut state = self.mempool_state.write().await;
            state.recent_valid_tx.clear();
            (
                std::mem::take(&mut state.valid_submit_ledger_tx),
                std::mem::take(&mut state.valid_commitment_tx),
            )
        };
        for (id, tx) in valid_submit_ledger_tx {
            match self.handle_data_tx_ingress_message_gossip(tx).await {
                Ok(_) => debug!("resubmitted data tx {} to mempool", &id),
                Err(err) => debug!("failed to resubmit data tx {} to mempool: {:?}", &id, &err),
            }
        }
        for (_address, txs) in valid_commitment_tx {
            for tx in txs {
                let id = tx.id;
                match self.handle_ingress_commitment_tx_message_gossip(tx).await {
                    Ok(_) => debug!("resubmitted commitment tx {} to mempool", &id),
                    Err(err) => debug!(
                        "failed to resubmit commitment tx {} to mempool: {:?}",
                        &id, &err
                    ),
                }
            }
        }

        Ok(())
    }

    /// Clears the promotion state for a data transaction in the mempool when its prior
    /// promotion occurred on an orphaned fork. This should only be invoked from reorg
    /// handling code paths to ensure that promotion state is rolled back correctly for
    /// transactions that are no longer promoted on the new canonical chain.
    ///
    /// Behavior:
    /// - If the transaction header exists in `mempool_state.valid_submit_ledger_tx`, set
    ///   `promoted_height` to `None` and update `recent_valid_tx`.
    /// - If the header is not in the mempool, leave it unchanged; do not load or insert from DB.
    /// - Logging: Emits debug logs whether the tx was updated or left unchanged.
    ///
    /// Notes:
    /// - This method only mutates in-memory mempool state. It does not persist changes to the DB.
    /// - Do not call from normal ingress paths; promotion state should be preserved during ingress.
    /// - Intended usage is within reorg handlers (e.g., `handle_confirmed_data_tx_reorg`) to
    ///   revert promotion for txs promoted on orphaned forks.
    #[tracing::instrument(level = "trace", skip_all, fields(tx.id = %txid))]
    async fn mark_unpromoted_in_mempool(&self, txid: H256) -> eyre::Result<()> {
        // Try fast-path: clear in-place if present in the mempool
        {
            let mut state = self.mempool_state.write().await;
            if let Some(header) = state.valid_submit_ledger_tx.get_mut(&txid) {
                header.promoted_height = None;
                state.recent_valid_tx.put(txid, ());
                tracing::debug!(tx.id = %txid, "Cleared promoted_height in mempool");
                return Ok(());
            }
        }

        tracing::debug!(tx.id = %txid, "Tx not in mempool; leaving unchanged");
        Ok(())
    }

    /// Validates a given anchor for *EXPIRY* DO NOT USE FOR REGULAR ANCHOR VALIDATION
    /// this uses modified rules compared to regular anchor validation - it doesn't care about maturity, and adds an extra grace window so that txs are only expired after anchor_expiry_depth + block_migration_depth
    /// this is to ensure txs stay in the mempool long enough for their parent block to confirm
    /// swallows errors from get_anchor_height (but does log them)
<<<<<<< HEAD
    pub fn should_prune_tx(&self, current_height: u64, tx: &impl IrysTransactionCommon) -> bool {
=======
    #[tracing::instrument(level = "trace", skip_all, fields(tx.id = %tx.id(), current_height = current_height))]
    pub fn should_prune_tx(
        &mut self,
        current_height: u64,
        tx: &impl IrysTransactionCommon,
    ) -> bool {
>>>>>>> 499ed417
        let anchor_height = match self
            .get_anchor_height(tx.anchor(), false /* does not need to be canonical */)
        {
            Ok(Some(h)) => h,
            // if we don't know about the anchor, we should prune
            // note: this can happen, i.e if we did a block rollback.
            Ok(None) => return true,
            Err(e) => {
                // we can't tell due to an error
                error!("Error checking if we should prune tx {} - {}", &tx.id(), e);
                return false;
            }
        };

        let effective_expiry_depth = self.config.consensus.mempool.tx_anchor_expiry_depth as u32
            + self.config.consensus.block_migration_depth
            + 5;

        let resolved_expiry_depth = current_height.saturating_sub(effective_expiry_depth as u64);

        let should_prune = anchor_height < resolved_expiry_depth;
        debug!(
            "TX {} anchor {} height {}, expiry is set to <{}, should prune? {}",
            &tx.id(),
            &tx.anchor(),
            &anchor_height,
            &resolved_expiry_depth,
            &should_prune
        );
        should_prune
    }

    /// Re-validates the anchors for every tx, using `validate_anchor_for_expiry`
    /// txs that are no longer valid are removed from the mempool and marked as invalid so we no longer accept them
    #[instrument(skip_all)]
    pub async fn prune_pending_txs(&self) {
        let current_height = match self.get_latest_block_height() {
            Ok(height) => height,
            Err(e) => {
                error!(
                    "Error getting latest block height from the block tree for anchor expiry: {:?}",
                    &e
                );
                return;
            }
        };
        // re-process all valid data txs
        let tx_ids = {
            let state = self.mempool_state.read().await;
            state
                .valid_submit_ledger_tx
                .keys()
                .copied()
                .collect::<Vec<_>>()
        };
        for tx_id in tx_ids {
            let tx = {
                let state = self.mempool_state.read().await;
                // TODO: change this so it's an Arc<DataTransactionHeader> so we can cheaply clone across lock points
                state.valid_submit_ledger_tx.get(&tx_id).cloned()
            };

            // TODO: unwrap here? we should always be able to get the value if the key exists
            if let Some(tx) = tx {
                if self.should_prune_tx(current_height, &tx) {
                    let mut state = self.mempool_state.write().await;
                    state.valid_submit_ledger_tx.remove(&tx_id);
                    Self::mark_tx_as_invalid(state, tx_id, TxIngressError::InvalidAnchor);
                }
            }
        }

        // re-process all valid commitment txs
        let addresses = {
            let state = self.mempool_state.read().await;
            state
                .valid_commitment_tx
                .keys()
                .copied()
                .collect::<Vec<_>>()
        };
        for address in addresses {
            let txs = {
                let state = self.mempool_state.read().await;
                // TODO: change this so it's an Arc<DataTransactionHeader> so we can cheaply clone
                state.valid_commitment_tx.get(&address).cloned()
            };

            // TODO: unwrap here? we should always be able to get the value if the key exists
            if let Some(txs) = txs {
                for tx in txs {
                    if self.should_prune_tx(current_height, &tx) {
                        self.remove_commitment_tx(&tx.id).await;
                        Self::mark_tx_as_invalid(
                            self.mempool_state.write().await,
                            tx.id,
                            TxIngressError::InvalidAnchor,
                        );
                    }
                }
            }
        }
    }

    fn get_confirmed_range(
        &self,
        fork: &[Arc<IrysBlockHeader>],
    ) -> eyre::Result<Vec<Arc<IrysBlockHeader>>> {
        let migration_depth = self.config.consensus.block_migration_depth;
        let fork_len: u32 = fork.len().try_into()?;
        let end_index: usize = migration_depth.min(fork_len).try_into()?;

        Ok(fork[0..end_index].to_vec())
    }

    /// Handles reorging confirmed commitments (system ledger txs)
    /// Goals:
    /// - resubmit orphaned commitments to the mempool
    /// Steps:
    /// 1) slice just the confirmed block ranges for each fork (old and new)
    /// 2) reduce down both forks to a `HashMap<SystemLedger, HashSet<IrysTransactionId>>`
    /// 3) reduce down to a set of SystemLedger specific orphaned transactions
    /// 4) resubmit these orphaned commitment transactions to the mempool
    #[tracing::instrument(level = "trace", skip_all, fields(fork_parent.height = event.fork_parent.height))]
    pub async fn handle_confirmed_commitment_tx_reorg(
        &self,
        event: &ReorgEvent,
    ) -> eyre::Result<()> {
        let ReorgEvent {
            old_fork, new_fork, ..
        } = event;

        let old_fork_confirmed = self.get_confirmed_range(old_fork)?;
        let new_fork_confirmed = self.get_confirmed_range(new_fork)?;

        // reduce down the system tx ledgers (or well, ledger)

        let reduce_system_ledgers = |fork: &Arc<Vec<Arc<IrysBlockHeader>>>| -> eyre::Result<
            HashMap<SystemLedger, HashSet<IrysTransactionId>>,
        > {
            let mut ledger_txs_map = HashMap::<SystemLedger, HashSet<IrysTransactionId>>::new();
            for ledger in SystemLedger::ALL {
                // blocks can not have a system ledger if it's empty, so we pre-populate the HM with all possible ledgers so the diff algo has an easier time
                ledger_txs_map.insert(ledger, HashSet::new());
            }
            for block in fork.iter().rev() {
                for ledger in block.system_ledgers.iter() {
                    // we shouldn't need to deduplicate txids, but we use a HashSet for efficient set operations & as a dedupe
                    ledger_txs_map
                        .entry(ledger.ledger_id.try_into()?)
                        .or_default()
                        .extend(ledger.tx_ids.iter());
                }
            }
            Ok(ledger_txs_map)
        };

        let old_fork_reduction = reduce_system_ledgers(&old_fork_confirmed.into())?;
        let new_fork_reduction = reduce_system_ledgers(&new_fork_confirmed.into())?;

        // diff the two
        let mut orphaned_system_txs: HashMap<SystemLedger, Vec<IrysTransactionId>> = HashMap::new();

        for ledger in SystemLedger::ALL {
            let new_txs = new_fork_reduction
                .get(&ledger)
                .expect("should be populated");
            let old_txs = old_fork_reduction
                .get(&ledger)
                .expect("should be populated");
            // get the txs in old that are not in new (orphans)
            // add them to the orphaned map
            orphaned_system_txs
                .entry(ledger)
                .or_default()
                .extend(old_txs.difference(new_txs));
        }

        // resubmit orphaned system txs

        // since these are orphaned from our ""old"" fork, they should be accessible
        // extract orphaned from commitment snapshot
        let mut orphaned_full_commitment_txs =
            HashMap::<IrysTransactionId, CommitmentTransaction>::new();
        let orphaned_commitment_tx_ids = orphaned_system_txs
            .get(&SystemLedger::Commitment)
            .ok_or_eyre("Should be populated")?
            .clone();

        for block in old_fork.iter().rev() {
            let entry = self
                .block_tree_read_guard
                .read()
                .get_commitment_snapshot(&block.block_hash)?;
            let all_commitments = entry.get_epoch_commitments();

            // extract all the commitment txs
            // TODO: change this so the above orphan code creates a block height/hash -> orphan tx list mapping
            // so this is more efficient & so we can do block-by-block asserts
            for orphan_commitment_tx_id in orphaned_commitment_tx_ids.iter() {
                if let Some(commitment_tx) = all_commitments
                    .iter()
                    .find(|c| c.id == *orphan_commitment_tx_id)
                {
                    orphaned_full_commitment_txs
                        .insert(*orphan_commitment_tx_id, commitment_tx.clone());
                };
            }
        }

        eyre::ensure!(
            orphaned_full_commitment_txs.iter().len() == orphaned_commitment_tx_ids.iter().len(),
            "Should always be able to get all orphaned commitment transactions"
        );

        // resubmit each commitment tx
        for (id, orphaned_full_commitment_tx) in orphaned_full_commitment_txs {
            if let Err(e) = self
                .handle_ingress_commitment_tx_message_gossip(orphaned_full_commitment_tx)
                .await
                .inspect_err(|e| {
                    error!(
                        "Error resubmitting orphaned commitment tx {}: {:?}",
                        &id, &e
                    )
                })
            {
                error!(
                    "Failed to resubmit orphaned commitment tx {}: {:?}",
                    &id, &e
                );
            }
        }

        Ok(())
    }

    /// Handles reorging confirmed data (Submit, Publish) ledger transactions
    /// Goals:
    /// - resubmit orphaned submit txs to the mempool
    /// - handle orphaned promotions
    ///     - ensure that the mempool's state doesn't have an associated ingress proof for these txs
    ///         this is so when get_best_mempool_txs is called, the txs are eligible for promotion again.
    /// - handle double-promotions (promoted in both forks)
    ///     - ensure the transaction is associated only with the ingress proofs from the new fork
    ///         this is so transactions are only associated with the canonical ingress proofs responsible for their promotion
    /// Steps:
    /// 1) slice just the confirmed block ranges for each fork (old and new)
    /// 2) reduce down both forks to a `HashMap<DataLedger, HashSet<IrysTransactionId>>`
    ///     with a secondary `HashMap<DataLedger, HashMap<IrysTransactionId, Arc<IrysBlockHeader>>>` for reverse txid -> block lookups
    /// 3) reduce these reductions down to just the list of orphaned transactions, using a set diff
    /// 4) handle orphaned Submit transactions
    ///     4.1) re-submit them back to the mempool
    /// 5) handle orphaned Publish txs
    ///     5.1) remove the orphaned ingress proofs from the mempool state
    /// 6) handle double promotions (when a publish tx is promoted in both forks)
    ///     6.1) get the associated proof from the new fork
    ///     6.2) update mempool state valid_submit_ledger_tx to store the correct ingress proof
<<<<<<< HEAD
    pub async fn handle_confirmed_data_tx_reorg(&self, event: &ReorgEvent) -> eyre::Result<()> {
=======
    #[tracing::instrument(level = "trace", skip_all, fields(fork_parent.height = event.fork_parent.height))]
    pub async fn handle_confirmed_data_tx_reorg(&mut self, event: &ReorgEvent) -> eyre::Result<()> {
>>>>>>> 499ed417
        let ReorgEvent {
            old_fork, new_fork, ..
        } = event;

        // get the range of confirmed blocks from the old fork
        // we will then reduce these down into a list of txids, which we will check against the *entire* new fork block range
        // this is because a tx that is in the tip block of the old fork could be included in the base block of the new fork

        let old_fork_confirmed = self.get_confirmed_range(old_fork)?;
        let new_fork_confirmed = self.get_confirmed_range(new_fork)?;

        // reduce the old fork and new fork into a list of ledger-specific txids
        let reduce_data_ledgers = |fork: &Arc<Vec<Arc<IrysBlockHeader>>>| -> eyre::Result<(
            HashMap<DataLedger, HashSet<IrysTransactionId>>,
            HashMap<DataLedger, HashMap<IrysTransactionId, Arc<IrysBlockHeader>>>,
        )> {
            let mut ledger_txs_map = HashMap::new();
            let mut tx_block_map = HashMap::new();
            for ledger in DataLedger::ALL {
                // blocks can not have a data ledger if it's empty, so we pre-populate the HM with all possible ledgers so the diff algo has an easier time
                ledger_txs_map.insert(ledger, HashSet::new());
                tx_block_map.insert(ledger, HashMap::new());
            }
            for block in fork.iter().rev() {
                for ledger in block.data_ledgers.iter() {
                    let ledger_id: DataLedger = ledger.ledger_id.try_into()?;
                    // we shouldn't need to deduplicate txids, but we use a HashSet for efficient set operations & as a dedupe
                    ledger_txs_map
                        .entry(ledger_id)
                        .or_default()
                        .extend(ledger.tx_ids.iter());
                    ledger.tx_ids.iter().for_each(|tx_id| {
                        tx_block_map
                            .entry(ledger_id)
                            .or_default()
                            .insert(*tx_id, Arc::clone(block));
                    });
                }
            }
            Ok((ledger_txs_map, tx_block_map))
        };

        let (old_fork_confirmed_reduction, _) = reduce_data_ledgers(&old_fork_confirmed.into())?;

        let (new_fork_confirmed_reduction, new_fork_tx_block_map) =
            reduce_data_ledgers(&new_fork_confirmed.into())?;

        // diff the two
        let mut orphaned_confirmed_ledger_txs: HashMap<DataLedger, Vec<IrysTransactionId>> =
            HashMap::new();

        for ledger in DataLedger::ALL {
            let new_txs = new_fork_confirmed_reduction
                .get(&ledger)
                .expect("should be populated");
            let old_txs = old_fork_confirmed_reduction
                .get(&ledger)
                .expect("should be populated");
            // get the txs in old that are not in new (orphans)
            // add them to the orphaned map
            let orphaned_txs = old_txs.difference(new_txs).collect::<Vec<_>>();
            debug!(
                "{:?} Ledger reorg txs, old_confirmed: {:?}, new_confirmed: {:?}, orphaned: {:?}",
                &ledger, &old_txs, &new_txs, &orphaned_txs
            );
            orphaned_confirmed_ledger_txs
                .entry(ledger)
                .or_default()
                .extend(orphaned_txs);
        }

        // if a SUBMIT a tx is CONFIRMED in the old fork, but orphaned in the new - resubmit it to the mempool
        let submit_txs = orphaned_confirmed_ledger_txs
            .get(&DataLedger::Submit)
            .cloned()
            .unwrap_or_default();

        // these txs should be present in the database, as they're part of the (technically sort of still current) chain
        let full_orphaned_submit_txs = self.handle_get_data_tx_message(submit_txs.clone()).await;

        // 2. Re-post any reorged submit ledger transactions though handle_tx_ingress_message so account balances and anchors are checked
        // 3. Filter out any invalidated transactions
        for (idx, tx) in full_orphaned_submit_txs.clone().into_iter().enumerate() {
            if let Some(tx) = tx {
                let tx_id = tx.id;
                // TODO: handle errors better
                // note: the Skipped error is valid, so we'll need to match over the errors and abort on problematic ones (if/when appropriate)
                if let Err(e) = self
                    .handle_data_tx_ingress_message_gossip(tx)
                    .await
                    .inspect_err(|e| error!("Error re-submitting orphaned tx {} {:?}", &tx_id, &e))
                {
                    error!("Failed to re-submit orphaned tx {} {:?}", &tx_id, &e);
                }
            } else {
                warn!("Unable to get orphaned tx {:?}", &submit_txs.get(idx))
            }
        }

        // 4. If a transaction was promoted in the orphaned fork but not the new canonical chain, clear promotion state in mempool (promoted_height = None)

        // get the confirmed (but not published) publish ledger txs from the old fork
        let orphaned_confirmed_publish_txs = orphaned_confirmed_ledger_txs
            .get(&DataLedger::Publish)
            .cloned()
            .unwrap_or_default();

        // these txs have been confirmed, but NOT migrated
        for tx_id in orphaned_confirmed_publish_txs {
            debug!("reorging orphaned publish tx: {}", &tx_id);
            // Clear promotion state for txs that were promoted on an orphaned fork
            if let Err(e) = self.mark_unpromoted_in_mempool(tx_id).await {
                warn!(
                    tx.id = %tx_id,
                    tx.err = %e,
                    "Failed to unpromote tx during reorg"
                );
            }
        }

        // 5. If a transaction was promoted in both forks, make sure the transaction has the ingress proofs from the canonical fork

        let published_in_both: Vec<IrysTransactionId> = old_fork_confirmed_reduction
            .get(&DataLedger::Publish)
            .expect("data ledger entry")
            .intersection(
                new_fork_confirmed_reduction
                    .get(&DataLedger::Publish)
                    .expect("data ledger entry"),
            )
            .copied()
            .collect();

        debug!("published in both forks: {:?}", &published_in_both);

        let full_published_txs = self
            .handle_get_data_tx_message(published_in_both.clone())
            .await;

        let publish_tx_block_map = new_fork_tx_block_map.get(&DataLedger::Publish).unwrap();
        for (idx, tx) in full_published_txs.into_iter().enumerate() {
            if let Some(mut tx) = tx {
                let txid = tx.id;
                let promoted_in_block = publish_tx_block_map.get(&tx.id).unwrap_or_else(|| {
                    panic!("new fork publish_tx_block_map missing tx {}", &tx.id)
                });

                let publish_ledger = &promoted_in_block.data_ledgers[DataLedger::Publish];

                // Get the ingress proofs for this txid (also performs some validation)
                let tx_proofs = get_ingress_proofs(publish_ledger, &txid)?;

                tx.promoted_height = Some(promoted_in_block.height);
                // update entry
                {
                    let mut mempool_state_write_guard = self.mempool_state.write().await;
                    mempool_state_write_guard
                        .valid_submit_ledger_tx
                        .entry(tx.id)
                        .and_modify(|t| *t = tx);
                }
                debug!(
                    "Reorged dual-published tx with {} proofs for {}",
                    &tx_proofs.len(),
                    &txid
                );
            } else {
                eyre::bail!(
                    "Unable to get dual-published tx {:?}",
                    &published_in_both.get(idx)
                );
            }
        }

        Ok(())
    }

    /// When a block is migrated from the block_tree to the block_index at the migration depth
    /// it moves from "the cache" (largely the mempool) to "the index" (long term storage, usually
    /// in a database or disk)
<<<<<<< HEAD
    pub async fn handle_block_migrated(&self, event: BlockMigratedEvent) -> eyre::Result<()> {
=======
    #[tracing::instrument(level = "trace", skip_all, fields(block.hash = %event.block.block_hash, block.height = event.block.height))]
    pub async fn handle_block_migrated(&mut self, event: BlockMigratedEvent) -> eyre::Result<()> {
>>>>>>> 499ed417
        tracing::debug!(
            "Processing block migrated broadcast: {} height: {}",
            event.block.block_hash,
            event.block.height
        );

        let migrated_block = (*event.block).clone();
        // todo: investigate the `poa chunk` - after uncommenting the `eyre::ensure` below, all the tests pass.
        // Yet the code is architected in a way where we could migrate a block without a PoA chunk being present.
        eyre::ensure!(
            migrated_block.poa.chunk.is_some(),
            "poa chunk must be present"
        );
        let data_ledger_txs = migrated_block.get_data_ledger_tx_ids();

        // stage 1: move commitment transactions from tree to index
        let commitment_tx_ids = migrated_block.get_commitment_ledger_tx_ids();
        let commitments = self
            .handle_get_commitment_tx_message(commitment_tx_ids)
            .await;

        let tx = self
            .irys_db
            .tx_mut()
            .expect("to get a mutable tx reference from the db");

        for commitment_tx in commitments.values() {
            // Insert the commitment transaction in to the db, perform migration
            insert_commitment_tx(&tx, commitment_tx)?;
            // Remove the commitment tx from the mempool cache, completing the migration
            self.remove_commitment_tx(&commitment_tx.id()).await;
        }
        tx.inner.commit()?;

        // stage 2: move submit transactions from tree to index
        let submit_tx_ids: Vec<H256> = data_ledger_txs.get(&DataLedger::Submit).unwrap().clone();
        {
            let mut_tx = self
                .irys_db
                .tx_mut()
                .map_err(|e| {
                    error!("Failed to create mdbx transaction: {}", e);
                })
                .expect("expected to read/write to database");

            // FIXME: this next line is less efficient than it needs to be?
            //        why would we read mdbx txs when we are migrating?
            let data_tx_headers = self.handle_get_data_tx_message(submit_tx_ids.clone()).await;
            data_tx_headers
                .into_iter()
                .enumerate()
                .for_each(|(idx, maybe_header)| match maybe_header {
                    Some(ref header) => {
                        if let Err(err) = insert_tx_header(&mut_tx, header) {
                            error!(
                                "Could not insert transaction header - txid: {} err: {}",
                                header.id, err
                            );
                        }
                    }
                    None => {
                        error!(
                            "Could not find transaction {} header in mempool",
                            &submit_tx_ids[idx]
                        );
                    }
                });
            mut_tx.commit().expect("expect to commit to database");
        }

        // stage 3: publish txs: update submit transactions in the index now they have ingress proofs
        let publish_tx_ids: Vec<H256> = data_ledger_txs.get(&DataLedger::Publish).unwrap().clone();
        {
            let mut_tx = self
                .irys_db
                .tx_mut()
                .map_err(|e| {
                    error!("Failed to create mdbx transaction: {}", e);
                })
                .expect("expected to read/write to database");

            let publish_tx_headers = self
                .handle_get_data_tx_message(publish_tx_ids.clone())
                .await;

            publish_tx_headers
                .into_iter()
                .flatten()
                .for_each(|mut header| {
                    if header.promoted_height.is_none() {
                        header.promoted_height = Some(event.block.height);
                        panic!(
                            "Migrating publish tx with no promoted_height {} at height {}",
                            header.id, event.block.height
                        );
                    }

                    if let Err(err) = insert_tx_header(&mut_tx, &header) {
                        error!(
                            "Could not insert transaction header - txid: {} err: {}",
                            header.id, err
                        );
                    }
                });
            mut_tx.commit().expect("expect to commit to database");
        }

        let mempool_state = &self.mempool_state.clone();

        // Remove the submit tx from the pending valid_submit_ledger_tx pool
        {
            let mut mempool_state_write_guard = mempool_state.write().await;
            for txid in submit_tx_ids.iter() {
                mempool_state_write_guard
                    .valid_submit_ledger_tx
                    .remove(txid);
                mempool_state_write_guard.recent_valid_tx.pop(txid);
            }
        }

        // add block with optional poa chunk to index
        self.irys_db
            .update_eyre(|tx| irys_database::insert_block_header(tx, &migrated_block))?;

        Ok(())
    }
}<|MERGE_RESOLUTION|>--- conflicted
+++ resolved
@@ -133,12 +133,8 @@
         Ok(())
     }
 
-<<<<<<< HEAD
+    #[tracing::instrument(level = "trace", skip_all, fields(fork_parent.height = event.fork_parent.height))]
     pub async fn handle_reorg(&self, event: ReorgEvent) -> eyre::Result<()> {
-=======
-    #[tracing::instrument(level = "trace", skip_all, fields(fork_parent.height = event.fork_parent.height))]
-    pub async fn handle_reorg(&mut self, event: ReorgEvent) -> eyre::Result<()> {
->>>>>>> 499ed417
         tracing::debug!(
             "Processing reorg: {} orphaned blocks from height {}",
             &event.old_fork.len(),
@@ -218,7 +214,7 @@
     /// - Do not call from normal ingress paths; promotion state should be preserved during ingress.
     /// - Intended usage is within reorg handlers (e.g., `handle_confirmed_data_tx_reorg`) to
     ///   revert promotion for txs promoted on orphaned forks.
-    #[tracing::instrument(level = "trace", skip_all, fields(tx.id = %txid))]
+    #[tracing::instrument(level = "trace", skip_all, fields(tx.id = ?txid))]
     async fn mark_unpromoted_in_mempool(&self, txid: H256) -> eyre::Result<()> {
         // Try fast-path: clear in-place if present in the mempool
         {
@@ -239,16 +235,8 @@
     /// this uses modified rules compared to regular anchor validation - it doesn't care about maturity, and adds an extra grace window so that txs are only expired after anchor_expiry_depth + block_migration_depth
     /// this is to ensure txs stay in the mempool long enough for their parent block to confirm
     /// swallows errors from get_anchor_height (but does log them)
-<<<<<<< HEAD
+    #[tracing::instrument(level = "trace", skip_all, fields(tx.id = ?tx.id(), current_height = current_height))]
     pub fn should_prune_tx(&self, current_height: u64, tx: &impl IrysTransactionCommon) -> bool {
-=======
-    #[tracing::instrument(level = "trace", skip_all, fields(tx.id = %tx.id(), current_height = current_height))]
-    pub fn should_prune_tx(
-        &mut self,
-        current_height: u64,
-        tx: &impl IrysTransactionCommon,
-    ) -> bool {
->>>>>>> 499ed417
         let anchor_height = match self
             .get_anchor_height(tx.anchor(), false /* does not need to be canonical */)
         {
@@ -507,12 +495,8 @@
     /// 6) handle double promotions (when a publish tx is promoted in both forks)
     ///     6.1) get the associated proof from the new fork
     ///     6.2) update mempool state valid_submit_ledger_tx to store the correct ingress proof
-<<<<<<< HEAD
+    #[tracing::instrument(level = "trace", skip_all, fields(fork_parent.height = event.fork_parent.height))]
     pub async fn handle_confirmed_data_tx_reorg(&self, event: &ReorgEvent) -> eyre::Result<()> {
-=======
-    #[tracing::instrument(level = "trace", skip_all, fields(fork_parent.height = event.fork_parent.height))]
-    pub async fn handle_confirmed_data_tx_reorg(&mut self, event: &ReorgEvent) -> eyre::Result<()> {
->>>>>>> 499ed417
         let ReorgEvent {
             old_fork, new_fork, ..
         } = event;
@@ -693,12 +677,8 @@
     /// When a block is migrated from the block_tree to the block_index at the migration depth
     /// it moves from "the cache" (largely the mempool) to "the index" (long term storage, usually
     /// in a database or disk)
-<<<<<<< HEAD
+    #[tracing::instrument(level = "trace", skip_all, fields(block.hash = %event.block.block_hash, block.height = event.block.height))]
     pub async fn handle_block_migrated(&self, event: BlockMigratedEvent) -> eyre::Result<()> {
-=======
-    #[tracing::instrument(level = "trace", skip_all, fields(block.hash = %event.block.block_hash, block.height = event.block.height))]
-    pub async fn handle_block_migrated(&mut self, event: BlockMigratedEvent) -> eyre::Result<()> {
->>>>>>> 499ed417
         tracing::debug!(
             "Processing block migrated broadcast: {} height: {}",
             event.block.block_hash,
