--- conflicted
+++ resolved
@@ -23,7 +23,7 @@
     // Performs duplicate detection, signature validation, anchor validation, expiry computation,
     // and ledger parsing. Returns the resolved ledger and the computed expiry height.
     #[inline]
-    #[tracing::instrument(level = "trace", skip_all, fields(tx.id = %tx.id, tx.data_root = %tx.data_root))]
+    #[tracing::instrument(level = "trace", skip_all, fields(tx.id = ?tx.id, tx.data_root = ?tx.data_root))]
     async fn precheck_data_ingress_common(
         &self,
         tx: &DataTransactionHeader,
@@ -72,7 +72,7 @@
     // Shared post-processing: insert into mempool, cache data_root with expiry,
     // process any pending chunks, and gossip the transaction.
     #[inline]
-    #[tracing::instrument(level = "trace", skip_all, fields(tx.id = %tx.id, tx.data_root = %tx.data_root, expiry_height = expiry_height))]
+    #[tracing::instrument(level = "trace", skip_all, fields(tx.id = ?tx.id, tx.data_root = ?tx.data_root, expiry_height = expiry_height))]
     async fn postprocess_data_ingress(
         &self,
         tx: &DataTransactionHeader,
@@ -129,7 +129,7 @@
         found_txs
     }
 
-    #[tracing::instrument(level = "trace", skip_all, fields(tx.id = %tx.id, tx.data_root = %tx.data_root))]
+    #[tracing::instrument(level = "trace", skip_all, fields(tx.id = ?tx.id, tx.data_root = ?tx.data_root))]
     pub async fn handle_data_tx_ingress_message_gossip(
         &self,
         tx: DataTransactionHeader,
@@ -177,7 +177,7 @@
         self.postprocess_data_ingress(&tx, expiry_height).await
     }
 
-    #[tracing::instrument(level = "trace", skip_all, fields(tx.id = %tx.id, tx.data_root = %tx.data_root))]
+    #[tracing::instrument(level = "trace", skip_all, fields(tx.id = ?tx.id, tx.data_root = ?tx.data_root))]
     pub async fn handle_data_tx_ingress_message_api(
         &self,
         mut tx: DataTransactionHeader,
@@ -227,7 +227,7 @@
 
     /// Validates that a data transaction has sufficient balance to cover its fees.
     /// Checks the balance against the canonical chain tip.
-    #[tracing::instrument(level = "trace", skip_all, fields(tx.id = %tx.id, tx.signer = %tx.signer))]
+    #[tracing::instrument(level = "trace", skip_all, fields(tx.id = ?tx.id, tx.signer = ?tx.signer))]
     fn validate_data_tx_funding(&self, tx: &DataTransactionHeader) -> Result<(), TxIngressError> {
         // Fetch balance from canonical chain (None = canonical tip)
         let balance: U256 = self
@@ -275,7 +275,7 @@
     /// This is the price that users should use when calculating their transaction fees.
     ///
     /// Ensures that user-provided fees are >= minimum required based on current EMA pricing.
-    #[tracing::instrument(level = "trace", skip_all, fields(tx.id = %tx.id, tx.data_size = tx.data_size))]
+    #[tracing::instrument(level = "trace", skip_all, fields(tx.id = ?tx.id, tx.data_size = tx.data_size))]
     fn validate_data_tx_ema_pricing(
         &self,
         tx: &DataTransactionHeader,
@@ -396,7 +396,7 @@
     }
 
     /// Caches data_root with expiry, logging success/failure.
-    #[tracing::instrument(level = "trace", skip_all, fields(tx.id = %tx.id, tx.data_root = %tx.data_root, expiry_height = expiry_height))]
+    #[tracing::instrument(level = "trace", skip_all, fields(tx.id = ?tx.id, tx.data_root = ?tx.data_root, expiry_height = expiry_height))]
     fn cache_data_root_with_expiry(&self, tx: &DataTransactionHeader, expiry_height: u64) {
         match self.irys_db.update_eyre(|db_tx| {
             let mut cdr = irys_database::cache_data_root(db_tx, tx, None)?
@@ -421,15 +421,8 @@
     }
 
     /// Processes any pending chunks that arrived before their parent transaction.
-<<<<<<< HEAD
+    #[tracing::instrument(level = "trace", skip_all, fields(chunk.data_root = ?data_root))]
     async fn process_pending_chunks_for_root(&self, data_root: H256) -> Result<(), TxIngressError> {
-=======
-    #[tracing::instrument(level = "trace", skip_all, fields(data_root = %data_root))]
-    async fn process_pending_chunks_for_root(
-        &mut self,
-        data_root: H256,
-    ) -> Result<(), TxIngressError> {
->>>>>>> 499ed417
         let mut guard = self.mempool_state.write().await;
         let option_chunks_map = guard.pending_chunks.pop(&data_root);
         drop(guard);
