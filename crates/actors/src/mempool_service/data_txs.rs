use crate::mempool_service::{Inner, TxReadError};
use crate::mempool_service::{MempoolServiceMessage, TxIngressError};
use eyre::eyre;
use irys_database::{
    block_header_by_hash, db::IrysDatabaseExt as _, tables::CachedDataRoots, tx_header_by_txid,
};
use irys_domain::get_optimistic_chain;
use irys_types::TxKnownStatus;
use irys_types::{
    transaction::fee_distribution::{PublishFeeCharges, TermFeeCharges},
    DataLedger, DataTransactionHeader, GossipBroadcastMessage, IrysTransactionCommon as _,
    IrysTransactionId, H256,
};
use reth_db::transaction::DbTxMut as _;
use reth_db::Database as _;
use std::collections::HashMap;
use tracing::{debug, error, info, warn};

impl Inner {
    // Shared pre-checks for both API and Gossip data tx ingress paths.
    // Performs duplicate detection, signature validation, anchor validation, expiry computation,
    // and ledger parsing. Returns the resolved ledger and the computed expiry height.
    #[inline]
    async fn precheck_data_ingress_common(
        &mut self,
        tx: &DataTransactionHeader,
    ) -> Result<(DataLedger, u64), TxIngressError> {
        // Fast-fail if we've recently seen this exact invalid payload (by signature fingerprint)
        {
            let fingerprint = tx.fingerprint();
            if self
                .mempool_state
                .read()
                .await
                .recent_invalid_payload_fingerprints
                .contains(&fingerprint)
            {
                return Err(TxIngressError::InvalidSignature);
            }
        }
        // Early exit if already known in mempool or DB
        {
            if self.is_known_data_tx(&tx.id).await? {
                return Err(TxIngressError::Skipped);
            }
        }

        // Validate signature
        self.validate_signature(tx).await?;

        // Validate anchor and compute expiry
        let anchor_height = self.validate_anchor(tx).await?;
        let expiry_height = self.compute_expiry_height_from_anchor(anchor_height);

        // Validate and parse ledger type
        let ledger = self.parse_ledger(tx)?;

        Ok((ledger, expiry_height))
    }

    // Shared post-processing: insert into mempool, cache data_root with expiry,
    // process any pending chunks, and gossip the transaction.
    #[inline]
    async fn postprocess_data_ingress(
        &mut self,
        tx: &DataTransactionHeader,
        expiry_height: u64,
    ) -> Result<(), TxIngressError> {
        self.insert_tx_and_mark_valid(tx).await;
        self.cache_data_root_with_expiry(tx, expiry_height);
        self.process_pending_chunks_for_root(tx.data_root).await?;
        self.broadcast_tx_gossip(tx);
        Ok(())
    }
    /// check the mempool and mdbx for data transaction
    /// TODO: align the logic with handle_get_commitment_tx_message (specifically HashMap output)
    pub async fn handle_get_data_tx_message(
        &self,
        txs: Vec<H256>,
    ) -> Vec<Option<DataTransactionHeader>> {
        let mut found_txs = Vec::with_capacity(txs.len());
        let mempool_state_guard = self.mempool_state.read().await;

        for tx in txs {
            // if data tx exists in mempool
            if let Some(tx_header) = mempool_state_guard.valid_submit_ledger_tx.get(&tx) {
                debug!("Got tx {} from mempool", &tx);
                found_txs.push(Some(tx_header.clone()));
                continue;
            }

            // if data tx exists in mdbx
            match self.read_tx() {
                Ok(read_tx) => match tx_header_by_txid(&read_tx, &tx) {
                    Ok(Some(tx_header)) => {
                        debug!("Got tx {} from DB", &tx);
                        found_txs.push(Some(tx_header.clone()));
                        continue;
                    }
                    Ok(None) => {
                        debug!("Tx {} not found in DB", &tx);
                    }
                    Err(e) => {
                        warn!("DB error reading tx {}: {}", &tx, e);
                    }
                },
                Err(e) => {
                    warn!("Failed to open DB read transaction: {}", e);
                }
            }
            // not found anywhere
            found_txs.push(None);
        }

        drop(mempool_state_guard);
        found_txs
    }

    pub async fn handle_data_tx_ingress_message_gossip(
        &mut self,
        tx: DataTransactionHeader,
    ) -> Result<(), TxIngressError> {
        debug!(
            tx_id = ?tx.id,
            data_root = ?tx.data_root,
            "Received data tx from Gossip"
        );

        // preserving promoted_height value on ingress is the safest policy
        // mutating on ingress would allow for various incorrect behaviours such as skipping already-promoted txs by consulting this flag
        // this allows proper chain-handling flows to adjust it if needed (e.g., on a reorg event)
        if tx.promoted_height.is_some() {
            warn!(
                "Ingressed tx {:?} has promoted_height set to {:?}; preserving existing promotion state",
                tx.id,
                tx.promoted_height
            );
        }

        // Shared pre-checks: duplicate detection, signature, anchor/expiry, ledger parsing
        let (ledger, expiry_height) = self.precheck_data_ingress_common(&tx).await?;

        // Protocol fee structure checks (Gossip: skip)
        //
        // Rationale:
        // - When we receive a gossiped tx, it may belong to a different fork with a different
        //   EMA/pricing context. To avoid false rejections, we limit validation for Gossip
        //   sources to signature + anchor checks only (performed above), and skip fee structure
        //   checks here.
        match ledger {
            DataLedger::Publish => {
                // Gossip path: skip API-only checks here
            }
            DataLedger::Submit => {
                // Submit ledger - a data transaction cannot target the submit ledger directly
                return Err(TxIngressError::InvalidLedger(ledger as u32));
            }
        }

        // we don't check account balance here - we check it when we build & validate blocks

        // Shared post-processing
        self.postprocess_data_ingress(&tx, expiry_height).await
    }

    pub async fn handle_data_tx_ingress_message_api(
        &mut self,
        mut tx: DataTransactionHeader,
    ) -> Result<(), TxIngressError> {
        debug!(
            tx_id = ?tx.id,
            data_root = ?tx.data_root,
            "Received data tx from API"
        );

        tx.promoted_height = None;

        // Shared pre-checks: duplicate detection, signature, anchor/expiry, ledger parsing
        let (ledger, expiry_height) = self.precheck_data_ingress_common(&tx).await?;

        // Protocol fee structure checks (API only)
        //
        // Rationale:
        // - When a user submits a tx via our API, we validate fee structure against our
        //   canonical view so the user gets immediate feedback if it's malformed/underfunded.
        // - When we receive a gossiped tx, it may belong to a different fork with a different
        //   EMA/pricing context. To avoid false rejections, we limit validation for Gossip
        //   sources to signature + anchor checks only (performed above), and skip fee structure
        //   checks here.
        match ledger {
            DataLedger::Publish => {
                // Publish ledger - permanent storage
                self.validate_fee_structure_api_only(&tx)?;
            }
            DataLedger::Submit => {
                // Submit ledger - a data transaction cannot target the submit ledger directly
                return Err(TxIngressError::InvalidLedger(ledger as u32));
            }
        }

        // we don't check account balance here - we check it when we build & validate blocks

        // Shared post-processing
        self.postprocess_data_ingress(&tx, expiry_height).await
    }

    // --- Small shared helpers (kept private to this module) ---

    /// Checks mempool caches and DB for an already-known data transaction.
    /// Returns Ok(true) if known, Ok(false) if not known.
    async fn is_known_data_tx(&self, tx_id: &H256) -> Result<bool, TxIngressError> {
        let guard = self.mempool_state.read().await;
        // Only treat recent valid entries as known. Invalid must not block legitimate re-ingress.
        if guard.recent_valid_tx.contains(tx_id) {
            return Ok(true);
        }
        drop(guard);

        let known_in_db = self
            .irys_db
            .view_eyre(|dbtx| tx_header_by_txid(dbtx, tx_id))
            .map_err(|_| TxIngressError::DatabaseError)?
            .is_some();
        Ok(known_in_db)
    }

    /// Computes the pre-confirmation expiry height given a resolved anchor height.
    fn compute_expiry_height_from_anchor(&self, anchor_height: u64) -> u64 {
        let anchor_expiry_depth = self.config.consensus.mempool.anchor_expiry_depth as u64;
        anchor_height + anchor_expiry_depth
    }

    /// Parses the ledger id from the tx and maps errors to TxIngressError.
    fn parse_ledger(&self, tx: &DataTransactionHeader) -> Result<DataLedger, TxIngressError> {
        DataLedger::try_from(tx.ledger_id)
            .map_err(|_err| TxIngressError::InvalidLedger(tx.ledger_id))
    }

    /// Inserts tx into the mempool and marks it as recently valid.
    async fn insert_tx_and_mark_valid(&mut self, tx: &DataTransactionHeader) {
        let mut guard = self.mempool_state.write().await;
        guard.valid_submit_ledger_tx.insert(tx.id, tx.clone());
        guard.recent_valid_tx.put(tx.id, ());
    }

    /// Caches data_root with expiry, logging success/failure.
    fn cache_data_root_with_expiry(&self, tx: &DataTransactionHeader, expiry_height: u64) {
        match self.irys_db.update_eyre(|db_tx| {
            let mut cdr = irys_database::cache_data_root(db_tx, tx, None)?
                .ok_or_else(|| eyre!("failed to cache data_root"))?;
            cdr.expiry_height = Some(expiry_height);
            db_tx.put::<CachedDataRoots>(tx.data_root, cdr)?;
            Ok(())
        }) {
            Ok(()) => {
                info!(
                    "Successfully cached data_root {:?} for tx {:?}",
                    tx.data_root, tx.id
                );
            }
            Err(db_error) => {
                error!(
                    "Failed to cache data_root {:?} for tx {:?}: {:?}",
                    tx.data_root, tx.id, db_error
                );
            }
        };
    }

    /// Processes any pending chunks that arrived before their parent transaction.
    async fn process_pending_chunks_for_root(
        &mut self,
        data_root: H256,
    ) -> Result<(), TxIngressError> {
        let mut guard = self.mempool_state.write().await;
        let option_chunks_map = guard.pending_chunks.pop(&data_root);
        drop(guard);

        if let Some(chunks_map) = option_chunks_map {
            let chunks: Vec<_> = chunks_map.into_iter().map(|(_, chunk)| chunk).collect();
            for chunk in chunks {
                let (oneshot_tx, oneshot_rx) = tokio::sync::oneshot::channel();
                if let Err(e) = self
                    .handle_message(MempoolServiceMessage::IngestChunk(chunk, oneshot_tx))
                    .await
                {
                    warn!("Failed to send chunk to mempool: {:?}", e);
                }

                let msg_result = oneshot_rx
                    .await
                    .expect("pending chunks should be processed by the mempool");

                if let Err(err) = msg_result {
                    tracing::error!("oneshot failure: {:?}", err);
                    return Err(TxIngressError::Other("oneshot failure".to_owned()));
                }
            }
        }
        Ok(())
    }

    /// Broadcasts the transaction over gossip, with error logging.
    fn broadcast_tx_gossip(&self, tx: &DataTransactionHeader) {
        let gossip_broadcast_message = GossipBroadcastMessage::from(tx.clone());
        if let Err(error) = self
            .service_senders
            .gossip_broadcast
            .send(gossip_broadcast_message)
        {
            tracing::error!("Failed to send gossip data: {:?}", error);
        }
    }

    /// API-only validation of fee distribution structures for Publish ledger.
    fn validate_fee_structure_api_only(
        &self,
        tx: &DataTransactionHeader,
    ) -> Result<(), TxIngressError> {
        let actual_perm_fee = tx.perm_fee.ok_or(TxIngressError::Other(
            "Perm fee must be present".to_string(),
        ))?;

        let actual_term_fee = tx.term_fee;

        TermFeeCharges::new(actual_term_fee, &self.config.node_config.consensus_config())
            .map_err(|e| TxIngressError::Other(format!("Invalid term fee structure: {}", e)))?;

        PublishFeeCharges::new(
            actual_perm_fee,
            actual_term_fee,
            &self.config.node_config.consensus_config(),
        )
        .map_err(|e| TxIngressError::Other(format!("Invalid perm fee structure: {}", e)))?;

        Ok(())
    }

    pub async fn get_all_storage_tx(&self) -> HashMap<IrysTransactionId, DataTransactionHeader> {
        let mut hash_map = HashMap::new();

        // first flat_map all the storage transactions
        let mempool_state = &self.mempool_state;
        let mempool_state_guard = mempool_state.read().await;

        // Get any DataTransaction from the valid storage txs
        mempool_state_guard
            .valid_submit_ledger_tx
            .values()
            .for_each(|tx| {
                hash_map.insert(tx.id, tx.clone());
            });

        hash_map
    }

    /// checks mempool and mdbx
    pub async fn handle_data_tx_exists_message(
        &self,
        txid: H256,
    ) -> Result<TxKnownStatus, TxReadError> {
        let mempool_state = &self.mempool_state;
        let mempool_state_guard = mempool_state.read().await;

        // #[expect(clippy::if_same_then_else, reason = "readability")]
        if mempool_state_guard
            .valid_submit_ledger_tx
            .contains_key(&txid)
        {
            Ok(TxKnownStatus::Valid)
        } else if mempool_state_guard.recent_valid_tx.contains(&txid) {
<<<<<<< HEAD
            Ok(true)
=======
            Ok(TxKnownStatus::ValidSeen)
        } else if mempool_state_guard.recent_invalid_tx.contains(&txid) {
            // Still has it, just invalid
            Ok(TxKnownStatus::InvalidSeen)
>>>>>>> 1ddadc53
        } else {
            drop(mempool_state_guard);
            let read_tx = self.read_tx();

            if read_tx.is_err() {
                Err(TxReadError::DatabaseError)
            } else if tx_header_by_txid(&read_tx.expect("expected valid header from tx id"), &txid)
                .map_err(|_| TxReadError::DatabaseError)?
                .is_some()
            {
                Ok(TxKnownStatus::Migrated)
            } else {
                Ok(TxKnownStatus::Unknown)
            }
        }
    }

    /// Returns all Submit ledger transactions that are pending inclusion in future blocks.
    ///
    /// This function specifically filters the Submit ledger mempool to exclude transactions
    /// that have already been included in recent canonical blocks within the anchor expiry
    /// window. Unlike the general mempool filter, this focuses solely on Submit transactions.
    ///
    /// # Algorithm
    /// 1. Starts with all valid Submit ledger transactions from mempool
    /// 2. Walks backwards through canonical chain within anchor expiry depth
    /// 3. Removes Submit transactions that already exist in historical blocks
    /// 4. Returns remaining pending Submit transactions
    ///
    /// # Returns
    /// A vector of `DataTransactionHeader` representing Submit ledger transactions
    /// that are pending inclusion and have not been processed in recent blocks.
    ///
    /// # Notes
    /// - Only considers Submit ledger transactions (filters out Publish, etc.)
    /// - Only examines blocks within the configured `anchor_expiry_depth`
    pub async fn get_pending_submit_ledger_txs(&self) -> Vec<DataTransactionHeader> {
        // Get the current canonical chain head to establish our starting point for block traversal
        // TODO: `get_optimistic_chain` and `get_canonical_chain` can be 2 different entries!
        let optimistic = get_optimistic_chain(self.block_tree_read_guard.clone())
            .await
            .unwrap();
        let (canonical, _) = self.block_tree_read_guard.read().get_canonical_chain();
        let canonical_head_entry = canonical.last().unwrap();

        // This is just here to catch any oddities in the debug log. The optimistic
        // and canonical should always have the same results from my reading of the code.
        // if the tests are stable and this hasn't come up it can be removed.
        if optimistic.last().unwrap().0 != canonical_head_entry.block_hash {
            debug!("Optimistic and Canonical have different heads");
        }

        let block_hash = canonical_head_entry.block_hash;
        let block_height = canonical_head_entry.height;

        // retrieve block from mempool or database
        // be aware that genesis starts its life immediately in the database
        let mut block = match self
            .handle_get_block_header_message(block_hash, false)
            .await
        {
            Some(b) => b,
            None => match self
                .irys_db
                .view_eyre(|tx| block_header_by_hash(tx, &block_hash, false))
            {
                Ok(Some(header)) => Ok(header),
                Ok(None) => Err(eyre!(
                    "No block header found for hash {} ({})",
                    block_hash,
                    block_height
                )),
                Err(e) => Err(eyre!(
                    "Failed to get previous block ({}) header: {}",
                    block_height,
                    e
                )),
            }
            .expect("to find the block header in the db"),
        };

        // Calculate the minimum block height we need to check for transaction conflicts
        // Only transactions anchored within this depth window are considered valid
        let anchor_expiry_depth = self.config.consensus.mempool.anchor_expiry_depth as u64;
        let min_anchor_height = block_height.saturating_sub(anchor_expiry_depth);

        // Start with all valid Submit ledger transactions - we'll filter out already-included ones
        let mut valid_submit_ledger_tx = self
            .mempool_state
            .read()
            .await
            .valid_submit_ledger_tx
            .clone();

        // Walk backwards through the canonical chain, removing Submit transactions
        // that have already been included in recent blocks within the anchor expiry window
        while block.height >= min_anchor_height {
            let block_data_tx_ids = block.get_data_ledger_tx_ids();

            // Check if this block contains any Submit ledger transactions
            if let Some(submit_txids) = block_data_tx_ids.get(&DataLedger::Submit) {
                // Remove Submit transactions that already exist in this historical block
                // This prevents double-inclusion and ensures we only return truly pending transactions
                for txid in submit_txids.iter() {
                    valid_submit_ledger_tx.remove(txid);
                }
            }

            // Stop if we've reached the genesis block
            if block.height == 0 {
                break;
            }

            // Move to the parent block and continue the traversal backwards
            let parent_block = match self
                .handle_get_block_header_message(block.previous_block_hash, false)
                .await
            {
                Some(h) => h,
                None => self
                    .irys_db
                    .view(|tx| {
                        irys_database::block_header_by_hash(tx, &block.previous_block_hash, false)
                    })
                    .unwrap()
                    .unwrap()
                    .expect("to find the parent block header in the database"),
            };

            block = parent_block;
        }

        // Return all remaining Submit transactions by consuming the map
        // These represent Submit transactions that are pending and haven't been included in any recent block
        valid_submit_ledger_tx.into_values().collect()
    }
}<|MERGE_RESOLUTION|>--- conflicted
+++ resolved
@@ -369,14 +369,10 @@
         {
             Ok(TxKnownStatus::Valid)
         } else if mempool_state_guard.recent_valid_tx.contains(&txid) {
-<<<<<<< HEAD
-            Ok(true)
-=======
             Ok(TxKnownStatus::ValidSeen)
         } else if mempool_state_guard.recent_invalid_tx.contains(&txid) {
             // Still has it, just invalid
             Ok(TxKnownStatus::InvalidSeen)
->>>>>>> 1ddadc53
         } else {
             drop(mempool_state_guard);
             let read_tx = self.read_tx();
