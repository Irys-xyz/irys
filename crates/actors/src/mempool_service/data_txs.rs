--- conflicted
+++ resolved
@@ -8,13 +8,8 @@
 use irys_domain::get_optimistic_chain;
 use irys_reth_node_bridge::ext::IrysRethRpcTestContextExt as _;
 use irys_types::{
-<<<<<<< HEAD
     DataLedger, DataTransactionHeader, GossipBroadcastMessage, IrysTransaction,
-    IrysTransactionCommon as _, IrysTransactionId, H256, U256,
-=======
-    DataLedger, DataTransactionHeader, GossipBroadcastMessage, IrysTransactionCommon as _,
-    IrysTransactionId, H256,
->>>>>>> 411c7724
+    IrysTransactionCommon as _, IrysTransactionId, H256,
 };
 use reth_db::{transaction::DbTx as _, transaction::DbTxMut as _, Database as _};
 use std::collections::HashMap;
