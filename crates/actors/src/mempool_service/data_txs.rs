use crate::mempool_service::TxIngressError;
use crate::mempool_service::{Inner, TxReadError};
use eyre::eyre;
use irys_database::{
    block_header_by_hash, db::IrysDatabaseExt as _, tables::CachedDataRoots, tx_header_by_txid,
};
use irys_domain::get_optimistic_chain;
use irys_reth_node_bridge::ext::IrysRethRpcTestContextExt as _;
use irys_types::storage_pricing::{calculate_perm_fee_from_config, calculate_term_fee};
use irys_types::TxKnownStatus;
use irys_types::{
    transaction::fee_distribution::{PublishFeeCharges, TermFeeCharges},
    DataLedger, DataTransactionHeader, GossipBroadcastMessage, IrysTransactionCommon as _,
    IrysTransactionId, H256, U256,
};
use reth_db::transaction::DbTxMut as _;
use reth_db::Database as _;
use std::collections::HashMap;
use tracing::{debug, error, info, trace, warn};

impl Inner {
    // Shared pre-checks for both API and Gossip data tx ingress paths.
    // Performs duplicate detection, signature validation, anchor validation, expiry computation,
    // and ledger parsing. Returns the resolved ledger and the computed expiry height.
    #[inline]
    #[tracing::instrument(level = "trace", skip_all, fields(tx.id = ?tx.id, tx.data_root = ?tx.data_root))]
    async fn precheck_data_ingress_common(
        &self,
        tx: &DataTransactionHeader,
    ) -> Result<(DataLedger, u64), TxIngressError> {
        // Fast-fail if we've recently seen this exact invalid payload (by signature fingerprint)
        {
            // Compute composite fingerprint: keccak(signature + prehash + id)
            // TODO: share the signature hash computed here with validate_signature
            let fingerprint = tx.fingerprint();
            if self
                .mempool_state
                .is_a_recent_invalid_fingerprint(&fingerprint)
                .await
            {
                return Err(TxIngressError::InvalidSignature);
            }
        }
        // Early exit if already known in mempool or DB
        {
            let tx_status = self
                .handle_data_tx_exists_message(tx.id)
                .await
                .map_err(|e| {
                    TxIngressError::Other(format!("DB error checking known tx: {:?}", e))
                })?;
            if tx_status.is_known_and_valid() {
                return Err(TxIngressError::Skipped);
            }
        }

        // Validate signature
        self.validate_signature(tx).await?;

        // Validate anchor and compute expiry
        let anchor_height = self.validate_tx_anchor(tx).await?;
        let expiry_height = self.compute_expiry_height_from_anchor(anchor_height);

        // Validate and parse ledger type
        let ledger = self.parse_ledger(tx)?;

        Ok((ledger, expiry_height))
    }

    // Shared post-processing: insert into mempool, cache data_root with expiry,
    // process any pending chunks, and gossip the transaction.
    #[inline]
    #[tracing::instrument(level = "trace", skip_all, fields(tx.id = ?tx.id, tx.data_root = ?tx.data_root, expiry_height = expiry_height))]
    async fn postprocess_data_ingress(
        &self,
        tx: &DataTransactionHeader,
        expiry_height: u64,
    ) -> Result<(), TxIngressError> {
        self.mempool_state.insert_tx_and_mark_valid(tx).await?;
        self.cache_data_root_with_expiry(tx, expiry_height);
        self.process_pending_chunks_for_root(tx.data_root).await?;
        self.broadcast_tx_gossip(tx);
        Ok(())
    }
    /// check the mempool and mdbx for data transaction
    /// TODO: align the logic with handle_get_commitment_tx_message (specifically HashMap output)
    #[tracing::instrument(level = "trace", skip_all, fields(tx.count = txs.len()))]
    pub async fn handle_get_data_tx_message(
        &self,
        txs: Vec<H256>,
    ) -> Vec<Option<DataTransactionHeader>> {
        let mut found_txs = Vec::with_capacity(txs.len());

        for tx in txs {
            // if data tx exists in mempool
            if let Some(tx_header) = self.mempool_state.valid_submit_ledger_tx_cloned(&tx).await {
                trace!("Got tx {} from mempool", &tx);
                found_txs.push(Some(tx_header));
                continue;
            }

            // if data tx exists in mdbx
            match self.irys_db.tx() {
                Ok(read_tx) => match tx_header_by_txid(&read_tx, &tx) {
                    Ok(Some(tx_header)) => {
                        trace!("Got tx {} from DB", &tx);
                        found_txs.push(Some(tx_header));
                        continue;
                    }
                    Ok(None) => {
                        debug!("Tx {} not found in DB", &tx);
                    }
                    Err(e) => {
                        warn!("DB error reading tx {}: {}", &tx, e);
                    }
                },
                Err(e) => {
                    warn!("Failed to open DB read transaction: {}", e);
                }
            }
            // not found anywhere
            found_txs.push(None);
        }

        found_txs
    }

    #[tracing::instrument(level = "trace", skip_all, fields(tx.id = ?tx.id, tx.data_root = ?tx.data_root))]
    pub async fn handle_data_tx_ingress_message_gossip(
        &self,
        tx: DataTransactionHeader,
    ) -> Result<(), TxIngressError> {
        debug!(
            tx.id = ?tx.id,
            tx.data_root = ?tx.data_root,
            "Received data tx from Gossip"
        );

        // preserving promoted_height value on ingress is the safest policy
        // mutating on ingress would allow for various incorrect behaviours such as skipping already-promoted txs by consulting this flag
        // this allows proper chain-handling flows to adjust it if needed (e.g., on a reorg event)
        if tx.promoted_height.is_some() {
            warn!(
                "Ingressed tx {:?} has promoted_height set to {:?}; preserving existing promotion state",
                tx.id,
                tx.promoted_height
            );
        }

        // Shared pre-checks: duplicate detection, signature, anchor/expiry, ledger parsing
        let (ledger, expiry_height) = self.precheck_data_ingress_common(&tx).await?;

        // Protocol fee structure checks (Gossip: skip)
        //
        // Rationale:
        // - When we receive a gossiped tx, it may belong to a different fork with a different
        //   EMA/pricing context. To avoid false rejections, we limit validation for Gossip
        //   sources to signature + anchor checks only (performed above), and skip fee structure
        //   checks here.
        // - Similarly, we skip balance and EMA pricing validation for gossip, as these are
        //   canonical-chain-specific and may differ across forks.
        match ledger {
            DataLedger::Publish => {
                // Gossip path: skip API-only checks here
            }
            DataLedger::Submit => {
                // Submit ledger - a data transaction cannot target the submit ledger directly
                return Err(TxIngressError::InvalidLedger(ledger as u32));
            }
        }

        // Shared post-processing
        self.postprocess_data_ingress(&tx, expiry_height).await
    }

    #[tracing::instrument(level = "trace", skip_all, fields(tx.id = ?tx.id, tx.data_root = ?tx.data_root))]
    pub async fn handle_data_tx_ingress_message_api(
        &self,
        mut tx: DataTransactionHeader,
    ) -> Result<(), TxIngressError> {
        debug!(
            tx.id = ?tx.id,
            tx.data_root = ?tx.data_root,
            "Received data tx from API"
        );

        tx.promoted_height = None;

        // Shared pre-checks: duplicate detection, signature, anchor/expiry, ledger parsing
        let (ledger, expiry_height) = self.precheck_data_ingress_common(&tx).await?;

        // Validate fees against authoritative EMA pricing (API only)
        // This provides immediate feedback to API users if their transaction fees are insufficient
        self.validate_data_tx_ema_pricing(&tx)?;

        // Validate funding against canonical chain (API only)
        self.validate_data_tx_funding(&tx)?;

        // Protocol fee structure checks (API only)
        //
        // Rationale:
        // - When a user submits a tx via our API, we validate balance, EMA pricing, and fee
        //   structure against our canonical view so the user gets immediate feedback if it's
        //   malformed/underfunded.
        // - When we receive a gossiped tx, it may belong to a different fork with a different
        //   EMA/pricing context or account balance state. To avoid false rejections, we limit
        //   validation for Gossip sources to signature + anchor checks only (performed above),
        //   and skip balance/fee checks here.
        match ledger {
            DataLedger::Publish => {
                // Publish ledger - permanent storage
                self.validate_fee_structure_api_only(&tx)?;
            }
            DataLedger::Submit => {
                // Submit ledger - a data transaction cannot target the submit ledger directly
                return Err(TxIngressError::InvalidLedger(ledger as u32));
            }
        }

        // Shared post-processing
        self.postprocess_data_ingress(&tx, expiry_height).await
    }

    /// Validates that a data transaction has sufficient balance to cover its fees.
    /// Checks the balance against the canonical chain tip.
    #[tracing::instrument(level = "trace", skip_all, fields(tx.id = ?tx.id, tx.signer = ?tx.signer))]
    fn validate_data_tx_funding(&self, tx: &DataTransactionHeader) -> Result<(), TxIngressError> {
        // Fetch balance from canonical chain (None = canonical tip)
        let balance: U256 = self
            .reth_node_adapter
            .rpc
            .get_balance_irys_canonical_and_pending(tx.signer, None)
            .map_err(|e| {
                tracing::error!(
                    tx.id = %tx.id,
                    tx.signer = %tx.signer,
                    tx.error = %e,
                    "Failed to fetch balance for data tx"
                );
                TxIngressError::BalanceFetchError {
                    address: tx.signer.to_string(),
                    reason: e.to_string(),
                }
            })?;

        let required = tx.total_cost();

        if balance < required {
            tracing::warn!(
                tx.id = %tx.id,
                account.balance = %balance,
                tx.required_balance = %required,
                tx.signer = %tx.signer,
                "Insufficient balance for data tx"
            );
            return Err(TxIngressError::Unfunded);
        }

        tracing::debug!(
            tx.id = %tx.id,
            account.balance = %balance,
            tx.required_balance = %required,
            "Funding validated for data tx"
        );

        Ok(())
    }

    /// Validates data transaction fees against the authoritative EMA pricing.
    /// Uses `ema_for_public_pricing()` which returns the stable price from 2 intervals ago.
    /// This is the price that users should use when calculating their transaction fees.
    ///
    /// Ensures that user-provided fees are >= minimum required based on current EMA pricing.
    #[tracing::instrument(level = "trace", skip_all, fields(tx.id = ?tx.id, tx.data_size = tx.data_size))]
    fn validate_data_tx_ema_pricing(
        &self,
        tx: &DataTransactionHeader,
    ) -> Result<(), TxIngressError> {
        // Get the authoritative EMA pricing from canonical tip
        let ema_snapshot = {
            let tree = self.block_tree_read_guard.read();
            let (canonical, _) = tree.get_canonical_chain();
            let last_block = canonical
                .last()
                .ok_or_else(|| TxIngressError::Other("Empty canonical chain".to_string()))?;
            tree.get_ema_snapshot(&last_block.block_hash)
                .ok_or_else(|| TxIngressError::Other("EMA snapshot not found".to_string()))?
        };

        let pricing_ema = ema_snapshot.ema_for_public_pricing();

        // Calculate expected fees using the authoritative EMA price
        let latest_height = self.get_latest_block_height()?;
        let next_block_height = latest_height + 1;
        let epochs_for_storage = irys_types::ledger_expiry::calculate_submit_ledger_expiry(
            next_block_height,
            self.config.consensus.epoch.num_blocks_in_epoch,
            self.config.consensus.epoch.submit_ledger_epoch_length,
        );

        let expected_term_fee = calculate_term_fee(
            tx.data_size,
            epochs_for_storage,
            &self.config.consensus,
            pricing_ema,
        )
        .map_err(|e| {
            TxIngressError::FundMisalignment(format!("Failed to calculate term fee: {}", e))
        })?;

        // Validate term fee: user-provided must be >= expected
        if tx.term_fee < expected_term_fee {
            tracing::warn!(
                tx.id = %tx.id,
                tx.term_fee = %tx.term_fee,
                expected_term_fee = %expected_term_fee,
                pricing_ema = %pricing_ema.amount,
                "Data tx insufficient term_fee"
            );

            return Err(TxIngressError::FundMisalignment(format!(
                "Insufficient term fee: provided {}, required {}",
                tx.term_fee, expected_term_fee
            )));
        }

        // For Publish ledger, validate perm fee
        if let Ok(DataLedger::Publish) = DataLedger::try_from(tx.ledger_id) {
            let perm_fee = tx.perm_fee.ok_or_else(|| {
                TxIngressError::FundMisalignment("Publish tx missing perm_fee".to_string())
            })?;

            let expected_perm_fee = calculate_perm_fee_from_config(
                tx.data_size,
                &self.config.consensus,
                pricing_ema,
                expected_term_fee,
            )
            .map_err(|e| {
                TxIngressError::FundMisalignment(format!("Failed to calculate perm fee: {}", e))
            })?;

            // Validate perm fee: user-provided must be >= expected
            if perm_fee < expected_perm_fee.amount {
                tracing::warn!(
                    tx.id = %tx.id,
                    tx.perm_fee = %perm_fee,
                    expected_perm_fee = %expected_perm_fee.amount,
                    pricing_ema = %pricing_ema.amount,
                    "Data tx insufficient perm_fee"
                );

                return Err(TxIngressError::FundMisalignment(format!(
                    "Insufficient perm fee: provided {}, required {}",
                    perm_fee, expected_perm_fee.amount
                )));
            }
        }

        tracing::debug!(
            tx.id = %tx.id,
            pricing_ema = %pricing_ema.amount,
            term_fee = %tx.term_fee,
            "Data tx EMA pricing validated"
        );

        Ok(())
    }

    /// Computes the pre-confirmation expiry height given a resolved anchor height.
    fn compute_expiry_height_from_anchor(&self, anchor_height: u64) -> u64 {
        let anchor_expiry_depth = self.config.consensus.mempool.tx_anchor_expiry_depth as u64;
        anchor_height + anchor_expiry_depth
    }

    /// Parses the ledger id from the tx and maps errors to TxIngressError.
    fn parse_ledger(&self, tx: &DataTransactionHeader) -> Result<DataLedger, TxIngressError> {
        DataLedger::try_from(tx.ledger_id)
            .map_err(|_err| TxIngressError::InvalidLedger(tx.ledger_id))
    }

    /// Caches data_root with expiry, logging success/failure.
    #[tracing::instrument(level = "trace", skip_all, fields(tx.id = ?tx.id, tx.data_root = ?tx.data_root, expiry_height = expiry_height))]
    fn cache_data_root_with_expiry(&self, tx: &DataTransactionHeader, expiry_height: u64) {
        match self.irys_db.update_eyre(|db_tx| {
            let mut cdr = irys_database::cache_data_root(db_tx, tx, None)?
                .ok_or_else(|| eyre!("failed to cache data_root"))?;
            cdr.expiry_height = Some(expiry_height);
            db_tx.put::<CachedDataRoots>(tx.data_root, cdr)?;
            Ok(())
        }) {
            Ok(()) => {
                info!(
                    "Successfully cached data_root {:?} for tx {:?}",
                    tx.data_root, tx.id
                );
            }
            Err(db_error) => {
                error!(
                    "Failed to cache data_root {:?} for tx {:?}: {:?}",
                    tx.data_root, tx.id, db_error
                );
            }
        };
    }

    /// Processes any pending chunks that arrived before their parent transaction.
    #[tracing::instrument(level = "trace", skip_all, fields(chunk.data_root = ?data_root))]
    async fn process_pending_chunks_for_root(&self, data_root: H256) -> Result<(), TxIngressError> {
        let option_chunks_map = self
            .mempool_state
            .pop_pending_chunks_cache(&data_root)
            .await;

        if let Some(chunks_map) = option_chunks_map {
            let chunks: Vec<_> = chunks_map.into_iter().map(|(_, chunk)| chunk).collect();
            for chunk in chunks {
                let msg_result = self.handle_chunk_ingress_message(chunk).await;

                if let Err(err) = msg_result {
                    tracing::error!("oneshot failure: {:?}", err);
                    return Err(TxIngressError::Other("oneshot failure".to_owned()));
                }
            }
        }
        Ok(())
    }

    /// Broadcasts the transaction over gossip, with error logging.
    fn broadcast_tx_gossip(&self, tx: &DataTransactionHeader) {
        let gossip_broadcast_message = GossipBroadcastMessage::from(tx.clone());
        if let Err(error) = self
            .service_senders
            .gossip_broadcast
            .send(gossip_broadcast_message)
        {
            tracing::error!("Failed to send gossip data: {:?}", error);
        }
    }

    /// API-only validation of fee distribution structures for Publish ledger.
    fn validate_fee_structure_api_only(
        &self,
        tx: &DataTransactionHeader,
    ) -> Result<(), TxIngressError> {
        let actual_perm_fee = tx.perm_fee.ok_or(TxIngressError::Other(
            "Perm fee must be present".to_string(),
        ))?;

        let actual_term_fee = tx.term_fee;

        TermFeeCharges::new(actual_term_fee, &self.config.node_config.consensus_config()).map_err(
            |e| TxIngressError::FundMisalignment(format!("Invalid term fee structure: {}", e)),
        )?;

        PublishFeeCharges::new(
            actual_perm_fee,
            actual_term_fee,
            &self.config.node_config.consensus_config(),
        )
        .map_err(|e| {
            TxIngressError::FundMisalignment(format!("Invalid perm fee structure: {}", e))
        })?;

        Ok(())
    }

    pub async fn get_all_storage_tx(&self) -> HashMap<IrysTransactionId, DataTransactionHeader> {
        let mut hash_map = HashMap::new();

        // first flat_map all the storage transactions
        // Get any DataTransaction from the valid storage txs
        self.mempool_state
            .all_valid_submit_ledgers_cloned()
            .await
            .into_values()
            .for_each(|tx| {
                hash_map.insert(tx.id, tx);
            });

        hash_map
    }

    /// checks mempool and mdbx
    pub async fn handle_data_tx_exists_message(
        &self,
        txid: H256,
    ) -> Result<TxKnownStatus, TxReadError> {
        let status = self.mempool_state.mempool_data_tx_status(&txid).await;
        if let Some(status) = status {
            return Ok(status);
        }

        let read_tx = self.read_tx();

        if read_tx.is_err() {
            Err(TxReadError::DatabaseError)
        } else if tx_header_by_txid(&read_tx.expect("expected valid header from tx id"), &txid)
            .map_err(|_| TxReadError::DatabaseError)?
            .is_some()
        {
            Ok(TxKnownStatus::Migrated)
        } else {
<<<<<<< HEAD
            drop(mempool_state_guard);
            let read_tx = self.irys_db.tx();

            if read_tx.is_err() {
                Err(TxReadError::DatabaseError)
            } else if tx_header_by_txid(&read_tx.expect("expected valid header from tx id"), &txid)
                .map_err(|_| TxReadError::DatabaseError)?
                .is_some()
            {
                Ok(TxKnownStatus::Migrated)
            } else {
                Ok(TxKnownStatus::Unknown)
            }
=======
            Ok(TxKnownStatus::Unknown)
>>>>>>> b8e1c6e8
        }
    }

    /// Returns all Submit ledger transactions that are pending inclusion in future blocks.
    ///
    /// This function specifically filters the Submit ledger mempool to exclude transactions
    /// that have already been included in recent canonical blocks within the anchor expiry
    /// window. Unlike the general mempool filter, this focuses solely on Submit transactions.
    ///
    /// # Algorithm
    /// 1. Starts with all valid Submit ledger transactions from mempool
    /// 2. Walks backwards through canonical chain within anchor expiry depth
    /// 3. Removes Submit transactions that already exist in historical blocks
    /// 4. Returns remaining pending Submit transactions
    ///
    /// # Returns
    /// A vector of `DataTransactionHeader` representing Submit ledger transactions
    /// that are pending inclusion and have not been processed in recent blocks.
    ///
    /// # Notes
    /// - Only considers Submit ledger transactions (filters out Publish, etc.)
    /// - Only examines blocks within the configured `anchor_expiry_depth`
    pub async fn get_pending_submit_ledger_txs(&self) -> Vec<DataTransactionHeader> {
        // Get the current canonical chain head to establish our starting point for block traversal
        // TODO: `get_optimistic_chain` and `get_canonical_chain` can be 2 different entries!
        let optimistic = get_optimistic_chain(self.block_tree_read_guard.clone())
            .await
            .unwrap();
        let (canonical, _) = self.block_tree_read_guard.read().get_canonical_chain();
        let canonical_head_entry = canonical.last().unwrap();

        // This is just here to catch any oddities in the debug log. The optimistic
        // and canonical should always have the same results from my reading of the code.
        // if the tests are stable and this hasn't come up it can be removed.
        if optimistic.last().unwrap().0 != canonical_head_entry.block_hash {
            debug!("Optimistic and Canonical have different heads");
        }

        let block_hash = canonical_head_entry.block_hash;
        let block_height = canonical_head_entry.height;

        // retrieve block from mempool or database
        // be aware that genesis starts its life immediately in the database
        let mut block = match self
            .handle_get_block_header_message(block_hash, false)
            .await
        {
            Some(b) => b,
            None => match self
                .irys_db
                .view_eyre(|tx| block_header_by_hash(tx, &block_hash, false))
            {
                Ok(Some(header)) => Ok(header),
                Ok(None) => Err(eyre!(
                    "No block header found for hash {} ({})",
                    block_hash,
                    block_height
                )),
                Err(e) => Err(eyre!(
                    "Failed to get previous block ({}) header: {}",
                    block_height,
                    e
                )),
            }
            .expect("to find the block header in the db"),
        };

        // Calculate the minimum block height we need to check for transaction conflicts
        // Only transactions anchored within this depth window are considered valid
        let anchor_expiry_depth = self.config.consensus.mempool.tx_anchor_expiry_depth as u64;
        let min_anchor_height = block_height.saturating_sub(anchor_expiry_depth);

        // Start with all valid Submit ledger transactions - we'll filter out already-included ones
        let mut pending_valid_submit_ledger_tx =
            self.mempool_state.all_valid_submit_ledgers_cloned().await;

        // Walk backwards through the canonical chain, removing Submit transactions
        // that have already been included in recent blocks within the anchor expiry window
        while block.height >= min_anchor_height {
            let block_data_tx_ids = block.get_data_ledger_tx_ids();

            // Check if this block contains any Submit ledger transactions
            if let Some(submit_txids) = block_data_tx_ids.get(&DataLedger::Submit) {
                // Remove Submit transactions that already exist in this historical block
                // This prevents double-inclusion and ensures we only return truly pending transactions
                for txid in submit_txids.iter() {
                    pending_valid_submit_ledger_tx.remove(txid);
                }
            }

            // Stop if we've reached the genesis block
            if block.height == 0 {
                break;
            }

            // Move to the parent block and continue the traversal backwards
            let parent_block = match self
                .handle_get_block_header_message(block.previous_block_hash, false)
                .await
            {
                Some(h) => h,
                None => self
                    .irys_db
                    .view(|tx| {
                        irys_database::block_header_by_hash(tx, &block.previous_block_hash, false)
                    })
                    .unwrap()
                    .unwrap()
                    .expect("to find the parent block header in the database"),
            };

            block = parent_block;
        }

        // Return all remaining Submit transactions by consuming the map
        // These represent Submit transactions that are pending and haven't been included in any recent block
        pending_valid_submit_ledger_tx.into_values().collect()
    }
}<|MERGE_RESOLUTION|>--- conflicted
+++ resolved
@@ -501,23 +501,7 @@
         {
             Ok(TxKnownStatus::Migrated)
         } else {
-<<<<<<< HEAD
-            drop(mempool_state_guard);
-            let read_tx = self.irys_db.tx();
-
-            if read_tx.is_err() {
-                Err(TxReadError::DatabaseError)
-            } else if tx_header_by_txid(&read_tx.expect("expected valid header from tx id"), &txid)
-                .map_err(|_| TxReadError::DatabaseError)?
-                .is_some()
-            {
-                Ok(TxKnownStatus::Migrated)
-            } else {
-                Ok(TxKnownStatus::Unknown)
-            }
-=======
             Ok(TxKnownStatus::Unknown)
->>>>>>> b8e1c6e8
         }
     }
 
