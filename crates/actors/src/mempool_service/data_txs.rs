--- conflicted
+++ resolved
@@ -75,7 +75,6 @@
             }
 
             // if data tx exists in mdbx
-<<<<<<< HEAD
             match self.read_tx() {
                 Ok(read_tx) => match tx_header_by_txid(&read_tx, &tx) {
                     Ok(Some(tx_header)) => {
@@ -92,13 +91,6 @@
                 },
                 Err(e) => {
                     warn!("Failed to open DB read transaction: {}", e);
-=======
-            if let Ok(read_tx) = self.read_tx() {
-                if let Some(tx_header) = tx_header_by_txid(&read_tx, &tx).unwrap_or(None) {
-                    debug!("Got tx {} from DB", &tx);
-                    found_txs.push(Some(tx_header));
-                    continue;
->>>>>>> 679cb9ee
                 }
             }
             // not found anywhere
