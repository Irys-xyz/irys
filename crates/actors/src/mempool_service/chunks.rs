--- conflicted
+++ resolved
@@ -20,11 +20,7 @@
 use tracing::{debug, error, info, instrument, warn};
 
 impl Inner {
-<<<<<<< HEAD
-    #[instrument(skip_all, err(Debug), fields(chunk.data_root = ?chunk.data_root, chunk.tx_offset = ?chunk.tx_offset))]
-=======
-    #[instrument(level = "trace", skip_all, err(Debug), fields(data_root = ?chunk.data_root, tx_offset = ?chunk.tx_offset))]
->>>>>>> 499ed417
+    #[instrument(level = "trace", skip_all, err(Debug), fields(chunk.data_root = ?chunk.data_root, chunk.tx_offset = ?chunk.tx_offset))]
     pub async fn handle_chunk_ingress_message(
         &self,
         chunk: UnpackedChunk,
