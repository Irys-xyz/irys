--- conflicted
+++ resolved
@@ -32,56 +32,15 @@
         }
 
         // validate the anchor
-<<<<<<< HEAD
         match self.validate_ingress_proof_anchor(&ingress_proof) {
             Ok(_) => {}
             Err(e) => {
                 return Err(e);
-=======
-        {
-            let latest_height = self.get_latest_block_height().map_err(|_e| {
-                IngressProofError::Other(
-                    "unable to get canonical chain from block tree ".to_owned(),
-                )
-            })?;
-
-            // TODO: add an ingress proof invalid LRU, like we have for txs
-            let anchor_height = match self
-                .get_anchor_height(
-                    ingress_proof.anchor,
-                    false, /* does not need to be canonical */
-                )
-                .map_err(|e| IngressProofError::DatabaseError(e.to_string()))?
-            {
-                Some(height) => height,
-                None => {
-                    // Self::mark_tx_as_invalid(self.mempool_state.write().await, tx_id, "Unknown anchor");
-                    return Err(IngressProofError::InvalidAnchor(ingress_proof.anchor));
-                }
-            };
-
-            // check consensus config
-
-            let min_anchor_height = latest_height.saturating_sub(
-                self.config
-                    .consensus
-                    .mempool
-                    .ingress_proof_anchor_expiry_depth as u64,
-            );
-
-            let too_old = anchor_height < min_anchor_height;
-
-            if too_old {
-                warn!(
-                    "Ingress proof anchor {} has height {}, which is too old (min: {})",
-                    ingress_proof.anchor, anchor_height, min_anchor_height
-                );
-                return Err(IngressProofError::InvalidAnchor(ingress_proof.anchor));
->>>>>>> 51ce8b6f
             }
         }
 
-        self.irys_db
+        let res = self
+            .irys_db
             .update(|rw_tx| -> Result<(), DatabaseError> {
                 rw_tx.put::<IngressProofs>(
                     ingress_proof.data_root,
@@ -92,8 +51,11 @@
                 )?;
                 Ok(())
             })
-            .map_err(|e| IngressProofError::DatabaseError(e.to_string()))?
-            .map_err(|e| IngressProofError::DatabaseError(e.to_string()))?;
+            .map_err(|_| IngressProofError::DatabaseError)?;
+
+        if res.is_err() {
+            return Err(IngressProofError::DatabaseError);
+        }
 
         let gossip_sender = &self.service_senders.gossip_broadcast;
         let gossip_broadcast_message = GossipBroadcastMessage::from(ingress_proof);
@@ -153,13 +115,17 @@
 
         let too_old = anchor_height < min_anchor_height;
 
-        if too_old {
-            warn!("Ingress proof anchor is too old");
-            Err(IngressProofError::InvalidAnchor(ingress_proof.anchor))
-        } else {
-            Ok(())
+            if too_old {
+                warn!(
+                    "Ingress proof anchor {} has height {}, which is too old (min: {})",
+                    ingress_proof.anchor, anchor_height, min_anchor_height
+                );
+                return Err(IngressProofError::InvalidAnchor(ingress_proof.anchor));
+            }
+            else {
+                Ok(())
+            }
         }
-    }
 
     pub fn remove_ingress_proof(
         irys_db: &DatabaseProvider,
