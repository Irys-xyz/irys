use crate::block_discovery::get_data_tx_in_parallel_inner;
use crate::mempool_service::{ChunkIngressError, MempoolPledgeProvider};
use crate::services::ServiceSenders;
use base58::ToBase58 as _;
use eyre::{eyre, OptionExt as _};
use futures::future::BoxFuture;
use futures::FutureExt as _;
use irys_database::tables::IngressProofs;
use irys_database::{cached_data_root_by_data_root, SystemLedger};
use irys_domain::{
    get_atomic_file, BlockTreeReadGuard, CommitmentSnapshotStatus, StorageModulesReadGuard,
};
use irys_primitives::CommitmentType;
use irys_reth_node_bridge::{ext::IrysRethRpcTestContextExt as _, IrysRethNodeAdapter};
use irys_storage::RecoveredMempoolState;
use irys_types::{
    app_state::DatabaseProvider, Config, IrysBlockHeader, IrysTransactionCommon, IrysTransactionId,
    H256, U256,
};
use irys_types::{
    storage_pricing::{
        phantoms::{Irys, NetworkFee},
        Amount,
    },
    Address, Base64, CommitmentTransaction, CommitmentValidationError, DataRoot,
    DataTransactionHeader, MempoolConfig, TxChunkOffset, TxIngressProof, UnpackedChunk,
};
use lru::LruCache;
use reth::rpc::types::BlockId;
use reth::tasks::TaskExecutor;
use reth_db::cursor::*;
use reth_db::{Database as _, DatabaseError};
use std::collections::BTreeMap;
use std::fmt::Display;
use std::fs;
use std::io::Write as _;
use std::num::NonZeroUsize;
use std::{
    collections::{HashMap, HashSet},
    sync::Arc,
};
use tokio::sync::{oneshot, RwLock};
use tracing::{debug, error, info, instrument, trace, warn};

#[derive(Debug)]
pub struct Inner {
    pub block_tree_read_guard: BlockTreeReadGuard,
    pub config: Config,
    /// `task_exec` is used to spawn background jobs on reth's MT tokio runtime
    /// instead of the actor executor runtime, while also providing some `QoL`
    pub exec: TaskExecutor,
    pub irys_db: DatabaseProvider,
    pub reth_node_adapter: IrysRethNodeAdapter,
    pub mempool_state: AtomicMempoolState,
    /// Reference to all the services we can send messages to
    pub service_senders: ServiceSenders,
    pub storage_modules_guard: StorageModulesReadGuard,
    /// Pledge provider for commitment transaction validation
    pub pledge_provider: MempoolPledgeProvider,
}

/// Messages that the Mempool Service handler supports
#[derive(Debug)]
pub enum MempoolServiceMessage {
    /// Block Confirmed, read publish txs from block. Overwrite copies in mempool with proof
    BlockConfirmed(Arc<IrysBlockHeader>),
    /// Ingress Chunk, Add to CachedChunks, generate_ingress_proof, gossip chunk
    IngestChunk(
        UnpackedChunk,
        oneshot::Sender<Result<(), ChunkIngressError>>,
    ),
    /// Ingress Pre-validated Block
    IngestBlocks {
        prevalidated_blocks: Vec<Arc<IrysBlockHeader>>,
    },
    /// Confirm commitment tx exists in mempool
    CommitmentTxExists(H256, oneshot::Sender<Result<bool, TxReadError>>),
    /// Ingress CommitmentTransaction into the mempool
    ///
    /// This function performs a series of checks and validations:
    /// - Skips the transaction if it is already known to be invalid or previously processed
    /// - Validates the transaction's anchor and signature
    /// - Inserts the valid transaction into the mempool and database
    /// - Processes any pending pledge transactions that depended on this commitment
    /// - Gossips the transaction to peers if accepted
    /// - Caches the transaction for unstaked signers to be reprocessed later
    IngestCommitmentTx(
        CommitmentTransaction,
        oneshot::Sender<Result<(), TxIngressError>>,
    ),
    /// Confirm data tx exists in mempool or database
    DataTxExists(H256, oneshot::Sender<Result<bool, TxReadError>>),
    /// validate and process an incoming DataTransactionHeader
    IngestDataTx(
        DataTransactionHeader,
        oneshot::Sender<Result<(), TxIngressError>>,
    ),
    /// Return filtered list of candidate txns
    /// Filtering based on funding status etc based on the provided EVM block ID
    /// If `None` is provided, the latest canonical block is used
    GetBestMempoolTxs(Option<BlockId>, oneshot::Sender<eyre::Result<MempoolTxs>>),
    /// Retrieves a list of CommitmentTransactions based on the provided tx ids
    GetCommitmentTxs {
        commitment_tx_ids: Vec<IrysTransactionId>,
        response: oneshot::Sender<HashMap<IrysTransactionId, CommitmentTransaction>>,
    },
    /// Get DataTransactionHeader from mempool or mdbx
    GetDataTxs(
        Vec<IrysTransactionId>,
        oneshot::Sender<Vec<Option<DataTransactionHeader>>>,
    ),
    /// Get block header from the mempool cache
    GetBlockHeader(H256, bool, oneshot::Sender<Option<IrysBlockHeader>>),
    InsertPoAChunk(H256, Base64, oneshot::Sender<()>),
    GetState(oneshot::Sender<AtomicMempoolState>),
}

impl Inner {
    #[tracing::instrument(skip_all, err)]
    /// handle inbound MempoolServiceMessage and send oneshot responses where required to do so
    pub fn handle_message<'a>(
        &'a mut self,
        msg: MempoolServiceMessage,
    ) -> BoxFuture<'a, eyre::Result<()>> {
        Box::pin(async move {
            match msg {
                MempoolServiceMessage::GetDataTxs(txs, response) => {
                    let response_message = self.handle_get_data_tx_message(txs).await;
                    if let Err(e) = response.send(response_message) {
                        tracing::error!("response.send() error: {:?}", e);
                    };
                }
                MempoolServiceMessage::BlockConfirmed(block) => {
                    let _unused_response_message = self.handle_block_confirmed_message(block).await;
                }
                MempoolServiceMessage::IngestBlocks {
                    prevalidated_blocks,
                } => {
                    let _unused_response_message = self
                        .handle_ingress_blocks_message(prevalidated_blocks)
                        .await;
                }
                MempoolServiceMessage::IngestCommitmentTx(commitment_tx, response) => {
                    let response_message = self
                        .handle_ingress_commitment_tx_message(commitment_tx)
                        .await;
                    if let Err(e) = response.send(response_message) {
                        tracing::error!("response.send() error: {:?}", e);
                    };
                }
                MempoolServiceMessage::IngestChunk(chunk, response) => {
                    let response_value: Result<(), ChunkIngressError> =
                        self.handle_chunk_ingress_message(chunk).await;
                    if let Err(e) = response.send(response_value) {
                        tracing::error!("response.send() error: {:?}", e);
                    };
                }
                MempoolServiceMessage::GetBestMempoolTxs(block_id, response) => {
                    let response_value = self.handle_get_best_mempool_txs(block_id).await;
                    // Return selected transactions grouped by type
                    if let Err(e) = response.send(response_value) {
                        tracing::error!("response.send() error: {:?}", e);
                    };
                }
                MempoolServiceMessage::GetCommitmentTxs {
                    commitment_tx_ids,
                    response,
                } => {
                    let response_value = self
                        .handle_get_commitment_tx_message(commitment_tx_ids)
                        .await;
                    if let Err(e) = response.send(response_value) {
                        tracing::error!("response.send() error: {:?}", e);
                    };
                }
                MempoolServiceMessage::DataTxExists(txid, response) => {
                    let response_value = self.handle_data_tx_exists_message(txid).await;
                    if let Err(e) = response.send(response_value) {
                        tracing::error!("response.send() error: {:?}", e);
                    };
                }
                MempoolServiceMessage::GetBlockHeader(hash, include_chunk, response) => {
                    let response_value = self
                        .handle_get_block_header_message(hash, include_chunk)
                        .await;
                    if let Err(e) = response.send(response_value) {
                        tracing::error!("response.send() error: {:?}", e);
                    };
                }
                MempoolServiceMessage::CommitmentTxExists(txid, response) => {
                    let response_value = self.handle_commitment_tx_exists_message(txid).await;
                    if let Err(e) = response.send(response_value) {
                        tracing::error!("response.send() error: {:?}", e);
                    };
                }
                MempoolServiceMessage::IngestDataTx(tx, response) => {
                    let response_value = self.handle_data_tx_ingress_message(tx).await;
                    if let Err(e) = response.send(response_value) {
                        tracing::error!("response.send() error: {:?}", e);
                    };
                }
                MempoolServiceMessage::InsertPoAChunk(block_hash, chunk_data, response) => {
                    self.mempool_state
                        .write()
                        .await
                        .prevalidated_blocks_poa
                        .insert(block_hash, chunk_data);
                    if let Err(e) = response.send(()) {
                        tracing::error!("response.send() error: {:?}", e);
                    };
                }
                MempoolServiceMessage::GetState(response) => {
                    let _ = response
                        .send(Arc::clone(&self.mempool_state))
                        .inspect_err(|e| tracing::error!("response.send() error: {:?}", e));
                }
            }
            Ok(())
        })
    }

    #[instrument(skip(self), fields(parent_block_id = ?parent_evm_block_id), err)]
    async fn handle_get_best_mempool_txs(
        &self,
        parent_evm_block_id: Option<BlockId>,
    ) -> eyre::Result<MempoolTxs> {
        let mempool_state = &self.mempool_state;
        let mut fees_spent_per_address: HashMap<Address, U256> = HashMap::new();
        let mut confirmed_commitments = HashSet::new();
        let mut commitment_tx = Vec::new();
        let mut unfunded_address = HashSet::new();

        let max_commitments: usize = self
            .config
            .node_config
            .consensus_config()
            .mempool
            .max_commitment_txs_per_block
            .try_into()
            .expect("max_commitment_txs_per_block to fit into usize");

        // Helper function that verifies transaction funding and tracks cumulative fees
        // Returns true if the transaction can be funded based on current account balance
        // and previously included transactions in this block
        let mut check_funding = |tx: &dyn IrysTransactionCommon| -> bool {
            let signer = tx.signer();

            // Skip transactions from addresses with previously unfunded transactions
            // This ensures we don't include any transactions (including pledges) from
            // addresses that couldn't afford their stake commitments
            if unfunded_address.contains(&signer) {
                return false;
            }

            let fee = tx.total_cost();
            let current_spent = *fees_spent_per_address.get(&signer).unwrap_or(&U256::zero());

            // Calculate total required balance including previously selected transactions

            // get balance state for the block we're building off of
            let balance: U256 = self
                .reth_node_adapter
                .rpc
                .get_balance_irys(signer, parent_evm_block_id);

            let has_funds = balance >= current_spent + fee;

            // Track fees for this address regardless of whether this specific transaction is included
            fees_spent_per_address
                .entry(signer)
                .and_modify(|val| *val += fee)
                .or_insert(fee);

            // If transaction cannot be funded, mark the entire address as unfunded
            // Since stakes are processed before pledges, this prevents inclusion of
            // pledge commitments when their associated stake commitment is unfunded
            if !has_funds {
                debug!(
                    signer = ?signer,
                    balance = ?balance,
                    "Transaction funding check failed"
                );
                unfunded_address.insert(signer);
                return false;
            }

            has_funds
        };

        // Get a list of all recently confirmed commitment txids in the canonical chain
        let (canonical, _) = self.block_tree_read_guard.read().get_canonical_chain();

        let last_block = canonical.last().ok_or_eyre("Empty canonical chain")?;

        info!(
            head_height = last_block.height,
            block_hash = ?last_block.block_hash,
            chain_length = canonical.len(),
            "Starting mempool transaction selection"
        );

        for entry in canonical.iter() {
            let commitment_tx_ids = entry.system_ledgers.get(&SystemLedger::Commitment);
            if let Some(commitment_tx_ids) = commitment_tx_ids {
                for tx_id in &commitment_tx_ids.0 {
                    confirmed_commitments.insert(*tx_id);
                }
            }
        }

        // Process commitments in the mempool in priority order
        let mempool_state_guard = mempool_state.read().await;

        // Collect all stake and pledge commitments from mempool
        let mut sorted_commitments = mempool_state_guard
            .valid_commitment_tx
            .values()
            .flat_map(|txs| {
                txs.iter()
                    .filter(|tx| {
                        matches!(
                            tx.commitment_type,
                            CommitmentType::Stake | CommitmentType::Pledge { .. }
                        )
                    })
                    .cloned()
            })
            .collect::<Vec<_>>();

        // Sort all commitments according to our priority rules
        sorted_commitments.sort();

        // Process sorted commitments
        // create a throw away commitment snapshot so we can simulate behaviour before including a commitment tx in returned txs
        let mut simulation_commitment_snapshot = self
            .block_tree_read_guard
            .read()
            .canonical_commitment_snapshot()
            .as_ref()
            .clone();
        let epoch_snapshot = self.block_tree_read_guard.read().canonical_epoch_snapshot();
        for tx in &sorted_commitments {
            if confirmed_commitments.contains(&tx.id) {
                debug!(
                    tx_id = ?tx.id,
                    commitment_type = ?tx.commitment_type,
                    signer = ?tx.signer,
                    "Skipping already confirmed commitment transaction"
                );
                continue;
            }

            // Check funding before simulation
            if !check_funding(tx) {
                continue;
            }

            // signer stake status check
            if matches!(tx.commitment_type, CommitmentType::Stake) {
                let epoch_snapshot = self
                    .block_tree_read_guard
                    .read()
                    .get_epoch_snapshot(&last_block.block_hash)
                    .expect("parent blocks epoch_snapshot should be retrievable");
                let is_staked = epoch_snapshot.is_staked(tx.signer);
                debug!(
                    tx_id = ?tx.id,
                    signer = ?tx.signer,
                    is_staked = is_staked,
                    "Checking stake status for commitment tx"
                );
                if is_staked {
                    // if a signer has stake commitments in the mempool, but is already staked, we should ignore them
                    continue;
                }
            }
            // simulation check
            {
                let simulation = simulation_commitment_snapshot.add_commitment(tx, &epoch_snapshot);

                // skip commitments that would not be accepted
                if simulation != CommitmentSnapshotStatus::Accepted {
                    warn!(
                        commitment_type = ?tx.commitment_type,
                        tx_id = ?tx.id,
                        simulation_status = ?simulation,
                        "Commitment tx rejected by simulation"
                    );
                    continue;
                }
            }

            debug!(
                tx_id = ?tx.id,
                commitment_type = ?tx.commitment_type,
                signer = ?tx.signer,
                fee = ?tx.total_cost(),
                selected_count = commitment_tx.len() + 1,
                max_commitments,
                "Adding commitment transaction to block"
            );
            commitment_tx.push(tx.clone());

            // if we have reached the maximum allowed number of commitment txs per block
            // do not push anymore
            if commitment_tx.len() >= max_commitments {
                break;
            }
        }
        drop(mempool_state_guard);

        // Log commitment selection summary
        if !commitment_tx.is_empty() {
            let commitment_summary =
                commitment_tx
                    .iter()
                    .fold((0_usize, 0_usize), |(stakes, pledges), tx| {
                        match tx.commitment_type {
                            CommitmentType::Stake => (stakes + 1, pledges),
                            CommitmentType::Pledge { .. } => (stakes, pledges + 1),
                            _ => (stakes, pledges),
                        }
                    });
            info!(
                selected_commitments = commitment_tx.len(),
                stake_txs = commitment_summary.0,
                pledge_txs = commitment_summary.1,
                max_allowed = max_commitments,
                "Completed commitment transaction selection"
            );
        }

        // Prepare data transactions for inclusion after commitments
        let mut submit_ledger_txs = self.get_pending_submit_ledger_txs().await;

<<<<<<< HEAD
        // Filter by minimum fee based on node's fee_percentage
        let fee_percentage = self.config.node_config.pricing.fee_percentage;
        submit_ledger_txs.retain(|tx| {
            let protocol_cost = U256::from(tx.term_fee + tx.perm_fee.unwrap_or(0));

            // Calculate minimum acceptable miner fee
            let minimum_miner_fee = Amount::new(protocol_cost)
                .calculate_fee(fee_percentage)
                .unwrap_or_default();

            let meets_minimum = U256::from(tx.miner_fee) >= minimum_miner_fee;
            if !meets_minimum {
                debug!(
                    "Filtering out tx {} with miner_fee {} (minimum required: {})",
                    tx.id, tx.miner_fee, minimum_miner_fee
                );
            }
            meets_minimum
        });
=======
        // Sort data transactions by fee (highest first) to maximize revenue
        let total_data_available = submit_ledger_txs.len();
>>>>>>> 74d1b23e

        // Sort data transactions by fee (highest first) to maximize revenue
        submit_ledger_txs.sort_by(|a, b| match b.user_fee().cmp(&a.user_fee()) {
            std::cmp::Ordering::Equal => a.id.cmp(&b.id),
            fee_ordering => fee_ordering,
        });

        // Apply block size constraint and funding checks to data transactions
        let mut submit_tx = Vec::new();
        let max_data_txs = self
            .config
            .node_config
            .consensus_config()
            .mempool
            .max_data_txs_per_block
            .try_into()
            .expect("max_data_txs_per_block to fit into usize");

        // Select data transactions in fee-priority order, respecting funding limits
        // and maximum transaction count per block
        for tx in submit_ledger_txs {
            trace!(
                tx_id = ?tx.id,
                signer = ?tx.signer(),
                fee = ?tx.total_cost(),
                "Checking funding for data transaction"
            );
            if check_funding(&tx) {
                trace!(
                    tx_id = ?tx.id,
                    signer = ?tx.signer(),
                    fee = ?tx.total_cost(),
                    selected_count = submit_tx.len() + 1,
                    max_data_txs,
                    "Data transaction passed funding check"
                );
                submit_tx.push(tx);
                if submit_tx.len() >= max_data_txs {
                    break;
                }
            } else {
                trace!(
                    tx_id = ?tx.id,
                    signer = ?tx.signer(),
                    fee = ?tx.total_cost(),
                    reason = "insufficient_funds",
                    "Data transaction failed funding check"
                );
            }
        }

        // note: publish txs are sorted internally by the get_publish_txs_and_proofs fn
        let publish_txs_and_proofs = self.get_publish_txs_and_proofs().await?;

        // Calculate total fees and log final summary
        let total_fee_collected: U256 = submit_tx
            .iter()
            .map(irys_types::IrysTransactionCommon::user_fee)
            .fold(U256::zero(), irys_types::U256::saturating_add)
            .saturating_add(
                commitment_tx
                    .iter()
                    .map(irys_types::IrysTransactionCommon::total_cost)
                    .fold(U256::zero(), irys_types::U256::saturating_add),
            );

        info!(
            commitment_txs = commitment_tx.len(),
            data_txs = submit_tx.len(),
            publish_txs = publish_txs_and_proofs.0.len(),
            total_fee_collected = ?total_fee_collected,
            unfunded_addresses = unfunded_address.len(),
            "Mempool transaction selection completed"
        );

        // Check for high rejection rate
        let total_commitments_available = sorted_commitments.len();
        let total_available = total_commitments_available + total_data_available;
        let total_selected = commitment_tx.len() + submit_tx.len();

        if total_available > 0 {
            const REJECTION_RATE_THRESHOLD: usize = 70;
            let rejection_rate = ((total_available - total_selected) * 100) / total_available;
            if rejection_rate > REJECTION_RATE_THRESHOLD {
                warn!(
                    rejection_rate = rejection_rate,
                    total_available,
                    total_selected,
                    commitments_available = total_commitments_available,
                    commitments_selected = commitment_tx.len(),
                    data_available = total_data_available,
                    data_selected = submit_tx.len(),
                    unfunded_addresses = unfunded_address.len(),
                    "High transaction rejection rate detected"
                );
            }
        }

        // Return selected transactions grouped by type
        Ok(MempoolTxs {
            commitment_tx,
            submit_tx,
            publish_tx: publish_txs_and_proofs,
        })
    }

    pub async fn get_publish_txs_and_proofs(
        &self,
    ) -> Result<(Vec<DataTransactionHeader>, Vec<TxIngressProof>), eyre::Error> {
        let mut publish_txs: Vec<DataTransactionHeader> = Vec::new();
        let mut proofs: Vec<TxIngressProof> = Vec::new();

        {
            let read_tx = self
                .irys_db
                .tx()
                .map_err(|e| eyre!("Failed to create DB transaction: {}", e))?;

            let mut read_cursor = read_tx
                .new_cursor::<IngressProofs>()
                .map_err(|e| eyre!("Failed to create DB read cursor: {}", e))?;

            let walker = read_cursor
                .walk(None)
                .map_err(|e| eyre!("Failed to create DB read cursor walker: {}", e))?;

            let ingress_proofs = walker
                .collect::<Result<HashMap<_, _>, _>>()
                .map_err(|e| eyre!("Failed to collect ingress proofs from database: {}", e))?;

            let mut publish_txids: Vec<H256> = Vec::new();
            // Loop tough all the data_roots with ingress proofs and find corresponding transaction ids
            for data_root in ingress_proofs.keys() {
                let cached_data_root = cached_data_root_by_data_root(&read_tx, *data_root).unwrap();
                if let Some(cached_data_root) = cached_data_root {
                    let txids = cached_data_root.txid_set;
                    debug!(tx_ids = ?txids, "Publish candidates");
                    publish_txids.extend(txids)
                }
            }

            // Loop though all the pending tx to see which haven't been promoted
            let txs = self.handle_get_data_tx_message(publish_txids.clone()).await;
            // TODO: improve this
            let mut tx_headers = get_data_tx_in_parallel_inner(
                publish_txids,
                |_tx_ids| {
                    {
                        let txs = txs.clone(); // whyyyy
                        async move { Ok(txs) }
                    }
                    .boxed()
                },
                &self.irys_db,
            )
            .await
            .unwrap_or(vec![]);

            // so the resulting publish_txs & proofs are sorted
            tx_headers.sort_by(|a, b| a.id.cmp(&b.id));

            for tx_header in &tx_headers {
                let has_ingress_proof = tx_header.ingress_proofs.is_some();
                debug!(
                    "Publish candidate {} has ingress proof? {}",
                    &tx_header.id, &has_ingress_proof
                );
                // If there's no ingress proof included in the tx header, it means the tx still needs to be promoted
                if !has_ingress_proof {
                    // Get the proof
                    match ingress_proofs.get(&tx_header.data_root) {
                        Some(proof) => {
                            let mut tx_header = tx_header.clone();
                            let proof: TxIngressProof = TxIngressProof {
                                proof: proof.proof,
                                signature: proof.signature,
                            };
                            debug!(
                                "Got ingress proof {} for publish candidate {}",
                                &tx_header.data_root, &tx_header.id
                            );
                            proofs.push(proof.clone());
                            tx_header.ingress_proofs = Some(proof);
                            publish_txs.push(tx_header);
                        }
                        None => {
                            error!(
                                "No ingress proof found for data_root: {} tx: {}",
                                tx_header.data_root, &tx_header.id
                            );
                            continue;
                        }
                    }
                }
            }
        }

        let txs = &publish_txs
            .iter()
            .map(|h| h.id.0.to_base58())
            .collect::<Vec<_>>();
        debug!(?txs, "Publish transactions");
        Ok((publish_txs, proofs))
    }

    /// return block header from mempool, if found
    pub async fn handle_get_block_header_message(
        &self,
        block_hash: H256,
        include_chunk: bool,
    ) -> Option<IrysBlockHeader> {
        let guard = self.mempool_state.read().await;

        //read block from mempool
        let mut block = guard.prevalidated_blocks.get(&block_hash).cloned();

        // retrieve poa from mempool and include in returned block
        if include_chunk {
            if let Some(ref mut b) = block {
                b.poa.chunk = guard.prevalidated_blocks_poa.get(&block_hash).cloned();
            }
        }

        block
    }

    // Helper to validate anchor
    // this takes in an IrysTransaction and validates the anchor
    // if the anchor is valid, returns the tx back with the height that made the anchor canonical (i.e the block height)
    #[instrument(skip_all, fields(tx_id = %tx.id(), anchor = %tx.anchor()))]
    pub async fn validate_anchor(
        &mut self,
        tx: &impl IrysTransactionCommon,
    ) -> Result<u64, TxIngressError> {
        let mempool_state = &self.mempool_state;
        let tx_id = tx.id();
        let anchor = tx.anchor();

        let read_tx = self.read_tx().map_err(|_| TxIngressError::DatabaseError)?;

        let latest_height = self.get_latest_block_height()?;
        let anchor_expiry_depth = self
            .config
            .node_config
            .consensus_config()
            .mempool
            .anchor_expiry_depth as u64;

        // check tree / mempool for block header
        if let Some(hdr) = self
            .mempool_state
            .read()
            .await
            .prevalidated_blocks
            .get(&anchor)
            .cloned()
        {
            if hdr.height + anchor_expiry_depth >= latest_height {
                debug!("valid block hash anchor for tx ");
                return Ok(hdr.height);
            } else {
                let mut mempool_state_write_guard = mempool_state.write().await;
                mempool_state_write_guard.recent_invalid_tx.put(tx_id, ());
                warn!(
                    "Invalid anchor value for tx - header height {} beyond expiry depth {}",
                    &hdr.height, &anchor_expiry_depth
                );
                return Err(TxIngressError::InvalidAnchor);
            }
        }

        // check index for block header
        match irys_database::block_header_by_hash(&read_tx, &anchor, false) {
            Ok(Some(hdr)) => {
                if hdr.height + anchor_expiry_depth >= latest_height {
                    debug!("valid block hash anchor for tx");
                    Ok(hdr.height)
                } else {
                    let mut mempool_state_write_guard = mempool_state.write().await;
                    mempool_state_write_guard.recent_invalid_tx.put(tx_id, ());
                    warn!("Invalid block hash anchor value for tx - header height {} beyond expiry depth {}", &hdr.height, &anchor_expiry_depth);
                    Err(TxIngressError::InvalidAnchor)
                }
            }
            _ => {
                let mut mempool_state_write_guard = mempool_state.write().await;
                mempool_state_write_guard.recent_invalid_tx.put(tx_id, ());
                warn!("Invalid anchor value for tx - Unknown anchor {}", &anchor);
                Err(TxIngressError::InvalidAnchor)
            }
        }
    }

    /// ingest a block into the mempool
    async fn handle_ingress_blocks_message(&self, prevalidated_blocks: Vec<Arc<IrysBlockHeader>>) {
        let mut mempool_state_guard = self.mempool_state.write().await;
        for block in prevalidated_blocks {
            // insert poa into mempool
            if let Some(chunk) = &block.poa.chunk {
                mempool_state_guard
                    .prevalidated_blocks_poa
                    .insert(block.block_hash, chunk.clone());
            };

            // insert block into mempool without poa
            let mut block_without_chunk = (*block).clone();
            block_without_chunk.poa.chunk = None;
            mempool_state_guard
                .prevalidated_blocks
                .insert(block.block_hash, (block_without_chunk).clone());
        }
    }

    pub async fn persist_mempool_to_disk(&self) -> eyre::Result<()> {
        let base_path = self.config.node_config.mempool_dir();

        let commitment_tx_path = base_path.join("commitment_tx");
        fs::create_dir_all(commitment_tx_path.clone())
            .expect("to create the mempool/commitment_tx dir");
        let commitment_hash_map = self.get_all_commitment_tx().await;
        for tx in commitment_hash_map.values() {
            // Create a filepath for this transaction
            let tx_path = commitment_tx_path.join(format!("{}.json", tx.id.0.to_base58()));

            // Check to see if the file exists
            if tx_path.exists() {
                continue;
            }

            // If not, write it to  {mempool_dir}/commitment_tx/{txid}.json
            let json = serde_json::to_string(tx).unwrap();
            debug!("{}", json);
            debug!("{}", tx_path.to_str().unwrap());

            let mut file = get_atomic_file(tx_path).unwrap();
            file.write_all(json.as_bytes())?;
            file.commit()?;
        }

        let storage_tx_path = base_path.join("storage_tx");
        fs::create_dir_all(storage_tx_path.clone()).expect("to create the mempool/storage_tx dir");
        let storage_hash_map = self.get_all_storage_tx().await;
        for tx in storage_hash_map.values() {
            // Create a filepath for this transaction
            let tx_path = storage_tx_path.join(format!("{}.json", tx.id.0.to_base58()));

            // Check to see if the file exists
            if tx_path.exists() {
                continue;
            }

            // If not, write it to  {mempool_dir}/storage_tx/{txid}.json
            let json = serde_json::to_string(tx).unwrap();

            let mut file = get_atomic_file(tx_path).unwrap();
            file.write_all(json.as_bytes())?;
            file.commit()?;
        }

        Ok(())
    }

    pub async fn restore_mempool_from_disk(&mut self) {
        let recovered =
            RecoveredMempoolState::load_from_disk(&self.config.node_config.mempool_dir(), true)
                .await;

        for (_txid, commitment_tx) in recovered.commitment_txs {
            let _ = self
                .handle_ingress_commitment_tx_message(commitment_tx)
                .await
                .inspect_err(|_| {
                    tracing::warn!("Commitment tx ingress error during mempool restore from disk")
                });
        }

        for (_txid, storage_tx) in recovered.storage_txs {
            let _ = self
                .handle_data_tx_ingress_message(storage_tx)
                .await
                .inspect_err(|_| {
                    tracing::warn!("Storage tx ingress error during mempool restore from disk")
                });
        }
    }

    /// Helper that opens a read-only database transaction from the Irys mempool state.
    ///
    /// Returns a `Tx<RO>` handle if successful, or a `ChunkIngressError::DatabaseError`
    /// if the transaction could not be created. Logs an error if the transaction fails.
    pub fn read_tx(
        &self,
    ) -> Result<irys_database::reth_db::mdbx::tx::Tx<reth_db::mdbx::RO>, DatabaseError> {
        self.irys_db
            .tx()
            .inspect_err(|e| error!("database error reading tx: {:?}", e))
    }

    // Helper to verify signature
    #[instrument(skip_all, fields(tx_id = %tx.id()))]
    pub async fn validate_signature<T: IrysTransactionCommon>(
        &mut self,
        tx: &T,
    ) -> Result<(), TxIngressError> {
        if tx.is_signature_valid() {
            info!("Tx {} signature is valid", &tx.id());
            Ok(())
        } else {
            let mempool_state = &self.mempool_state;

            // TODO: we need to use the hash of the *entire* tx struct (including ID and signature)
            // to prevent malformed txs from poisoning legitimate transactions

            // re-derive the tx_id to ensure we don't get poisoned
            // let tx_id = H256::from(alloy_primitives::keccak256(tx.signature().as_bytes()).0);

            mempool_state
                .write()
                .await
                .recent_invalid_tx
                .put(tx.id(), ());
            warn!("Tx {} signature is invalid", &tx.id());
            Err(TxIngressError::InvalidSignature)
        }
    }

    // Helper to get the canonical chain and latest height
    fn get_latest_block_height(&self) -> Result<u64, TxIngressError> {
        let canon_chain = self.block_tree_read_guard.read().get_canonical_chain();
        let latest = canon_chain.0.last().ok_or(TxIngressError::Other(
            "unable to get canonical chain from block tree".to_owned(),
        ))?;

        Ok(latest.height)
    }

    /// Calculate the expected protocol fee for permanent storage
    /// This is the same calculation used by the pricing API
    pub fn calculate_perm_storage_fee(
        &self,
        bytes_to_store: u64,
    ) -> Result<Amount<(NetworkFee, Irys)>, TxIngressError> {
        // Get the latest EMA to use for pricing
        let tree = self.block_tree_read_guard.read();
        let tip = tree.tip;
        let ema = tree.get_ema_snapshot(&tip).ok_or_else(|| {
            TxIngressError::Other("tip block should still remain in state".to_string())
        })?;
        drop(tree);

        // Calculate the cost per GB (take into account replica count & cost per replica)
        let cost_per_gb = self
            .config
            .consensus
            .annual_cost_per_gb
            .cost_per_replica(
                self.config.consensus.safe_minimum_number_of_years,
                self.config.consensus.decay_rate,
            )
            .map_err(|e| TxIngressError::other_display(e))?
            .replica_count(self.config.consensus.number_of_ingress_proofs)
            .map_err(|e| TxIngressError::other_display(e))?;

        // calculate the base network fee (protocol cost)
        let base_network_fee = cost_per_gb
            .base_network_fee(U256::from(bytes_to_store), ema.ema_for_public_pricing())
            .map_err(|e| TxIngressError::other_display(e))?;

        Ok(base_network_fee)
    }
}

pub type AtomicMempoolState = Arc<RwLock<MempoolState>>;
#[derive(Debug)]
pub struct MempoolState {
    /// valid submit txs
    pub valid_submit_ledger_tx: BTreeMap<H256, DataTransactionHeader>,
    pub valid_commitment_tx: BTreeMap<Address, Vec<CommitmentTransaction>>,
    /// The miner's signer instance, used to sign ingress proofs
    pub recent_invalid_tx: LruCache<H256, ()>,
    /// Tracks recent valid txids from either data or commitment
    pub recent_valid_tx: LruCache<H256, ()>,
    /// LRU caches for out of order gossip data
    pub pending_chunks: LruCache<DataRoot, LruCache<TxChunkOffset, UnpackedChunk>>,
    pub pending_pledges: LruCache<Address, LruCache<IrysTransactionId, CommitmentTransaction>>,
    /// pre-validated blocks that have passed pre-validation in discovery service
    pub prevalidated_blocks: HashMap<H256, IrysBlockHeader>,
    pub prevalidated_blocks_poa: HashMap<H256, Base64>,
}

/// Create a new instance of the mempool state passing in a reference
/// counted reference to a `DatabaseEnv`, a copy of reth's task executor and the miner's signer
pub fn create_state(config: &MempoolConfig) -> MempoolState {
    let max_pending_chunk_items = config.max_pending_chunk_items;
    let max_pending_pledge_items = config.max_pending_pledge_items;
    MempoolState {
        prevalidated_blocks: HashMap::new(),
        prevalidated_blocks_poa: HashMap::new(),
        valid_submit_ledger_tx: BTreeMap::new(),
        valid_commitment_tx: BTreeMap::new(),
        recent_invalid_tx: LruCache::new(NonZeroUsize::new(config.max_invalid_items).unwrap()),
        recent_valid_tx: LruCache::new(NonZeroUsize::new(config.max_valid_items).unwrap()),
        pending_chunks: LruCache::new(NonZeroUsize::new(max_pending_chunk_items).unwrap()),
        pending_pledges: LruCache::new(NonZeroUsize::new(max_pending_pledge_items).unwrap()),
    }
}

/// Reasons why reading a transaction might fail
#[derive(Debug, Clone)]
pub enum TxReadError {
    /// Some database error occurred when reading
    DatabaseError,
    /// The service is uninitialized
    ServiceUninitialized,
    /// The commitment transaction is not found in the mempool
    CommitmentTxNotInMempool,
    /// The transaction is not found in the mempool
    DataTxNotInMempool,
    /// Catch-all variant for other errors.
    Other(String),
}

impl TxReadError {
    /// Returns an other error with the given message.
    pub fn other(err: impl Into<String>) -> Self {
        Self::Other(err.into())
    }
    /// Allows converting an error that implements Display into an Other error
    pub fn other_display(err: impl Display) -> Self {
        Self::Other(err.to_string())
    }
}

/// Reasons why Transaction Ingress might fail
#[derive(Debug, Clone, PartialEq, Eq, thiserror::Error)]
pub enum TxIngressError {
    /// The transaction's signature is invalid
    #[error("Transaction signature is invalid")]
    InvalidSignature,
    /// The account does not have enough tokens to fund this transaction
    #[error("Account has insufficient funds for this transaction")]
    Unfunded,
    /// This transaction id is already in the cache
    #[error("Transaction already exists in cache")]
    Skipped,
    /// Invalid anchor value (unknown or too old)
    #[error("Anchor is either unknown or has expired")]
    InvalidAnchor,
    /// Invalid ledger type specified in transaction
    #[error("Invalid or unsupported ledger type: {0}")]
    InvalidLedger(u32),
    /// Protocol fee doesn't match expected calculation
    #[error("Incorrect protocol fee: expected {expected}, got {actual}")]
    IncorrectProtocolFee { expected: U256, actual: U256 },
    // /// Unknown anchor value (could be valid)
    // PendingAnchor,
    /// Some database error occurred
    #[error("Database operation failed")]
    DatabaseError,
    /// The service is uninitialized
    #[error("Mempool service is not initialized")]
    ServiceUninitialized,
    /// Catch-all variant for other errors.
    #[error("Transaction ingress error: {0}")]
    Other(String),
    /// Commitment transaction validation error
    #[error("Commitment validation failed: {0}")]
    CommitmentValidationError(#[from] CommitmentValidationError),
}

impl TxIngressError {
    /// Returns an other error with the given message.
    pub fn other(err: impl Into<String>) -> Self {
        Self::Other(err.into())
    }
    /// Allows converting an error that implements Display into an Other error
    pub fn other_display(err: impl Display) -> Self {
        Self::Other(err.to_string())
    }
}

#[derive(Debug, Clone)]
pub struct MempoolTxs {
    pub commitment_tx: Vec<CommitmentTransaction>,
    pub submit_tx: Vec<DataTransactionHeader>,
    pub publish_tx: (Vec<DataTransactionHeader>, Vec<TxIngressProof>),
}<|MERGE_RESOLUTION|>--- conflicted
+++ resolved
@@ -433,12 +433,11 @@
         // Prepare data transactions for inclusion after commitments
         let mut submit_ledger_txs = self.get_pending_submit_ledger_txs().await;
 
-<<<<<<< HEAD
         // Filter by minimum fee based on node's fee_percentage
         let fee_percentage = self.config.node_config.pricing.fee_percentage;
+        let total_data_available = submit_ledger_txs.len();
         submit_ledger_txs.retain(|tx| {
             let protocol_cost = U256::from(tx.term_fee + tx.perm_fee.unwrap_or(0));
-
             // Calculate minimum acceptable miner fee
             let minimum_miner_fee = Amount::new(protocol_cost)
                 .calculate_fee(fee_percentage)
@@ -453,10 +452,6 @@
             }
             meets_minimum
         });
-=======
-        // Sort data transactions by fee (highest first) to maximize revenue
-        let total_data_available = submit_ledger_txs.len();
->>>>>>> 74d1b23e
 
         // Sort data transactions by fee (highest first) to maximize revenue
         submit_ledger_txs.sort_by(|a, b| match b.user_fee().cmp(&a.user_fee()) {
