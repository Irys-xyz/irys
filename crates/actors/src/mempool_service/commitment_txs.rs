use crate::mempool_service::{validate_commitment_transaction, Inner, TxIngressError, TxReadError};
use irys_database::{commitment_tx_by_txid, db::IrysDatabaseExt as _};
use irys_domain::CommitmentSnapshotStatus;
use irys_types::{
    Address, CommitmentTransaction, CommitmentValidationError, GossipBroadcastMessage,
    IrysTransactionCommon as _, IrysTransactionId, TxKnownStatus, H256,
};
<<<<<<< HEAD
use lru::LruCache;
use reth_db::Database as _;
// Bring RPC extension trait into scope for test contexts; `as _` avoids unused import warnings
use std::{
    collections::{HashMap, HashSet},
    num::NonZeroUsize,
};
=======
// Bring RPC extension trait into scope for test contexts; `as _` avoids unused import warnings
use std::collections::HashMap;
>>>>>>> b8e1c6e8
use tracing::{debug, instrument, warn};

impl Inner {
    // Shared pre-checks for both API and Gossip commitment ingress paths.
    // Performs signature validation, whitelist check, mempool/db duplicate detection, and anchor validation.
    #[inline]
    #[tracing::instrument(level = "trace", skip_all, fields(tx.id = ?commitment_tx.id, tx.signer = ?commitment_tx.signer))]
    async fn precheck_commitment_ingress_common(
        &self,
        commitment_tx: &CommitmentTransaction,
    ) -> Result<(), TxIngressError> {
        // Fast-fail if we've recently seen this exact invalid payload (by signature fingerprint)
        {
            // Compute composite fingerprint: keccak(signature + prehash + id)
            // TODO: share the signature hash computed here with validate_signature
            let fingerprint = commitment_tx.fingerprint();
            if self
                .mempool_state
                .is_a_recent_invalid_fingerprint(&fingerprint)
                .await
            {
                return Err(TxIngressError::InvalidSignature);
            }
        }
        // Validate tx signature first to prevent ID poisoning
        if let Err(e) = self.validate_signature(commitment_tx).await {
            tracing::error!(
                "Signature validation for commitment_tx {:?} failed with error: {:?}",
                &commitment_tx,
                e
            );
            return Err(TxIngressError::InvalidSignature);
        }

        // Check stake/pledge whitelist early - reject if address is not whitelisted
        self.check_commitment_whitelist(commitment_tx).await?;

        // Early out if we already know about this transaction (invalid/recent valid/valid_commitment_tx)
        if self
            .mempool_state
            .is_known_commitment_in_mempool(&commitment_tx.id, commitment_tx.signer)
            .await
        {
            return Err(TxIngressError::Skipped);
        }

        // Early out if we already know about this transaction in index / database
        if self.is_known_commitment_in_db(&commitment_tx.id)? {
            return Err(TxIngressError::Skipped);
        }

        // Validate anchor (height is unused at this stage)
        self.validate_tx_anchor(commitment_tx).await?;

        Ok(())
    }

    // Shared post-validation processing for commitment transactions.
    // Computes commitment status and handles insert/cache/gossip accordingly.
    // The log_status_debug flag controls whether the status log is at debug (API) or trace (Gossip) level.
    // The warn_on_unstaked flag controls whether we emit a warning on Unstaked status (true for API only).
    #[inline]
    #[tracing::instrument(level = "trace", skip_all, fields(tx.id = ?commitment_tx.id, tx.signer = ?commitment_tx.signer))]
    async fn process_commitment_after_prechecks(
        &self,
        commitment_tx: &CommitmentTransaction,
    ) -> Result<bool, TxIngressError> {
        let mut need_to_process_pending_pledges_and_then_gossip = false;
        // Check pending commitments and cached commitments and active commitments of the canonical chain
        let commitment_status = self.get_commitment_status(commitment_tx).await;
        debug!(
            "commitment tx {} status {:?}",
            &commitment_tx.id, &commitment_status
        );

        match commitment_status {
            CommitmentSnapshotStatus::Unknown
            | CommitmentSnapshotStatus::Accepted
            | CommitmentSnapshotStatus::InvalidPledgeCount
            | CommitmentSnapshotStatus::Unowned
            | CommitmentSnapshotStatus::UnpledgePending
            | CommitmentSnapshotStatus::UnstakePending
            | CommitmentSnapshotStatus::HasActivePledges => {
                // Add to valid set and mark recent
                self.mempool_state
                    .insert_commitment_and_mark_valid(commitment_tx)
                    .await?;

                need_to_process_pending_pledges_and_then_gossip = true;
            }
            CommitmentSnapshotStatus::Unstaked => {
                warn!(
                    tx.id = ?commitment_tx.id,
                    tx.commitment_status = ?commitment_status,
                    "commitment tx cached while address is unstaked"
                );
                // Cache pledge while address is unstaked
                self.mempool_state
                    .cache_unstaked_pledge(
                        commitment_tx,
                        self.config.node_config.mempool.max_pending_pledge_items,
                    )
                    .await;

                // Gossip the pledge even if signer is currently unstaked so other
                // nodes become aware of the pending pledge and can cache it as well.
                // This prevents loss if the first receiving node goes offline before
                // the signer stakes and triggers reprocessing.
                self.broadcast_commitment_gossip(commitment_tx);
            }
        }

        Ok(need_to_process_pending_pledges_and_then_gossip)
    }

    #[instrument(skip_all)]
    pub async fn handle_ingress_commitment_tx_message_gossip(
        &self,
        commitment_tx: CommitmentTransaction,
    ) -> Result<(), TxIngressError> {
        let need_to_process_pending_pledges_and_then_gossip =
            self.ingress_commitment_tx_gossip(&commitment_tx).await?;

        if need_to_process_pending_pledges_and_then_gossip {
            // Process any pending pledges for this newly staked address
            self.process_pending_pledges_for_new_stake(commitment_tx.signer)
                .await;
            // Gossip transaction
            self.broadcast_commitment_gossip(&commitment_tx);
        }

        Ok(())
    }

    #[instrument(skip_all, fields(tx.id = ?commitment_tx.id, tx.signer = ?commitment_tx.signer))]
    async fn ingress_commitment_tx_gossip(
        &self,
        commitment_tx: &CommitmentTransaction,
    ) -> Result<bool, TxIngressError> {
        debug!(
            tx.id = ?commitment_tx.id,
            tx.signer = ?commitment_tx.signer,
            "Received commitment tx from Gossip"
        );

        // Common pre-checks shared with API path
        self.precheck_commitment_ingress_common(commitment_tx)
            .await?;

        // Gossip path: check only static fields from config (shape).
        // - Validate `fee` and `value` to reject clearly wrong Stake/Pledge/Unpledge/Unstake txs.
        // - Do not check account balance here. That is verified on API ingress
        //   and again during selection/block validation.
        if let Err(e) = commitment_tx.validate_fee(&self.config.consensus) {
            self.mempool_state
                .put_recent_invalid(commitment_tx.id)
                .await;

            return Err(e.into());
        }
        if let Err(e) = commitment_tx.validate_value(&self.config.consensus) {
            self.mempool_state
                .put_recent_invalid(commitment_tx.id)
                .await;

            return Err(e.into());
        }

        // Post-processing shared with API path (trace-level status, no warn on unstaked)
        self.process_commitment_after_prechecks(commitment_tx).await
    }

    #[instrument(skip_all)]
    pub async fn handle_ingress_commitment_tx_message_api(
        &self,
        commitment_tx: CommitmentTransaction,
    ) -> Result<(), TxIngressError> {
        debug!(
            tx.id = ?commitment_tx.id,
            tx.signer = ?commitment_tx.signer,
            "Received commitment tx from API"
        );

        // Common pre-checks shared with Gossip path
        self.precheck_commitment_ingress_common(&commitment_tx)
            .await?;

        // API-only: fee/value/funding validations
        if let Err(e) = validate_commitment_transaction(
            &self.reth_node_adapter,
            &self.config.consensus,
            &commitment_tx,
            None,
        ) {
            self.mempool_state
                .put_recent_invalid(commitment_tx.id)
                .await;

            return Err(e);
        }

        // Post-processing shared with Gossip path (debug-level status, warn on unstaked)
        let need_to_process_pending_pledges_and_then_gossip = self
            .process_commitment_after_prechecks(&commitment_tx)
            .await?;

        if need_to_process_pending_pledges_and_then_gossip {
            // Process any pending pledges for this newly staked address
            self.process_pending_pledges_for_new_stake(commitment_tx.signer)
                .await;
            // Gossip transaction
            self.broadcast_commitment_gossip(&commitment_tx);
        }

        Ok(())
    }

    /// Check stake/pledge whitelist; reject if address is not whitelisted.
    #[tracing::instrument(level = "trace", skip_all, fields(tx.id = ?commitment_tx.id, tx.signer = ?commitment_tx.signer))]
    async fn check_commitment_whitelist(
        &self,
        commitment_tx: &CommitmentTransaction,
    ) -> Result<(), TxIngressError> {
        if !self
            .mempool_state
            .is_address_in_a_whitelist(&commitment_tx.signer)
            .await
        {
            warn!(
                "Commitment tx {} from address {} rejected: not in stake/pledge whitelist",
                commitment_tx.id, commitment_tx.signer
            );
            return Err(CommitmentValidationError::ForbiddenSigner.into());
        }
        Ok(())
    }

    /// Checks the database index for an existing commitment transaction by id.
    fn is_known_commitment_in_db(&self, tx_id: &H256) -> Result<bool, TxIngressError> {
        let known_in_db = self
            .irys_db
            .view_eyre(|dbtx| commitment_tx_by_txid(dbtx, tx_id))
            .map_err(|_| TxIngressError::DatabaseError)?
            .is_some();
        Ok(known_in_db)
    }

    /// Processes any pending pledges for a newly staked address by re-ingesting them via gossip path.
    #[tracing::instrument(level = "trace", skip_all, fields(account.signer = ?signer))]
    async fn process_pending_pledges_for_new_stake(&self, signer: Address) {
        let pop = self
            .mempool_state
            .pop_pending_pledges_for_signer(&signer)
            .await;
        if let Some(pledges_lru) = pop {
            // Extract all pending pledges as a vector of owned transactions
            let pledges: Vec<_> = pledges_lru
                .into_iter()
                .map(|(_, pledge_tx)| pledge_tx)
                .collect();

            for pledge_tx in pledges {
                let tx_id = pledge_tx.id;
                if let Err(e) = self.ingress_commitment_tx_gossip(&pledge_tx).await {
                    warn!(
                        tx.id = ?tx_id,
                        tx.err = ?e,
                        "Failed to process pending pledge for newly staked address: {:?}",
                        e
                    );
                }
            }
        }
    }

    /// Broadcasts the commitment transaction over gossip.
    fn broadcast_commitment_gossip(&self, tx: &CommitmentTransaction) {
        self.service_senders
            .gossip_broadcast
            .send(GossipBroadcastMessage::from(tx.clone()))
            .expect("Failed to send gossip data");
    }

    // checks recent_valid_tx, recent_invalid_tx, valid_commitment_tx, pending_pledges, and the database
    pub async fn handle_commitment_tx_exists_message(
        &self,
        commitment_tx_id: H256,
    ) -> Result<TxKnownStatus, TxReadError> {
        if let Some(status) = self
            .mempool_state
            .mempool_commitment_tx_status(&commitment_tx_id)
            .await
        {
            return Ok(status);
        }
        //now check the database
        let read_tx = self.read_tx();

        if read_tx.is_err() {
            Err(TxReadError::DatabaseError)
        } else if commitment_tx_by_txid(
            &read_tx.expect("expected valid header from tx id"),
            &commitment_tx_id,
        )
        .map_err(|_| TxReadError::DatabaseError)?
        .is_some()
        {
            Ok(TxKnownStatus::Migrated)
        } else {
<<<<<<< HEAD
            //now check the database
            drop(mempool_state_guard);
            let read_tx = self.irys_db.tx();

            if read_tx.is_err() {
                Err(TxReadError::DatabaseError)
            } else if commitment_tx_by_txid(
                &read_tx.expect("expected valid header from tx id"),
                &commitment_tx_id,
            )
            .map_err(|_| TxReadError::DatabaseError)?
            .is_some()
            {
                Ok(TxKnownStatus::Migrated)
            } else {
                Ok(TxKnownStatus::Unknown)
            }
=======
            Ok(TxKnownStatus::Unknown)
>>>>>>> b8e1c6e8
        }
    }

    /// read specified commitment txs from mempool
    #[instrument(level = "trace", skip_all, name = "get_commitment_tx", fields(tx.count = commitment_tx_ids.len()))]
    pub async fn handle_get_commitment_tx_message(
        &self,
        commitment_tx_ids: Vec<H256>,
    ) -> HashMap<IrysTransactionId, CommitmentTransaction> {
        let all_commitment_transactions = self.mempool_state.all_commitment_transactions().await;

        debug!(
            "handle_get_commitment_transactions_message: {:?}",
            all_commitment_transactions
                .iter()
                .map(|x| x.0)
                .collect::<Vec<_>>()
        );

        // Attempt to locate and retain only the requested tx_ids
        let mut filtered_map = HashMap::with_capacity(commitment_tx_ids.len());
        for txid in commitment_tx_ids {
            if let Some(tx) = all_commitment_transactions.get(&txid) {
                filtered_map.insert(txid, tx.clone());
            }
        }

        // Return only the transactions matching the requested IDs
        filtered_map
    }

<<<<<<< HEAD
    /// should really only be called by persist_mempool_to_disk, all other scenarios need a more
    /// subtle filtering of commitment state, recently confirmed? pending? valid? etc.
    pub async fn get_all_commitment_tx(&self) -> HashMap<IrysTransactionId, CommitmentTransaction> {
        let mut hash_map = HashMap::new();

        // first flat_map all the commitment transactions
        let mempool_state = &self.mempool_state;
        let mempool_state_guard = mempool_state.read().await;

        // Get any CommitmentTransactions from the valid commitments
        mempool_state_guard
            .valid_commitment_tx
            .values()
            .flat_map(|txs| txs.iter())
            .for_each(|tx| {
                hash_map.insert(tx.id, tx.clone());
            });

        // Get any CommitmentTransactions from the pending commitments
        mempool_state_guard
            .pending_pledges
            .iter()
            .flat_map(|(_, inner)| inner.iter())
            .for_each(|(tx_id, tx)| {
                hash_map.insert(*tx_id, tx.clone());
            });

        hash_map
    }

    /// Removes a commitment transaction with the specified transaction ID from the valid_commitment_tx map
    /// Returns true if the transaction was found and removed, false otherwise
    pub async fn remove_commitment_tx(&self, txid: &H256) -> bool {
        self.remove_commitment_txs([*txid]).await
    }

    /// Removes commitment transactions with the specified transaction IDs from the valid_commitment_tx map
    /// Returns true if any transactions were found and removed, false otherwise
    pub async fn remove_commitment_txs(&self, txids: impl IntoIterator<Item = H256>) -> bool {
        let mut found = false;

        // Collect txids into a HashSet for efficient lookups
        let txids_set: HashSet<H256> = txids.into_iter().collect();

        let mempool_state = &self.mempool_state;
        let mut mempool_state_guard = mempool_state.write().await;

        // Remove all txids from recent_valid_tx cache
        for txid in &txids_set {
            mempool_state_guard.recent_valid_tx.pop(txid);
        }

        // Create a vector of addresses to update to avoid borrowing issues
        let addresses_to_check: Vec<Address> = mempool_state_guard
            .valid_commitment_tx
            .keys()
            .copied()
            .collect();

        for address in addresses_to_check {
            if let Some(transactions) = mempool_state_guard.valid_commitment_tx.get_mut(&address) {
                // Remove all transactions that match any of the txids
                let original_len = transactions.len();
                transactions.retain(|tx| !txids_set.contains(&tx.id));

                if transactions.len() < original_len {
                    found = true;
                }

                // If the vector is now empty, remove the entry
                if transactions.is_empty() {
                    mempool_state_guard.valid_commitment_tx.remove(&address);
                }
            }
        }

        drop(mempool_state_guard);

        found
    }

=======
>>>>>>> b8e1c6e8
    #[tracing::instrument(level = "trace", skip_all, fields(tx.id = ?commitment_tx.id))]
    pub async fn get_commitment_status(
        &self,
        commitment_tx: &CommitmentTransaction,
    ) -> CommitmentSnapshotStatus {
        // Get the commitment snapshot for the current canonical chain
        let (commitment_snapshot, epoch_snapshot) = {
            let tree = self.block_tree_read_guard.read();
            (
                tree.canonical_commitment_snapshot(),
                tree.canonical_epoch_snapshot(),
            )
        };

        let cache_status =
            commitment_snapshot.get_commitment_status(commitment_tx, &epoch_snapshot);

        // Reject unsupported or invalid commitment types/targets
        match cache_status {
            CommitmentSnapshotStatus::Unknown | CommitmentSnapshotStatus::Accepted => {
                return cache_status
            }
            CommitmentSnapshotStatus::UnstakePending
            | CommitmentSnapshotStatus::HasActivePledges
            | CommitmentSnapshotStatus::InvalidPledgeCount
            | CommitmentSnapshotStatus::Unowned
            | CommitmentSnapshotStatus::UnpledgePending => {
                warn!(
                    "Commitment rejected: {:?} id={} ",
                    cache_status, commitment_tx.id
                );
                return cache_status;
            }
            CommitmentSnapshotStatus::Unstaked => {
                // For unstaked addresses, check for pending stake transactions
                if self
                    .mempool_state
                    .is_there_a_pledge_for_unstaked_address(&commitment_tx.signer)
                    .await
                {
                    // Pending local stake makes this pledge/unpledge schedulable; mark as Unknown (fresh)
                    CommitmentSnapshotStatus::Unknown
                } else {
                    // No pending stakes found
                    warn!("Commitment is unstaked: {}", commitment_tx.id);
                    CommitmentSnapshotStatus::Unstaked
                }
            }
        }
    }
}<|MERGE_RESOLUTION|>--- conflicted
+++ resolved
@@ -5,18 +5,8 @@
     Address, CommitmentTransaction, CommitmentValidationError, GossipBroadcastMessage,
     IrysTransactionCommon as _, IrysTransactionId, TxKnownStatus, H256,
 };
-<<<<<<< HEAD
-use lru::LruCache;
-use reth_db::Database as _;
-// Bring RPC extension trait into scope for test contexts; `as _` avoids unused import warnings
-use std::{
-    collections::{HashMap, HashSet},
-    num::NonZeroUsize,
-};
-=======
 // Bring RPC extension trait into scope for test contexts; `as _` avoids unused import warnings
 use std::collections::HashMap;
->>>>>>> b8e1c6e8
 use tracing::{debug, instrument, warn};
 
 impl Inner {
@@ -326,27 +316,7 @@
         {
             Ok(TxKnownStatus::Migrated)
         } else {
-<<<<<<< HEAD
-            //now check the database
-            drop(mempool_state_guard);
-            let read_tx = self.irys_db.tx();
-
-            if read_tx.is_err() {
-                Err(TxReadError::DatabaseError)
-            } else if commitment_tx_by_txid(
-                &read_tx.expect("expected valid header from tx id"),
-                &commitment_tx_id,
-            )
-            .map_err(|_| TxReadError::DatabaseError)?
-            .is_some()
-            {
-                Ok(TxKnownStatus::Migrated)
-            } else {
-                Ok(TxKnownStatus::Unknown)
-            }
-=======
             Ok(TxKnownStatus::Unknown)
->>>>>>> b8e1c6e8
         }
     }
 
@@ -378,90 +348,6 @@
         filtered_map
     }
 
-<<<<<<< HEAD
-    /// should really only be called by persist_mempool_to_disk, all other scenarios need a more
-    /// subtle filtering of commitment state, recently confirmed? pending? valid? etc.
-    pub async fn get_all_commitment_tx(&self) -> HashMap<IrysTransactionId, CommitmentTransaction> {
-        let mut hash_map = HashMap::new();
-
-        // first flat_map all the commitment transactions
-        let mempool_state = &self.mempool_state;
-        let mempool_state_guard = mempool_state.read().await;
-
-        // Get any CommitmentTransactions from the valid commitments
-        mempool_state_guard
-            .valid_commitment_tx
-            .values()
-            .flat_map(|txs| txs.iter())
-            .for_each(|tx| {
-                hash_map.insert(tx.id, tx.clone());
-            });
-
-        // Get any CommitmentTransactions from the pending commitments
-        mempool_state_guard
-            .pending_pledges
-            .iter()
-            .flat_map(|(_, inner)| inner.iter())
-            .for_each(|(tx_id, tx)| {
-                hash_map.insert(*tx_id, tx.clone());
-            });
-
-        hash_map
-    }
-
-    /// Removes a commitment transaction with the specified transaction ID from the valid_commitment_tx map
-    /// Returns true if the transaction was found and removed, false otherwise
-    pub async fn remove_commitment_tx(&self, txid: &H256) -> bool {
-        self.remove_commitment_txs([*txid]).await
-    }
-
-    /// Removes commitment transactions with the specified transaction IDs from the valid_commitment_tx map
-    /// Returns true if any transactions were found and removed, false otherwise
-    pub async fn remove_commitment_txs(&self, txids: impl IntoIterator<Item = H256>) -> bool {
-        let mut found = false;
-
-        // Collect txids into a HashSet for efficient lookups
-        let txids_set: HashSet<H256> = txids.into_iter().collect();
-
-        let mempool_state = &self.mempool_state;
-        let mut mempool_state_guard = mempool_state.write().await;
-
-        // Remove all txids from recent_valid_tx cache
-        for txid in &txids_set {
-            mempool_state_guard.recent_valid_tx.pop(txid);
-        }
-
-        // Create a vector of addresses to update to avoid borrowing issues
-        let addresses_to_check: Vec<Address> = mempool_state_guard
-            .valid_commitment_tx
-            .keys()
-            .copied()
-            .collect();
-
-        for address in addresses_to_check {
-            if let Some(transactions) = mempool_state_guard.valid_commitment_tx.get_mut(&address) {
-                // Remove all transactions that match any of the txids
-                let original_len = transactions.len();
-                transactions.retain(|tx| !txids_set.contains(&tx.id));
-
-                if transactions.len() < original_len {
-                    found = true;
-                }
-
-                // If the vector is now empty, remove the entry
-                if transactions.is_empty() {
-                    mempool_state_guard.valid_commitment_tx.remove(&address);
-                }
-            }
-        }
-
-        drop(mempool_state_guard);
-
-        found
-    }
-
-=======
->>>>>>> b8e1c6e8
     #[tracing::instrument(level = "trace", skip_all, fields(tx.id = ?commitment_tx.id))]
     pub async fn get_commitment_status(
         &self,
