--- conflicted
+++ resolved
@@ -9,6 +9,8 @@
     IrysTransactionId, H256,
 };
 use lru::LruCache;
+// Bring RPC extension trait into scope for test contexts; `as _` avoids unused import warnings
+use irys_reth_node_bridge::ext::IrysRethRpcTestContextExt as _;
 use std::{collections::HashMap, num::NonZeroUsize};
 use tracing::{debug, instrument, trace, warn};
 
@@ -65,32 +67,29 @@
             &commitment_tx.id,
             &commitment_status
         );
-        if commitment_status == CommitmentSnapshotStatus::Accepted {
-            // Add the commitment tx to the valid tx list to be included in the next block
-            trace!(
-                "pushing commitment {} to valid_commitment_tx",
-                &commitment_tx.id
-            );
-            self.insert_commitment_and_mark_valid(&commitment_tx).await;
-
-            // Process any pending pledges for this newly staked address
-            // ------------------------------------------------------
-            // When a stake transaction is accepted, we can now process any pledge
-            // transactions from the same address that arrived earlier but were
-            // waiting for the stake. This effectively resolves the dependency
-            // order for address-based validation.
-            self.process_pending_pledges_for_new_stake(commitment_tx.signer)
-                .await;
-
-            // Gossip transaction
-            self.broadcast_commitment_gossip(&commitment_tx);
-        } else if commitment_status == CommitmentSnapshotStatus::Unstaked {
-            // For unstaked pledges, we cache them in a 2-level LRU structure:
-            // Level 1: Keyed by signer address (allows tracking multiple addresses)
-            // Level 2: Keyed by transaction ID (allows tracking multiple pledge tx per address)
-            self.cache_unstaked_pledge(&commitment_tx).await;
-        } else {
-            return Err(TxIngressError::Skipped);
+        match commitment_status {
+            CommitmentSnapshotStatus::Unknown
+            | CommitmentSnapshotStatus::Accepted
+            | CommitmentSnapshotStatus::InvalidPledgeCount
+            | CommitmentSnapshotStatus::PartitionNotOwned
+            | CommitmentSnapshotStatus::PartitionAlreadyPendingUnpledge => {
+                // Add to valid set and mark recent
+                self.insert_commitment_and_mark_valid(&commitment_tx).await;
+
+                // Process any pending pledges for this newly staked address
+                self.process_pending_pledges_for_new_stake(commitment_tx.signer)
+                    .await;
+
+                // Gossip transaction
+                self.broadcast_commitment_gossip(&commitment_tx);
+            }
+            CommitmentSnapshotStatus::Unstaked => {
+                // Cache pledge while address is unstaked
+                self.cache_unstaked_pledge(&commitment_tx).await;
+            }
+            CommitmentSnapshotStatus::Unsupported => {
+                return Err(TxIngressError::Other("unsupported tx type".to_string()));
+            }
         }
 
         Ok(())
@@ -163,78 +162,15 @@
             | CommitmentSnapshotStatus::InvalidPledgeCount
             | CommitmentSnapshotStatus::PartitionNotOwned
             | CommitmentSnapshotStatus::PartitionAlreadyPendingUnpledge => {
-                let mut mempool_state_guard = self.mempool_state.write().await;
-                trace!(
-                    tx = ?commitment_tx.id,
-                    "pushing commitment to valid_commitment_tx"
-                );
-                mempool_state_guard
-                    .valid_commitment_tx
-                    .entry(commitment_tx.signer)
-                    .or_default()
-                    .push(commitment_tx.clone());
-
-<<<<<<< HEAD
-        if commitment_status == CommitmentSnapshotStatus::Accepted {
-            // Add the commitment tx to the valid tx list to be included in the next block
-            trace!(
-                "pushing commitment {} to valid_commitment_tx",
-                &commitment_tx.id
-            );
-            self.insert_commitment_and_mark_valid(&commitment_tx).await;
-
-            // Process any pending pledges for this newly staked address
-            // ------------------------------------------------------
-            // When a stake transaction is accepted, we can now process any pledge
-            // transactions from the same address that arrived earlier but were
-            // waiting for the stake. This effectively resolves the dependency
-            // order for address-based validation.
-            self.process_pending_pledges_for_new_stake(commitment_tx.signer)
-                .await;
-
-            // Gossip transaction
-            self.broadcast_commitment_gossip(&commitment_tx);
-        } else if commitment_status == CommitmentSnapshotStatus::Unstaked {
-            // For unstaked pledges, we cache them in a 2-level LRU structure:
-            // Level 1: Keyed by signer address (allows tracking multiple addresses)
-            // Level 2: Keyed by transaction ID (allows tracking multiple pledge tx per address)
-            self.cache_unstaked_pledge(&commitment_tx).await;
-        } else {
-            return Err(TxIngressError::Skipped);
-=======
-                mempool_state_guard
-                    .recent_valid_tx
-                    .put(commitment_tx.id, ());
+                // Add to valid set and mark recent
+                self.insert_commitment_and_mark_valid(&commitment_tx).await;
 
                 // Process any pending pledges for this newly staked address
-                let pop = mempool_state_guard
-                    .pending_pledges
-                    .pop(&commitment_tx.signer);
-                drop(mempool_state_guard);
-                if let Some(pledges_lru) = pop {
-                    let pledges: Vec<_> = pledges_lru
-                        .into_iter()
-                        .map(|(_, pledge_tx)| pledge_tx)
-                        .collect();
-
-                    for pledge_tx in pledges {
-                        let (oneshot_tx, oneshot_rx) = tokio::sync::oneshot::channel();
-                        let _ = self
-                            .handle_message(MempoolServiceMessage::IngestCommitmentTx(
-                                pledge_tx, oneshot_tx,
-                            ))
-                            .await;
-
-                        let _ = oneshot_rx
-                            .await
-                            .expect("to process pending pledge for newly staked address");
-                    }
-                }
-
-                self.service_senders
-                    .gossip_broadcast
-                    .send(GossipBroadcastMessage::from(commitment_tx.clone()))
-                    .expect("Failed to send gossip data");
+                self.process_pending_pledges_for_new_stake(commitment_tx.signer)
+                    .await;
+
+                // Gossip transaction
+                self.broadcast_commitment_gossip(&commitment_tx);
             }
             CommitmentSnapshotStatus::Unstaked => {
                 tracing::warn!(
@@ -242,28 +178,11 @@
                     status = ?commitment_status,
                     "commitment tx cached while address is unstaked"
                 );
-
-                let mut mempool_state_guard = self.mempool_state.write().await;
-                if let Some(pledges_cache) = mempool_state_guard
-                    .pending_pledges
-                    .get_mut(&commitment_tx.signer)
-                {
-                    pledges_cache.put(commitment_tx.id, commitment_tx.clone());
-                } else {
-                    let max_pending_pledge_items = self.config.mempool.max_pending_pledge_items;
-                    let mut new_address_cache =
-                        LruCache::new(NonZeroUsize::new(max_pending_pledge_items).unwrap());
-                    new_address_cache.put(commitment_tx.id, commitment_tx.clone());
-                    mempool_state_guard
-                        .pending_pledges
-                        .put(commitment_tx.signer, new_address_cache);
-                }
-                drop(mempool_state_guard);
+                self.cache_unstaked_pledge(&commitment_tx).await;
             }
             CommitmentSnapshotStatus::Unsupported => {
                 return Err(TxIngressError::Other("unsupported tx type".to_string()));
             }
->>>>>>> cf49c593
         }
 
         Ok(())
@@ -512,8 +431,6 @@
         found
     }
 
-<<<<<<< HEAD
-=======
     fn validate_funding(
         &self,
         commitment_tx: &CommitmentTransaction,
@@ -562,7 +479,6 @@
     }
 
     #[tracing::instrument(skip_all, fields(tx_id = ?commitment_tx.id))]
->>>>>>> cf49c593
     pub async fn get_commitment_status(
         &self,
         commitment_tx: &CommitmentTransaction,
