use crate::mempool_service::{
    validate_commitment_transaction, Inner, MempoolServiceMessage, TxIngressError, TxReadError,
};
use irys_database::{commitment_tx_by_txid, db::IrysDatabaseExt as _};
use irys_domain::CommitmentSnapshotStatus;
use irys_primitives::CommitmentType;
use irys_types::{
    Address, CommitmentTransaction, CommitmentValidationError, GossipBroadcastMessage,
    IrysTransactionId, H256,
};
use lru::LruCache;
use std::{collections::HashMap, num::NonZeroUsize};
use tracing::{debug, instrument, trace, warn};

impl Inner {
    #[instrument(skip_all)]
    pub async fn handle_ingress_commitment_tx_message_gossip(
        &mut self,
        commitment_tx: CommitmentTransaction,
    ) -> Result<(), TxIngressError> {
        debug!(
            tx_id = ?commitment_tx.id,
            signer = ?commitment_tx.signer,
            "Received commitment tx from Gossip"
        );

        // Validate tx signature
        // we MUST do this before using the ID to prevent poisoning, as this validates the ID is correct
        if let Err(e) = self.validate_signature(&commitment_tx).await {
            tracing::error!(
                "Signature validation for commitment_tx {:?} failed with error: {:?}",
                &commitment_tx,
                e
            );
            return Err(TxIngressError::InvalidSignature);
        }

        // Check stake/pledge whitelist early - reject if address is not whitelisted
        self.check_commitment_whitelist(&commitment_tx)?;

        // Early out if we already know about this transaction (invalid/recent valid/valid_commitment_tx)
        if self
            .is_known_commitment_in_mempool(&commitment_tx.id, commitment_tx.signer)
            .await
        {
            return Err(TxIngressError::Skipped);
        }

        // Early out if we already know about this transaction in index / database
        if self.is_known_commitment_in_db(&commitment_tx.id)? {
            return Err(TxIngressError::Skipped);
        }

        let _anchor_height = self.validate_anchor(&commitment_tx).await?;

        // Validate economic constraints only for API-submitted transactions
        // Gossip-submitted transactions skip these to avoid rejecting txs from other forks
        // while still being able to process them when building blocks.
        // Gossip path: skip fee/value/funding checks

        // Check pending commitments and cached commitments and active commitments of the canonical chain
        let commitment_status = self.get_commitment_status(&commitment_tx).await;
        trace!(
            "commitment tx {} status {:?}",
            &commitment_tx.id,
            &commitment_status
        );
        if commitment_status == CommitmentSnapshotStatus::Accepted {
            // Add the commitment tx to the valid tx list to be included in the next block
            trace!(
                "pushing commitment {} to valid_commitment_tx",
                &commitment_tx.id
            );
            self.insert_commitment_and_mark_valid(&commitment_tx).await;

            // Process any pending pledges for this newly staked address
            // ------------------------------------------------------
            // When a stake transaction is accepted, we can now process any pledge
            // transactions from the same address that arrived earlier but were
            // waiting for the stake. This effectively resolves the dependency
            // order for address-based validation.
            self.process_pending_pledges_for_new_stake(commitment_tx.signer)
                .await;

            // Gossip transaction
            self.broadcast_commitment_gossip(&commitment_tx);
        } else if commitment_status == CommitmentSnapshotStatus::Unstaked {
            // For unstaked pledges, we cache them in a 2-level LRU structure:
            // Level 1: Keyed by signer address (allows tracking multiple addresses)
            // Level 2: Keyed by transaction ID (allows tracking multiple pledge tx per address)
            self.cache_unstaked_pledge(&commitment_tx).await;
        } else {
            return Err(TxIngressError::Skipped);
        }

        Ok(())
    }

    #[instrument(skip_all)]
    pub async fn handle_ingress_commitment_tx_message_api(
        &mut self,
        commitment_tx: CommitmentTransaction,
    ) -> Result<(), TxIngressError> {
        debug!(
            tx_id = ?commitment_tx.id,
            signer = ?commitment_tx.signer,
            "Received commitment tx from API"
        );

        // Validate tx signature
        // we MUST do this before using the ID to prevent poisoning, as this validates the ID is correct
        if let Err(e) = self.validate_signature(&commitment_tx).await {
            tracing::error!(
                "Signature validation for commitment_tx {:?} failed with error: {:?}",
                &commitment_tx,
                e
            );
            return Err(TxIngressError::InvalidSignature);
        }

        // Check stake/pledge whitelist early - reject if address is not whitelisted
        self.check_commitment_whitelist(&commitment_tx)?;

        // Early out if we already know about this transaction (invalid/recent valid/valid_commitment_tx)
        if self
            .is_known_commitment_in_mempool(&commitment_tx.id, commitment_tx.signer)
            .await
        {
            return Err(TxIngressError::Skipped);
        }

        // Early out if we already know about this transaction in index / database
        if self.is_known_commitment_in_db(&commitment_tx.id)? {
            return Err(TxIngressError::Skipped);
        }

        let _anchor_height = self.validate_anchor(&commitment_tx).await?;

        // API-only: fee/value/funding validations
        if let Err(e) = validate_commitment_transaction(
            &self.reth_node_adapter,
            &self.config.consensus,
            &commitment_tx,
            None,
        ) {
            let mut guard = self.mempool_state.write().await;
            guard.recent_invalid_tx.put(commitment_tx.id, ());
            drop(guard);

            return Err(e);
        }

        // Check pending commitments and cached commitments and active commitments of the canonical chain
        let commitment_status = self.get_commitment_status(&commitment_tx).await;
        trace!(
            "commitment tx {} status {:?}",
            &commitment_tx.id,
            &commitment_status
        );

        if commitment_status == CommitmentSnapshotStatus::Accepted {
            // Add the commitment tx to the valid tx list to be included in the next block
            trace!(
                "pushing commitment {} to valid_commitment_tx",
                &commitment_tx.id
            );
            self.insert_commitment_and_mark_valid(&commitment_tx).await;

            // Process any pending pledges for this newly staked address
            // ------------------------------------------------------
            // When a stake transaction is accepted, we can now process any pledge
            // transactions from the same address that arrived earlier but were
            // waiting for the stake. This effectively resolves the dependency
            // order for address-based validation.
            self.process_pending_pledges_for_new_stake(commitment_tx.signer)
                .await;

<<<<<<< HEAD
            // Gossip transaction
            self.broadcast_commitment_gossip(&commitment_tx);
=======
            self.service_senders
                .gossip_broadcast
                .send(GossipBroadcastMessage::from(commitment_tx.clone()))
                .expect("Failed to send gossip data");
>>>>>>> 0646c56f
        } else if commitment_status == CommitmentSnapshotStatus::Unstaked {
            // For unstaked pledges, we cache them in a 2-level LRU structure:
            // Level 1: Keyed by signer address (allows tracking multiple addresses)
            // Level 2: Keyed by transaction ID (allows tracking multiple pledge tx per address)
            self.cache_unstaked_pledge(&commitment_tx).await;
        } else {
            return Err(TxIngressError::Skipped);
        }

        Ok(())
    }

    /// Check stake/pledge whitelist; reject if address is not whitelisted.
    fn check_commitment_whitelist(
        &self,
        commitment_tx: &CommitmentTransaction,
    ) -> Result<(), TxIngressError> {
        let whitelist = &self.stake_and_pledge_whitelist;
        if !whitelist.is_empty() && !whitelist.contains(&commitment_tx.signer) {
            warn!(
                "Commitment tx {} from address {} rejected: not in stake/pledge whitelist",
                commitment_tx.id, commitment_tx.signer
            );
            return Err(CommitmentValidationError::ForbiddenSigner.into());
        }
        Ok(())
    }

    /// Returns true if the commitment tx is already known in the mempool caches/maps.
    async fn is_known_commitment_in_mempool(&self, tx_id: &H256, signer: Address) -> bool {
        let guard = self.mempool_state.read().await;
        if guard.recent_invalid_tx.contains(tx_id) || guard.recent_valid_tx.contains(tx_id) {
            return true;
        }
        if guard
            .valid_commitment_tx
            .get(&signer)
            .is_some_and(|txs| txs.iter().any(|c| c.id == *tx_id))
        {
            return true;
        }
        false
    }

    /// Checks the database index for an existing commitment transaction by id.
    fn is_known_commitment_in_db(&self, tx_id: &H256) -> Result<bool, TxIngressError> {
        let known_in_db = self
            .irys_db
            .view_eyre(|dbtx| commitment_tx_by_txid(dbtx, tx_id))
            .map_err(|_| TxIngressError::DatabaseError)?
            .is_some();
        Ok(known_in_db)
    }

    /// Inserts a commitment into the mempool valid map and marks it as recently valid.
    async fn insert_commitment_and_mark_valid(&mut self, tx: &CommitmentTransaction) {
        let mut guard = self.mempool_state.write().await;
        guard
            .valid_commitment_tx
            .entry(tx.signer)
            .or_default()
            .push(tx.clone());
        guard.recent_valid_tx.put(tx.id, ());
    }

    /// Processes any pending pledges for a newly staked address by re-ingesting them via gossip path.
    async fn process_pending_pledges_for_new_stake(&mut self, signer: Address) {
        let mut guard = self.mempool_state.write().await;
        let pop = guard.pending_pledges.pop(&signer);
        drop(guard);
        if let Some(pledges_lru) = pop {
            // Extract all pending pledges as a vector of owned transactions
            let pledges: Vec<_> = pledges_lru
                .into_iter()
                .map(|(_, pledge_tx)| pledge_tx)
                .collect();

            for pledge_tx in pledges {
                let (oneshot_tx, oneshot_rx) = tokio::sync::oneshot::channel();
                // todo switch _ to actually handle the result
                let _ = self
                    .handle_message(MempoolServiceMessage::IngestCommitmentTxFromGossip(
                        pledge_tx, oneshot_tx,
                    ))
                    .await;

                let _ = oneshot_rx
                    .await
                    .expect("to process pending pledge for newly staked address");
            }
        }
    }

    /// Caches an unstaked pledge in the two-level LRU structure.
    async fn cache_unstaked_pledge(&mut self, tx: &CommitmentTransaction) {
        let mut guard = self.mempool_state.write().await;
        if let Some(pledges_cache) = guard.pending_pledges.get_mut(&tx.signer) {
            // Address already exists in cache - add this pledge transaction to its lru cache
            pledges_cache.put(tx.id, tx.clone());
        } else {
            // First pledge from this address - create a new nested lru cache
            let max_pending_pledge_items = self.config.mempool.max_pending_pledge_items;
            let mut new_address_cache =
                LruCache::new(NonZeroUsize::new(max_pending_pledge_items).unwrap());

            // Add the pledge transaction to the new lru cache for the address
            new_address_cache.put(tx.id, tx.clone());

            // Add the address cache to the primary lru cache
            guard.pending_pledges.put(tx.signer, new_address_cache);
        }
    }

    /// Broadcasts the commitment transaction over gossip.
    fn broadcast_commitment_gossip(&self, tx: &CommitmentTransaction) {
        self.service_senders
            .gossip_broadcast
            .send(GossipBroadcastMessage::from(tx.clone()))
            .expect("Failed to send gossip data");
    }

    /// checks only the mempool
    pub async fn handle_commitment_tx_exists_message(
        &self,
        commitment_tx_id: H256,
    ) -> Result<bool, TxReadError> {
        let mempool_state = &self.mempool_state.clone();
        let mempool_state_guard = mempool_state.read().await;

        Ok(mempool_state_guard
            .valid_commitment_tx
            .values()
            .flatten()
            .any(|tx| tx.id == commitment_tx_id))
    }

    /// read specified commitment txs from mempool
    #[instrument(skip_all, name = "get_commitment_tx")]
    pub async fn handle_get_commitment_tx_message(
        &self,
        commitment_tx_ids: Vec<H256>,
    ) -> HashMap<IrysTransactionId, CommitmentTransaction> {
        let mut hash_map = HashMap::new();

        // first flat_map all the commitment transactions
        let mempool_state_guard = self.mempool_state.read().await;

        // TODO: what the heck is this, this needs to be optimised at least a little bit

        // Get any CommitmentTransactions from the valid commitments Map
        mempool_state_guard
            .valid_commitment_tx
            .values()
            .flat_map(|txs| txs.iter())
            .for_each(|tx| {
                hash_map.insert(tx.id, tx.clone());
            });

        // Get any CommitmentTransactions from the pending commitments LRU cache
        mempool_state_guard
            .pending_pledges
            .iter()
            .flat_map(|(_, inner)| inner.iter())
            .for_each(|(tx_id, tx)| {
                hash_map.insert(*tx_id, tx.clone());
            });

        debug!(
            "handle_get_commitment_transactions_message: {:?}",
            hash_map.iter().map(|x| x.0).collect::<Vec<_>>()
        );

        // Attempt to locate and retain only the requested tx_ids
        let mut filtered_map = HashMap::with_capacity(commitment_tx_ids.len());
        for txid in commitment_tx_ids {
            if let Some(tx) = hash_map.get(&txid) {
                filtered_map.insert(txid, tx.clone());
            }
        }

        // Return only the transactions matching the requested IDs
        filtered_map
    }

    /// should really only be called by persist_mempool_to_disk, all other scenarios need a more
    /// subtle filtering of commitment state, recently confirmed? pending? valid? etc.
    pub async fn get_all_commitment_tx(&self) -> HashMap<IrysTransactionId, CommitmentTransaction> {
        let mut hash_map = HashMap::new();

        // first flat_map all the commitment transactions
        let mempool_state = &self.mempool_state;
        let mempool_state_guard = mempool_state.read().await;

        // Get any CommitmentTransactions from the valid commitments
        mempool_state_guard
            .valid_commitment_tx
            .values()
            .flat_map(|txs| txs.iter())
            .for_each(|tx| {
                hash_map.insert(tx.id, tx.clone());
            });

        // Get any CommitmentTransactions from the pending commitments
        mempool_state_guard
            .pending_pledges
            .iter()
            .flat_map(|(_, inner)| inner.iter())
            .for_each(|(tx_id, tx)| {
                hash_map.insert(*tx_id, tx.clone());
            });

        hash_map
    }

    /// Removes a commitment transaction with the specified transaction ID from the valid_commitment_tx map
    /// Returns true if the transaction was found and removed, false otherwise
    pub async fn remove_commitment_tx(&mut self, txid: &H256) -> bool {
        let mut found = false;

        let mempool_state = &self.mempool_state;
        let mut mempool_state_guard = mempool_state.write().await;

        mempool_state_guard.recent_valid_tx.pop(txid);

        // Create a vector of addresses to update to avoid borrowing issues
        let addresses_to_check: Vec<Address> = mempool_state_guard
            .valid_commitment_tx
            .keys()
            .copied()
            .collect();

        for address in addresses_to_check {
            if let Some(transactions) = mempool_state_guard.valid_commitment_tx.get_mut(&address) {
                // Find the index of the transaction to remove
                if let Some(index) = transactions.iter().position(|tx| tx.id == *txid) {
                    // Remove the transaction
                    transactions.remove(index);
                    found = true;

                    // If the vector is now empty, remove the entry
                    if transactions.is_empty() {
                        mempool_state_guard.valid_commitment_tx.remove(&address);
                    }

                    // Exit early once we've found and removed the transaction
                    break;
                }
            }
        }

        drop(mempool_state_guard);

        found
    }

    pub async fn get_commitment_status(
        &self,
        commitment_tx: &CommitmentTransaction,
    ) -> CommitmentSnapshotStatus {
        // Get the commitment snapshot for the current canonical chain
        let (commitment_snapshot, epoch_snapshot) = {
            let tree = self.block_tree_read_guard.read();
            (
                tree.canonical_commitment_snapshot(),
                tree.canonical_epoch_snapshot(),
            )
        };

        let is_staked = epoch_snapshot.is_staked(commitment_tx.signer);

        let cache_status = commitment_snapshot.get_commitment_status(commitment_tx, is_staked);

        // Reject unsupported commitment types
        if matches!(cache_status, CommitmentSnapshotStatus::Unsupported) {
            warn!("Commitment is unsupported: {}", commitment_tx.id);
            return CommitmentSnapshotStatus::Unsupported;
        }

        // For unstaked addresses, check for pending stake transactions
        if matches!(cache_status, CommitmentSnapshotStatus::Unstaked) {
            let mempool_state_guard = self.mempool_state.read().await;
            // Get pending transactions for this address
            if let Some(pending) = mempool_state_guard
                .valid_commitment_tx
                .get(&commitment_tx.signer)
            {
                // Check if there's at least one pending stake transaction
                if pending
                    .iter()
                    .any(|c| c.commitment_type == CommitmentType::Stake)
                {
                    return CommitmentSnapshotStatus::Accepted;
                }
            }

            // No pending stakes found
            warn!("Pledge Commitment is unstaked: {}", commitment_tx.id);
            return CommitmentSnapshotStatus::Unstaked;
        }

        // All other cases are valid
        CommitmentSnapshotStatus::Accepted
    }
}<|MERGE_RESOLUTION|>--- conflicted
+++ resolved
@@ -175,15 +175,8 @@
             self.process_pending_pledges_for_new_stake(commitment_tx.signer)
                 .await;
 
-<<<<<<< HEAD
             // Gossip transaction
             self.broadcast_commitment_gossip(&commitment_tx);
-=======
-            self.service_senders
-                .gossip_broadcast
-                .send(GossipBroadcastMessage::from(commitment_tx.clone()))
-                .expect("Failed to send gossip data");
->>>>>>> 0646c56f
         } else if commitment_status == CommitmentSnapshotStatus::Unstaked {
             // For unstaked pledges, we cache them in a 2-level LRU structure:
             // Level 1: Keyed by signer address (allows tracking multiple addresses)
