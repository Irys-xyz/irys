use crate::mempool_service::{
    validate_commitment_transaction, Inner, MempoolServiceMessage, TxIngressError, TxReadError,
};
use irys_database::{commitment_tx_by_txid, db::IrysDatabaseExt as _};
use irys_domain::CommitmentSnapshotStatus;
use irys_types::CommitmentType;
use irys_types::{
    Address, CommitmentTransaction, CommitmentValidationError, GossipBroadcastMessage,
    IrysTransactionCommon as _, IrysTransactionId, TxKnownStatus, H256,
};
use lru::LruCache;
// Bring RPC extension trait into scope for test contexts; `as _` avoids unused import warnings
use std::{collections::HashMap, num::NonZeroUsize};
use tracing::{debug, instrument, warn};

impl Inner {
    // Shared pre-checks for both API and Gossip commitment ingress paths.
    // Performs signature validation, whitelist check, mempool/db duplicate detection, and anchor validation.
    #[inline]
    #[tracing::instrument(level = "trace", skip_all, fields(tx.id = %commitment_tx.id, tx.signer = %commitment_tx.signer))]
    async fn precheck_commitment_ingress_common(
        &self,
        commitment_tx: &CommitmentTransaction,
    ) -> Result<(), TxIngressError> {
        // Fast-fail if we've recently seen this exact invalid payload (by signature fingerprint)
        {
            // Compute composite fingerprint: keccak(signature + prehash + id)
            // TODO: share the signature hash computed here with validate_signature
            let fingerprint = commitment_tx.fingerprint();
            if self
                .mempool_state
                .read()
                .await
                .recent_invalid_payload_fingerprints
                .contains(&fingerprint)
            {
                return Err(TxIngressError::InvalidSignature);
            }
        }
        // Validate tx signature first to prevent ID poisoning
        if let Err(e) = self.validate_signature(commitment_tx).await {
            tracing::error!(
                "Signature validation for commitment_tx {:?} failed with error: {:?}",
                &commitment_tx,
                e
            );
            return Err(TxIngressError::InvalidSignature);
        }

        // Check stake/pledge whitelist early - reject if address is not whitelisted
        self.check_commitment_whitelist(commitment_tx).await?;

        // Early out if we already know about this transaction (invalid/recent valid/valid_commitment_tx)
        if self
            .is_known_commitment_in_mempool(&commitment_tx.id, commitment_tx.signer)
            .await
        {
            return Err(TxIngressError::Skipped);
        }

        // Early out if we already know about this transaction in index / database
        if self.is_known_commitment_in_db(&commitment_tx.id)? {
            return Err(TxIngressError::Skipped);
        }

        // Validate anchor (height is unused at this stage)
        self.validate_tx_anchor(commitment_tx).await?;

        Ok(())
    }

    // Shared post-validation processing for commitment transactions.
    // Computes commitment status and handles insert/cache/gossip accordingly.
    // The log_status_debug flag controls whether the status log is at debug (API) or trace (Gossip) level.
    // The warn_on_unstaked flag controls whether we emit a warning on Unstaked status (true for API only).
    #[inline]
    #[tracing::instrument(level = "trace", skip_all, fields(tx.id = %commitment_tx.id, tx.signer = %commitment_tx.signer))]
    async fn process_commitment_after_prechecks(
        &self,
        commitment_tx: &CommitmentTransaction,
    ) -> Result<(), TxIngressError> {
        // Check pending commitments and cached commitments and active commitments of the canonical chain
        let commitment_status = self.get_commitment_status(commitment_tx).await;
        debug!(
            "commitment tx {} status {:?}",
            &commitment_tx.id, &commitment_status
        );

        match commitment_status {
            CommitmentSnapshotStatus::Unknown
            | CommitmentSnapshotStatus::Accepted
            | CommitmentSnapshotStatus::InvalidPledgeCount
            | CommitmentSnapshotStatus::Unowned
            | CommitmentSnapshotStatus::UnpledgePending
            | CommitmentSnapshotStatus::UnstakePending
            | CommitmentSnapshotStatus::HasActivePledges => {
                // Add to valid set and mark recent
                self.insert_commitment_and_mark_valid(commitment_tx).await?;

                // Process any pending pledges for this newly staked address
                self.process_pending_pledges_for_new_stake(commitment_tx.signer)
                    .await;

                // Gossip transaction
                self.broadcast_commitment_gossip(commitment_tx);
            }
            CommitmentSnapshotStatus::Unstaked => {
                warn!(
                    tx.id = ?commitment_tx.id,
                    tx.commitment_status = ?commitment_status,
                    "commitment tx cached while address is unstaked"
                );
                // Cache pledge while address is unstaked
                self.cache_unstaked_pledge(commitment_tx).await;

                // Gossip the pledge even if signer is currently unstaked so other
                // nodes become aware of the pending pledge and can cache it as well.
                // This prevents loss if the first receiving node goes offline before
                // the signer stakes and triggers reprocessing.
                self.broadcast_commitment_gossip(commitment_tx);
            }
        }

        Ok(())
    }

    #[instrument(skip_all)]
    pub async fn handle_ingress_commitment_tx_message_gossip(
        &self,
        commitment_tx: CommitmentTransaction,
    ) -> Result<(), TxIngressError> {
        debug!(
            tx.id = ?commitment_tx.id,
            tx.signer = ?commitment_tx.signer,
            "Received commitment tx from Gossip"
        );

        // Common pre-checks shared with API path
        self.precheck_commitment_ingress_common(&commitment_tx)
            .await?;

        // Gossip path: check only static fields from config (shape).
        // - Validate `fee` and `value` to reject clearly wrong Stake/Pledge/Unpledge/Unstake txs.
        // - Do not check account balance here. That is verified on API ingress
        //   and again during selection/block validation.
        if let Err(e) = commitment_tx.validate_fee(&self.config.consensus) {
            let mut guard = self.mempool_state.write().await;
            guard.recent_invalid_tx.put(commitment_tx.id, ());
            drop(guard);

            return Err(e.into());
        }
        if let Err(e) = commitment_tx.validate_value(&self.config.consensus) {
            let mut guard = self.mempool_state.write().await;
            guard.recent_invalid_tx.put(commitment_tx.id, ());
            drop(guard);

            return Err(e.into());
        }

        // Post-processing shared with API path (trace-level status, no warn on unstaked)
        self.process_commitment_after_prechecks(&commitment_tx)
            .await
    }

    #[instrument(skip_all)]
    pub async fn handle_ingress_commitment_tx_message_api(
        &self,
        commitment_tx: CommitmentTransaction,
    ) -> Result<(), TxIngressError> {
        debug!(
            tx.id = ?commitment_tx.id,
            tx.signer = ?commitment_tx.signer,
            "Received commitment tx from API"
        );

        // Common pre-checks shared with Gossip path
        self.precheck_commitment_ingress_common(&commitment_tx)
            .await?;

        // API-only: fee/value/funding validations
        if let Err(e) = validate_commitment_transaction(
            &self.reth_node_adapter,
            &self.config.consensus,
            &commitment_tx,
            None,
        ) {
            let mut guard = self.mempool_state.write().await;
            guard.recent_invalid_tx.put(commitment_tx.id, ());
            drop(guard);

            return Err(e);
        }

        // Post-processing shared with Gossip path (debug-level status, warn on unstaked)
        self.process_commitment_after_prechecks(&commitment_tx)
            .await
    }

    /// Check stake/pledge whitelist; reject if address is not whitelisted.
<<<<<<< HEAD
    async fn check_commitment_whitelist(
=======
    #[tracing::instrument(level = "trace", skip_all, fields(tx.id = %commitment_tx.id, tx.signer = %commitment_tx.signer))]
    fn check_commitment_whitelist(
>>>>>>> 499ed417
        &self,
        commitment_tx: &CommitmentTransaction,
    ) -> Result<(), TxIngressError> {
        let read_guard = self.mempool_state.read().await;
        let whitelist = &read_guard.stake_and_pledge_whitelist;
        if !whitelist.is_empty() && !whitelist.contains(&commitment_tx.signer) {
            warn!(
                "Commitment tx {} from address {} rejected: not in stake/pledge whitelist",
                commitment_tx.id, commitment_tx.signer
            );
            return Err(CommitmentValidationError::ForbiddenSigner.into());
        }
        Ok(())
    }

    /// Returns true if the commitment tx is already known in the mempool caches/maps.
    async fn is_known_commitment_in_mempool(&self, tx_id: &H256, signer: Address) -> bool {
        let guard = self.mempool_state.read().await;
        // Only treat recent valid entries as known. Invalid must not block legitimate re-ingress.
        if guard.recent_valid_tx.contains(tx_id) {
            return true;
        }
        if guard
            .valid_commitment_tx
            .get(&signer)
            .is_some_and(|txs| txs.iter().any(|c| c.id == *tx_id))
        {
            return true;
        }
        false
    }

    /// Checks the database index for an existing commitment transaction by id.
    fn is_known_commitment_in_db(&self, tx_id: &H256) -> Result<bool, TxIngressError> {
        let known_in_db = self
            .irys_db
            .view_eyre(|dbtx| commitment_tx_by_txid(dbtx, tx_id))
            .map_err(|_| TxIngressError::DatabaseError)?
            .is_some();
        Ok(known_in_db)
    }

    /// Inserts a commitment into the mempool valid map and marks it as recently valid.
    /// Uses bounded insertion which may evict transactions when limits are exceeded.
    async fn insert_commitment_and_mark_valid(
        &self,
        tx: &CommitmentTransaction,
    ) -> Result<(), TxIngressError> {
        let mut guard = self.mempool_state.write().await;
        guard.bounded_insert_commitment_tx(tx)?;
        guard.recent_valid_tx.put(tx.id, ());
        Ok(())
    }

    /// Processes any pending pledges for a newly staked address by re-ingesting them via gossip path.
<<<<<<< HEAD
    async fn process_pending_pledges_for_new_stake(&self, signer: Address) {
=======
    #[tracing::instrument(level = "trace", skip_all, fields(account.signer = %signer))]
    async fn process_pending_pledges_for_new_stake(&mut self, signer: Address) {
>>>>>>> 499ed417
        let mut guard = self.mempool_state.write().await;
        let pop = guard.pending_pledges.pop(&signer);
        drop(guard);
        if let Some(pledges_lru) = pop {
            // Extract all pending pledges as a vector of owned transactions
            let pledges: Vec<_> = pledges_lru
                .into_iter()
                .map(|(_, pledge_tx)| pledge_tx)
                .collect();

            for pledge_tx in pledges {
                let tx_id = pledge_tx.id;
                let (oneshot_tx, oneshot_rx) = tokio::sync::oneshot::channel();
                if let Err(e) = self.service_senders.mempool.send(
                    MempoolServiceMessage::IngestCommitmentTxFromGossip(pledge_tx, oneshot_tx),
                ) {
                    warn!(
                        tx.id = ?tx_id,
                        tx.err = ?e,
                        "Failed to process pending pledge for newly staked address"
                    );
                }

                if let Err(e) = oneshot_rx
                    .await
                    .expect("to process pending pledge for newly staked address")
                {
                    warn!(
                        tx.id = ?tx_id,
                        tx.err = ?e,
                        "Failed to process pending pledge for newly staked address: {:?}",
                        e
                    );
                }
            }
        }
    }

    /// Caches an unstaked pledge in the two-level LRU structure.
    async fn cache_unstaked_pledge(&self, tx: &CommitmentTransaction) {
        let mut guard = self.mempool_state.write().await;
        if let Some(pledges_cache) = guard.pending_pledges.get_mut(&tx.signer) {
            // Address already exists in cache - add this pledge transaction to its lru cache
            pledges_cache.put(tx.id, tx.clone());
        } else {
            // First pledge from this address - create a new nested lru cache
            let max_pending_pledge_items = self.config.mempool.max_pending_pledge_items;
            let mut new_address_cache =
                LruCache::new(NonZeroUsize::new(max_pending_pledge_items).unwrap());

            // Add the pledge transaction to the new lru cache for the address
            new_address_cache.put(tx.id, tx.clone());

            // Add the address cache to the primary lru cache
            guard.pending_pledges.put(tx.signer, new_address_cache);
        }
    }

    /// Broadcasts the commitment transaction over gossip.
    fn broadcast_commitment_gossip(&self, tx: &CommitmentTransaction) {
        self.service_senders
            .gossip_broadcast
            .send(GossipBroadcastMessage::from(tx.clone()))
            .expect("Failed to send gossip data");
    }

    // checks recent_valid_tx, recent_invalid_tx, valid_commitment_tx, pending_pledges, and the database
    pub async fn handle_commitment_tx_exists_message(
        &self,
        commitment_tx_id: H256,
    ) -> Result<TxKnownStatus, TxReadError> {
        let mempool_state = &self.mempool_state;
        let mempool_state_guard = mempool_state.read().await;

        #[expect(clippy::if_same_then_else, reason = "readability")]
        if mempool_state_guard
            .recent_valid_tx
            .contains(&commitment_tx_id)
        {
            Ok(TxKnownStatus::ValidSeen)
        } else if mempool_state_guard
            .recent_invalid_tx
            .contains(&commitment_tx_id)
        {
            // Still has it, just invalid
            Ok(TxKnownStatus::InvalidSeen)
            // Get any CommitmentTransactions from the valid commitments Map
        } else if mempool_state_guard
            .valid_commitment_tx
            .values()
            .flat_map(|txs| txs.iter())
            .any(|tx| tx.id == commitment_tx_id)
        {
            Ok(TxKnownStatus::Valid)
        }
        // Get any CommitmentTransactions from the pending commitments LRU cache
        else if mempool_state_guard
            .pending_pledges
            .iter()
            .flat_map(|(_, inner)| inner.iter())
            .any(|(id, _tx)| *id == commitment_tx_id)
        {
            Ok(TxKnownStatus::Valid)
        } else {
            //now check the database
            drop(mempool_state_guard);
            let read_tx = self.read_tx();

            if read_tx.is_err() {
                Err(TxReadError::DatabaseError)
            } else if commitment_tx_by_txid(
                &read_tx.expect("expected valid header from tx id"),
                &commitment_tx_id,
            )
            .map_err(|_| TxReadError::DatabaseError)?
            .is_some()
            {
                Ok(TxKnownStatus::Migrated)
            } else {
                Ok(TxKnownStatus::Unknown)
            }
        }
    }

    /// read specified commitment txs from mempool
    #[instrument(level = "trace", skip_all, name = "get_commitment_tx", fields(tx.count = commitment_tx_ids.len()))]
    pub async fn handle_get_commitment_tx_message(
        &self,
        commitment_tx_ids: Vec<H256>,
    ) -> HashMap<IrysTransactionId, CommitmentTransaction> {
        let mut hash_map = HashMap::new();

        // first flat_map all the commitment transactions
        let mempool_state_guard = self.mempool_state.read().await;

        // TODO: what the heck is this, this needs to be optimised at least a little bit

        // Get any CommitmentTransactions from the valid commitments Map
        mempool_state_guard
            .valid_commitment_tx
            .values()
            .flat_map(|txs| txs.iter())
            .for_each(|tx| {
                hash_map.insert(tx.id, tx.clone());
            });

        // Get any CommitmentTransactions from the pending commitments LRU cache
        mempool_state_guard
            .pending_pledges
            .iter()
            .flat_map(|(_, inner)| inner.iter())
            .for_each(|(tx_id, tx)| {
                hash_map.insert(*tx_id, tx.clone());
            });

        debug!(
            "handle_get_commitment_transactions_message: {:?}",
            hash_map.iter().map(|x| x.0).collect::<Vec<_>>()
        );

        // Attempt to locate and retain only the requested tx_ids
        let mut filtered_map = HashMap::with_capacity(commitment_tx_ids.len());
        for txid in commitment_tx_ids {
            if let Some(tx) = hash_map.get(&txid) {
                filtered_map.insert(txid, tx.clone());
            }
        }

        // Return only the transactions matching the requested IDs
        filtered_map
    }

    /// should really only be called by persist_mempool_to_disk, all other scenarios need a more
    /// subtle filtering of commitment state, recently confirmed? pending? valid? etc.
    pub async fn get_all_commitment_tx(&self) -> HashMap<IrysTransactionId, CommitmentTransaction> {
        let mut hash_map = HashMap::new();

        // first flat_map all the commitment transactions
        let mempool_state = &self.mempool_state;
        let mempool_state_guard = mempool_state.read().await;

        // Get any CommitmentTransactions from the valid commitments
        mempool_state_guard
            .valid_commitment_tx
            .values()
            .flat_map(|txs| txs.iter())
            .for_each(|tx| {
                hash_map.insert(tx.id, tx.clone());
            });

        // Get any CommitmentTransactions from the pending commitments
        mempool_state_guard
            .pending_pledges
            .iter()
            .flat_map(|(_, inner)| inner.iter())
            .for_each(|(tx_id, tx)| {
                hash_map.insert(*tx_id, tx.clone());
            });

        hash_map
    }

    /// Removes a commitment transaction with the specified transaction ID from the valid_commitment_tx map
    /// Returns true if the transaction was found and removed, false otherwise
    pub async fn remove_commitment_tx(&self, txid: &H256) -> bool {
        let mut found = false;

        let mempool_state = &self.mempool_state;
        let mut mempool_state_guard = mempool_state.write().await;

        mempool_state_guard.recent_valid_tx.pop(txid);

        // Create a vector of addresses to update to avoid borrowing issues
        let addresses_to_check: Vec<Address> = mempool_state_guard
            .valid_commitment_tx
            .keys()
            .copied()
            .collect();

        for address in addresses_to_check {
            if let Some(transactions) = mempool_state_guard.valid_commitment_tx.get_mut(&address) {
                // Find the index of the transaction to remove
                if let Some(index) = transactions.iter().position(|tx| tx.id == *txid) {
                    // Remove the transaction
                    transactions.remove(index);
                    found = true;

                    // If the vector is now empty, remove the entry
                    if transactions.is_empty() {
                        mempool_state_guard.valid_commitment_tx.remove(&address);
                    }

                    // Exit early once we've found and removed the transaction
                    break;
                }
            }
        }

        drop(mempool_state_guard);

        found
    }

    #[tracing::instrument(level = "trace", skip_all, fields(tx.id = ?commitment_tx.id))]
    pub async fn get_commitment_status(
        &self,
        commitment_tx: &CommitmentTransaction,
    ) -> CommitmentSnapshotStatus {
        // Get the commitment snapshot for the current canonical chain
        let (commitment_snapshot, epoch_snapshot) = {
            let tree = self.block_tree_read_guard.read();
            (
                tree.canonical_commitment_snapshot(),
                tree.canonical_epoch_snapshot(),
            )
        };

        let cache_status =
            commitment_snapshot.get_commitment_status(commitment_tx, &epoch_snapshot);

        // Reject unsupported or invalid commitment types/targets
        match cache_status {
            CommitmentSnapshotStatus::Unknown | CommitmentSnapshotStatus::Accepted => {
                return cache_status
            }
            CommitmentSnapshotStatus::UnstakePending
            | CommitmentSnapshotStatus::HasActivePledges
            | CommitmentSnapshotStatus::InvalidPledgeCount
            | CommitmentSnapshotStatus::Unowned
            | CommitmentSnapshotStatus::UnpledgePending => {
                warn!(
                    "Commitment rejected: {:?} id={} ",
                    cache_status, commitment_tx.id
                );
                return cache_status;
            }
            CommitmentSnapshotStatus::Unstaked => {
                // For unstaked addresses, check for pending stake transactions
                let mempool_state_guard = self.mempool_state.read().await;
                // Get pending transactions for this address
                if let Some(pending) = mempool_state_guard
                    .valid_commitment_tx
                    .get(&commitment_tx.signer)
                {
                    // Check if there's at least one pending stake transaction
                    if pending
                        .iter()
                        .any(|c| c.commitment_type == CommitmentType::Stake)
                    {
                        // Pending local stake makes this pledge/unpledge schedulable; mark as Unknown (fresh)
                        return CommitmentSnapshotStatus::Unknown;
                    }
                }

                // No pending stakes found
                warn!("Commitment is unstaked: {}", commitment_tx.id);
                return CommitmentSnapshotStatus::Unstaked;
            }
        }
    }
}<|MERGE_RESOLUTION|>--- conflicted
+++ resolved
@@ -17,7 +17,7 @@
     // Shared pre-checks for both API and Gossip commitment ingress paths.
     // Performs signature validation, whitelist check, mempool/db duplicate detection, and anchor validation.
     #[inline]
-    #[tracing::instrument(level = "trace", skip_all, fields(tx.id = %commitment_tx.id, tx.signer = %commitment_tx.signer))]
+    #[tracing::instrument(level = "trace", skip_all, fields(tx.id = ?commitment_tx.id, tx.signer = ?commitment_tx.signer))]
     async fn precheck_commitment_ingress_common(
         &self,
         commitment_tx: &CommitmentTransaction,
@@ -74,7 +74,7 @@
     // The log_status_debug flag controls whether the status log is at debug (API) or trace (Gossip) level.
     // The warn_on_unstaked flag controls whether we emit a warning on Unstaked status (true for API only).
     #[inline]
-    #[tracing::instrument(level = "trace", skip_all, fields(tx.id = %commitment_tx.id, tx.signer = %commitment_tx.signer))]
+    #[tracing::instrument(level = "trace", skip_all, fields(tx.id = ?commitment_tx.id, tx.signer = ?commitment_tx.signer))]
     async fn process_commitment_after_prechecks(
         &self,
         commitment_tx: &CommitmentTransaction,
@@ -198,12 +198,8 @@
     }
 
     /// Check stake/pledge whitelist; reject if address is not whitelisted.
-<<<<<<< HEAD
+    #[tracing::instrument(level = "trace", skip_all, fields(tx.id = ?commitment_tx.id, tx.signer = ?commitment_tx.signer))]
     async fn check_commitment_whitelist(
-=======
-    #[tracing::instrument(level = "trace", skip_all, fields(tx.id = %commitment_tx.id, tx.signer = %commitment_tx.signer))]
-    fn check_commitment_whitelist(
->>>>>>> 499ed417
         &self,
         commitment_tx: &CommitmentTransaction,
     ) -> Result<(), TxIngressError> {
@@ -259,12 +255,8 @@
     }
 
     /// Processes any pending pledges for a newly staked address by re-ingesting them via gossip path.
-<<<<<<< HEAD
+    #[tracing::instrument(level = "trace", skip_all, fields(account.signer = ?signer))]
     async fn process_pending_pledges_for_new_stake(&self, signer: Address) {
-=======
-    #[tracing::instrument(level = "trace", skip_all, fields(account.signer = %signer))]
-    async fn process_pending_pledges_for_new_stake(&mut self, signer: Address) {
->>>>>>> 499ed417
         let mut guard = self.mempool_state.write().await;
         let pop = guard.pending_pledges.pop(&signer);
         drop(guard);
