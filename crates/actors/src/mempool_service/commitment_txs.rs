use crate::mempool_service::{Inner, MempoolServiceMessage, TxIngressError, TxReadError};
use irys_database::{commitment_tx_by_txid, db::IrysDatabaseExt as _};
use irys_domain::CommitmentSnapshotStatus;
use irys_primitives::CommitmentType;
use irys_reth_node_bridge::ext::IrysRethRpcTestContextExt as _;
use irys_types::{
    Address, CommitmentTransaction, CommitmentValidationError, GossipBroadcastMessage,
    IrysTransactionId, H256,
};
use lru::LruCache;
use std::{collections::HashMap, num::NonZeroUsize};
use tracing::{debug, instrument, trace, warn};

impl Inner {
    #[instrument(skip_all)]
    pub async fn handle_ingress_commitment_tx_message(
        &mut self,
        commitment_tx: CommitmentTransaction,
    ) -> Result<(), TxIngressError> {
        debug!("received commitment tx {:?}", &commitment_tx.id);

        // Check stake/pledge whitelist early - reject if address is not whitelisted
        let whitelist = &self.stake_and_pledge_whitelist;
        if !whitelist.is_empty() && !whitelist.contains(&commitment_tx.signer) {
            warn!(
                "Commitment tx {} from address {} rejected: not in stake/pledge whitelist",
                commitment_tx.id, commitment_tx.signer
            );
            return Err(CommitmentValidationError::ForbiddenSigner.into());
        }

        let mempool_state_guard = self.mempool_state.read().await;

        // Early out if we already know about this transaction (invalid)
        if mempool_state_guard
            .recent_invalid_tx
            .contains(&commitment_tx.id)
        {
            return Err(TxIngressError::Skipped);
        }

        // Early out if we already know about this transaction in mempool (recent valid)
        if mempool_state_guard
            .recent_valid_tx
            .contains(&commitment_tx.id)
        {
            return Err(TxIngressError::Skipped);
        }

        //  Early out if the transaction already exists in valid_commitment_tx
        if mempool_state_guard
            .valid_commitment_tx
            .get(&commitment_tx.signer)
            .is_some_and(|txs| txs.iter().any(|c| c.id == commitment_tx.id))
        {
            return Err(TxIngressError::Skipped);
        }
        drop(mempool_state_guard);

        // Early out if we already know about this transaction in index / database
        if self
            .irys_db
            .view_eyre(|dbtx| commitment_tx_by_txid(dbtx, &commitment_tx.id))
            .map_err(|_| TxIngressError::DatabaseError)?
            .is_some()
        {
            return Err(TxIngressError::Skipped);
        }

        // Validate tx signature
        // we MUST do this before using the ID
        if let Err(e) = self.validate_signature(&commitment_tx).await {
            tracing::error!(
                "Signature validation for commitment_tx {:?} failed with error: {:?}",
                &commitment_tx,
                e
            );
            return Err(TxIngressError::InvalidSignature);
        }

        let _anchor_height = self.validate_anchor(&commitment_tx).await?;

        // Validate fee
        if let Err(e) = commitment_tx.validate_fee(&self.config.consensus) {
            let mut mempool_state_guard = self.mempool_state.write().await;
            mempool_state_guard
                .recent_invalid_tx
                .put(commitment_tx.id, ());
            drop(mempool_state_guard);
            tracing::warn!(
                "Commitment tx {} failed fee validation: {}",
                commitment_tx.id,
                e
            );
            return Err(TxIngressError::CommitmentValidationError(e));
        }

        // Validate value based on commitment type
        if let Err(e) = commitment_tx.validate_value(&self.config.consensus) {
            let mut mempool_state_guard = self.mempool_state.write().await;
            mempool_state_guard
                .recent_invalid_tx
                .put(commitment_tx.id, ());
            drop(mempool_state_guard);
            tracing::warn!(
                "Commitment tx {} failed value validation: {}",
                commitment_tx.id,
                e
            );
            return Err(TxIngressError::CommitmentValidationError(e));
        }

        // Validate funding before storing in mempool
        if let Err(e) = self.validate_funding(&commitment_tx) {
            let mut mempool_state_guard = self.mempool_state.write().await;
            mempool_state_guard
                .recent_invalid_tx
                .put(commitment_tx.id, ());

            tracing::info!(
                "Rejected unfunded commitment tx {} from signer {}",
                commitment_tx.id,
                commitment_tx.signer
            );

            return Err(e);
        }

        // Check pending commitments and cached commitments and active commitments of the canonical chain
        let commitment_status = self.get_commitment_status(&commitment_tx).await;
        tracing::debug!(
            "commitment tx {} status {:?}",
            &commitment_tx.id,
            &commitment_status
        );
<<<<<<< HEAD
        match commitment_status {
            CommitmentSnapshotStatus::Unknown
            | CommitmentSnapshotStatus::Accepted
            // The transaction should be ingerssed anyway, as it may be used on a fork.
            // All of these txs are valid in them by themselves, it's just that the current state of the mempool and
            // snapshots does not accept them in their current form. Yet we still should cache them in case of reorg.
            | CommitmentSnapshotStatus::InvalidPledgeCount
            | CommitmentSnapshotStatus::PartitionNotOwned
            | CommitmentSnapshotStatus::PartitionAlreadyPendingUnpledge => {
                let mut mempool_state_guard = self.mempool_state.write().await;
                // Add the commitment tx to the valid tx list to be included in the next block
                trace!(
                    "pushing commitment {} to valid_commitment_tx",
                    &commitment_tx.id
                );
                mempool_state_guard
                    .valid_commitment_tx
                    .entry(commitment_tx.signer)
                    .or_default()
                    .push(commitment_tx.clone());
=======

        if commitment_status == CommitmentSnapshotStatus::Accepted {
            let mut mempool_state_guard = self.mempool_state.write().await;
            // Add the commitment tx to the valid tx list to be included in the next block
            trace!(
                "pushing commitment {} to valid_commitment_tx",
                &commitment_tx.id
            );
            mempool_state_guard
                .valid_commitment_tx
                .entry(commitment_tx.signer)
                .or_default()
                .push(commitment_tx.clone());

            mempool_state_guard
                .recent_valid_tx
                .put(commitment_tx.id, ());
>>>>>>> 0646c56f

                mempool_state_guard
                    .recent_valid_tx
                    .put(commitment_tx.id, ());

                // Process any pending pledges for this newly staked address
                // ------------------------------------------------------
                // When a stake transaction is accepted, we can now process any pledge
                // transactions from the same address that arrived earlier but were
                // waiting for the stake. This effectively resolves the dependency
                // order for address-based validation.
                let pop = mempool_state_guard
                    .pending_pledges
                    .pop(&commitment_tx.signer);
                drop(mempool_state_guard);
                if let Some(pledges_lru) = pop {
                    // Extract all pending pledges as a vector of owned transactions
                    let pledges: Vec<_> = pledges_lru
                        .into_iter()
                        .map(|(_, pledge_tx)| pledge_tx)
                        .collect();

                    for pledge_tx in pledges {
                        let (oneshot_tx, oneshot_rx) = tokio::sync::oneshot::channel();
                        // todo switch _ to actually handle the result
                        let _ = self
                            .handle_message(MempoolServiceMessage::IngestCommitmentTx(
                                pledge_tx, oneshot_tx,
                            ))
                            .await;

                        let _ = oneshot_rx
                            .await
                            .expect("to process pending pledge for newly staked address");
                    }
                }

<<<<<<< HEAD
                // Gossip transaction
                self.service_senders
                    .gossip_broadcast
                    .send(GossipBroadcastMessage::from(commitment_tx.clone()))
                    .expect("Failed to send gossip data");
            }
            CommitmentSnapshotStatus::Unstaked => {
                tracing::warn!(
                    "commitment tx {} status {:?}",
                    &commitment_tx.id,
                    &commitment_status
                );
                // For unstaked pledges, we cache them in a 2-level LRU structure:
                // Level 1: Keyed by signer address (allows tracking multiple addresses)
                // Level 2: Keyed by transaction ID (allows tracking multiple pledge tx per address)
=======
            self.service_senders
                .gossip_broadcast
                .send(GossipBroadcastMessage::from(commitment_tx.clone()))
                .expect("Failed to send gossip data");
        } else if commitment_status == CommitmentSnapshotStatus::Unstaked {
            // For unstaked pledges, we cache them in a 2-level LRU structure:
            // Level 1: Keyed by signer address (allows tracking multiple addresses)
            // Level 2: Keyed by transaction ID (allows tracking multiple pledge tx per address)
>>>>>>> 0646c56f

                let mut mempool_state_guard = self.mempool_state.write().await;
                if let Some(pledges_cache) = mempool_state_guard
                    .pending_pledges
                    .get_mut(&commitment_tx.signer)
                {
                    // Address already exists in cache - add this pledge transaction to its lru cache
                    pledges_cache.put(commitment_tx.id, commitment_tx.clone());
                } else {
                    // First pledge from this address - create a new nested lru cache
                    let max_pending_pledge_items = self.config.mempool.max_pending_pledge_items;
                    let mut new_address_cache =
                        LruCache::new(NonZeroUsize::new(max_pending_pledge_items).unwrap());

                    // Add the pledge transaction to the new lru cache for the address
                    new_address_cache.put(commitment_tx.id, commitment_tx.clone());

                    // Add the address cache to the primary lru cache
                    mempool_state_guard
                        .pending_pledges
                        .put(commitment_tx.signer, new_address_cache);
                }
                drop(mempool_state_guard)
            }

            // tx cannot be accepted in any form
            CommitmentSnapshotStatus::Unsupported => {
                return Err(TxIngressError::Other("unsupported tx type".to_string()))
            }
        }

        Ok(())
    }

    /// checks only the mempool
    pub async fn handle_commitment_tx_exists_message(
        &self,
        commitment_tx_id: H256,
    ) -> Result<bool, TxReadError> {
        let mempool_state = &self.mempool_state.clone();
        let mempool_state_guard = mempool_state.read().await;

        Ok(mempool_state_guard
            .valid_commitment_tx
            .values()
            .flatten()
            .any(|tx| tx.id == commitment_tx_id))
    }

    /// read specified commitment txs from mempool
    #[instrument(skip_all, name = "get_commitment_tx")]
    pub async fn handle_get_commitment_tx_message(
        &self,
        commitment_tx_ids: Vec<H256>,
    ) -> HashMap<IrysTransactionId, CommitmentTransaction> {
        let mut hash_map = HashMap::new();

        // first flat_map all the commitment transactions
        let mempool_state_guard = self.mempool_state.read().await;

        // TODO: what the heck is this, this needs to be optimised at least a little bit

        // Get any CommitmentTransactions from the valid commitments Map
        mempool_state_guard
            .valid_commitment_tx
            .values()
            .flat_map(|txs| txs.iter())
            .for_each(|tx| {
                hash_map.insert(tx.id, tx.clone());
            });

        // Get any CommitmentTransactions from the pending commitments LRU cache
        mempool_state_guard
            .pending_pledges
            .iter()
            .flat_map(|(_, inner)| inner.iter())
            .for_each(|(tx_id, tx)| {
                hash_map.insert(*tx_id, tx.clone());
            });

        debug!(
            "handle_get_commitment_transactions_message: {:?}",
            hash_map.iter().map(|x| x.0).collect::<Vec<_>>()
        );

        // Attempt to locate and retain only the requested tx_ids
        let mut filtered_map = HashMap::with_capacity(commitment_tx_ids.len());
        for txid in commitment_tx_ids {
            if let Some(tx) = hash_map.get(&txid) {
                filtered_map.insert(txid, tx.clone());
            }
        }

        // Return only the transactions matching the requested IDs
        filtered_map
    }

    /// should really only be called by persist_mempool_to_disk, all other scenarios need a more
    /// subtle filtering of commitment state, recently confirmed? pending? valid? etc.
    pub async fn get_all_commitment_tx(&self) -> HashMap<IrysTransactionId, CommitmentTransaction> {
        let mut hash_map = HashMap::new();

        // first flat_map all the commitment transactions
        let mempool_state = &self.mempool_state;
        let mempool_state_guard = mempool_state.read().await;

        // Get any CommitmentTransactions from the valid commitments
        mempool_state_guard
            .valid_commitment_tx
            .values()
            .flat_map(|txs| txs.iter())
            .for_each(|tx| {
                hash_map.insert(tx.id, tx.clone());
            });

        // Get any CommitmentTransactions from the pending commitments
        mempool_state_guard
            .pending_pledges
            .iter()
            .flat_map(|(_, inner)| inner.iter())
            .for_each(|(tx_id, tx)| {
                hash_map.insert(*tx_id, tx.clone());
            });

        hash_map
    }

    /// Removes a commitment transaction with the specified transaction ID from the valid_commitment_tx map
    /// Returns true if the transaction was found and removed, false otherwise
    pub async fn remove_commitment_tx(&mut self, txid: &H256) -> bool {
        let mut found = false;

        let mempool_state = &self.mempool_state;
        let mut mempool_state_guard = mempool_state.write().await;

        mempool_state_guard.recent_valid_tx.pop(txid);

        // Create a vector of addresses to update to avoid borrowing issues
        let addresses_to_check: Vec<Address> = mempool_state_guard
            .valid_commitment_tx
            .keys()
            .copied()
            .collect();

        for address in addresses_to_check {
            if let Some(transactions) = mempool_state_guard.valid_commitment_tx.get_mut(&address) {
                // Find the index of the transaction to remove
                if let Some(index) = transactions.iter().position(|tx| tx.id == *txid) {
                    // Remove the transaction
                    transactions.remove(index);
                    found = true;

                    // If the vector is now empty, remove the entry
                    if transactions.is_empty() {
                        mempool_state_guard.valid_commitment_tx.remove(&address);
                    }

                    // Exit early once we've found and removed the transaction
                    break;
                }
            }
        }

        drop(mempool_state_guard);

        found
    }

    fn validate_funding(
        &self,
        commitment_tx: &CommitmentTransaction,
    ) -> Result<(), TxIngressError> {
        // Get the current balance of the transaction signer
        let balance: irys_types::U256 = self
            .reth_node_adapter
            .rpc
            .get_balance(commitment_tx.signer, None)
            .map(From::from)
            .map_err(|e| {
                tracing::error!(
                    tx_id = %commitment_tx.id,
                    signer = %commitment_tx.signer,
                    error = %e,
                    "Failed to fetch balance for commitment tx"
                );
                TxIngressError::BalanceFetchError {
                    address: commitment_tx.signer.to_string(),
                    reason: e.to_string(),
                }
            })?;

        // Calculate total cost (value + fee)
        let total_cost = commitment_tx.total_cost();

        // Ensure balance is sufficient
        if balance < total_cost {
            tracing::warn!(
                tx_id = %commitment_tx.id,
                balance = %balance,
                required = %total_cost,
                "Insufficient balance for commitment tx"
            );
            return Err(TxIngressError::Unfunded);
        }

        tracing::debug!(
            tx_id = %commitment_tx.id,
            balance = %balance,
            required = %total_cost,
            "Funding validated for commitment tx"
        );

        Ok(())
    }

    #[tracing::instrument(skip_all, fields(tx_id = ?commitment_tx.id))]
    pub async fn get_commitment_status(
        &self,
        commitment_tx: &CommitmentTransaction,
    ) -> CommitmentSnapshotStatus {
        // Get the commitment snapshot for the current canonical chain
        let (commitment_snapshot, epoch_snapshot) = {
            let tree = self.block_tree_read_guard.read();
            (
                tree.canonical_commitment_snapshot(),
                tree.canonical_epoch_snapshot(),
            )
        };

        let cache_status =
            commitment_snapshot.get_commitment_status(commitment_tx, &epoch_snapshot);

        // Reject unsupported or invalid commitment types/targets
        match cache_status {
            CommitmentSnapshotStatus::Unknown | CommitmentSnapshotStatus::Accepted => {
                return cache_status
            }
            CommitmentSnapshotStatus::Unsupported
            | CommitmentSnapshotStatus::InvalidPledgeCount
            | CommitmentSnapshotStatus::PartitionNotOwned
            | CommitmentSnapshotStatus::PartitionAlreadyPendingUnpledge => {
                warn!(
                    "Commitment rejected: {:?} id={} ",
                    cache_status, commitment_tx.id
                );
                return cache_status;
            }
            CommitmentSnapshotStatus::Unstaked => {
                // For unstaked addresses, check for pending stake transactions
                let mempool_state_guard = self.mempool_state.read().await;
                // Get pending transactions for this address
                if let Some(pending) = mempool_state_guard
                    .valid_commitment_tx
                    .get(&commitment_tx.signer)
                {
                    // Check if there's at least one pending stake transaction
                    if pending
                        .iter()
                        .any(|c| c.commitment_type == CommitmentType::Stake)
                    {
                        // Pending local stake makes this pledge/unpledge schedulable; mark as Unknown (fresh)
                        return CommitmentSnapshotStatus::Unknown;
                    }
                }

                // No pending stakes found
                warn!("Commitment is unstaked: {}", commitment_tx.id);
                return CommitmentSnapshotStatus::Unstaked;
            }
        }
    }
}<|MERGE_RESOLUTION|>--- conflicted
+++ resolved
@@ -133,63 +133,33 @@
             &commitment_tx.id,
             &commitment_status
         );
-<<<<<<< HEAD
         match commitment_status {
             CommitmentSnapshotStatus::Unknown
             | CommitmentSnapshotStatus::Accepted
-            // The transaction should be ingerssed anyway, as it may be used on a fork.
-            // All of these txs are valid in them by themselves, it's just that the current state of the mempool and
-            // snapshots does not accept them in their current form. Yet we still should cache them in case of reorg.
             | CommitmentSnapshotStatus::InvalidPledgeCount
             | CommitmentSnapshotStatus::PartitionNotOwned
             | CommitmentSnapshotStatus::PartitionAlreadyPendingUnpledge => {
                 let mut mempool_state_guard = self.mempool_state.write().await;
-                // Add the commitment tx to the valid tx list to be included in the next block
                 trace!(
-                    "pushing commitment {} to valid_commitment_tx",
-                    &commitment_tx.id
+                    tx = ?commitment_tx.id,
+                    "pushing commitment to valid_commitment_tx"
                 );
                 mempool_state_guard
                     .valid_commitment_tx
                     .entry(commitment_tx.signer)
                     .or_default()
                     .push(commitment_tx.clone());
-=======
-
-        if commitment_status == CommitmentSnapshotStatus::Accepted {
-            let mut mempool_state_guard = self.mempool_state.write().await;
-            // Add the commitment tx to the valid tx list to be included in the next block
-            trace!(
-                "pushing commitment {} to valid_commitment_tx",
-                &commitment_tx.id
-            );
-            mempool_state_guard
-                .valid_commitment_tx
-                .entry(commitment_tx.signer)
-                .or_default()
-                .push(commitment_tx.clone());
-
-            mempool_state_guard
-                .recent_valid_tx
-                .put(commitment_tx.id, ());
->>>>>>> 0646c56f
 
                 mempool_state_guard
                     .recent_valid_tx
                     .put(commitment_tx.id, ());
 
                 // Process any pending pledges for this newly staked address
-                // ------------------------------------------------------
-                // When a stake transaction is accepted, we can now process any pledge
-                // transactions from the same address that arrived earlier but were
-                // waiting for the stake. This effectively resolves the dependency
-                // order for address-based validation.
                 let pop = mempool_state_guard
                     .pending_pledges
                     .pop(&commitment_tx.signer);
                 drop(mempool_state_guard);
                 if let Some(pledges_lru) = pop {
-                    // Extract all pending pledges as a vector of owned transactions
                     let pledges: Vec<_> = pledges_lru
                         .into_iter()
                         .map(|(_, pledge_tx)| pledge_tx)
@@ -197,7 +167,6 @@
 
                     for pledge_tx in pledges {
                         let (oneshot_tx, oneshot_rx) = tokio::sync::oneshot::channel();
-                        // todo switch _ to actually handle the result
                         let _ = self
                             .handle_message(MempoolServiceMessage::IngestCommitmentTx(
                                 pledge_tx, oneshot_tx,
@@ -210,8 +179,6 @@
                     }
                 }
 
-<<<<<<< HEAD
-                // Gossip transaction
                 self.service_senders
                     .gossip_broadcast
                     .send(GossipBroadcastMessage::from(commitment_tx.clone()))
@@ -219,51 +186,30 @@
             }
             CommitmentSnapshotStatus::Unstaked => {
                 tracing::warn!(
-                    "commitment tx {} status {:?}",
-                    &commitment_tx.id,
-                    &commitment_status
+                    tx = ?commitment_tx.id,
+                    status = ?commitment_status,
+                    "commitment tx cached while address is unstaked"
                 );
-                // For unstaked pledges, we cache them in a 2-level LRU structure:
-                // Level 1: Keyed by signer address (allows tracking multiple addresses)
-                // Level 2: Keyed by transaction ID (allows tracking multiple pledge tx per address)
-=======
-            self.service_senders
-                .gossip_broadcast
-                .send(GossipBroadcastMessage::from(commitment_tx.clone()))
-                .expect("Failed to send gossip data");
-        } else if commitment_status == CommitmentSnapshotStatus::Unstaked {
-            // For unstaked pledges, we cache them in a 2-level LRU structure:
-            // Level 1: Keyed by signer address (allows tracking multiple addresses)
-            // Level 2: Keyed by transaction ID (allows tracking multiple pledge tx per address)
->>>>>>> 0646c56f
 
                 let mut mempool_state_guard = self.mempool_state.write().await;
                 if let Some(pledges_cache) = mempool_state_guard
                     .pending_pledges
                     .get_mut(&commitment_tx.signer)
                 {
-                    // Address already exists in cache - add this pledge transaction to its lru cache
                     pledges_cache.put(commitment_tx.id, commitment_tx.clone());
                 } else {
-                    // First pledge from this address - create a new nested lru cache
                     let max_pending_pledge_items = self.config.mempool.max_pending_pledge_items;
                     let mut new_address_cache =
                         LruCache::new(NonZeroUsize::new(max_pending_pledge_items).unwrap());
-
-                    // Add the pledge transaction to the new lru cache for the address
                     new_address_cache.put(commitment_tx.id, commitment_tx.clone());
-
-                    // Add the address cache to the primary lru cache
                     mempool_state_guard
                         .pending_pledges
                         .put(commitment_tx.signer, new_address_cache);
                 }
-                drop(mempool_state_guard)
-            }
-
-            // tx cannot be accepted in any form
+                drop(mempool_state_guard);
+            }
             CommitmentSnapshotStatus::Unsupported => {
-                return Err(TxIngressError::Other("unsupported tx type".to_string()))
+                return Err(TxIngressError::Other("unsupported tx type".to_string()));
             }
         }
 
