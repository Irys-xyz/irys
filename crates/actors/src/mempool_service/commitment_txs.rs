use crate::mempool_service::{Inner, MempoolServiceMessage, TxIngressError, TxReadError};
use irys_database::{commitment_tx_by_txid, db::IrysDatabaseExt as _};
use irys_domain::CommitmentSnapshotStatus;
use irys_primitives::CommitmentType;
use irys_types::{
    Address, CommitmentTransaction, CommitmentValidationError, GossipBroadcastMessage,
    IrysTransactionId, H256,
};
use lru::LruCache;
use std::{collections::HashMap, num::NonZeroUsize};
use tracing::{debug, instrument, trace, warn};

impl Inner {
    #[instrument(skip_all)]
    pub async fn handle_ingress_commitment_tx_message(
        &mut self,
        commitment_tx: CommitmentTransaction,
    ) -> Result<(), TxIngressError> {
        debug!("received commitment tx {:?}", &commitment_tx.id);

<<<<<<< HEAD
        // Check stake/pledge whitelist early - reject if address is not whitelisted
        let whitelist = &self.config.consensus.stake_pledge_whitelist;
        if !whitelist.is_empty() && !whitelist.contains(&commitment_tx.signer) {
            warn!(
                "Commitment tx {} from address {} rejected: not in stake/pledge whitelist",
                commitment_tx.id, commitment_tx.signer
            );
            return Err(CommitmentValidationError::ForbiddenSigner.into());
        }

        let mempool_state = &self.mempool_state.clone();
        let mempool_state_guard = mempool_state.read().await;
=======
        let mempool_state_guard = self.mempool_state.read().await;
>>>>>>> f95e02d2

        // Early out if we already know about this transaction (invalid)
        if mempool_state_guard
            .recent_invalid_tx
            .contains(&commitment_tx.id)
        {
            return Err(TxIngressError::Skipped);
        }

        // Early out if we already know about this transaction in mempool (recent valid)
        if mempool_state_guard
            .recent_valid_tx
            .contains(&commitment_tx.id)
        {
            return Err(TxIngressError::Skipped);
        }

        //  Early out if the transaction already exists in valid_commitment_tx
        if mempool_state_guard
            .valid_commitment_tx
            .get(&commitment_tx.signer)
            .is_some_and(|txs| txs.iter().any(|c| c.id == commitment_tx.id))
        {
            return Err(TxIngressError::Skipped);
        }
        drop(mempool_state_guard);

        // Early out if we already know about this transaction in index / database
        if self
            .irys_db
            .view_eyre(|dbtx| commitment_tx_by_txid(dbtx, &commitment_tx.id))
            .map_err(|_| TxIngressError::DatabaseError)?
            .is_some()
        {
            return Err(TxIngressError::Skipped);
        }

        // Validate tx signature
        // we MUST do this before using the ID
        if let Err(e) = self.validate_signature(&commitment_tx).await {
            tracing::error!(
                "Signature validation for commitment_tx {:?} failed with error: {:?}",
                &commitment_tx,
                e
            );
            return Err(TxIngressError::InvalidSignature);
        }

        let _anchor_height = self.validate_anchor(&commitment_tx).await?;

        // Validate fee
        if let Err(e) = commitment_tx.validate_fee(&self.config.consensus) {
            let mut mempool_state_guard = self.mempool_state.write().await;
            mempool_state_guard
                .recent_invalid_tx
                .put(commitment_tx.id, ());
            drop(mempool_state_guard);
            tracing::warn!(
                "Commitment tx {} failed fee validation: {}",
                commitment_tx.id,
                e
            );
            return Err(TxIngressError::CommitmentValidationError(e));
        }

        // Validate value based on commitment type
        if let Err(e) = commitment_tx.validate_value(&self.config.consensus) {
            let mut mempool_state_guard = self.mempool_state.write().await;
            mempool_state_guard
                .recent_invalid_tx
                .put(commitment_tx.id, ());
            drop(mempool_state_guard);
            tracing::warn!(
                "Commitment tx {} failed value validation: {}",
                commitment_tx.id,
                e
            );
            return Err(TxIngressError::CommitmentValidationError(e));
        }

        // Check pending commitments and cached commitments and active commitments of the canonical chain
        let commitment_status = self.get_commitment_status(&commitment_tx).await;
        trace!(
            "commitment tx {} status {:?}",
            &commitment_tx.id,
            &commitment_status
        );
        if commitment_status == CommitmentSnapshotStatus::Accepted {
            let mut mempool_state_guard = self.mempool_state.write().await;
            // Add the commitment tx to the valid tx list to be included in the next block
            trace!(
                "pushing commitment {} to valid_commitment_tx",
                &commitment_tx.id
            );
            mempool_state_guard
                .valid_commitment_tx
                .entry(commitment_tx.signer)
                .or_default()
                .push(commitment_tx.clone());

            mempool_state_guard
                .recent_valid_tx
                .put(commitment_tx.id, ());

            // Process any pending pledges for this newly staked address
            // ------------------------------------------------------
            // When a stake transaction is accepted, we can now process any pledge
            // transactions from the same address that arrived earlier but were
            // waiting for the stake. This effectively resolves the dependency
            // order for address-based validation.
            let pop = mempool_state_guard
                .pending_pledges
                .pop(&commitment_tx.signer);
            drop(mempool_state_guard);
            if let Some(pledges_lru) = pop {
                // Extract all pending pledges as a vector of owned transactions
                let pledges: Vec<_> = pledges_lru
                    .into_iter()
                    .map(|(_, pledge_tx)| pledge_tx)
                    .collect();

                for pledge_tx in pledges {
                    let (oneshot_tx, oneshot_rx) = tokio::sync::oneshot::channel();
                    // todo switch _ to actually handle the result
                    let _ = self
                        .handle_message(MempoolServiceMessage::IngestCommitmentTx(
                            pledge_tx, oneshot_tx,
                        ))
                        .await;

                    let _ = oneshot_rx
                        .await
                        .expect("to process pending pledge for newly staked address");
                }
            }

            // Gossip transaction
            self.service_senders
                .gossip_broadcast
                .send(GossipBroadcastMessage::from(commitment_tx.clone()))
                .expect("Failed to send gossip data");
        } else if commitment_status == CommitmentSnapshotStatus::Unstaked {
            // For unstaked pledges, we cache them in a 2-level LRU structure:
            // Level 1: Keyed by signer address (allows tracking multiple addresses)
            // Level 2: Keyed by transaction ID (allows tracking multiple pledge tx per address)

            let mut mempool_state_guard = self.mempool_state.write().await;
            if let Some(pledges_cache) = mempool_state_guard
                .pending_pledges
                .get_mut(&commitment_tx.signer)
            {
                // Address already exists in cache - add this pledge transaction to its lru cache
                pledges_cache.put(commitment_tx.id, commitment_tx.clone());
            } else {
                // First pledge from this address - create a new nested lru cache
                let max_pending_pledge_items =
                    self.config.consensus.mempool.max_pending_pledge_items;
                let mut new_address_cache =
                    LruCache::new(NonZeroUsize::new(max_pending_pledge_items).unwrap());

                // Add the pledge transaction to the new lru cache for the address
                new_address_cache.put(commitment_tx.id, commitment_tx.clone());

                // Add the address cache to the primary lru cache
                mempool_state_guard
                    .pending_pledges
                    .put(commitment_tx.signer, new_address_cache);
            }
            drop(mempool_state_guard)
        } else {
            return Err(TxIngressError::Skipped);
        }

        Ok(())
    }

    /// checks only the mempool
    pub async fn handle_commitment_tx_exists_message(
        &self,
        commitment_tx_id: H256,
    ) -> Result<bool, TxReadError> {
        let mempool_state = &self.mempool_state.clone();
        let mempool_state_guard = mempool_state.read().await;

        Ok(mempool_state_guard
            .valid_commitment_tx
            .values()
            .flatten()
            .any(|tx| tx.id == commitment_tx_id))
    }

    /// read specified commitment txs from mempool
    #[instrument(skip_all, name = "get_commitment_tx")]
    pub async fn handle_get_commitment_tx_message(
        &self,
        commitment_tx_ids: Vec<H256>,
    ) -> HashMap<IrysTransactionId, CommitmentTransaction> {
        let mut hash_map = HashMap::new();

        // first flat_map all the commitment transactions
        let mempool_state_guard = self.mempool_state.read().await;

        // TODO: what the heck is this, this needs to be optimised at least a little bit

        // Get any CommitmentTransactions from the valid commitments Map
        mempool_state_guard
            .valid_commitment_tx
            .values()
            .flat_map(|txs| txs.iter())
            .for_each(|tx| {
                hash_map.insert(tx.id, tx.clone());
            });

        // Get any CommitmentTransactions from the pending commitments LRU cache
        mempool_state_guard
            .pending_pledges
            .iter()
            .flat_map(|(_, inner)| inner.iter())
            .for_each(|(tx_id, tx)| {
                hash_map.insert(*tx_id, tx.clone());
            });

        debug!(
            "handle_get_commitment_transactions_message: {:?}",
            hash_map.iter().map(|x| x.0).collect::<Vec<_>>()
        );

        // Attempt to locate and retain only the requested tx_ids
        let mut filtered_map = HashMap::with_capacity(commitment_tx_ids.len());
        for txid in commitment_tx_ids {
            if let Some(tx) = hash_map.get(&txid) {
                filtered_map.insert(txid, tx.clone());
            }
        }

        // Return only the transactions matching the requested IDs
        filtered_map
    }

    /// should really only be called by persist_mempool_to_disk, all other scenarios need a more
    /// subtle filtering of commitment state, recently confirmed? pending? valid? etc.
    pub async fn get_all_commitment_tx(&self) -> HashMap<IrysTransactionId, CommitmentTransaction> {
        let mut hash_map = HashMap::new();

        // first flat_map all the commitment transactions
        let mempool_state = &self.mempool_state;
        let mempool_state_guard = mempool_state.read().await;

        // Get any CommitmentTransactions from the valid commitments
        mempool_state_guard
            .valid_commitment_tx
            .values()
            .flat_map(|txs| txs.iter())
            .for_each(|tx| {
                hash_map.insert(tx.id, tx.clone());
            });

        // Get any CommitmentTransactions from the pending commitments
        mempool_state_guard
            .pending_pledges
            .iter()
            .flat_map(|(_, inner)| inner.iter())
            .for_each(|(tx_id, tx)| {
                hash_map.insert(*tx_id, tx.clone());
            });

        hash_map
    }

    /// Removes a commitment transaction with the specified transaction ID from the valid_commitment_tx map
    /// Returns true if the transaction was found and removed, false otherwise
    pub async fn remove_commitment_tx(&mut self, txid: &H256) -> bool {
        let mut found = false;

        let mempool_state = &self.mempool_state;
        let mut mempool_state_guard = mempool_state.write().await;

        mempool_state_guard.recent_valid_tx.pop(txid);

        // Create a vector of addresses to update to avoid borrowing issues
        let addresses_to_check: Vec<Address> = mempool_state_guard
            .valid_commitment_tx
            .keys()
            .copied()
            .collect();

        for address in addresses_to_check {
            if let Some(transactions) = mempool_state_guard.valid_commitment_tx.get_mut(&address) {
                // Find the index of the transaction to remove
                if let Some(index) = transactions.iter().position(|tx| tx.id == *txid) {
                    // Remove the transaction
                    transactions.remove(index);
                    found = true;

                    // If the vector is now empty, remove the entry
                    if transactions.is_empty() {
                        mempool_state_guard.valid_commitment_tx.remove(&address);
                    }

                    // Exit early once we've found and removed the transaction
                    break;
                }
            }
        }

        drop(mempool_state_guard);

        found
    }

    pub async fn get_commitment_status(
        &self,
        commitment_tx: &CommitmentTransaction,
    ) -> CommitmentSnapshotStatus {
        // Get the commitment snapshot for the current canonical chain
        let commitment_snapshot = self
            .block_tree_read_guard
            .read()
            .canonical_commitment_snapshot();

        let epoch_snapshot = self.block_tree_read_guard.read().canonical_epoch_snapshot();

        let is_staked = epoch_snapshot.is_staked(commitment_tx.signer);

        let cache_status = commitment_snapshot.get_commitment_status(commitment_tx, is_staked);

        // Reject unsupported commitment types
        if matches!(cache_status, CommitmentSnapshotStatus::Unsupported) {
            warn!("Commitment is unsupported: {}", commitment_tx.id);
            return CommitmentSnapshotStatus::Unsupported;
        }

        // For unstaked addresses, check for pending stake transactions
        if matches!(cache_status, CommitmentSnapshotStatus::Unstaked) {
            let mempool_state_guard = self.mempool_state.read().await;
            // Get pending transactions for this address
            if let Some(pending) = mempool_state_guard
                .valid_commitment_tx
                .get(&commitment_tx.signer)
            {
                // Check if there's at least one pending stake transaction
                if pending
                    .iter()
                    .any(|c| c.commitment_type == CommitmentType::Stake)
                {
                    return CommitmentSnapshotStatus::Accepted;
                }
            }

            // No pending stakes found
            warn!("Pledge Commitment is unstaked: {}", commitment_tx.id);
            return CommitmentSnapshotStatus::Unstaked;
        }

        // All other cases are valid
        CommitmentSnapshotStatus::Accepted
    }
}<|MERGE_RESOLUTION|>--- conflicted
+++ resolved
@@ -18,7 +18,6 @@
     ) -> Result<(), TxIngressError> {
         debug!("received commitment tx {:?}", &commitment_tx.id);
 
-<<<<<<< HEAD
         // Check stake/pledge whitelist early - reject if address is not whitelisted
         let whitelist = &self.config.consensus.stake_pledge_whitelist;
         if !whitelist.is_empty() && !whitelist.contains(&commitment_tx.signer) {
@@ -29,11 +28,7 @@
             return Err(CommitmentValidationError::ForbiddenSigner.into());
         }
 
-        let mempool_state = &self.mempool_state.clone();
-        let mempool_state_guard = mempool_state.read().await;
-=======
         let mempool_state_guard = self.mempool_state.read().await;
->>>>>>> f95e02d2
 
         // Early out if we already know about this transaction (invalid)
         if mempool_state_guard
