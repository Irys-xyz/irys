--- conflicted
+++ resolved
@@ -4,13 +4,8 @@
 use tokio::sync::mpsc::{unbounded_channel, UnboundedReceiver, UnboundedSender};
 
 use crate::{
-<<<<<<< HEAD
-    cache_service::CacheServiceAction, ema_service::EmaServiceMessage,
-    vdf_service::VdfServiceMessage, CommitmentCacheMessage,
-=======
     cache_service::CacheServiceAction, ema_service::EmaServiceMessage, CommitmentCacheMessage,
-    StorageModuleServiceMessage,
->>>>>>> 213b0135
+    StorageModuleServiceMessage, vdf_service::VdfServiceMessage, 
 };
 
 // Only contains senders, thread-safe to clone and share
@@ -39,11 +34,8 @@
     pub chunk_cache: UnboundedReceiver<CacheServiceAction>,
     pub ema: UnboundedReceiver<EmaServiceMessage>,
     pub commitments_cache: UnboundedReceiver<CommitmentCacheMessage>,
-<<<<<<< HEAD
     pub vdf: UnboundedReceiver<VdfServiceMessage>,
-=======
     pub storage_modules: UnboundedReceiver<StorageModuleServiceMessage>,
->>>>>>> 213b0135
 }
 
 #[derive(Debug)]
@@ -51,11 +43,8 @@
     pub chunk_cache: UnboundedSender<CacheServiceAction>,
     pub ema: UnboundedSender<EmaServiceMessage>,
     pub commitment_cache: UnboundedSender<CommitmentCacheMessage>,
-<<<<<<< HEAD
     pub vdf: UnboundedSender<VdfServiceMessage>,
-=======
     pub storage_modules: UnboundedSender<StorageModuleServiceMessage>,
->>>>>>> 213b0135
 }
 
 impl ServiceSendersInner {
@@ -65,31 +54,22 @@
         let (ema_sender, ema_receiver) = unbounded_channel::<EmaServiceMessage>();
         let (commitments_cache_sender, commitments_cached_receiver) =
             unbounded_channel::<CommitmentCacheMessage>();
-<<<<<<< HEAD
         let (vdf_sender, vdf_receiver) = unbounded_channel::<VdfServiceMessage>();
-=======
         let (sm_sender, sm_receiver) = unbounded_channel::<StorageModuleServiceMessage>();
->>>>>>> 213b0135
 
         let senders = Self {
             chunk_cache: chunk_cache_sender,
             ema: ema_sender,
             commitment_cache: commitments_cache_sender,
-<<<<<<< HEAD
             vdf: vdf_sender,
-=======
             storage_modules: sm_sender,
->>>>>>> 213b0135
         };
         let receivers = ServiceReceivers {
             chunk_cache: chunk_cache_receiver,
             ema: ema_receiver,
             commitments_cache: commitments_cached_receiver,
-<<<<<<< HEAD
             vdf: vdf_receiver,
-=======
             storage_modules: sm_receiver,
->>>>>>> 213b0135
         };
         (senders, receivers)
     }
