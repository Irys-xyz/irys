--- conflicted
+++ resolved
@@ -1,16 +1,6 @@
 use crate::{
-<<<<<<< HEAD
-    block_tree_service::{BlockTreeServiceMessage, ReorgEvent},
-    broadcast_mining_service::BroadcastMiningSeed,
-    cache_service::CacheServiceAction,
-    ema_service::EmaServiceMessage,
-    mempool_service::MempoolServiceMessage,
-    vdf_service::VdfServiceMessage,
-    CommitmentCacheMessage, StorageModuleServiceMessage,
-=======
     cache_service::CacheServiceAction, ema_service::EmaServiceMessage,
     mempool_service::MempoolServiceMessage, CommitmentCacheMessage, StorageModuleServiceMessage,
->>>>>>> 00235eeb
 };
 use actix::Message;
 use core::ops::Deref;
