--- conflicted
+++ resolved
@@ -6,14 +6,6 @@
 };
 use irys_storage::{get_overlapped_storage_modules, ie, ii, InclusiveInterval, StorageModule};
 use irys_types::{
-<<<<<<< HEAD
-    app_state::DatabaseProvider, Base64, DataRoot, IrysBlockHeader, IrysTransactionHeader,
-    LedgerChunkOffset, LedgerChunkRange, Proof, StorageConfig, TransactionLedger, UnpackedChunk,
-};
-use reth_db::Database;
-use std::sync::{Arc, RwLock};
-use tracing::error;
-=======
     app_state::DatabaseProvider, chunk, Base64, DataRoot, IrysBlockHeader, IrysTransactionHeader,
     LedgerChunkOffset, LedgerChunkRange, Proof, StorageConfig, TransactionLedger,
     TxRelativeChunkOffset, UnpackedChunk,
@@ -24,7 +16,6 @@
     sync::{Arc, RwLock},
 };
 use tracing::{error, info};
->>>>>>> 71585e88
 
 use crate::block_producer::BlockFinalizedMessage;
 
