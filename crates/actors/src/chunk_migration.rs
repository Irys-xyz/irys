use actix::prelude::*;
use irys_database::{
    cached_chunk_by_chunk_offset,
    db_cache::{CachedChunk, CachedChunkIndexMetadata},
    BlockIndex, Initialized, Ledger,
};
use irys_storage::{get_overlapped_storage_modules, ie, ii, InclusiveInterval, StorageModule};
use irys_types::{
    app_state::DatabaseProvider, Base64, DataRoot, IrysBlockHeader, IrysTransactionHeader,
<<<<<<< HEAD
    LedgerChunkOffset, LedgerChunkRange, Proof, StorageConfig, TransactionLedger,
    TxRelativeChunkOffset, UnpackedChunk,
=======
    LedgerChunkRange, Proof, StorageConfig, TransactionLedger, TxRelativeChunkOffset,
    UnpackedChunk,
>>>>>>> 3ee4f594
};
use reth_db::Database;
use std::sync::{Arc, RwLock};
use tracing::error;

use crate::block_producer::BlockFinalizedMessage;

/// Central coordinator for chunk storage operations.
///
/// Responsibilities:
/// - Routes chunks to appropriate storage modules
/// - Maintains chunk location indices
/// - Coordinates chunk reads/writes
/// - Manages storage state transitions
#[derive(Debug)]
pub struct ChunkMigrationActor {
    /// Tracks block boundaries and offsets for locating chunks in ledgers
    pub block_index: Arc<RwLock<BlockIndex<Initialized>>>,
    /// Configuration parameters for storage system
    pub storage_config: StorageConfig,
    /// Collection of storage modules for distributing chunk data
    pub storage_modules: Vec<Arc<StorageModule>>,
    /// Persistent database for storing chunk metadata and indices
    pub db: DatabaseProvider,
}

impl Actor for ChunkMigrationActor {
    type Context = Context<Self>;
}

impl ChunkMigrationActor {
    /// Creates a new chunk storage actor
    pub const fn new(
        block_index: Arc<RwLock<BlockIndex<Initialized>>>,
        storage_config: StorageConfig,
        storage_modules: Vec<Arc<StorageModule>>,
        db: DatabaseProvider,
    ) -> Self {
        Self {
            block_index,
            storage_config,
            storage_modules,
            db,
        }
    }
}
impl Handler<BlockFinalizedMessage> for ChunkMigrationActor {
    type Result = ResponseFuture<Result<(), ()>>;

    fn handle(&mut self, msg: BlockFinalizedMessage, _: &mut Context<Self>) -> Self::Result {
        // Collect working variables to move into the closure
        let block = msg.block_header;
        let all_txs = msg.all_txs;
        let block_index = self.block_index.clone();
        let chunk_size = self.storage_config.chunk_size as usize;
        let storage_modules = Arc::new(self.storage_modules.clone());
        let db = Arc::new(self.db.clone());

        // Extract transactions for each ledger
        let submit_tx_count = block.ledgers[Ledger::Submit].txids.len();
        let submit_txs = all_txs[..submit_tx_count].to_vec();
        let publish_txs = all_txs[submit_tx_count..].to_vec();

        Box::pin(async move {
            // Process Submit ledger transactions
            process_ledger_transactions(
                &block,
                Ledger::Submit,
                &submit_txs,
                &block_index,
                chunk_size,
                &storage_modules,
                &db,
            )?;

            // Process Publish ledger transactions
            process_ledger_transactions(
                &block,
                Ledger::Publish,
                &publish_txs,
                &block_index,
                chunk_size,
                &storage_modules,
                &db,
            )?;

            Ok(())
        })
    }
}

fn process_ledger_transactions(
    block: &Arc<IrysBlockHeader>,
    ledger: Ledger,
    txs: &[IrysTransactionHeader],
    block_index: &Arc<RwLock<BlockIndex<Initialized>>>,
    chunk_size: usize,
    storage_modules: &Arc<Vec<Arc<StorageModule>>>,
    db: &Arc<DatabaseProvider>,
) -> Result<(), ()> {
    let path_pairs = get_tx_path_pairs(block, ledger, txs).unwrap();
    let block_range = get_block_range(block, ledger, block_index.clone());
    let mut prev_chunk_offset = block_range.start();

    for (tx_path, (data_root, data_size)) in path_pairs {
        let num_chunks_in_tx = data_size.div_ceil(chunk_size as u64) as u32;
        let tx_chunk_range = LedgerChunkRange(ie(
            prev_chunk_offset,
            prev_chunk_offset + num_chunks_in_tx as u64,
        ));

        update_storage_module_indexes(
            &tx_path.proof,
            data_root,
            tx_chunk_range,
            ledger,
            storage_modules,
        )?;

<<<<<<< HEAD
                for module in &storage_modules {
                    let _ = module.sync_pending_chunks();
                }
=======
        process_transaction_chunks(
            num_chunks_in_tx,
            data_root,
            data_size,
            tx_chunk_range,
            ledger,
            storage_modules,
            db,
        )?;
>>>>>>> 3ee4f594

        for module in storage_modules.iter() {
            let _ = module.sync_pending_chunks();
        }

        prev_chunk_offset += num_chunks_in_tx as u64;
    }

    Ok(())
}

fn process_transaction_chunks(
    num_chunks_in_tx: u32,
    data_root: DataRoot,
    data_size: u64,
    tx_chunk_range: LedgerChunkRange,
    ledger: Ledger,
    storage_modules: &[Arc<StorageModule>],
    db: &DatabaseProvider,
) -> Result<(), ()> {
    for tx_chunk_offset in 0..num_chunks_in_tx {
        // Attempt to retrieve the cached chunk from the mempool
        let chunk_info = match get_cached_chunk(db, data_root, tx_chunk_offset) {
            Ok(Some(info)) => info,
            _ => continue,
        };

        // Find which storage module intersects this chunk
        let ledger_offset = tx_chunk_offset as u64 + tx_chunk_range.start();
        let storage_module = find_storage_module(storage_modules, ledger, ledger_offset);

        // Write the chunk data to the Storage Module
        if let Some(module) = storage_module {
            write_chunk_to_module(module, chunk_info, data_root, data_size, tx_chunk_offset)?;
        }
    }
    Ok(())
}

/// Computes the range of chunks added to a ledger by the transactions in a block,
/// relative to the ledger.
///
/// The calculation starts from the previous block's `max_chunk_offset` (or 0 for genesis)
/// for the given ledger and extends to this block's `max_chunk_offset` within the same ledger.
///
/// # Arguments
/// * `block_header` - The block header containing height and ledger information.
/// * `ledger` - The target ledger (e.g., Submit or Publish).
/// * `block_index` - Index of historical block data.
///
/// # Returns
/// A `LedgerChunkRange` representing the [start, end] chunk offsets of the chunks
/// added to the ledger by the specified block.

fn get_block_range(
    block: &IrysBlockHeader,
    ledger: Ledger,
    block_index: Arc<RwLock<BlockIndex<Initialized>>>,
) -> LedgerChunkRange {
    // Use the block index to get the ledger relative chunk offset of the
    // start of this new block from the previous block.
    let index_reader = block_index.read().unwrap();
    let start_chunk_offset = if block.height > 0 {
        let prev_item = index_reader.get_item(block.height as usize - 1).unwrap();
        prev_item.ledgers[ledger].max_chunk_offset
    } else {
        0
    };

    LedgerChunkRange(ii(
        start_chunk_offset,
<<<<<<< HEAD
        block_header.ledgers[ledger].max_chunk_offset,
    ))
=======
        block.ledgers[ledger].max_chunk_offset,
    ));

    block_offsets
>>>>>>> 3ee4f594
}
fn get_tx_path_pairs(
    block: &IrysBlockHeader,
    ledger: Ledger,
    txs: &[IrysTransactionHeader],
) -> eyre::Result<Vec<(Proof, (DataRoot, u64))>> {
    // Changed Proof to TxPath
    let (tx_root, proofs) = TransactionLedger::merklize_tx_root(txs);

    if tx_root != block.ledgers[ledger].tx_root {
        return Err(eyre::eyre!("Invalid tx_root"));
    }

    Ok(proofs
        .into_iter()
        .zip(txs.iter().map(|tx| (tx.data_root, tx.data_size)))
        .collect())
}

fn update_storage_module_indexes(
    proof: &[u8],
    data_root: DataRoot,
    tx_chunk_range: LedgerChunkRange,
    ledger: Ledger,
    storage_modules: &[Arc<StorageModule>],
) -> Result<(), ()> {
    let overlapped_modules =
        get_overlapped_storage_modules(storage_modules, ledger, &tx_chunk_range);

    for storage_module in overlapped_modules {
        storage_module
            .index_transaction_data(proof.to_vec(), data_root, tx_chunk_range)
            .map_err(|e| {
                error!(
                    "Failed to add tx path + data_root + start_offset to index: {}",
                    e
                );
            })?;
    }
    Ok(())
}
fn get_cached_chunk(
    db: &DatabaseProvider,
    data_root: DataRoot,
    chunk_offset: TxRelativeChunkOffset,
) -> eyre::Result<Option<(CachedChunkIndexMetadata, CachedChunk)>> {
    db.view_eyre(|tx| cached_chunk_by_chunk_offset(tx, data_root, chunk_offset))
}

fn find_storage_module(
    storage_modules: &[Arc<StorageModule>],
    ledger: Ledger,
    ledger_offset: u64,
) -> Option<&Arc<StorageModule>> {
    storage_modules.iter().find_map(|module| {
        // First check ledger
        module
            .partition_assignment
            .as_ref()
            .and_then(|pa| pa.ledger_num)
            .filter(|&num| num == ledger as u64)
            // Then check offset range
            .and_then(|_| module.get_storage_module_range().ok())
            .filter(|range| range.contains_point(ledger_offset))
            .map(|_| module)
    })
}

fn write_chunk_to_module(
    storage_module: &Arc<StorageModule>,
    chunk_info: (CachedChunkIndexMetadata, CachedChunk),
    data_root: DataRoot,
    data_size: u64,
    chunk_offset: TxRelativeChunkOffset,
) -> Result<(), ()> {
    let data_path = Base64::from(chunk_info.1.data_path.0.clone());

    if let Some(bytes) = chunk_info.1.chunk {
        let chunk = UnpackedChunk {
            data_root,
            data_size,
            data_path,
            bytes,
            tx_offset: chunk_offset,
        };

        storage_module.write_data_chunk(&chunk).map_err(|e| {
            error!("Failed to write data chunk: {}", e);
        })?;
    }
    Ok(())
}<|MERGE_RESOLUTION|>--- conflicted
+++ resolved
@@ -7,13 +7,8 @@
 use irys_storage::{get_overlapped_storage_modules, ie, ii, InclusiveInterval, StorageModule};
 use irys_types::{
     app_state::DatabaseProvider, Base64, DataRoot, IrysBlockHeader, IrysTransactionHeader,
-<<<<<<< HEAD
-    LedgerChunkOffset, LedgerChunkRange, Proof, StorageConfig, TransactionLedger,
-    TxRelativeChunkOffset, UnpackedChunk,
-=======
     LedgerChunkRange, Proof, StorageConfig, TransactionLedger, TxRelativeChunkOffset,
     UnpackedChunk,
->>>>>>> 3ee4f594
 };
 use reth_db::Database;
 use std::sync::{Arc, RwLock};
@@ -133,11 +128,6 @@
             storage_modules,
         )?;
 
-<<<<<<< HEAD
-                for module in &storage_modules {
-                    let _ = module.sync_pending_chunks();
-                }
-=======
         process_transaction_chunks(
             num_chunks_in_tx,
             data_root,
@@ -147,7 +137,6 @@
             storage_modules,
             db,
         )?;
->>>>>>> 3ee4f594
 
         for module in storage_modules.iter() {
             let _ = module.sync_pending_chunks();
@@ -219,15 +208,10 @@
 
     LedgerChunkRange(ii(
         start_chunk_offset,
-<<<<<<< HEAD
-        block_header.ledgers[ledger].max_chunk_offset,
-    ))
-=======
         block.ledgers[ledger].max_chunk_offset,
     ));
 
     block_offsets
->>>>>>> 3ee4f594
 }
 fn get_tx_path_pairs(
     block: &IrysBlockHeader,
