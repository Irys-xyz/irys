--- conflicted
+++ resolved
@@ -118,37 +118,6 @@
                 ..
             } = storage_module.storage_config;
 
-<<<<<<< HEAD
-            for i in chunk_range.start()..=chunk_range.end() {
-                // each semaphore permit corresponds to a single chunk to be packed, as we assume it'll use an entire CPU thread's worth of compute.
-                // when we implement GPU packing, this is where we need to fork the logic between the two methods - GPU can take larger contiguous segments
-                // whereas CPU will do this permit system
-
-                // TODO: have stateful executor threads / an arena for entropy chunks so we don't have to allocate chunks all over the place when we can just re-use
-                // TODO: improve this! use wakers instead of polling, allow for work-stealing, use a dedicated thread pool w/ lower priorities etc.
-                let semaphore: Arc<Semaphore> = self.semaphore.clone();
-                let storage_module = storage_module.clone();
-                // wait for the permit before spawning the thread
-                let permit = semaphore.acquire_owned().await.unwrap();
-                
-                self.task_executor.spawn_blocking(async move {
-                    let mut out = Vec::with_capacity(chunk_size.try_into().unwrap());
-                    compute_entropy_chunk(
-                        mining_address,
-                        i as u64,
-                        partition_hash.0,
-                        entropy_packing_iterations,
-                        chunk_size.try_into().unwrap(),
-                        &mut out,
-                    );
-                    debug!(target: "irys::packing", "Packing chunk offset {} for SM {} partition_hash {} mining_address {} iterations {}", &i, &storage_module.id, &partition_hash, &mining_address, &entropy_packing_iterations);
-                    debug!(target: "irys::packing", "chunk {:?}", out);
-                    // computation is done, release semaphore
-                    drop(permit);
-                    // write the chunk
-                    //debug!(target: "irys::packing", "Writing chunk range {} to SM {}", &i, &storage_module.id);
-                    storage_module.write_chunk(i, out, ChunkType::Entropy);
-=======
             match PACKING_TYPE {
                 PackingType::CPU => {
                     for i in chunk_range.start()..=chunk_range.end() {
@@ -173,6 +142,9 @@
                                 chunk_size.try_into().unwrap(),
                                 &mut out,
                             );
+
+                            debug!(target: "irys::packing", "Packing chunk offset {} for SM {} partition_hash {} mining_address {} iterations {}", &i, &storage_module.id, &partition_hash, &mining_address, &entropy_packing_iterations);
+                            debug!(target: "irys::packing", "chunk {:?}", out);
                             // computation is done, release semaphore
                             drop(permit);
                             // write the chunk
@@ -219,7 +191,6 @@
                             );
                         }
                     }
->>>>>>> 24740f1a
                     let _ = storage_module.sync_pending_chunks();
                 }
                 _ => unimplemented!(),
