--- conflicted
+++ resolved
@@ -99,13 +99,8 @@
     async fn process_jobs(self, storage_module_id: usize, pending_jobs: AtomicPackingJobQueue) {
         loop {
             // block as the compiler can't reason about explicit read guard drops with Send bounds apparently
-<<<<<<< HEAD
-            let front: Option<PackingRequest> = {
-                let pending_read_guard = self.pending_jobs.read().unwrap();
-=======
             let front = {
                 let pending_read_guard = pending_jobs.read().unwrap();
->>>>>>> e4dc753d
                 pending_read_guard.front().cloned()
             };
 
