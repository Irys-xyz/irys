--- conflicted
+++ resolved
@@ -6,46 +6,8 @@
     BlockIndexItem, ConsensusConfig, IrysBlockHeader, IrysTransactionHeader, H256, U256,
 };
 
-<<<<<<< HEAD
-    /// Debug utility to validate block index integrity
-    ///
-    /// Iterates through all items in the block index and verifies that each entry's
-    /// position matches its block height, detecting potential synchronization issues.
-    /// This helps identify corrupted index state where the array position doesn't
-    /// match the expected block height, which would indicate data inconsistency.
-    ///
-    /// @param db Database provider for accessing the blockchain data
-    pub fn print_items(&self, db: DatabaseProvider) {
-        let rg = self.read();
-        let tx = db.tx().unwrap();
-        for i in 0..rg.num_blocks() {
-            let item = rg.get_item(i).unwrap();
-            let block_hash = item.block_hash;
-            let block = block_header_by_hash(&tx, &block_hash, false)
-                .unwrap()
-                .unwrap();
-            debug!(
-                "index: {} height: {} hash: {}",
-                i,
-                block.height,
-                block_hash.0.to_base58()
-            );
-            if i != block.height {
-                error!("Block index and height do not match!");
-            }
-        }
-    }
-
-    #[cfg(any(test, feature = "test-utils"))]
-    /// Accessor method to get a write guard for the `block_index`
-    pub fn write(&self) -> std::sync::RwLockWriteGuard<'_, BlockIndex> {
-        self.block_index_data.write().unwrap()
-    }
-}
-=======
 use std::sync::{Arc, RwLock};
 use tracing::error;
->>>>>>> 3af5d223
 
 /// Retrieve a read only reference to the ledger partition assignments
 #[derive(Message, Debug)]
