--- conflicted
+++ resolved
@@ -23,11 +23,7 @@
     pub mempool: Addr<MempoolService>,
     pub block_index: Addr<BlockIndexService>,
     pub epoch_service: Addr<EpochServiceActor>,
-<<<<<<< HEAD
-    pub peer_list_service_addr: Addr<PeerListService>,
-=======
     pub peer_list: Addr<PeerListService>,
->>>>>>> e01367bc
 }
 
 impl ActorAddresses {
