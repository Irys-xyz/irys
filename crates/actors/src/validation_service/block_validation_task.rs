--- conflicted
+++ resolved
@@ -22,12 +22,8 @@
 use crate::block_tree_service::ValidationResult;
 use crate::block_validation::{
     commitment_txs_are_valid, data_txs_are_valid, is_seed_data_valid, poa_is_valid,
-<<<<<<< HEAD
-    recall_recall_range_is_valid, reth_block_is_valid, submit_payload_to_reth,
-=======
     recall_recall_range_is_valid, shadow_transactions_are_valid, submit_payload_to_reth,
     ValidationError,
->>>>>>> d1c93fdb
 };
 use crate::validation_service::ValidationServiceInner;
 use eyre::Context as _;
@@ -412,30 +408,28 @@
                 .block_tree_guard
                 .read()
                 .get_commitment_snapshot(&block.previous_block_hash)
-<<<<<<< HEAD
-                .expect("parent block should have a commitment snapshot in the block_tree");
-            let parent_block = self
-                .block_tree_guard
-                .read()
-                .get_block(&block.previous_block_hash)
-                .map(|header| Arc::new(header.clone()))
-                .expect("parent block should have a commitment snapshot in the block_tree");
-            reth_block_is_valid(
-                config,
-                service_senders,
-                &parent_block,
-=======
                 .with_context(|| {
                     format!(
                         "parent block {} should have a commitment snapshot in the block_tree",
                         block.previous_block_hash
                     )
                 })?;
+            let parent_block = self
+                .block_tree_guard
+                .read()
+                .get_block(&block.previous_block_hash)
+                .ok_or_else(|| {
+                    eyre::eyre!(
+                        "parent block {} should exist in the block_tree",
+                        block.previous_block_hash
+                    )
+                })?
+                .clone();
             shadow_transactions_are_valid(
                 config,
                 service_senders,
                 &self.service_inner.mempool_guard,
->>>>>>> d1c93fdb
+                &parent_block,
                 block,
                 &self.service_inner.db,
                 self.service_inner.execution_payload_provider.clone(),
