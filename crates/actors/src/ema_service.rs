--- conflicted
+++ resolved
@@ -838,346 +838,17 @@
 #[cfg(test)]
 mod tests {
     use super::*;
-<<<<<<< HEAD
     use crate::block_tree_service::test_utils::{
         build_tree, create_and_apply_fork, deterministic_price, setup_chain_for_fork_test,
         PriceInfo, TestCtx,
     };
     use crate::block_tree_service::{get_canonical_chain, ChainState};
-=======
-    use crate::block_tree_service::{get_canonical_chain, BlockTreeCache, ChainState, ReorgEvent};
-    use crate::CommitmentCache;
->>>>>>> 4d9b856f
     use irys_types::{
         block_height_to_use_for_price, ConsensusConfig, ConsensusOptions, EmaConfig, NodeConfig,
         H256,
     };
-<<<<<<< HEAD
 
     use rstest::rstest;
-=======
-    use reth::tasks::TaskManager;
-    use rstest::rstest;
-    use rust_decimal::Decimal;
-    use std::sync::{Arc, RwLock};
-    use std::time::SystemTime;
-    use test_log::test;
-
-    pub(crate) fn build_genesis_tree_with_n_blocks(
-        max_block_height: u64,
-    ) -> (BlockTreeReadGuard, Vec<PriceInfo>) {
-        let (blocks, prices) = build_tree(0, max_block_height);
-        let mut blocks = blocks
-            .into_iter()
-            .map(|block| (block, ChainState::Onchain))
-            .collect::<Vec<_>>();
-        assert_eq!(blocks.last().unwrap().0.height, max_block_height);
-        (genesis_tree(&mut blocks), prices)
-    }
-
-    fn build_tree(init_height: u64, max_height: u64) -> (Vec<IrysBlockHeader>, Vec<PriceInfo>) {
-        let blocks = (init_height..(max_height + init_height).saturating_add(1))
-            .map(|height| {
-                let mut header = IrysBlockHeader::new_mock_header();
-                header.height = height;
-                // add a random constant to the price to differentiate it from the height
-                header.oracle_irys_price = deterministic_price(height);
-                header.ema_irys_price = deterministic_price(height);
-                header
-            })
-            .collect::<Vec<_>>();
-        let prices = blocks
-            .iter()
-            .map(|block| PriceInfo {
-                oracle: block.oracle_irys_price,
-                ema: block.ema_irys_price,
-            })
-            .collect::<Vec<_>>();
-        (blocks, prices)
-    }
-
-    pub(crate) fn deterministic_price(height: u64) -> IrysTokenPrice {
-        let amount = TOKEN_SCALE + IrysTokenPrice::token(Decimal::from(height)).unwrap().amount;
-
-        IrysTokenPrice::new(amount)
-    }
-
-    pub(crate) fn genesis_tree(blocks: &mut [(IrysBlockHeader, ChainState)]) -> BlockTreeReadGuard {
-        let mut block_hash = if blocks[0].0.block_hash == H256::default() {
-            H256::random()
-        } else {
-            blocks[0].0.block_hash
-        };
-        let mut iter = blocks.iter_mut();
-        let genesis_block = &mut (iter.next().unwrap()).0;
-        genesis_block.block_hash = block_hash;
-        genesis_block.cumulative_diff = 0.into();
-
-        let mut block_tree_cache = BlockTreeCache::new(genesis_block);
-        block_tree_cache.mark_tip(&block_hash).unwrap();
-        for (block, state) in iter {
-            block.previous_block_hash = block_hash;
-            block.cumulative_diff = block.height.into();
-            if block.block_hash == H256::default() {
-                block_hash = H256::random();
-                block.block_hash = block_hash;
-            } else {
-                block_hash = block.block_hash;
-            }
-            block_tree_cache
-                .add_common(
-                    block.block_hash,
-                    block,
-                    Arc::new(CommitmentCache::default()),
-                    state.clone(),
-                )
-                .unwrap();
-        }
-        let block_tree_cache = Arc::new(RwLock::new(block_tree_cache));
-        BlockTreeReadGuard::new(block_tree_cache)
-    }
-
-    #[expect(
-        dead_code,
-        reason = "structs are held in-memory to prevent the `drop` to trigger"
-    )]
-    struct TestCtx {
-        guard: BlockTreeReadGuard,
-        config: Config,
-        task_manager: TaskManager,
-        task_executor: TaskExecutor,
-        service_senders: ServiceSenders,
-        prices: Vec<PriceInfo>,
-    }
-
-    #[derive(Debug, Clone)]
-    pub(crate) struct PriceInfo {
-        oracle: IrysTokenPrice,
-        ema: IrysTokenPrice,
-    }
-
-    impl TestCtx {
-        fn setup(max_block_height: u64, config: Config) -> Self {
-            let (block_tree_guard, prices) = build_genesis_tree_with_n_blocks(max_block_height);
-            let task_manager = TaskManager::new(tokio::runtime::Handle::current());
-            let task_executor = task_manager.executor();
-            let (service_senders, recv) = ServiceSenders::new();
-            let _handle = EmaService::spawn_service(
-                &task_executor,
-                block_tree_guard.clone(),
-                recv.ema,
-                &config,
-                &service_senders,
-            );
-            Self {
-                guard: block_tree_guard,
-                config,
-                task_manager,
-                task_executor,
-                service_senders,
-                prices,
-            }
-        }
-
-        async fn get_prices_for_new_block(
-            &self,
-            height_of_new_block: u64,
-            new_oracle_price: IrysTokenPrice,
-        ) -> eyre::Result<NewBlockEmaResponse> {
-            let (tx, rx) = tokio::sync::oneshot::channel();
-            self.service_senders
-                .ema
-                .send(EmaServiceMessage::GetPriceDataForNewBlock {
-                    height_of_new_block,
-                    response: tx,
-                    oracle_price: new_oracle_price,
-                })
-                .unwrap();
-            rx.await.unwrap()
-        }
-
-        async fn validate_ema_price(
-            &self,
-            block_height: u64,
-            ema_price: IrysTokenPrice,
-            oracle_price: IrysTokenPrice,
-        ) -> eyre::Result<PriceStatus> {
-            let (tx, rx) = tokio::sync::oneshot::channel();
-            self.service_senders
-                .ema
-                .send(EmaServiceMessage::ValidateEmaPrice {
-                    response: tx,
-                    block_height,
-                    ema_price,
-                    oracle_price,
-                })
-                .unwrap();
-            rx.await.unwrap()
-        }
-
-        async fn validate_oracle_price(
-            &self,
-            block_height: u64,
-            oracle_price: IrysTokenPrice,
-        ) -> eyre::Result<PriceStatus> {
-            let (tx, rx) = tokio::sync::oneshot::channel();
-            self.service_senders
-                .ema
-                .send(EmaServiceMessage::ValidateOraclePrice {
-                    response: tx,
-                    block_height,
-                    oracle_price,
-                })
-                .unwrap();
-            rx.await.unwrap()
-        }
-
-        fn setup_with_tree(
-            block_tree_guard: BlockTreeReadGuard,
-            prices: Vec<PriceInfo>,
-            config: Config,
-        ) -> Self {
-            let task_manager = TaskManager::new(tokio::runtime::Handle::current());
-            let task_executor = task_manager.executor();
-            let (service_senders, service_rx) = ServiceSenders::new();
-            let _handle = EmaService::spawn_service(
-                &task_executor,
-                block_tree_guard.clone(),
-                service_rx.ema,
-                &config,
-                &service_senders,
-            );
-
-            Self {
-                guard: block_tree_guard,
-                config,
-                task_manager,
-                service_senders,
-                task_executor,
-                prices,
-            }
-        }
-
-        async fn trigger_reorg(&self, event: ReorgEvent) {
-            // Trigger reorg using the provided service senders
-            let _ = self.service_senders.reorg_events.send(event);
-            // Give the service time to process the reorg
-            tokio::time::sleep(tokio::time::Duration::from_millis(100)).await;
-        }
-    }
-
-    /// Creates a clean chain state without any forks for testing
-    fn setup_chain_for_fork_test(max_height: u64) -> (BlockTreeReadGuard, Vec<PriceInfo>) {
-        let mut blocks = Vec::new();
-        let mut prices = Vec::new();
-
-        // Build linear chain without any forks
-        let mut last_hash = H256::default();
-        for height in 0..=max_height {
-            let mut header = IrysBlockHeader::new_mock_header();
-            header.height = height;
-            header.oracle_irys_price = deterministic_price(height);
-            header.ema_irys_price = deterministic_price(height);
-            header.block_hash = H256::random();
-            header.previous_block_hash = last_hash;
-            last_hash = header.block_hash;
-
-            prices.push(PriceInfo {
-                oracle: header.oracle_irys_price,
-                ema: header.ema_irys_price,
-            });
-
-            blocks.push((header, ChainState::Onchain));
-        }
-
-        let block_tree_guard = genesis_tree(&mut blocks);
-        (block_tree_guard, prices)
-    }
-
-    /// Adds fork to an existing block tree after EMA service initialization
-    /// Returns (ReorgEvent, Vec<PriceInfo>) where the Vec contains all prices from genesis to the tip of the new fork
-    fn create_and_apply_fork(
-        block_tree_guard: &BlockTreeReadGuard,
-        fork_height: u64,
-        common_ancestor_height: u64,
-    ) -> (ReorgEvent, Vec<PriceInfo>) {
-        // Get the fork parent block
-        let fork_parent = {
-            let tree = block_tree_guard.read();
-            let (chain, _) = tree.get_canonical_chain();
-            let fork_parent_hash = chain
-                .iter()
-                .find(|entry| entry.height == common_ancestor_height)
-                .map(|entry| entry.block_hash)
-                .expect("Fork height should exist in chain");
-
-            let block = tree.get_block(&fork_parent_hash).unwrap();
-            Arc::new(block.clone())
-        };
-
-        let fork_parent_hash = fork_parent.block_hash;
-
-        // Collect all prices from genesis to fork point first
-        let mut fork_prices = Vec::new();
-        {
-            let tree = block_tree_guard.read();
-            let (chain, _) = tree.get_canonical_chain();
-
-            // Collect prices from genesis (height 0) up to and including the fork point
-            for entry in chain.iter() {
-                if entry.height <= common_ancestor_height {
-                    let block = tree.get_block(&entry.block_hash).unwrap();
-                    fork_prices.push(PriceInfo {
-                        oracle: block.oracle_irys_price,
-                        ema: block.ema_irys_price,
-                    });
-                }
-            }
-        }
-
-        // Create new fork blocks with higher difficulty
-        let mut new_fork_blocks = Vec::new();
-        let mut last_hash = fork_parent_hash;
-
-        {
-            let mut tree = block_tree_guard.write();
-            for height in (common_ancestor_height + 1)..=fork_height {
-                let mut header = IrysBlockHeader::new_mock_header();
-                header.height = height;
-                header.previous_block_hash = last_hash;
-                // Use different prices to distinguish from old fork
-                header.oracle_irys_price = deterministic_price(header.height + 100);
-                header.ema_irys_price = deterministic_price(header.height + 100);
-                header.block_hash = H256::random();
-                // Much higher difficulty to ensure it becomes canonical
-                header.cumulative_diff = (height + fork_height).into();
-                last_hash = header.block_hash;
-
-                // Collect the price info for this fork block
-                fork_prices.push(PriceInfo {
-                    oracle: header.oracle_irys_price,
-                    ema: header.ema_irys_price,
-                });
-
-                // Add to block tree as validated but not yet canonical
-                tree.add_common(
-                    header.block_hash,
-                    &header,
-                    Arc::new(CommitmentCache::default()),
-                    ChainState::Validated(crate::block_tree_service::BlockState::ValidBlock),
-                )
-                .unwrap();
-
-                new_fork_blocks.push(Arc::new(header));
-            }
-
-            // Mark the new tip as the canonical chain
-            let is_new_tip = tree
-                .mark_tip(&new_fork_blocks.last().unwrap().block_hash)
-                .unwrap();
-            assert!(is_new_tip);
-        }
->>>>>>> 4d9b856f
 
     use test_log::test;
 
