//! EMA service module.
//!
//! The EMA service is responsible for:
//! - Keeping track of the Irys token price readjustment period.
//! - Validating the EMA price and the oracle price.
//! - Returning the current EMA price.
//! - Returning the price data for the next block.
//!
//! The EMA service keeps track of 2 caches:
//! - Confirmed: The cache of confirmed blocks.
//! - Optimistic: The cache of the longest chain, which also contains blocks
//!   that have not yet gone through the full solution validation.
//!
//! The EMA service will use the confirmed cache to calculate the EMA price for
//! outside usage (eg pricing module, API endpoints).
//! The EMA service will use the optimistic cache to validate the EMA price and
//! the oracle price.
use crate::{
    block_tree_service::{BlockTreeReadGuard, ReorgEvent},
    services::ServiceSenders,
};
use irys_types::{
    is_ema_recalculation_block, previous_ema_recalculation_block_height,
    storage_pricing::{phantoms::Percentage, Amount},
    Config, IrysBlockHeader, IrysTokenPrice,
};
use price_cache_context::{ChainStrategy, Confirmed, Optimistic, PriceCacheContext};
use reth::tasks::{shutdown::GracefulShutdown, TaskExecutor};
use std::{pin::pin, sync::Arc};
use tokio::{
    sync::{broadcast, mpsc::UnboundedReceiver, oneshot},
    task::JoinHandle,
};

/// Messages that the EMA service supports
#[derive(Debug)]
pub enum EmaServiceMessage {
    /// Return the current EMA that other components must use (eg pricing module).
    /// It uses the *confirmed* price context to calculate the EMA.
    GetCurrentEmaForPricing {
        response: oneshot::Sender<IrysTokenPrice>,
    },
    /// Validate that the Oracle prices fall within the expected range.
    /// It uses the optimistic price context to calculate the EMA.
    ValidateOraclePrice {
        block_height: u64,
        oracle_price: IrysTokenPrice,
        response: oneshot::Sender<eyre::Result<PriceStatus>>,
    },
    /// Validate that the EMA price has been correctly derived.
    /// It uses the optimistic price context to calculate the EMA.
    ValidateEmaPrice {
        block_height: u64,
        ema_price: IrysTokenPrice,
        oracle_price: IrysTokenPrice,
        response: oneshot::Sender<eyre::Result<PriceStatus>>,
    },
    /// Returns the EMA irys price that must be used in the next EMA adjustment block
    GetPriceDataForNewBlock {
        height_of_new_block: u64,
        oracle_price: IrysTokenPrice,
        response: oneshot::Sender<eyre::Result<NewBlockEmaResponse>>,
    },
    /// Sent when a block is *confirmed* by the network. The EMA service will refresh its cache
    /// of confirmed blocks.
    BlockConfirmed,
    /// Sent when a block is *prevalidated* by the network. The EMA service will refresh its cache
    /// of prevalidated blocks.
    NewPrevalidatedBlock {
        // will return once the cache has been updated.
        response: oneshot::Sender<()>,
    },
}

#[derive(Debug, PartialEq, Eq, PartialOrd, Ord)]
pub enum PriceStatus {
    Valid,
    Invalid,
}

#[derive(Debug)]
pub struct NewBlockEmaResponse {
    pub range_adjusted_oracle_price: IrysTokenPrice,
    pub ema: IrysTokenPrice,
}

#[derive(Debug)]
pub struct EmaService {
    shutdown: GracefulShutdown,
    msg_rx: UnboundedReceiver<EmaServiceMessage>,
    reorg_rx: tokio::sync::broadcast::Receiver<ReorgEvent>,
    inner: Inner,
}

#[derive(Debug)]
struct Inner {
    blocks_in_interval: u64,
    token_price_safe_range: Amount<Percentage>,
    block_tree_read_guard: BlockTreeReadGuard,
    confirmed_price_ctx: PriceCacheContext<Confirmed>,
    optimistic_price_ctx: PriceCacheContext<Optimistic>,
}

impl EmaService {
    /// Spawn a new EMA service
    pub fn spawn_service(
        exec: &TaskExecutor,
        block_tree_guard: BlockTreeReadGuard,
        rx: UnboundedReceiver<EmaServiceMessage>,
        config: &Config,
        service_senders: &ServiceSenders,
    ) -> JoinHandle<()> {
        let blocks_in_interval = config.consensus.ema.price_adjustment_interval;
        let token_price_safe_range = config.consensus.token_price_safe_range;
        let reorg_rx = service_senders.subscribe_reorgs();
        exec.spawn_critical_with_graceful_shutdown_signal("EMA Service", |shutdown| async move {
            let confirmed_price_ctx = PriceCacheContext::<Confirmed>::from_chain(
                block_tree_guard.clone(),
                blocks_in_interval,
            )
            .await
            .expect("initial PriceCacheContext restoration failed");
            let optimistic_price_ctx = PriceCacheContext::<Optimistic>::from_chain(
                block_tree_guard.clone(),
                blocks_in_interval,
            )
            .await
            .expect("initial PriceCacheContext restoration failed");

            let ema_service = Self {
                shutdown,
                msg_rx: rx,
                reorg_rx,
                inner: Inner {
                    optimistic_price_ctx,
                    confirmed_price_ctx,
                    token_price_safe_range,
                    blocks_in_interval,
                    block_tree_read_guard: block_tree_guard,
                },
            };
            ema_service
                .start()
                .await
                .expect("ema service encountered an irrecoverable error")
        })
    }

    async fn start(mut self) -> eyre::Result<()> {
        tracing::info!("starting EMA service");

        let mut shutdown_future = pin!(self.shutdown);
        let shutdown_guard = loop {
            tokio::select! {
                msg = self.msg_rx.recv() => {
                    match msg {
                        Some(msg) => {
                            self.inner.handle_message(msg).await?;
                        }
                        None => {
                            tracing::warn!("receiver channel closed");
                            break None;
                        }
                    }
                }
                result = self.reorg_rx.recv() => {
                    if let Some(event) = handle_broadcast_recv(result)? {
                        self.inner.handle_reorg(event).await?;
                    }
                }
                shutdown = &mut shutdown_future => {
                    tracing::warn!("shutdown signal received");
                    break Some(shutdown);
                }
            }
        };

        tracing::debug!(amount_of_messages = ?self.msg_rx.len(), "processing last in-bound messages before shutdown");
        while let Ok(msg) = self.msg_rx.try_recv() {
            self.inner.handle_message(msg).await?;
        }

        // explicitly inform the TaskManager that we're shutting down
        drop(shutdown_guard);

        tracing::info!("shutting down EMA service");
        Ok(())
    }
}

impl Inner {
    #[tracing::instrument(skip_all, err)]
    async fn handle_message(&mut self, msg: EmaServiceMessage) -> eyre::Result<()> {
        match msg {
            EmaServiceMessage::GetCurrentEmaForPricing { response } => {
                let _ = response.send(self.confirmed_price_ctx.block_for_pricing.ema_irys_price)
                    .inspect_err(|_| tracing::warn!("current EMA cannot be returned, sender has dropped its half of the channel"));
            }
            EmaServiceMessage::GetPriceDataForNewBlock {
                response,
                height_of_new_block,
                oracle_price,
            } => {
                let ctx = &self.optimistic_price_ctx;
                let next_optimistic_block = ctx.block_previous.height.saturating_add(1);
                if height_of_new_block != next_optimistic_block {
                    let _ = response.send(Err(eyre::eyre!(format!(
                        "EMA Service has not yet been updated with the latest canonical chain {height_of_new_block:}"
                    ))));
                    return Ok(());
                }

                // enforce the min & max acceptable price ranges on the oracle price
                let capped_oracle_price = bound_in_min_max_range(
                    oracle_price,
                    self.token_price_safe_range,
                    ctx.block_previous.oracle_irys_price,
                );
                let new_ema =
                    ctx.get_ema_for_new_block(self.blocks_in_interval, capped_oracle_price);

                tracing::info!(
                    ?new_ema,
                    ?capped_oracle_price,
                    prev_predecessor_height = ?ctx.block_latest_ema_predecessor.height,
                    prev_ema_height = ?ctx.block_latest_ema.height,
                    "computing new EMA"
                );

                let _ = response.send(Ok(NewBlockEmaResponse {
                    range_adjusted_oracle_price: capped_oracle_price,
                    ema: new_ema,
                }));
            }
            EmaServiceMessage::BlockConfirmed => {
                tracing::debug!("updating confirmed price cache");

                // Rebuild the entire data cache just like we do at startup.
                self.confirmed_price_ctx = PriceCacheContext::<Confirmed>::from_chain(
                    self.block_tree_read_guard.clone(),
                    self.blocks_in_interval,
                )
                .await?;
            }
            EmaServiceMessage::NewPrevalidatedBlock { response } => {
                tracing::debug!("updating optimistic price cache");

                // Rebuild the entire data cache just like we do at startup.
                self.optimistic_price_ctx = PriceCacheContext::<Optimistic>::from_chain(
                    self.block_tree_read_guard.clone(),
                    self.blocks_in_interval,
                )
                .await?;

                let _ = response.send(());
            }
            EmaServiceMessage::ValidateOraclePrice {
                block_height,
                oracle_price,
                response,
            } => {
                tracing::debug!("validating oracle price");

                let price_status = self
                    .validate_oracle_price(block_height, oracle_price)
                    .await?;

                let _ = response.send(Ok(price_status));
            }
            EmaServiceMessage::ValidateEmaPrice {
                block_height,
                ema_price,
                oracle_price,
                response,
            } => {
                tracing::debug!("validating EMA price");

                let status = self
                    .valid_ema_price(block_height, ema_price, oracle_price)
                    .await?;

                let _ = response.send(Ok(status));
            }
        }
        Ok(())
    }

    #[tracing::instrument(skip(self))]
    async fn valid_ema_price(
        &self,
        block_height: u64,
        ema_price: IrysTokenPrice,
        oracle_price: IrysTokenPrice,
    ) -> Result<PriceStatus, eyre::Error> {
        // rebuild a new price context from historical data
        //
        // TODO: CANONICAL CHAIN HAS IT'S OWN CACHE CLEANUP STRATEGY;
        // IF THE BLOCK IS NOT AVAILABLE IN THE CACHE THEN WE CANNOT VALIDATE IT.
        // ADD LOGIC TO READ IT FROM THE DB IN THAT CASE?
        let temp_price_context = PriceCacheContext::<Optimistic>::from_chain_subset(
            self.block_tree_read_guard.clone(),
            self.blocks_in_interval,
            // subtract one because we want to simulate the price for *before* the block was mined
            block_height.saturating_sub(1),
        )
        .await?;

        // calculate the new EMA using historical oracle price + ema price
        let new_ema =
            temp_price_context.get_ema_for_new_block(self.blocks_in_interval, oracle_price);

        // check if the prices match
        let status = if ema_price == new_ema {
            PriceStatus::Valid
        } else {
            PriceStatus::Invalid
        };
        Ok(status)
    }

    #[tracing::instrument(skip(self))]
    async fn validate_oracle_price(
        &self,
        block_height: u64,
        oracle_price: IrysTokenPrice,
    ) -> Result<PriceStatus, eyre::Error> {
        // Get the previous block
        let prev_block = block_height.saturating_sub(1);
        let prev_block = self
            .fetch_block_using_local_cache::<Optimistic>(prev_block)
            .await?;

        // check if the oracle price is valid
        let capped_oracle_price = bound_in_min_max_range(
            oracle_price,
            self.token_price_safe_range,
            prev_block.oracle_irys_price,
        );
        let price_status = if oracle_price == capped_oracle_price {
            PriceStatus::Valid
        } else {
            PriceStatus::Invalid
        };
        Ok(price_status)
    }

    #[tracing::instrument(skip(self))]
    async fn fetch_block_using_local_cache<T: ChainStrategy>(
        &self,
        desired_height: u64,
    ) -> Result<Arc<IrysBlockHeader>, eyre::Error> {
        let cached_header = [
            // check confirmed entries
            &self.confirmed_price_ctx.block_latest_ema,
            &self.confirmed_price_ctx.block_latest_ema_predecessor,
            &self.confirmed_price_ctx.block_previous,
            // check optimistic entries
            &self.optimistic_price_ctx.block_latest_ema,
            &self.optimistic_price_ctx.block_latest_ema_predecessor,
            &self.optimistic_price_ctx.block_previous,
        ]
        .into_iter()
        .find(|hdr| hdr.height == desired_height);
        let block_header = if let Some(cached_header) = cached_header {
            Arc::clone(cached_header)
        } else {
            let chain = T::get_chain(self.block_tree_read_guard.clone()).await?;
            let (_, latest_block_height, ..) = chain.last().expect("optimistic chain is empty");

            // Attempt to find the needed block in the chain
            price_cache_context::fetch_block_with_height(
                desired_height,
                self.block_tree_read_guard.clone(),
                &chain,
                *latest_block_height,
            )
            .await?
        };
        Ok(block_header)
    }

    #[tracing::instrument(skip_all, err)]
    async fn handle_reorg(&mut self, event: ReorgEvent) -> eyre::Result<()> {
        tracing::info!(
            new_tip = ?event.new_tip,
            new_height = ?event.fork_parent.height,
            "Processing reorg"
        );

        // Rebuild both price contexts based on new canonical chain
        // It's guaranteed by the block tree service that the block
        // tree read guard already has the latest data before the event is sent.
        self.confirmed_price_ctx = PriceCacheContext::<Confirmed>::from_chain(
            self.block_tree_read_guard.clone(),
            self.blocks_in_interval,
        )
        .await?;

        self.optimistic_price_ctx = PriceCacheContext::<Optimistic>::from_chain(
            self.block_tree_read_guard.clone(),
            self.blocks_in_interval,
        )
        .await?;

        tracing::info!("EMA service caches updated after reorg");
        Ok(())
    }
}

/// Handle broadcast channel receive results
#[tracing::instrument(skip_all, err)]
fn handle_broadcast_recv<T>(
    result: Result<T, broadcast::error::RecvError>,
) -> eyre::Result<Option<T>> {
    match result {
        Ok(event) => Ok(Some(event)),
        Err(broadcast::error::RecvError::Closed) => {
            eyre::bail!("broadcast channel closed")
        }
        Err(broadcast::error::RecvError::Lagged(n)) => {
            tracing::warn!(skipped_messages = ?n, "reorg lagged");
            if n > 5 {
                tracing::error!("reorg channel significantly lagged");
            }
            Ok(None)
        }
    }
}

/// Cap the provided price value to fit within the max / min acceptable range.
/// The range is defined by the `token_price_safe_range` percentile value.
///
/// Use the previous blocks oracle price as the base value.
#[tracing::instrument]
fn bound_in_min_max_range(
    desired_price: IrysTokenPrice,
    safe_range: Amount<Percentage>,
    base_price: IrysTokenPrice,
) -> IrysTokenPrice {
    let max_acceptable = base_price.add_multiplier(safe_range).unwrap_or(base_price);
    let min_acceptable = base_price.sub_multiplier(safe_range).unwrap_or(base_price);
    if desired_price > max_acceptable {
        tracing::warn!(
            ?max_acceptable,
            ?desired_price,
            "oracle price too high, capping"
        );
        return max_acceptable;
    }
    if desired_price < min_acceptable {
        tracing::warn!(
            ?min_acceptable,
            ?desired_price,
            "oracle price too low, capping"
        );
        return min_acceptable;
    }
    desired_price
}

/// Utility module for that's responsible for extracting the desired blocks from the
/// `BlockTree` to properly report prices & calculate new interval values
mod price_cache_context {
    use std::{marker::PhantomData, sync::Arc};

    use eyre::{ensure, OptionExt as _};
    use futures::try_join;
    use irys_types::{block_height_to_use_for_price, H256};

    use crate::block_tree_service::{get_block, get_canonical_chain, get_optimistic_chain};

    use super::*;

    #[derive(Debug, Clone)]
    pub(super) struct Optimistic;
    #[derive(Debug, Clone)]
    pub(super) struct Confirmed;

    pub(super) trait ChainStrategy {
        async fn get_chain(
            block_tree_read_guard: BlockTreeReadGuard,
        ) -> eyre::Result<Vec<(H256, u64)>>;
    }

    impl ChainStrategy for Optimistic {
        async fn get_chain(
            block_tree_read_guard: BlockTreeReadGuard,
        ) -> eyre::Result<Vec<(H256, u64)>> {
            get_optimistic_chain(block_tree_read_guard).await
        }
    }

    impl ChainStrategy for Confirmed {
        async fn get_chain(
            block_tree_read_guard: BlockTreeReadGuard,
        ) -> eyre::Result<Vec<(H256, u64)>> {
            let chain = get_canonical_chain(block_tree_read_guard).await?.0;
            let chain = chain
                .into_iter()
                .map(|e| (e.block_hash, e.height))
                .collect();
            Ok(chain)
        }
    }

    #[derive(Debug, Clone)]
    pub(super) struct PriceCacheContext<T: ChainStrategy> {
        pub(super) block_latest_ema: Arc<IrysBlockHeader>,
        pub(super) block_latest_ema_predecessor: Arc<IrysBlockHeader>,
        pub(super) block_for_pricing: Arc<IrysBlockHeader>,
        pub(super) block_previous: Arc<IrysBlockHeader>,
        pub(super) chain_strategy: PhantomData<T>,
    }

    impl<T: ChainStrategy> PriceCacheContext<T> {
        /// Builds the entire context from scratch by scanning the canonical chain, but only from a certain point.
        /// Used for historical price data validation.
        pub(super) async fn from_chain_subset(
            block_tree_read_guard: BlockTreeReadGuard,
            blocks_in_price_adjustment_interval: u64,
            max_height: u64,
        ) -> eyre::Result<Self> {
            // Rebuild the entire data cache just like we do at startup.
            let canonical_chain = T::get_chain(block_tree_read_guard.clone()).await?;
            let (_latest_block_hash, latest_block_height, ..) = canonical_chain
                .last()
                .ok_or_eyre("canonical chain is empty")?;
            ensure!(
                *latest_block_height >= max_height,
                "the provided max height exceeds the one registered in the canonical chain"
            );
            let diff_from_latest_height = latest_block_height.abs_diff(max_height);
            let new_len = canonical_chain
                .len()
                .saturating_sub(diff_from_latest_height as usize);
            let canonical_chain_subset = &canonical_chain[..new_len];
            let last_item = &canonical_chain_subset
                .last()
                .ok_or_eyre("chain subset is empty")?
                .1;
            ensure!(
                max_height == *last_item,
                "height mismatch in the canonical chain data"
            );
            Self::with_chain_and_height(
                max_height,
                block_tree_read_guard,
                blocks_in_price_adjustment_interval,
                canonical_chain_subset,
            )
            .await
        }

        /// Builds the entire context from scratch by scanning the canonical chain.
        pub(super) async fn from_chain(
            block_tree_read_guard: BlockTreeReadGuard,
            blocks_in_price_adjustment_interval: u64,
        ) -> eyre::Result<Self> {
            let canonical_chain = T::get_chain(block_tree_read_guard.clone()).await?;
            let (_latest_block_hash, latest_block_height, ..) =
                canonical_chain.last().expect("canonical chain is empty");
            Self::with_chain_and_height(
                *latest_block_height,
                block_tree_read_guard,
                blocks_in_price_adjustment_interval,
                &canonical_chain,
            )
            .await
        }

        async fn with_chain_and_height(
            latest_block_height: u64,
            block_tree_read_guard: BlockTreeReadGuard,
            blocks_in_price_adjustment_interval: u64,
            canonical_chain: &[(irys_types::H256, u64)],
        ) -> eyre::Result<Self> {
            let height_pricing_block = block_height_to_use_for_price(
                latest_block_height,
                blocks_in_price_adjustment_interval,
            );
            let height_latest_ema_block = if is_ema_recalculation_block(
                latest_block_height,
                blocks_in_price_adjustment_interval,
            ) {
                latest_block_height
            } else {
                // Derive indexes
                previous_ema_recalculation_block_height(
                    latest_block_height,
                    blocks_in_price_adjustment_interval,
                )
            };
            let height_latest_ema_interval_predecessor = height_latest_ema_block.saturating_sub(1);

            // utility fn to fetch the block at a given height
            let fetch_block_with_height = async |height: u64| {
                fetch_block_with_height(
                    height,
                    block_tree_read_guard.clone(),
                    canonical_chain,
                    latest_block_height,
                )
                .await
            };

            // fetch the blocks concurrently
            let (block_latest_ema, block_latest_ema_predecessor, block_previous, block_for_pricing) =
                try_join!(
                    fetch_block_with_height(height_latest_ema_block),
                    fetch_block_with_height(height_latest_ema_interval_predecessor),
                    fetch_block_with_height(latest_block_height),
                    fetch_block_with_height(height_pricing_block)
                )?;

            // Return an updated price cache
            Ok(Self {
                block_latest_ema,
                block_latest_ema_predecessor,
                block_previous,
                block_for_pricing,
                chain_strategy: PhantomData,
            })
        }

        #[tracing::instrument(skip_all)]
        pub(crate) fn get_ema_for_new_block(
            &self,
            blocks_in_interval: u64,
            oracle_price: IrysTokenPrice,
        ) -> IrysTokenPrice {
            let oracle_price_to_use = if self.block_previous.height < (blocks_in_interval * 2) {
                oracle_price
            } else {
                self.block_latest_ema_predecessor.oracle_irys_price
            };
            // the first 2 adjustment intervals have special handling where we calculate the
            // EMA for each block using the value from the preceding one.
            //
            // But the generic case:
            // example EMA calculation on block 29:
            // 1. take the registered Oracle Irys price in block 18
            //    and the stored EMA Irys price in block 19.
            // 2. using these values compute EMA for block 29. In this case
            //    the *n* (number of block prices) would be 10 (E29.height - E19.height).
            // 3. this is the price that will be used in the interval 39->49,
            //    which will be reported to other systems querying for EMA prices.

            // calculate the new EMA using historical oracle price + ema price

            oracle_price_to_use
                .calculate_ema(
                    // note: we calculate the EMA for each block, but we don't calculate relative intervals between them
                    blocks_in_interval,
                    self.block_latest_ema.ema_irys_price,
                )
                .unwrap_or_else(|err| {
                    tracing::warn!(?err, "price overflow, using previous EMA price");
                    self.block_latest_ema.ema_irys_price
                })
        }
    }

    pub(crate) async fn fetch_block_with_height(
        height: u64,
        block_tree_read_guard: BlockTreeReadGuard,
        chain: &[(irys_types::H256, u64)],
        latest_block_height: u64,
    ) -> Result<Arc<IrysBlockHeader>, eyre::Error> {
        let chain_len = chain.len();
        let diff_from_latest_height = latest_block_height.saturating_sub(height) as usize;
        let adjusted_index = chain_len
            .saturating_sub(diff_from_latest_height)
            .saturating_sub(1); // -1 because heights are zero based
        let (hash, new_height, ..) = chain
            .get(adjusted_index)
            .expect("the block at the index to be present");
        assert_eq!(
            height, *new_height,
            "height mismatch in the canonical chain data"
        );
        let block = get_block(block_tree_read_guard, *hash).await?;
        block.ok_or_else(|| {
            eyre::eyre!(
                "block hash {hash:?} from canonical chain cannot be retrieved from the block index"
            )
        })
    }

    #[cfg(test)]
    mod tests {
        use super::*;
        use crate::{block_tree_service::ChainState, ema_service::tests::genesis_tree};
        use rstest::rstest;

        #[test_log::test(tokio::test)]
        #[rstest]
        #[case(0, 0, 0, 0)]
        #[case(1, 0, 1, 0)]
        #[case(10, 0, 10, 9)]
        #[case(18, 0, 18, 17)]
        #[case(19, 0, 19, 18)]
        #[case(20, 9, 19, 18)]
        #[case(85, 69, 79, 78)]
        #[case(90, 79, 89, 88)]
        #[case(99, 79, 99, 98)]
        async fn test_valid_price_cache(
            #[case] height_latest_block: u64,
            #[case] height_for_pricing: u64,
            #[case] height_current_ema: u64,
            #[case] height_current_ema_predecessor: u64,
        ) {
            // setup
            use crate::block_tree_service::BlockState;
            let interval = 10;
            let threshold = height_latest_block / 2;
            let mut blocks = (0..=height_latest_block)
                .map(|height| {
                    let block = IrysBlockHeader {
                        height,
                        ..IrysBlockHeader::new_mock_header()
                    };

                    // Determine chain state based on block height
                    let state = if block.height <= threshold {
                        ChainState::Onchain
                    } else {
                        ChainState::NotOnchain(BlockState::ValidationScheduled)
                    };

                    (block, state)
                })
                .collect::<Vec<_>>();
            let block_tree_guard = genesis_tree(&mut blocks);

            // action
            let price_cache =
                PriceCacheContext::<Optimistic>::from_chain(block_tree_guard, interval)
                    .await
                    .unwrap();

            // assert
            assert_eq!(
                price_cache.block_for_pricing.height, height_for_pricing,
                "invalid ema 2 intervals ago"
            );
            assert_eq!(price_cache.block_latest_ema.height, height_current_ema);
            assert_eq!(
                price_cache.block_latest_ema_predecessor.height,
                height_current_ema_predecessor
            );
        }

        #[cfg(test)]
        mod from_canonical_chain_subset_tests {
            use super::*;
            use crate::block_tree_service::BlockState;
            use crate::ema_service::tests::genesis_tree;
            use rstest::rstest;

            /// Parameterized test for from_canonical_chain_subset with varying chain_length, max_height,
            /// and the expected "interval" blocks. In some cases below, `max_height` is less than the top,
            /// which can validate that it correctly slices the canonical chain.
            #[test_log::test(tokio::test)]
            #[rstest]
            #[case(15, 10, 10, 9, 0)]
            #[case(19, 19, 19, 18, 0)]
            #[case(20, 20, 19, 18, 9)]
            #[case(20, 15, 15, 14, 0)]
            #[case(30, 25, 19, 18, 9)]
            #[case(30, 28, 19, 18, 9)]
            #[case(40, 38, 29, 28, 19)]
            #[case(70, 65, 59, 58, 49)]
            async fn test_from_canonical_chain_subset(
                #[case] height_chain_max: u64,
                #[case] height_chain_subset_max: u64,
                #[case] height_exp_latest_ema: u64,
                #[case] height_exp_latest_ema_pred: u64,
                #[case] height_exp_pricing: u64,
            ) {
                // Setup

                let blocks_in_interval = 10;
                let max_confirmed_height = height_chain_max / 2;
                let mut blocks = (0..=height_chain_max)
                    .map(|height| {
                        let block = IrysBlockHeader {
                            height,
                            ..IrysBlockHeader::new_mock_header()
                        };

                        // Determine chain state based on block height
                        let state = if block.height <= max_confirmed_height {
                            ChainState::Onchain
                        } else {
                            ChainState::NotOnchain(BlockState::ValidationScheduled)
                        };

                        (block, state)
                    })
                    .collect::<Vec<_>>();
                assert_eq!(blocks.len(), (height_chain_max + 1) as usize);
                let block_tree_guard = genesis_tree(&mut blocks);

                // Action
                // check optimistic context
                let optimistic_ctx = PriceCacheContext::<Optimistic>::from_chain_subset(
                    block_tree_guard.clone(),
                    blocks_in_interval,
                    height_chain_subset_max,
                )
                .await
                .unwrap();
                let confirmed_ctx = PriceCacheContext::<Confirmed>::from_chain_subset(
                    block_tree_guard,
                    max_confirmed_height,
                    max_confirmed_height,
                )
                .await
                .unwrap();

                // Assert
                assert_eq!(
                    optimistic_ctx.block_latest_ema.height,
                    height_exp_latest_ema
                );
                assert_eq!(
                    optimistic_ctx.block_latest_ema_predecessor.height,
                    height_exp_latest_ema_pred
                );
                assert_eq!(optimistic_ctx.block_for_pricing.height, height_exp_pricing);

                // check confirmed context
                assert_eq!(confirmed_ctx.block_latest_ema.height, max_confirmed_height);
            }
        }
    }
}

#[cfg(test)]
mod tests {
    use super::*;
    use crate::block_tree_service::{get_canonical_chain, BlockTreeCache, ChainState, ReorgEvent};
    use crate::CommitmentCache;
    use irys_types::{
        block_height_to_use_for_price, storage_pricing::TOKEN_SCALE, ConsensusConfig,
        ConsensusOptions, EmaConfig, NodeConfig, H256,
    };
    use reth::tasks::TaskManager;
    use rstest::rstest;
    use rust_decimal::Decimal;
    use std::sync::{Arc, RwLock};
    use std::time::SystemTime;
    use test_log::test;

    pub(crate) fn build_genesis_tree_with_n_blocks(
        max_block_height: u64,
    ) -> (BlockTreeReadGuard, Vec<PriceInfo>) {
        let (blocks, prices) = build_tree(0, max_block_height);
        let mut blocks = blocks
            .into_iter()
            .map(|block| (block, ChainState::Onchain))
            .collect::<Vec<_>>();
        assert_eq!(blocks.last().unwrap().0.height, max_block_height);
        (genesis_tree(&mut blocks), prices)
    }

    fn build_tree(init_height: u64, max_height: u64) -> (Vec<IrysBlockHeader>, Vec<PriceInfo>) {
        let blocks = (init_height..(max_height + init_height).saturating_add(1))
            .map(|height| {
                let mut header = IrysBlockHeader::new_mock_header();
                header.height = height;
                // add a random constant to the price to differentiate it from the height
                header.oracle_irys_price = deterministic_price(height);
                header.ema_irys_price = deterministic_price(height);
                header
            })
            .collect::<Vec<_>>();
        let prices = blocks
            .iter()
            .map(|block| PriceInfo {
                oracle: block.oracle_irys_price,
                ema: block.ema_irys_price,
            })
            .collect::<Vec<_>>();
        (blocks, prices)
    }

    pub(crate) fn deterministic_price(height: u64) -> IrysTokenPrice {
        let amount = TOKEN_SCALE + IrysTokenPrice::token(Decimal::from(height)).unwrap().amount;

        IrysTokenPrice::new(amount)
    }

    pub(crate) fn genesis_tree(blocks: &mut [(IrysBlockHeader, ChainState)]) -> BlockTreeReadGuard {
        let mut block_hash = if blocks[0].0.block_hash == H256::default() {
            H256::random()
        } else {
            blocks[0].0.block_hash
        };
        let mut iter = blocks.iter_mut();
        let genesis_block = &mut (iter.next().unwrap()).0;
        genesis_block.block_hash = block_hash;
        genesis_block.cumulative_diff = 0.into();

        let mut block_tree_cache = BlockTreeCache::new(genesis_block);
        block_tree_cache.mark_tip(&block_hash).unwrap();
        for (block, state) in iter {
            block.previous_block_hash = block_hash;
            block.cumulative_diff = block.height.into();
            if block.block_hash == H256::default() {
                block_hash = H256::random();
                block.block_hash = block_hash;
            } else {
                block_hash = block.block_hash;
            }
            block_tree_cache
<<<<<<< HEAD
                .add_common(
                    block.block_hash,
                    block,
                    Arc::new(CommitmentCache::new()),
                    state.clone(),
                )
=======
                .add_common(block.block_hash, block, state.clone())
>>>>>>> c3d70e64
                .unwrap();
        }
        let block_tree_cache = Arc::new(RwLock::new(block_tree_cache));
        BlockTreeReadGuard::new(block_tree_cache)
    }

    #[expect(
        dead_code,
        reason = "structs are held in-memory to prevent the `drop` to trigger"
    )]
    struct TestCtx {
        guard: BlockTreeReadGuard,
        config: Config,
        task_manager: TaskManager,
        task_executor: TaskExecutor,
        service_senders: ServiceSenders,
        prices: Vec<PriceInfo>,
    }

    #[derive(Debug, Clone)]
    pub(crate) struct PriceInfo {
        oracle: IrysTokenPrice,
        ema: IrysTokenPrice,
    }

    impl TestCtx {
        fn setup(max_block_height: u64, config: Config) -> Self {
            let (block_tree_guard, prices) = build_genesis_tree_with_n_blocks(max_block_height);
            let task_manager = TaskManager::new(tokio::runtime::Handle::current());
            let task_executor = task_manager.executor();
            let (service_senders, recv) = ServiceSenders::new();
            let _handle = EmaService::spawn_service(
                &task_executor,
                block_tree_guard.clone(),
                recv.ema,
                &config,
                &service_senders,
            );
            Self {
                guard: block_tree_guard,
                config,
                task_manager,
                task_executor,
                service_senders,
                prices,
            }
        }

        async fn get_prices_for_new_block(
            &self,
            height_of_new_block: u64,
            new_oracle_price: IrysTokenPrice,
        ) -> eyre::Result<NewBlockEmaResponse> {
            let (tx, rx) = tokio::sync::oneshot::channel();
            self.service_senders
                .ema
                .send(EmaServiceMessage::GetPriceDataForNewBlock {
                    height_of_new_block,
                    response: tx,
                    oracle_price: new_oracle_price,
                })
                .unwrap();
            rx.await.unwrap()
        }

        async fn validate_ema_price(
            &self,
            block_height: u64,
            ema_price: IrysTokenPrice,
            oracle_price: IrysTokenPrice,
        ) -> eyre::Result<PriceStatus> {
            let (tx, rx) = tokio::sync::oneshot::channel();
            self.service_senders
                .ema
                .send(EmaServiceMessage::ValidateEmaPrice {
                    response: tx,
                    block_height,
                    ema_price,
                    oracle_price,
                })
                .unwrap();
            rx.await.unwrap()
        }

        async fn validate_oracle_price(
            &self,
            block_height: u64,
            oracle_price: IrysTokenPrice,
        ) -> eyre::Result<PriceStatus> {
            let (tx, rx) = tokio::sync::oneshot::channel();
            self.service_senders
                .ema
                .send(EmaServiceMessage::ValidateOraclePrice {
                    response: tx,
                    block_height,
                    oracle_price,
                })
                .unwrap();
            rx.await.unwrap()
        }

        fn setup_with_tree(
            block_tree_guard: BlockTreeReadGuard,
            prices: Vec<PriceInfo>,
            config: Config,
        ) -> Self {
            let task_manager = TaskManager::new(tokio::runtime::Handle::current());
            let task_executor = task_manager.executor();
            let (service_senders, service_rx) = ServiceSenders::new();
            let _handle = EmaService::spawn_service(
                &task_executor,
                block_tree_guard.clone(),
                service_rx.ema,
                &config,
                &service_senders,
            );

            Self {
                guard: block_tree_guard,
                config,
                task_manager,
                service_senders,
                task_executor,
                prices,
            }
        }

        async fn trigger_reorg(&self, event: ReorgEvent) {
            // Trigger reorg using the provided service senders
            let _ = self.service_senders.reorg_events.send(event);
            // Give the service time to process the reorg
            tokio::time::sleep(tokio::time::Duration::from_millis(100)).await;
        }
    }

    /// Creates a clean chain state without any forks for testing
    fn setup_chain_for_fork_test(max_height: u64) -> (BlockTreeReadGuard, Vec<PriceInfo>) {
        let mut blocks = Vec::new();
        let mut prices = Vec::new();

        // Build linear chain without any forks
        let mut last_hash = H256::default();
        for height in 0..=max_height {
            let mut header = IrysBlockHeader::new_mock_header();
            header.height = height;
            header.oracle_irys_price = deterministic_price(height);
            header.ema_irys_price = deterministic_price(height);
            header.block_hash = H256::random();
            header.previous_block_hash = last_hash;
            last_hash = header.block_hash;

            prices.push(PriceInfo {
                oracle: header.oracle_irys_price,
                ema: header.ema_irys_price,
            });

            blocks.push((header, ChainState::Onchain));
        }

        let block_tree_guard = genesis_tree(&mut blocks);
        (block_tree_guard, prices)
    }

    /// Adds fork to an existing block tree after EMA service initialization
    /// Returns (ReorgEvent, Vec<PriceInfo>) where the Vec contains all prices from genesis to the tip of the new fork
    fn create_and_apply_fork(
        block_tree_guard: &BlockTreeReadGuard,
        fork_height: u64,
        common_ancestor_height: u64,
    ) -> (ReorgEvent, Vec<PriceInfo>) {
        // Get the fork parent block
        let fork_parent = {
            let tree = block_tree_guard.read();
            let (chain, _) = tree.get_canonical_chain();
            let fork_parent_hash = chain
                .iter()
                .find(|entry| entry.height == common_ancestor_height)
                .map(|entry| entry.block_hash)
                .expect("Fork height should exist in chain");

            let block = tree.get_block(&fork_parent_hash).unwrap();
            Arc::new(block.clone())
        };

        let fork_parent_hash = fork_parent.block_hash;

        // Collect all prices from genesis to fork point first
        let mut fork_prices = Vec::new();
        {
            let tree = block_tree_guard.read();
            let (chain, _) = tree.get_canonical_chain();

            // Collect prices from genesis (height 0) up to and including the fork point
            for entry in chain.iter() {
                if entry.height <= common_ancestor_height {
                    let block = tree.get_block(&entry.block_hash).unwrap();
                    fork_prices.push(PriceInfo {
                        oracle: block.oracle_irys_price,
                        ema: block.ema_irys_price,
                    });
                }
            }
        }

        // Create new fork blocks with higher difficulty
        let mut new_fork_blocks = Vec::new();
        let mut last_hash = fork_parent_hash;

        {
            let mut tree = block_tree_guard.write();
            for height in (common_ancestor_height + 1)..=fork_height {
                let mut header = IrysBlockHeader::new_mock_header();
                header.height = height;
                header.previous_block_hash = last_hash;
                // Use different prices to distinguish from old fork
                header.oracle_irys_price = deterministic_price(header.height + 100);
                header.ema_irys_price = deterministic_price(header.height + 100);
                header.block_hash = H256::random();
                // Much higher difficulty to ensure it becomes canonical
                header.cumulative_diff = (height + fork_height).into();
                last_hash = header.block_hash;

                // Collect the price info for this fork block
                fork_prices.push(PriceInfo {
                    oracle: header.oracle_irys_price,
                    ema: header.ema_irys_price,
                });

                // Add to block tree as validated but not yet canonical
                tree.add_common(
                    header.block_hash,
                    &header,
<<<<<<< HEAD
                    Arc::new(CommitmentCache::new()),
=======
>>>>>>> c3d70e64
                    ChainState::Validated(crate::block_tree_service::BlockState::ValidBlock),
                )
                .unwrap();

                new_fork_blocks.push(Arc::new(header));
            }

            // Mark the new tip as the canonical chain
            let is_new_tip = tree
                .mark_tip(&new_fork_blocks.last().unwrap().block_hash)
                .unwrap();
            assert!(is_new_tip);
        }

        let new_tip = new_fork_blocks.last().unwrap().block_hash;

        let data = block_tree_guard.read();
        assert_eq!(
            data.get_canonical_chain().0.len(),
            (fork_height + 1) as usize
        );

        // Create reorg event
        let reorg_event = ReorgEvent {
            // ema service does not read this data
            old_fork: Arc::new(vec![]),
            // ema service does not read this data
            new_fork: Arc::new(vec![]),
            fork_parent,
            new_tip,
            timestamp: SystemTime::now(),
        };

        (reorg_event, fork_prices)
    }

    #[test(tokio::test)]
    #[rstest]
    #[case(1, 0)]
    #[case(2, 0)]
    #[case(9, 0)]
    #[case(19, 0)]
    #[case(20, 9)] // use the 10th block price during 3rd EMA interval
    #[case(29, 9)]
    #[case(30, 19)]
    #[timeout(std::time::Duration::from_millis(100))]
    async fn get_current_ema(#[case] max_block_height: u64, #[case] price_block_idx: usize) {
        // setup
        let ctx = TestCtx::setup(
            max_block_height,
            Config::new(NodeConfig {
                consensus: ConsensusOptions::Custom(ConsensusConfig {
                    ema: EmaConfig {
                        price_adjustment_interval: 10,
                    },
                    ..ConsensusConfig::testnet()
                }),
                ..NodeConfig::testnet()
            }),
        );
        dbg!("here");
        let desired_block_price = &ctx.prices[price_block_idx];

        dbg!("here");
        // action
        let (tx, rx) = tokio::sync::oneshot::channel();
        ctx.service_senders
            .ema
            .send(EmaServiceMessage::GetCurrentEmaForPricing { response: tx })
            .unwrap();
        dbg!("here");
        let response = rx.await.unwrap();

        dbg!("here");
        // assert
        assert_eq!(response, desired_block_price.ema);
        assert!(!ctx.service_senders.ema.is_closed());
        drop(ctx);
    }

    mod get_ema_for_next_adjustment_period {
        use super::*;
        use irys_types::storage_pricing::Amount;
        use rust_decimal_macros::dec;
        use test_log::test;

        #[test(tokio::test)]
        async fn first_block() {
            // prepare
            let price_adjustment_interval = 10;
            let config = Config::new(NodeConfig {
                consensus: ConsensusOptions::Custom(ConsensusConfig {
                    ema: EmaConfig {
                        price_adjustment_interval,
                    },
                    ..ConsensusConfig::testnet()
                }),
                ..NodeConfig::testnet()
            });
            let ctx = TestCtx::setup_with_tree(
                genesis_tree(&mut [(
                    IrysBlockHeader {
                        height: 0,
                        oracle_irys_price: config.consensus.genesis_price,
                        ema_irys_price: config.consensus.genesis_price,
                        ..IrysBlockHeader::new_mock_header()
                    },
                    ChainState::Onchain,
                )]),
                vec![PriceInfo {
                    oracle: config.consensus.genesis_price,
                    ema: config.consensus.genesis_price,
                }],
                config,
            );
            let new_oracle_price = Amount::token(dec!(1.01)).unwrap();

            // action - get EMA for new block
            let ema_response = ctx
                .get_prices_for_new_block(1, new_oracle_price)
                .await
                .unwrap()
                .ema;
            // action - check if the returned EMA is valid

            // assert
            let ema_computed = new_oracle_price
                .calculate_ema(
                    price_adjustment_interval,
                    ctx.config.consensus.genesis_price,
                )
                .unwrap();
            assert_eq!(ema_computed, ema_response);
            assert_eq!(
                ema_computed,
                Amount::token(dec!(1.0018181818181818181818)).unwrap(),
                "known first magic value when oracle price is 1.01"
            );
        }

        #[test(tokio::test)]
        #[rstest]
        #[case(1)]
        #[case(5)]
        #[case(10)]
        #[case(15)]
        #[case(19)]
        async fn first_and_second_adjustment_period(#[case] max_height: u64) {
            // prepare
            let price_adjustment_interval = 10;
            let ctx = TestCtx::setup(
                max_height,
                Config::new(NodeConfig {
                    consensus: ConsensusOptions::Custom(ConsensusConfig {
                        ema: EmaConfig {
                            price_adjustment_interval,
                        },
                        ..ConsensusConfig::testnet()
                    }),
                    ..NodeConfig::testnet()
                }),
            );
            let new_oracle_price = deterministic_price(max_height);

            // action
            let (tx, rx) = tokio::sync::oneshot::channel();
            ctx.service_senders
                .ema
                .send(EmaServiceMessage::GetPriceDataForNewBlock {
                    height_of_new_block: max_height + 1,
                    response: tx,
                    oracle_price: new_oracle_price,
                })
                .unwrap();
            let ema_response = rx.await.unwrap().unwrap().ema;

            // assert
            let prev_price = ctx.prices.last().unwrap().clone();
            let ema_computed = new_oracle_price
                .calculate_ema(price_adjustment_interval, prev_price.ema)
                .unwrap();
            assert_eq!(ema_computed, ema_response);
        }

        #[test(tokio::test)]
        #[rstest]
        #[case(5)]
        #[case(8)]
        #[case(9)]
        #[case(20)]
        #[case(30)]
        #[case(15)]
        #[case(19)]
        #[case(20)]
        #[case(29)]
        #[case(28)]
        #[case(27)]
        async fn oracle_price_gets_capped(#[case] max_height: u64) {
            // prepare
            let price_adjustment_interval = 10;
            let token_price_safe_range = Amount::percentage(dec!(0.1)).unwrap();
            let ctx = TestCtx::setup(
                max_height,
                Config::new(NodeConfig {
                    consensus: ConsensusOptions::Custom(ConsensusConfig {
                        ema: EmaConfig {
                            price_adjustment_interval,
                        },
                        token_price_safe_range,
                        ..ConsensusConfig::testnet()
                    }),
                    ..NodeConfig::testnet()
                }),
            );
            let price_oracle_latest = ctx.prices.last().unwrap().clone().oracle;
            let mul_outside_of_range = Amount::percentage(dec!(0.101)).unwrap();
            let oracle_prices: &[IrysTokenPrice] = &[
                price_oracle_latest
                    .add_multiplier(mul_outside_of_range)
                    .unwrap(),
                price_oracle_latest
                    .sub_multiplier(mul_outside_of_range)
                    .unwrap(),
            ];

            for oracle_price in oracle_prices {
                // action
                let new_block_height = max_height + 1;
                let capped_oracle_price = ctx
                    .get_prices_for_new_block(new_block_height, *oracle_price)
                    .await
                    .unwrap()
                    .range_adjusted_oracle_price;
                let price_status_original = ctx
                    .validate_oracle_price(new_block_height, *oracle_price)
                    .await
                    .unwrap();
                let price_status_capped = ctx
                    .validate_oracle_price(new_block_height, capped_oracle_price)
                    .await
                    .unwrap();

                // assert
                assert_ne!(
                    &capped_oracle_price, oracle_price,
                    "the oracle price must differ"
                );
                assert_eq!(price_status_original, PriceStatus::Invalid);
                assert_eq!(price_status_capped, PriceStatus::Valid);
            }
        }

        #[test(tokio::test)]
        #[rstest]
        #[case(28, 19, 18)]
        #[case(38, 29, 28)]
        #[case(168, 159, 158)]
        async fn nth_adjustment_period(
            #[case] max_height: u64,
            #[case] prev_ema_height: usize,
            #[case] prev_ema_predecessor_height: usize,
        ) {
            // prepare
            let price_adjustment_interval = 10;
            let ctx = TestCtx::setup(
                max_height,
                Config::new(NodeConfig {
                    consensus: ConsensusOptions::Custom(ConsensusConfig {
                        ema: EmaConfig {
                            price_adjustment_interval,
                        },
                        ..ConsensusConfig::testnet()
                    }),
                    ..NodeConfig::testnet()
                }),
            );

            // action
            let new_block_height = max_height + 1;
            let response = ctx
                .get_prices_for_new_block(new_block_height, deterministic_price(max_height))
                .await
                .unwrap();
            let price_status_original = ctx
                .validate_ema_price(
                    new_block_height,
                    response.ema,
                    response.range_adjusted_oracle_price,
                )
                .await
                .unwrap();

            // assert
            let prev_price = ctx.prices[prev_ema_height].clone();
            let ema_computed = ctx.prices[prev_ema_predecessor_height]
                .oracle
                .calculate_ema(price_adjustment_interval, prev_price.ema)
                .unwrap();
            assert!(is_ema_recalculation_block(
                new_block_height,
                price_adjustment_interval
            ));
            assert_eq!(ema_computed, response.ema);
            assert_eq!(price_status_original, PriceStatus::Valid);
        }

        #[test(tokio::test)]
        #[rstest]
        #[case(1, 1)]
        #[case(1, 3)]
        #[case(1, 8)]
        #[case(15, 17)]
        #[case(15, 18)]
        async fn invalid_block_height_requested(
            #[case] max_block_height: u64,
            #[case] height_of_new_block: u64,
        ) {
            // prepare
            let price_adjustment_interval = 10;
            let ctx = TestCtx::setup(
                max_block_height,
                Config::new(NodeConfig {
                    consensus: ConsensusOptions::Custom(ConsensusConfig {
                        ema: EmaConfig {
                            price_adjustment_interval,
                        },
                        ..ConsensusConfig::testnet()
                    }),
                    ..NodeConfig::testnet()
                }),
            );

            // action
            let oracle_price = deterministic_price(max_block_height);
            let res = ctx
                .get_prices_for_new_block(height_of_new_block, oracle_price)
                .await;

            // assert
            assert!(res.is_err(), "a block height that big should be rejected");
        }
    }

    #[test(tokio::test)]
    #[rstest]
    #[timeout(std::time::Duration::from_secs(3))]
    async fn test_ema_service_shutdown_no_pending_messages() {
        // Setup
        let block_count = 3;
        let price_adjustment_interval = 10;
        let ctx = TestCtx::setup(
            block_count,
            Config::new(NodeConfig {
                consensus: ConsensusOptions::Custom(ConsensusConfig {
                    ema: EmaConfig {
                        price_adjustment_interval,
                    },
                    ..ConsensusConfig::testnet()
                }),
                ..NodeConfig::testnet()
            }),
        );

        // Send shutdown signal
        tokio::task::spawn_blocking(|| {
            ctx.task_manager.graceful_shutdown();
        })
        .await
        .unwrap();

        // Attempt to send a message and ensure it fails
        let (tx, _rx) = tokio::sync::oneshot::channel();
        let send_result = ctx
            .service_senders
            .ema
            .send(EmaServiceMessage::GetCurrentEmaForPricing { response: tx });

        // assert
        assert!(
            send_result.is_err(),
            "Service should not accept new messages after shutdown"
        );
        assert!(
            ctx.service_senders.ema.is_closed(),
            "Service sender should be closed"
        );
    }

    #[test(tokio::test)]
    async fn test_ema_service_new_confirmed_block() {
        // Setup
        let initial_block_count = 10;
        let price_adjustment_interval = 10;
        let ctx = TestCtx::setup(
            initial_block_count,
            Config::new(NodeConfig {
                consensus: ConsensusOptions::Custom(ConsensusConfig {
                    ema: EmaConfig {
                        price_adjustment_interval,
                    },
                    ..ConsensusConfig::testnet()
                }),
                ..NodeConfig::testnet()
            }),
        );

        // setup -- generate new blocks to be added
        let (chain, ..) = get_canonical_chain(ctx.guard.clone()).await.unwrap();
        let latest = chain.last().unwrap();
        let (new_blocks, ..) = build_tree(initial_block_count, 100);
        let mut latest_block_hash = latest.block_hash;

        // extract the final price that we expect.
        // in total there are 110 blocks once we add the new ones.
        // The EMA to use is the 100th block (idx 89 in the `new_blocks`).
        let expected_final_ema_price = new_blocks[89].ema_irys_price;

        // setup  -- add new blocks to the canonical chain post-initializatoin
        {
            let mut tree = ctx.guard.write();
            for mut block in new_blocks {
                block.previous_block_hash = latest_block_hash;
                block.cumulative_diff = block.height.into();
                latest_block_hash = H256::random();
                block.block_hash = latest_block_hash;
<<<<<<< HEAD
                tree.add_common(
                    block.block_hash,
                    &block,
                    Arc::new(CommitmentCache::new()),
                    ChainState::Onchain,
                )
                .unwrap();
=======
                tree.add_common(block.block_hash, &block, ChainState::Onchain)
                    .unwrap();
>>>>>>> c3d70e64
            }
            drop(tree)
        };

        // Send a `NewConfirmedBlock` message
        let send_result = ctx
            .service_senders
            .ema
            .send(EmaServiceMessage::BlockConfirmed);
        assert!(
            send_result.is_ok(),
            "Service should accept new confirmed block messages"
        );

        // Verify that the price cache is updated
        let (tx, rx) = tokio::sync::oneshot::channel();
        ctx.service_senders
            .ema
            .send(EmaServiceMessage::GetCurrentEmaForPricing { response: tx })
            .unwrap();
        let response = rx.await.unwrap();
        assert_eq!(
            response, expected_final_ema_price,
            "Price cache should reset correctly"
        );
    }

    /// Create a simple fork scenario and just check if the service still works after processing the fork event
    #[test(tokio::test)]
    async fn test_ema_service_reorg_basic() {
        // Step 1: Create clean chain state without any forks
        let (block_tree_guard, prices) = setup_chain_for_fork_test(13); // height 10 + 3 blocks for old fork

        let config = Config::new(NodeConfig {
            consensus: ConsensusOptions::Custom(ConsensusConfig {
                ema: EmaConfig {
                    price_adjustment_interval: 10,
                },
                ..ConsensusConfig::testnet()
            }),
            ..NodeConfig::testnet()
        });

        // Step 2: Initialize EMA service with clean block tree (no forks)
        let ctx = TestCtx::setup_with_tree(block_tree_guard.clone(), prices.clone(), config);

        // Get initial EMA price before creating fork
        let (tx, rx) = tokio::sync::oneshot::channel();
        ctx.service_senders
            .ema
            .send(EmaServiceMessage::GetCurrentEmaForPricing { response: tx })
            .unwrap();
        let initial_ema = rx.await.unwrap();

        // Initial EMA should be the genesis price (height 0) since we're in the first interval
        assert_eq!(
            initial_ema, prices[0].ema,
            "Initial EMA should match genesis price"
        );

        // Step 3: Now create fork on the block tree after EMA service is initialized
        // Fork from height 10, creating a new chain that ends at height 14
        let (reorg_event, _fork_prices) = create_and_apply_fork(&block_tree_guard, 14, 10);

        // Step 4: Trigger reorg
        ctx.trigger_reorg(reorg_event).await;

        // Step 5: Verify the EMA price after reorg
        let (tx, rx) = tokio::sync::oneshot::channel();
        ctx.service_senders
            .ema
            .send(EmaServiceMessage::GetCurrentEmaForPricing { response: tx })
            .unwrap();
        let post_reorg_ema = rx.await.unwrap();

        // After reorg, the chain height is 14 (fork at 10 + new fork length 4)
        // Since we're still in the first price interval (< 20), the EMA should still be the genesis price
        assert_eq!(
            post_reorg_ema, prices[0].ema,
            "Post-reorg EMA should still be genesis price"
        );

        // Verify service is responsive and can calculate prices for the next block
        let new_height = 15;
        let oracle_price = deterministic_price(new_height);
        let result = ctx.get_prices_for_new_block(new_height, oracle_price).await;
        assert!(
            result.is_ok(),
            "Should be able to calculate prices for next block"
        );
    }

    #[test(tokio::test)]
    async fn test_ema_service_reorg_multiple_intervals() {
        // Step 1: Create clean chain state without any forks
        let (block_tree_guard, prices) = setup_chain_for_fork_test(30);

        let config = Config::new(NodeConfig {
            consensus: ConsensusOptions::Custom(ConsensusConfig {
                ema: EmaConfig {
                    price_adjustment_interval: 10,
                },
                ..ConsensusConfig::testnet()
            }),
            ..NodeConfig::testnet()
        });

        // Step 2: Initialize EMA service with clean block tree (no forks)
        let ctx = TestCtx::setup_with_tree(block_tree_guard.clone(), prices.clone(), config);

        // Verify initial state crosses multiple EMA intervals
        let (tx, rx) = tokio::sync::oneshot::channel();
        ctx.service_senders
            .ema
            .send(EmaServiceMessage::GetCurrentEmaForPricing { response: tx })
            .unwrap();
        let initial_ema = rx.await.unwrap();

        // At height 30, we're in the 4th interval (30-39)
        // The pricing block is from 2 intervals ago: block 19 (the last block of interval 10-19)
        let pricing_height = block_height_to_use_for_price(30, 10);
        assert_eq!(
            pricing_height, 19,
            "At height 30, should use price from block 19"
        );
        assert_eq!(
            initial_ema, prices[19].ema,
            "Initial EMA should be from height 19 (2 intervals ago)"
        );

        // Step 3: Create fork with height 30 (crossing multiple EMA intervals)
        // Fork from height 15, creating a new chain that ends at height 30
        let (reorg_event, fork_prices) = create_and_apply_fork(&block_tree_guard, 30, 15);

        // Step 4: Trigger reorg
        ctx.trigger_reorg(reorg_event).await;

        // Step 5: Verify EMA after reorg
        let (tx, rx) = tokio::sync::oneshot::channel();
        ctx.service_senders
            .ema
            .send(EmaServiceMessage::GetCurrentEmaForPricing { response: tx })
            .unwrap();
        let post_reorg_ema = rx.await.unwrap();

        // After reorg, chain height is 30 (new fork ends at 30)
        // At height 30, we're still in the 4th interval (30-39)
        // The pricing block is still from 2 intervals ago: block 19
        assert_eq!(
            post_reorg_ema, fork_prices[19].ema,
            "Post-reorg EMA should be from forked block 19"
        );

        // Test that we can get prices for the next block after reorg
        let new_height = 31; // Next block after the fork tip at 30
        let oracle_price = deterministic_price(new_height);
        let result = ctx.get_prices_for_new_block(new_height, oracle_price).await;

        assert!(result.is_ok());
        let response = result.unwrap();

        // Verify the oracle price is properly bounded
        assert_eq!(
            response.range_adjusted_oracle_price, oracle_price,
            "Oracle price should not need adjustment"
        );

        // Test optimistic cache
        let test_height = new_height;
        let test_oracle_price = deterministic_price(test_height);
        let status = ctx
            .validate_oracle_price(test_height, test_oracle_price)
            .await;
        assert!(status.is_ok());

        // The oracle price validation should pass since it's within range
        assert_eq!(
            status.unwrap(),
            PriceStatus::Valid,
            "Oracle price should be valid"
        );

        // Also verify the optimistic cache can calculate EMA for validation
        let validation_result = ctx
            .validate_ema_price(test_height, prices[0].ema, test_oracle_price)
            .await;
        assert!(validation_result.is_ok(), "EMA validation should not error");
    }
}<|MERGE_RESOLUTION|>--- conflicted
+++ resolved
@@ -914,16 +914,12 @@
                 block_hash = block.block_hash;
             }
             block_tree_cache
-<<<<<<< HEAD
                 .add_common(
                     block.block_hash,
                     block,
                     Arc::new(CommitmentCache::new()),
                     state.clone(),
                 )
-=======
-                .add_common(block.block_hash, block, state.clone())
->>>>>>> c3d70e64
                 .unwrap();
         }
         let block_tree_cache = Arc::new(RwLock::new(block_tree_cache));
@@ -1156,10 +1152,7 @@
                 tree.add_common(
                     header.block_hash,
                     &header,
-<<<<<<< HEAD
                     Arc::new(CommitmentCache::new()),
-=======
->>>>>>> c3d70e64
                     ChainState::Validated(crate::block_tree_service::BlockState::ValidBlock),
                 )
                 .unwrap();
@@ -1585,7 +1578,6 @@
                 block.cumulative_diff = block.height.into();
                 latest_block_hash = H256::random();
                 block.block_hash = latest_block_hash;
-<<<<<<< HEAD
                 tree.add_common(
                     block.block_hash,
                     &block,
@@ -1593,10 +1585,6 @@
                     ChainState::Onchain,
                 )
                 .unwrap();
-=======
-                tree.add_common(block.block_hash, &block, ChainState::Onchain)
-                    .unwrap();
->>>>>>> c3d70e64
             }
             drop(tree)
         };
