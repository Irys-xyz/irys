--- conflicted
+++ resolved
@@ -276,12 +276,6 @@
                 &tip_hash, &e
             )
         }
-<<<<<<< HEAD
-        let msg = BlockConfirmedMessage(confirmed_block.clone(), all_tx);
-        // HACK
-        System::set_current(self.system.clone());
-        MempoolService::from_registry().do_send(msg);
-=======
         self.service_senders
             .mempool
             .send(MempoolServiceMessage::BlockConfirmedMessage(
@@ -289,7 +283,6 @@
                 all_tx,
             ))
             .expect("mempool service has unexpectedly become unreachable");
->>>>>>> 09a0916e
         self.service_senders
             .ema
             .send(EmaServiceMessage::BlockConfirmed)
