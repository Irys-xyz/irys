--- conflicted
+++ resolved
@@ -800,13 +800,10 @@
             .unwrap_or((U256::zero(), BlockHash::default()))
     }
 
-<<<<<<< HEAD
     /// Returns: cache of longest chain: (block/tx pairs, count of non-onchain blocks)
     /// 0th element -- genesis block
     /// last element -- the latest block
-=======
     #[must_use]
->>>>>>> 099ad327
     pub fn get_canonical_chain(&self) -> (Vec<ChainCacheEntry>, usize) {
         self.longest_chain_cache.clone()
     }
