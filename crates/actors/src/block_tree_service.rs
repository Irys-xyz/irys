--- conflicted
+++ resolved
@@ -18,13 +18,8 @@
     BlockState, BlockTree, BlockTreeEntry, BlockTreeReadGuard, ChainState, EpochReplayData,
 };
 use irys_types::{
-<<<<<<< HEAD
-    BlockHash, CommitmentTransaction, Config, DataLedger, DataTransactionHeader, DatabaseProvider,
-    H256List, IrysAddress, IrysBlockHeader, TokioServiceHandle, H256,
-=======
-    Address, BlockHash, Config, DataLedger, DataTransactionHeader, DatabaseProvider, H256List,
+    BlockHash, Config, DataLedger, DataTransactionHeader, DatabaseProvider, H256List, IrysAddress,
     IrysBlockHeader, TokioServiceHandle, H256,
->>>>>>> 4bf399a6
 };
 use reth::tasks::shutdown::Shutdown;
 use std::{
