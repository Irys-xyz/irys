use crate::{
    block_index_service::BlockIndexServiceMessage,
    block_validation::PreValidationError,
    broadcast_mining_service::{
        BroadcastDifficultyUpdate, BroadcastMiningService, BroadcastPartitionsExpiration,
    },
    chunk_migration_service::ChunkMigrationServiceMessage,
    mempool_service::MempoolServiceMessage,
    reth_service::{ForkChoiceUpdateMessage, RethServiceMessage},
    services::ServiceSenders,
    validation_service::ValidationServiceMessage,
    StorageModuleServiceMessage,
};
use actix::prelude::*;
use irys_config::StorageSubmodulesConfig;
use irys_domain::{
    block_index_guard::BlockIndexReadGuard, create_commitment_snapshot_for_block,
    create_epoch_snapshot_for_block, forkchoice_markers::ForkChoiceMarkers, make_block_tree_entry,
    BlockState, BlockTree, BlockTreeEntry, BlockTreeReadGuard, ChainState, EpochReplayData,
};
use irys_types::{
    Address, BlockHash, CommitmentTransaction, Config, DataLedger, DataTransactionHeader,
    DatabaseProvider, H256List, IrysBlockHeader, TokioServiceHandle, H256,
};
use reth::tasks::shutdown::Shutdown;
use std::{
    collections::HashMap,
    sync::{Arc, RwLock},
    time::SystemTime,
};
use tokio::sync::{mpsc::UnboundedReceiver, oneshot};
use tracing::{debug, error, info, warn, Instrument as _};

#[cfg(any(test, feature = "test-utils"))]
pub mod test_utils;

// Messages that the CommitmentCache service supports
#[derive(Debug)]
pub enum BlockTreeServiceMessage {
    GetBlockTreeReadGuard {
        response: oneshot::Sender<BlockTreeReadGuard>,
    },
    BlockPreValidated {
        block: Arc<IrysBlockHeader>,
        commitment_txs: Arc<Vec<CommitmentTransaction>>,
        skip_vdf_validation: bool,
        response: oneshot::Sender<Result<(), PreValidationError>>,
    },
    BlockValidationFinished {
        block_hash: H256,
        validation_result: ValidationResult,
    },
}

/// `BlockDiscoveryActor` listens for discovered blocks & validates them.
#[derive(Debug)]
pub struct BlockTreeService {
    shutdown: Shutdown,
    msg_rx: UnboundedReceiver<BlockTreeServiceMessage>,
    inner: BlockTreeServiceInner,
}

#[derive(Debug)]
pub struct BlockTreeServiceInner {
    db: DatabaseProvider,
    /// Block tree internal state
    pub cache: Arc<RwLock<BlockTree>>,
    /// The wallet address of the local miner
    pub miner_address: Address,
    /// Read view of the `block_index`
    pub block_index_guard: BlockIndexReadGuard,
    /// Global storage config
    pub config: Config,
    /// Storage submodules configuration
    pub storage_submodules_config: StorageSubmodulesConfig,
    /// Channels for communicating with the services
    pub service_senders: ServiceSenders,
    /// Current actix system
    pub system: System,
}

#[derive(Debug, Clone)]
pub struct ReorgEvent {
    pub old_fork: Arc<Vec<Arc<IrysBlockHeader>>>,
    pub new_fork: Arc<Vec<Arc<IrysBlockHeader>>>,
    pub fork_parent: Arc<IrysBlockHeader>,
    pub new_tip: BlockHash,
    pub timestamp: SystemTime,
    pub db: Option<DatabaseProvider>,
}

#[derive(Debug, Clone)]
pub struct BlockMigratedEvent {
    pub block: Arc<IrysBlockHeader>,
}

#[derive(Debug, Clone)]
pub struct BlockStateUpdated {
    pub block_hash: BlockHash,
    pub height: u64,
    pub state: ChainState,
    pub discarded: bool,
}

impl BlockTreeService {
    /// Spawn a new BlockTree service
    pub fn spawn_service(
        rx: UnboundedReceiver<BlockTreeServiceMessage>,
        db: DatabaseProvider,
        block_index_guard: BlockIndexReadGuard,
        epoch_replay_data: &EpochReplayData,
        storage_submodules_config: &StorageSubmodulesConfig,
        config: &Config,
        service_senders: &ServiceSenders,
        runtime_handle: tokio::runtime::Handle,
    ) -> TokioServiceHandle {
        info!("Spawning block tree service");

        let (shutdown_tx, shutdown_rx) = reth::tasks::shutdown::signal();

        // Dereference miner_address here, before the closure
        let miner_address = config.node_config.miner_address();
        let service_senders = service_senders.clone();
        let system = System::current();
        let bi_guard = block_index_guard;
        let epoch_replay_data = (*epoch_replay_data).clone();
        let config = config.clone();
        let storage_submodules_config = storage_submodules_config.clone();

        let handle = runtime_handle.spawn(
            async move {
                let cache = match BlockTree::restore_from_db(
                    bi_guard.clone(),
                    epoch_replay_data,
                    db.clone(),
                    &storage_submodules_config,
                    config.clone(),
                ) {
                    Ok(c) => c,
                    Err(e) => {
                        // Choosing to panic and stop the node, if we cannot restore BlockTree, we cannot continue
                        panic!("Failed to restore BlockTree from DB: {}", e);
                    }
                };

                let block_tree_service = Self {
                    shutdown: shutdown_rx,
                    msg_rx: rx,
                    inner: BlockTreeServiceInner {
                        db,
                        cache: Arc::new(RwLock::new(cache)),
                        miner_address,
                        block_index_guard: bi_guard,
                        config,
                        service_senders,
                        system,
                        storage_submodules_config: storage_submodules_config.clone(),
                    },
                };
                block_tree_service
                    .start()
                    .await
                    .expect("BlockTree encountered an irrecoverable error")
            }
            .instrument(tracing::Span::current()),
        );

        TokioServiceHandle {
            name: "block_tree_service".to_string(),
            handle,
            shutdown_signal: shutdown_tx,
        }
    }

    async fn start(mut self) -> eyre::Result<()> {
        tracing::info!("starting BlockTree service");

        loop {
            tokio::select! {
                biased;

                // Check for shutdown signal
                _ = &mut self.shutdown => {
                    info!("Shutdown signal received for block tree service");
                    break;
                }
                // Handle messages
                msg = self.msg_rx.recv() => {
                    match msg {
                        Some(msg) => {
                            self.inner.handle_message(msg).await?;
                        }
                        None => {
                            warn!("Message channel closed unexpectedly");
                            break;
                        }
                    }
                }
            }
        }

        tracing::debug!(amount_of_messages = ?self.msg_rx.len(), "processing last in-bound messages before shutdown");
        while let Ok(msg) = self.msg_rx.try_recv() {
            self.inner.handle_message(msg).await?;
        }

        tracing::info!("shutting down BlockTree service gracefully");
        Ok(())
    }
}

impl BlockTreeServiceInner {
    /// Dispatches received messages to appropriate handler methods and sends responses
    #[tracing::instrument(skip_all, err)]
    async fn handle_message(&mut self, msg: BlockTreeServiceMessage) -> eyre::Result<()> {
        match msg {
            BlockTreeServiceMessage::GetBlockTreeReadGuard { response } => {
                let guard = BlockTreeReadGuard::new(self.cache.clone());
                let _ = response.send(guard);
            }
            BlockTreeServiceMessage::BlockPreValidated {
                block,
                commitment_txs,
                skip_vdf_validation: skip_vdf,
                response,
            } => {
                let result = self.on_block_prevalidated(block, commitment_txs, skip_vdf);
                let _ = response.send(result);
            }
            BlockTreeServiceMessage::BlockValidationFinished {
                block_hash,
                validation_result,
            } => {
                self.on_block_validation_finished(block_hash, validation_result)
                    .await?;
            }
        }
        Ok(())
    }

    /// Sends block-migration notifications to services after a block reaches migration depth.
    ///
    /// This method:
    /// - Resolves the full `IrysBlockHeader` for the provided `block_hash` from the mempool or the database
    /// - Fetches the Submit and Publish data-transaction headers from the mempool
    /// - Emits a `BlockMigrationMessage` to the `BlockIndexService` and `ChunkMigrationService`
    ///
    /// Errors
    /// Returns an error if the block header cannot be fetched or if any mempool/database access fails.
    async fn send_block_migration_message(
        &self,
        block_header: Arc<IrysBlockHeader>,
    ) -> eyre::Result<()> {
        let submit_txs = self
            .get_data_ledger_tx_headers_from_mempool(&block_header, DataLedger::Submit)
            .await?;
        let publish_txs = self
            .get_data_ledger_tx_headers_from_mempool(&block_header, DataLedger::Publish)
            .await?;

        // TODO: Migrate block_index to use the HashMap so we don't have to close these headers
        let mut all_txs = vec![];
        all_txs.extend(publish_txs.clone());
        all_txs.extend(submit_txs.clone());

        let mut all_txs_map: HashMap<DataLedger, Vec<DataTransactionHeader>> = HashMap::new();
        all_txs_map.insert(DataLedger::Submit, submit_txs);
        all_txs_map.insert(DataLedger::Publish, publish_txs);

        info!(
            "Migrating to block_index - hash: {} height: {}",
            &block_header.block_hash, &block_header.height
        );

        let arc_block = block_header;
        let arc_all_txs = Arc::new(all_txs);

        // Let block_index know about the migrated block
        let (tx, rx) = oneshot::channel();
        self.service_senders
            .block_index
            .send(BlockIndexServiceMessage::MigrateBlock {
                block_header: arc_block.clone(),
                all_txs: arc_all_txs.clone(),
                response: tx,
            })?;
        rx.await
            .map_err(|e| eyre::eyre!("Failed to receive BlockIndexService response: {e}"))?
            .map_err(|e| eyre::eyre!("BlockIndexService error during migration: {e}"))?;

        // Let the chunk_migration_service know about the block migration
        self.service_senders
            .chunk_migration
            .send(ChunkMigrationServiceMessage::BlockMigrated(
                arc_block,
                Arc::new(all_txs_map),
            ))
            .map_err(|e| eyre::eyre!("Failed to send BlockMigrated message: {}", e))?;

        Ok(())
    }

    async fn emit_fcu(&self, markers: &ForkChoiceMarkers) -> eyre::Result<()> {
        let tip_block = &markers.head;
        debug!(
            head = %tip_block.block_hash,
            migration = %markers.migration_block.block_hash,
            prune = %markers.prune_block.block_hash,
            "broadcasting canonical chain update",
        );

        let (tx, rx) = oneshot::channel();

        self.service_senders
            .reth_service
            .send(RethServiceMessage::ForkChoice {
                update: ForkChoiceUpdateMessage {
                    head_hash: markers.head.block_hash,
                    confirmed_hash: markers.migration_block.block_hash,
                    finalized_hash: markers.prune_block.block_hash,
                },
                response: tx,
            })
            .expect("Unable to send confirmation FCU message to reth");

        rx.await
            .map_err(|e| eyre::eyre!("Failed waiting for Reth FCU ack: {e}"))
    }

    fn emit_block_confirmed(&self, markers: &ForkChoiceMarkers) {
        let tip_block = Arc::clone(&markers.head);
        self.service_senders
            .mempool
            .send(MempoolServiceMessage::BlockConfirmed(tip_block))
            .expect("mempool service has unexpectedly become unreachable");
    }

    /// Checks if a block that is `block_migration_depth` blocks behind `arc_block`
    /// should be migrated. If eligible, sends migration message unless block
    /// is already in `block_index`. Panics if the `block_tree` and `block_index` are
    /// inconsistent.
    async fn migrate_block(&self, block: &Arc<IrysBlockHeader>) {
        let block_hash = block.block_hash;
        let migration_height = block.height;

        // Check if the block is already in the block index
        let binding = self.block_index_guard.clone();
        {
            let bi = binding.read();
            if bi.num_blocks() > migration_height {
                if let Some(migrated) = bi.get_item(migration_height) {
                    if migrated.block_hash == block_hash {
                        // Already indexed, nothing to do.
                        return;
                    }
                    panic!(
                        "Block tree and index out of sync at height {} (index has {}, expected {})",
                        migration_height, migrated.block_hash, block_hash
                    );
                } else {
                    panic!(
                        "Block index missing item at height {} while migrating {}",
                        migration_height, block_hash
                    );
                }
            }
        }

        debug!(hash = %block.block_hash, height = block.height, "migrating irys block");

        // NOTE: order of events is very important! block migration event
        // writes chunks to db, which is expected by `send_block_migration_message`.
        let block_migrated_event = BlockMigratedEvent {
            block: Arc::clone(block),
        };
        if let Err(e) = self
            .service_senders
            .block_migrated_events
            .send(block_migrated_event)
        {
            debug!("No reorg subscribers: {:?}", e);
        }

        self.send_block_migration_message(Arc::clone(block))
            .await
            .inspect_err(|e| error!("Unable to send block migration message: {:?}", e))
            .unwrap();
    }

    /// Handles pre-validated blocks received from the validation service.
    fn on_block_prevalidated(
        &mut self,
        block: Arc<IrysBlockHeader>,
        commitment_txs: Arc<Vec<CommitmentTransaction>>,
        skip_vdf: bool,
    ) -> eyre::Result<(), PreValidationError> {
        let block_hash = &block.block_hash;
        let mut cache = self.cache.write().expect("cache lock poisoned");

        // Early return if block already exists
        if let Some(existing) = cache.get_block(block_hash) {
            debug!(
                "on_block_prevalidated: {} at height: {} already in block_tree",
                existing.block_hash, existing.height
            );
            return Ok(());
        }

        let parent_block_entry = cache
            .blocks
            .get(&block.previous_block_hash)
            .expect("previous block to be in block tree");

        // Get te parent block's commitment snapshot
        let prev_commitment_snapshot = parent_block_entry.commitment_snapshot.clone();

        // Create epoch snapshot for this block
        let arc_epoch_snapshot =
            create_epoch_snapshot_for_block(&block, parent_block_entry, &self.config.consensus)
                .map_err(|x| PreValidationError::InvalidEpochSnapshot {
                    error: x.to_string(),
                })?;

        // Create commitment snapshot for this block
        let commitment_snapshot = create_commitment_snapshot_for_block(
            &block,
            &commitment_txs,
            &prev_commitment_snapshot,
            arc_epoch_snapshot.clone(),
            &self.config.consensus,
        );

        // Create ema snapshot for this block
        let ema_snapshot = parent_block_entry
            .ema_snapshot
            .next_snapshot(&block, &parent_block_entry.block, &self.config.consensus)
            .map_err(|e| PreValidationError::EmaSnapshotError(e.to_string()))?;

        let add_result = cache.add_block(
            &block,
            commitment_snapshot,
            arc_epoch_snapshot,
            ema_snapshot,
        );

        if add_result.is_ok() {
            // Mark as scheduled and schedule validation
            if let Err(err) = cache.mark_block_as_validation_scheduled(block_hash) {
                error!("Unable to mark block as ValidationScheduled: {:?}", err);
                return Err(PreValidationError::UpdateCacheForScheduledValidationError(
                    *block_hash,
                ));
            }
            self.service_senders
                .validation_service
                .send(ValidationServiceMessage::ValidateBlock {
                    block: block.clone(),
                    skip_vdf_validation: skip_vdf,
                })
                .map_err(|_| PreValidationError::ValidationServiceUnreachable)?;

            debug!(
                "scheduling block for validation: {} height: {}",
                block_hash, block.height
            );
        }

        Ok(())
    }

    // Handles the completion of full block validation.
    ///
    /// When a block passes validation:
    /// 1. Updates the block's state in the cache to `ValidBlock`
    /// 2. Moves the tip of the chain to this block if it is now the head of the longest chain
    /// 3. If the tip moves, checks whether it's a simple extension or a reorganization:
    /// 4. For reorgs, broadcasts a `ReorgEvent` containing:
    ///    - Blocks from the old fork (now orphaned)
    ///    - Blocks from the new fork (now canonical)
    ///    - The common ancestor where the fork occurred
    /// 5. Detects and sends epoch events for any epoch blocks found (both in extensions and reorgs)
    /// 6. Notifies services of the new confirmed block
    /// 7. Handles block migration (migrates chunks to disk and updates block index)
    /// 8. Broadcasts `BlockStateUpdated` event to inform subscribers of the block's new state
    ///
    /// When a block fails validation:
    /// 1. Logs the invalid block
    /// 2. Removes the block from the cache (also removes any children)
    /// 3. Broadcasts `BlockStateUpdated` event marking the block as discarded
    ///
    /// The function carefully manages cache locks to avoid deadlocks during async operations,
    /// releasing the write lock before sending events that may trigger callbacks.
    async fn on_block_validation_finished(
        &mut self,
        block_hash: H256,
        validation_result: ValidationResult,
    ) -> eyre::Result<()> {
        let height = self
            .cache
            .read()
            .expect("cache read lock poisoned")
            .get_block(&block_hash)
            .unwrap_or_else(|| panic!("block {} to be in cache", block_hash))
            .height;

        debug!(
            "\u{001b}[32mOn validation complete : result {} {:?} at height: {}\u{001b}[0m",
            block_hash, validation_result, height
        );

        if validation_result == ValidationResult::Invalid {
            error!(block_hash = %block_hash,"invalid block");
            let mut cache = self
                .cache
                .write()
                .expect("block tree cache write lock poisoned");

            error!(block_hash = %block_hash,"invalid block");
            let Some(block_entry) = cache.get_block(&block_hash) else {
                // block not in the tree
                return Ok(());
            };
            // Get block state info before removal for the event
            let height = block_entry.height;
            let state = cache
                .get_block_and_status(&block_hash)
                .map(|(_, state)| *state)
                .unwrap_or(ChainState::NotOnchain(BlockState::Unknown));

            // Remove the block
            let _ = cache
                .remove_block(&block_hash)
                .inspect_err(|err| tracing::error!(?err));

            let event = BlockStateUpdated {
                block_hash,
                height,
                state,
                discarded: true,
            };
            let _ = self.service_senders.block_state_events.send(event);

            return Ok(());
        }

        let (arc_block, epoch_block, reorg_event, tip_changed, state, new_canonical_markers) = {
            let binding = self.cache.clone();
            let mut cache = binding.write().expect("cache write lock poisoned");

            // Get the current tip before any changes
            // Note: We can't rely on canonical chain here, because the canonical chain was already updated when this
            //       block arrived and was added after pre-validation. The tip only moves after full validation.
            let old_tip = cache.tip;
            let old_tip_block = cache
                .get_block(&old_tip)
                .ok_or_else(|| eyre::eyre!("old tip block {old_tip} not found in cache"))?
                // todo: expensive clone here
                .clone();

            // Mark block as validated in cache, this will update the canonical chain
            if let Err(err) = cache.mark_block_as_valid(&block_hash) {
                error!("{}", err);
                return Ok(());
            }

            let Some((_block_entry, fork_blocks, _)) =
                cache.get_earliest_not_onchain_in_longest_chain()
            else {
                if block_hash == old_tip {
                    debug!(
                    "\u{001b}[32mSame Tip Marked current tip {} cdiff: {} height: {}\u{001b}[0m",
                    block_hash, old_tip_block.cumulative_diff, old_tip_block.height
                );
                } else {
                    debug!(
                    "\u{001b}[32mNo new tip found {}, current tip {} cdiff: {} height: {}\u{001b}[0m",
                    block_hash,
                    old_tip_block.block_hash,
                    old_tip_block.cumulative_diff,
                    old_tip_block.height
                );
                }
                return Ok(());
            };

            // if the old tip isn't in the fork_blocks, it's a reorg
            let is_reorg = !fork_blocks.iter().any(|bh| bh.block_hash == old_tip);

            // Get block info before mutable operations
            let block_entry = cache
                .blocks
                .get(&block_hash)
                .unwrap_or_else(|| panic!("block entry {block_hash} not found in cache"));
            let arc_block = Arc::new(block_entry.block.clone());

            let tip_changed = cache.mark_tip(&block_hash)?;

            let (epoch_block, reorg_event, fcu_markers) = if tip_changed {
                let block_index_read = self.block_index_guard.read();
                let markers = ForkChoiceMarkers::from_block_tree(
                    &cache,
                    &block_index_read,
                    &self.db,
                    self.config.consensus.block_migration_depth as usize,
                    self.config.consensus.block_tree_depth as usize,
                )?;
                let new_fcu_markers = Some(markers);

                // Prune the cache after tip changes.
                //
                // Subtract 1 to ensure we keep exactly `depth` blocks.
                // The cache.prune() implementation does not count `tip` into the depth
                // equation, so it's always tip + `depth` that's kept around
                cache.prune(self.config.consensus.block_tree_depth.saturating_sub(1));

                if is_reorg {
                    // =====================================
                    // BLOCKCHAIN REORGANIZATION HANDLING
                    // =====================================

                    // Collect all blocks that are being orphaned (from the prior canonical chain)
                    let mut orphaned_blocks = cache.get_fork_blocks(&old_tip_block);
                    orphaned_blocks.push(&old_tip_block);

                    // Find the fork point where the old and new chains diverged
                    let fork_hash = orphaned_blocks
                        .first()
                        .expect("no orphaned blocks to determine fork point")
                        .block_hash;
                    let fork_block = cache
                        .get_block(&fork_hash)
                        .unwrap_or_else(|| panic!("fork block {fork_hash} not found in cache"));
                    let fork_height = fork_block.height;

                    // Convert orphaned blocks to BlockTreeEntry to make a snapshot of the old canonical chain
                    let mut old_canonical = Vec::with_capacity(orphaned_blocks.len());
                    for block in &orphaned_blocks {
                        let entry = make_block_tree_entry(block);
                        old_canonical.push(entry);
                    }

                    // Get the new canonical chain that's replacing the orphaned blocks
                    let new_canonical = cache.get_canonical_chain();

                    for o in old_canonical.iter() {
                        debug!("old_canonical({}) - {}", o.height, o.block_hash);
                    }

                    for o in new_canonical.0.iter() {
                        debug!("new_canonical({}) - {}", o.height, o.block_hash);
                    }

                    debug!("fork_height: {} fork_hash: {}", fork_height, fork_hash);

                    // Trim both chains back to their common ancestor to isolate the divergent portions
                    let (old_fork, new_fork) = prune_chains_at_ancestor(
                        old_canonical,
                        new_canonical.0,
                        fork_hash,
                        fork_height,
                    );

                    // Prepare lightweight block headers for reorg event (remove heavy chunk data)
                    let old_fork_blocks: Vec<Arc<IrysBlockHeader>> = old_fork
                        .iter()
                        .map(|e| {
                            let mut block = cache
                                .get_block(&e.block_hash)
                                .unwrap_or_else(|| {
                                    panic!(
                                        "block {} not found in cache while preparing reorg event",
                                        e.block_hash
                                    )
                                })
                                .clone();
                            block.poa.chunk = None; // Remove chunk data to reduce memory footprint
                            Arc::new(block)
                        })
                        .collect();

                    let new_fork_blocks: Vec<Arc<IrysBlockHeader>> = new_fork
                        .iter()
                        .map(|e| {
                            let mut block = cache
                                .get_block(&e.block_hash)
                                .unwrap_or_else(|| {
                                    panic!(
                                        "block {} not found in cache while preparing reorg event",
                                        e.block_hash
                                    )
                                })
                                .clone();
                            block.poa.chunk = None; // Remove chunk data to reduce memory footprint
                            Arc::new(block)
                        })
                        .collect();

                    debug!(
                        "\u{001b}[32mReorg at block height {} with {}\u{001b}[0m",
                        arc_block.height, arc_block.block_hash
                    );

                    // Create reorg event with all necessary data for downstream processing
                    let event = ReorgEvent {
                        old_fork: Arc::new(old_fork_blocks),
                        new_fork: Arc::new(new_fork_blocks),
                        fork_parent: Arc::new(fork_block.clone()),
                        new_tip: block_hash,
                        timestamp: SystemTime::now(),
                        db: Some(self.db.clone()),
                    };

                    // Was there an new epoch block found in the reorg
                    let new_epoch_block = event
                        .new_fork
                        .iter()
                        .find(|bh| self.is_epoch_block(bh))
                        .cloned();

                    (new_epoch_block, Some(event), new_fcu_markers)
                } else {
                    // =====================================
                    // NORMAL CHAIN EXTENSION
                    // =====================================
                    // New block extends the current longest chain without reorganization
                    debug!(
                        "\u{001b}[32mExtending longest chain to height {} with {} parent: {} height: {}\u{001b}[0m",
                        arc_block.height, arc_block.block_hash, old_tip_block.block_hash, old_tip_block.height
                    );

                    let new_epoch_block = if self.is_epoch_block(&arc_block) {
                        Some(arc_block.clone())
                    } else {
                        None
                    };

                    (new_epoch_block, None, new_fcu_markers)
                }
            } else {
                (None, None, None)
            };

            let state = cache
                .get_block_and_status(&block_hash)
                .map(|(_, state)| *state)
                .unwrap_or(ChainState::NotOnchain(BlockState::Unknown));

            (
                arc_block,
                epoch_block,
                reorg_event,
                tip_changed,
                state,
                fcu_markers,
            )
        }; // RwLockWriteGuard is dropped here, before the await

        // Send epoch events which require a Read lock
        if let Some(epoch_block) = epoch_block {
            // Send the epoch events
            self.send_epoch_events(&epoch_block)?;
        }

        // Now that the epoch events are sent, let the node know about the reorg
        if let Some(reorg_event) = reorg_event {
            // Broadcast reorg event using the shared sender
            if let Err(e) = self.service_senders.reorg_events.send(reorg_event) {
                debug!("No reorg subscribers: {:?}", e);
            }
        }

        if let Some(markers) = &new_canonical_markers {
            self.emit_fcu(markers).await?;
            self.emit_block_confirmed(markers);
            // Handle block migration (move chunks to disk and add to block_index)
            if tip_changed {
                self.migrate_block(&markers.migration_block).await;
            }
        }

        // Broadcast difficulty update to miners if tip difficulty changed from parent
        let parent_diff_changed = tip_changed && {
            let cache = self.cache.read().expect("cache read lock poisoned");
            let parent_block = cache
                .get_block(&arc_block.previous_block_hash)
                .unwrap_or_else(|| {
                    panic!(
                        "parent block {} not found in cache while broadcasting difficulty update",
                        arc_block.previous_block_hash
                    )
                });
            parent_block.diff != arc_block.diff
        };
        if parent_diff_changed {
            // todo: good opportunity to get rid of actix here
            // Ensure we are in the Actix system context before accessing the registry
            System::set_current(self.system.clone());
            let mining_broadcaster_addr = BroadcastMiningService::from_registry();
            mining_broadcaster_addr.do_send(BroadcastDifficultyUpdate(arc_block.clone()));
        }

        let event = BlockStateUpdated {
            block_hash,
            height,
            state,
            discarded: false,
        };
        let _ = self.service_senders.block_state_events.send(event);

        Ok(())
    }

    fn is_epoch_block(&self, block_header: &Arc<IrysBlockHeader>) -> bool {
        block_header.height() % self.config.consensus.epoch.num_blocks_in_epoch == 0
    }

    fn send_epoch_events(&self, epoch_block: &Arc<IrysBlockHeader>) -> eyre::Result<()> {
        // Get the epoch snapshot
        let epoch_snapshot = self
            .cache
            .read()
            .expect("cache read lock poisoned")
<<<<<<< HEAD
            .get_epoch_snapshot(&epoch_block.block_hash)
            .ok_or_else(|| {
                eyre::eyre!(
                    "epoch block should have a snapshot in cache {}",
                    epoch_block.block_hash
                )
            })?;
=======
            .get_epoch_snapshot(&epoch_block.block_hash());

        let epoch_snapshot = epoch_snapshot.unwrap_or_else(|| {
            panic!(
                "Epoch block {} should have a snapshot in cache",
                epoch_block.block_hash()
            )
        });
>>>>>>> 0646c56f

        // Check for partitions expired at this epoch boundary
        if let Some(expired_partition_infos) = &epoch_snapshot.expired_partition_infos {
            let expired_partition_hashes: Vec<_> = expired_partition_infos
                .iter()
                .map(|i| i.partition_hash)
                .collect();

            // Let the mining actors know about expired partitions
            System::set_current(self.system.clone());
            let mining_broadcaster_addr = BroadcastMiningService::from_registry();
            mining_broadcaster_addr.do_send(BroadcastPartitionsExpiration(H256List(
                expired_partition_hashes,
            )));

            // Let the cache service know some term ledger slots expired
            if let Err(e) = self.service_senders.chunk_cache.send(
                crate::cache_service::CacheServiceAction::OnEpochProcessed(
                    epoch_snapshot.clone(),
                    None,
                ),
            ) {
                error!("Failed to send EpochProcessed event to CacheService: {}", e);
            }
        }

        // Let the node know about any newly assigned partition hashes to local storage modules
        let storage_module_infos = epoch_snapshot.map_storage_modules_to_partition_assignments();
        self.service_senders.storage_modules.send(
            StorageModuleServiceMessage::PartitionAssignmentsUpdated {
                storage_module_infos: storage_module_infos.into(),
                update_height: epoch_block.height,
            },
        )?;
        Ok(())
    }

    /// Fetches full transaction headers from mempool using the txids from a ledger in a block
    async fn get_data_ledger_tx_headers_from_mempool(
        &self,
        block_header: &IrysBlockHeader,
        ledger: DataLedger,
    ) -> eyre::Result<Vec<DataTransactionHeader>> {
        // FIXME: when we add multiple term ledgers this will not work as there may be gaps in the index range
        // Explicitly cast enum to index
        let ledger_index = ledger as usize;

        let data_tx_ids = block_header
            .data_ledgers
            .get(ledger_index)
            .ok_or_else(|| eyre::eyre!("Ledger index {} out of bounds", ledger_index))?
            .tx_ids
            .0
            .clone();
        let mempool = self.service_senders.mempool.clone();

        let (tx, rx) = oneshot::channel();
        mempool
            .send(MempoolServiceMessage::GetDataTxs(data_tx_ids.clone(), tx))
            .map_err(|_| eyre::eyre!("Failed to send request to mempool"))?;

        let received = rx
            .await
            .map_err(|e| eyre::eyre!("Mempool response error: {}", e))?
            .into_iter()
            .flatten()
            .collect::<Vec<DataTransactionHeader>>();

        if received.len() != data_tx_ids.len() {
            return Err(eyre::eyre!(
                "Mismatch in {:?} tx count: expected {}, got {}",
                ledger,
                data_tx_ids.len(),
                received.len()
            ));
        }

        Ok(received)
    }
}

/// Prunes two canonical chains at the specified common ancestor, returning only the divergent portions
/// Returns (old_chain_from_fork, new_chain_from_fork)
pub fn prune_chains_at_ancestor(
    old_chain: Vec<BlockTreeEntry>,
    new_chain: Vec<BlockTreeEntry>,
    ancestor_hash: BlockHash,
    ancestor_height: u64,
) -> (Vec<BlockTreeEntry>, Vec<BlockTreeEntry>) {
    // Find the ancestor index in the old chain
    let old_ancestor_idx = old_chain
        .iter()
        .position(|e| e.block_hash == ancestor_hash && e.height == ancestor_height)
        .expect("Common ancestor should exist in old chain");

    // Find the ancestor index in the new chain
    let new_ancestor_idx = new_chain
        .iter()
        .position(|e| e.block_hash == ancestor_hash && e.height == ancestor_height)
        .expect("Common ancestor should exist in new chain");

    // Return the portions after the common ancestor (excluding the ancestor itself)
    let old_divergent = old_chain[old_ancestor_idx + 1..].to_vec();
    let new_divergent = new_chain[new_ancestor_idx + 1..].to_vec();

    (old_divergent, new_divergent)
}

#[derive(Debug, Clone, Copy, PartialEq)]
pub enum ValidationResult {
    Valid,
    Invalid,
}<|MERGE_RESOLUTION|>--- conflicted
+++ resolved
@@ -816,28 +816,18 @@
 
     fn send_epoch_events(&self, epoch_block: &Arc<IrysBlockHeader>) -> eyre::Result<()> {
         // Get the epoch snapshot
+        let block_hash = epoch_block.block_hash();
         let epoch_snapshot = self
             .cache
             .read()
             .expect("cache read lock poisoned")
-<<<<<<< HEAD
-            .get_epoch_snapshot(&epoch_block.block_hash)
+            .get_epoch_snapshot(&block_hash)
             .ok_or_else(|| {
                 eyre::eyre!(
-                    "epoch block should have a snapshot in cache {}",
-                    epoch_block.block_hash
+                    "epoch block should have a snapshot in cache {:?}",
+                    block_hash
                 )
             })?;
-=======
-            .get_epoch_snapshot(&epoch_block.block_hash());
-
-        let epoch_snapshot = epoch_snapshot.unwrap_or_else(|| {
-            panic!(
-                "Epoch block {} should have a snapshot in cache",
-                epoch_block.block_hash()
-            )
-        });
->>>>>>> 0646c56f
 
         // Check for partitions expired at this epoch boundary
         if let Some(expired_partition_infos) = &epoch_snapshot.expired_partition_infos {
