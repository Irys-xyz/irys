use crate::{
    block_index_service::{BlockIndexReadGuard, BlockIndexService},
    chunk_migration_service::ChunkMigrationService,
    ema_service::EmaServiceMessage,
    mempool_service::MempoolServiceMessage,
    reth_service::{BlockHashType, ForkChoiceUpdateMessage, RethServiceActor},
    services::ServiceSenders,
    validation_service::ValidationServiceMessage,
    BlockFinalizedMessage, CommitmentCache, CommitmentStateReadGuard,
};
use actix::prelude::*;
use base58::ToBase58 as _;
use eyre::{ensure, Context as _};
use futures::future::Either;
<<<<<<< HEAD
use irys_database::{block_header_by_hash, commitment_tx_by_txid, tx_header_by_txid, SystemLedger};
=======
use irys_database::{block_header_by_hash, tx_header_by_txid, SystemLedger};
>>>>>>> c3d70e64
use irys_types::{
    Address, BlockHash, CommitmentTransaction, Config, ConsensusConfig, DataLedger,
    DatabaseProvider, H256List, IrysBlockHeader, IrysTransactionHeader, H256, U256,
};
use reth::tasks::{shutdown::GracefulShutdown, TaskExecutor};
use reth_db::{transaction::DbTx, Database as _};
use std::pin::pin;
use std::{
    collections::{BTreeMap, HashMap, HashSet},
    sync::{Arc, RwLock, RwLockReadGuard},
    time::SystemTime,
};
use tokio::{
    sync::{mpsc::UnboundedReceiver, oneshot},
    task::JoinHandle,
};
use tracing::{debug, error, info};

/// Wraps the internal `Arc<RwLock<_>>` to make the reference readonly
#[derive(Debug, Clone, MessageResponse)]
pub struct BlockTreeReadGuard {
    block_tree_cache: Arc<RwLock<BlockTreeCache>>,
}

impl BlockTreeReadGuard {
    /// Creates a new `ReadGuard` for the `block_tree` cache
    pub const fn new(block_tree_cache: Arc<RwLock<BlockTreeCache>>) -> Self {
        Self { block_tree_cache }
    }

    /// Accessor method to get a read guard for the `block_tree` cache
    pub fn read(&self) -> RwLockReadGuard<'_, BlockTreeCache> {
        self.block_tree_cache.read().unwrap()
    }

    #[cfg(any(test, feature = "test-utils"))]
    /// Accessor method to get a write guard for the `block_tree` cache
    pub fn write(&self) -> std::sync::RwLockWriteGuard<'_, BlockTreeCache> {
        self.block_tree_cache.write().unwrap()
    }
}

// Messages that the CommitmentCache service supports
#[derive(Debug)]
pub enum BlockTreeServiceMessage {
    GetBlockTreeReadGuard {
        response: oneshot::Sender<BlockTreeReadGuard>,
    },
    BlockPreValidated {
        block: Arc<IrysBlockHeader>,
<<<<<<< HEAD
        commitment_txs: Arc<Vec<CommitmentTransaction>>,
=======
>>>>>>> c3d70e64
        response: oneshot::Sender<eyre::Result<()>>,
    },
    BlockValidationFinished {
        block_hash: H256,
        validation_result: ValidationResult,
    },
}

/// `BlockDiscoveryActor` listens for discovered blocks & validates them.
#[derive(Debug)]
pub struct BlockTreeService {
    shutdown: GracefulShutdown,
    msg_rx: UnboundedReceiver<BlockTreeServiceMessage>,
    inner: BlockTreeServiceInner,
}

#[derive(Debug)]
pub struct BlockTreeServiceInner {
    db: DatabaseProvider,
    /// Block tree internal state
    pub cache: Arc<RwLock<BlockTreeCache>>,
    /// The wallet address of the local miner
    pub miner_address: Address,
    /// Read view of the `block_index`
    pub block_index_guard: BlockIndexReadGuard,
    /// Read only view of the current epoch's commitments
    pub commitment_state_guard: CommitmentStateReadGuard,
    /// Global storage config
    pub consensus_config: ConsensusConfig,
    /// Channels for communicating with the services
    pub service_senders: ServiceSenders,
    /// Reth service actor sender
    pub reth_service_actor: Addr<RethServiceActor>,
    /// Current actix system
    pub system: System,
}

#[derive(Debug, Clone)]
pub struct ReorgEvent {
    pub old_fork: Arc<Vec<Arc<IrysBlockHeader>>>,
    pub new_fork: Arc<Vec<Arc<IrysBlockHeader>>>,
    pub fork_parent: Arc<IrysBlockHeader>,
    pub new_tip: BlockHash,
    pub timestamp: SystemTime,
}

#[derive(Debug, Clone)]
pub struct BlockMigratedEvent {
    pub block: Arc<IrysBlockHeader>,
}

impl BlockTreeService {
    /// Spawn a new BlockTree service
    pub fn spawn_service(
        exec: &TaskExecutor,
        rx: UnboundedReceiver<BlockTreeServiceMessage>,
        db: DatabaseProvider,
        block_index_guard: BlockIndexReadGuard,
        commitment_state_guard: CommitmentStateReadGuard,
        config: &Config,
        service_senders: &ServiceSenders,
        reth_service_actor: Addr<RethServiceActor>,
    ) -> JoinHandle<()> {
        // Dereference miner_address here, before the closure
        let miner_address = config.node_config.miner_address();
        let consensus_config = config.node_config.consensus_config();
        let service_senders = service_senders.clone();
        let system = System::current();
        let bi_guard = block_index_guard.clone();
        let cs_guard = commitment_state_guard.clone();

        exec.spawn_critical_with_graceful_shutdown_signal(
            "BlockTree Service",
            |shutdown| async move {
                let cache = BlockTreeCache::restore_from_db(
                    bi_guard.clone(),
                    cs_guard.clone(),
                    reth_service_actor.clone(),
                    db.clone(),
                    consensus_config.clone(),
                )
                .await;

                let block_tree_service = Self {
                    shutdown,
                    msg_rx: rx,
                    inner: BlockTreeServiceInner {
                        db,
                        cache: Arc::new(RwLock::new(cache)),
                        miner_address,
                        block_index_guard: bi_guard,
                        commitment_state_guard: cs_guard,
                        consensus_config,
                        service_senders,
                        reth_service_actor,
                        system,
                    },
                };
                block_tree_service
                    .start()
                    .await
                    .expect("BlockTree encountered an irrecoverable error")
            },
        )
    }

    async fn start(mut self) -> eyre::Result<()> {
        tracing::info!("starting BlockTree service");

        let mut shutdown_future = pin!(self.shutdown);
        let shutdown_guard = loop {
            let mut msg_rx = pin!(self.msg_rx.recv());
            match futures::future::select(&mut msg_rx, &mut shutdown_future).await {
                Either::Left((Some(msg), _)) => {
                    self.inner.handle_message(msg).await?;
                }
                Either::Left((None, _)) => {
                    tracing::warn!("receiver channel closed");
                    break None;
                }
                Either::Right((shutdown, _)) => {
                    tracing::warn!("shutdown signal received");
                    break Some(shutdown);
                }
            }
        };

        tracing::debug!(amount_of_messages = ?self.msg_rx.len(), "processing last in-bound messages before shutdown");
        while let Ok(msg) = self.msg_rx.try_recv() {
            self.inner.handle_message(msg).await?;
        }

        // explicitly inform the TaskManager that we're shutting down
        drop(shutdown_guard);

        tracing::info!("shutting down BlockTree service");
        Ok(())
    }
}

impl BlockTreeServiceInner {
    /// Dispatches received messages to appropriate handler methods and sends responses
    #[tracing::instrument(skip_all, err)]
    async fn handle_message(&mut self, msg: BlockTreeServiceMessage) -> eyre::Result<()> {
        match msg {
            BlockTreeServiceMessage::GetBlockTreeReadGuard { response } => {
                let guard = BlockTreeReadGuard::new(self.cache.clone());
                let _ = response.send(guard);
            }
<<<<<<< HEAD
            BlockTreeServiceMessage::BlockPreValidated {
                block,
                commitment_txs,
                response,
            } => {
                let result = self.on_block_prevalidated(block, commitment_txs).await;
=======
            BlockTreeServiceMessage::BlockPreValidated { block, response } => {
                let result = self.on_block_prevalidated(block).await;
>>>>>>> c3d70e64
                let _ = response.send(result);
            }
            BlockTreeServiceMessage::BlockValidationFinished {
                block_hash,
                validation_result,
            } => {
                self.on_block_validation_finished(block_hash, validation_result);
            }
        }
        Ok(())
    }

    fn send_storage_finalized_message(&self, block_hash: BlockHash) -> eyre::Result<()> {
        let tx = self
            .db
            .clone()
            .tx()
            .map_err(|e| eyre::eyre!("Failed to create transaction: {}", e))?;

        let block_header = match block_header_by_hash(&tx, &block_hash, false) {
            Ok(Some(header)) => header,
            Ok(None) => {
                return Err(eyre::eyre!("No block header found for hash {}", block_hash));
            }
            Err(e) => {
                return Err(eyre::eyre!("Failed to get previous block header: {}", e));
            }
        };

        // Get all the transactions for the finalized block, error if not found
        // TODO: Eventually abstract this for support of `n` ledgers
        let submit_txs = get_ledger_tx_headers(&tx, &block_header, DataLedger::Submit);
        let publish_txs = get_ledger_tx_headers(&tx, &block_header, DataLedger::Publish);

        let all_txs = {
            let mut combined = submit_txs.unwrap_or_default();
            combined.extend(publish_txs.unwrap_or_default());
            combined
        };

        info!(
            "Migrating to block_index - hash: {} height: {}",
            &block_header.block_hash.0.to_base58(),
            &block_header.height
        );

        // HACK
        System::set_current(self.system.clone());

        let chunk_migration = ChunkMigrationService::from_registry();
        let block_index = BlockIndexService::from_registry();
        let block_finalized_message = BlockFinalizedMessage {
            block_header: Arc::new(block_header),
            all_txs: Arc::new(all_txs),
        };

        block_index.do_send(block_finalized_message.clone());
        chunk_migration.do_send(block_finalized_message);
        Ok(())
    }

    fn notify_services_of_block_confirmation(
        &self,
        tip_hash: BlockHash,
        confirmed_block: &Arc<IrysBlockHeader>,
    ) {
        debug!(
            "JESSEDEBUG confirming irys block evm_block_hash: {} ({})",
            &confirmed_block.evm_block_hash, &confirmed_block.height
        );
        if let Err(e) = self.reth_service_actor.try_send(ForkChoiceUpdateMessage {
            head_hash: BlockHashType::Irys(tip_hash),
            confirmed_hash: Some(BlockHashType::Evm(confirmed_block.evm_block_hash)),
            finalized_hash: None,
        }) {
            panic!(
                "Unable to send confirmation FCU message to reth for {}: {}",
                &tip_hash, &e
            )
        }
        self.service_senders
            .mempool
            .send(MempoolServiceMessage::BlockConfirmed(
                confirmed_block.clone(),
            ))
            .expect("mempool service has unexpectedly become unreachable");
        self.service_senders
            .ema
            .send(EmaServiceMessage::BlockConfirmed)
            .expect("EMA service has unexpectedly become unreachable");
    }

    /// Checks if a block that is `chunk_migration_depth` blocks behind `arc_block`
    /// should be finalized. If eligible, sends finalization message unless block
    /// is already in `block_index`. Panics if the `block_tree` and `block_index` are
    /// inconsistent.
    fn try_notify_services_of_block_finalization(
        &self,
        arc_block: &Arc<IrysBlockHeader>,
        cache: &BlockTreeCache,
    ) {
        let migration_depth = self.consensus_config.chunk_migration_depth as usize;

        // Skip if block isn't deep enough for finalization
        if arc_block.height <= migration_depth as u64 {
            return;
        }

        let (longest_chain, _) = cache.get_canonical_chain();
        if longest_chain.len() <= migration_depth {
            return;
        }

        // Find block to finalize
        let Some(current_index) = longest_chain
            .iter()
            .position(|x| x.block_hash == arc_block.block_hash)
        else {
            info!(
                "Validated block not in longest chain, block {} height: {}, skipping finalization",
                arc_block.block_hash, arc_block.height
            );
            return;
        };

        if current_index < migration_depth {
            return; // Block already finalized
        }

        let finalize_index = current_index - migration_depth;
        let (finalized_hash, finalized_height) = (
            longest_chain[finalize_index].block_hash,
            longest_chain[finalize_index].height,
        );

        // Verify block isn't already finalized
        let binding = self.block_index_guard.clone();
        let bi = binding.read();
        if bi.num_blocks() > finalized_height && bi.num_blocks() > finalized_height {
            let finalized = bi.get_item(finalized_height).unwrap();
            if finalized.block_hash == finalized_hash {
                return;
            }
            panic!("Block tree and index out of sync");
        }

        match cache.get_block(&finalized_hash) {
            Some(block) => {
                let mut block = block.clone();
                block.poa.chunk = None;
                let migrated_block = Arc::new(block);
                // Broadcast BlockMigratedEvent event using the shared sender
                let block_migrated_event = BlockMigratedEvent {
                    block: migrated_block,
                };
                if let Err(e) = self
                    .service_senders
                    .block_migrated_events
                    .send(block_migrated_event)
                {
                    debug!("No reorg subscribers: {:?}", e);
                }
            }
            None => error!("migrated block {} not found in block_tree", finalized_hash),
        }

        debug!(?finalized_hash, ?finalized_height, "migrating irys block");
        // TODO: this is the wrong place for this, it should be at the prune depth not the chunk_migration depth
        if let Err(e) = self.reth_service_actor.try_send(ForkChoiceUpdateMessage {
            head_hash: BlockHashType::Irys(cache.tip),
            confirmed_hash: None,
            finalized_hash: Some(BlockHashType::Irys(finalized_hash)),
        }) {
            panic!("Unable to send finalization message to reth: {}", &e)
        }

        if self.send_storage_finalized_message(finalized_hash).is_err() {
            error!("Unable to send block finalized message");
        }
    }

    /// Handles pre-validated blocks received from the validation service.
<<<<<<< HEAD
    async fn on_block_prevalidated(
        &mut self,
        block: Arc<IrysBlockHeader>,
        commitment_txs: Arc<Vec<CommitmentTransaction>>,
    ) -> eyre::Result<()> {
=======
    ///
    /// The handling differs based on whether the block was produced locally:
    /// - For locally mined blocks: Added as `BlockState::Unknown` to allow chain extension
    ///   while validation is pending
    /// - For peer blocks: Added normally via `add_block`
    ///
    /// After adding the block, it's scheduled for full validation and the previous
    /// block is marked for storage finalization.
    async fn on_block_prevalidated(&mut self, block: Arc<IrysBlockHeader>) -> eyre::Result<()> {
>>>>>>> c3d70e64
        let miner_address = self.miner_address;
        let ema_service = self.service_senders.ema.clone();
        let block_hash = &block.block_hash;

        let should_update_ema = {
            let mut cache = self.cache.write().expect("cache lock poisoned");

            // Early return if block already exists
            if let Some(existing) = cache.get_block(block_hash) {
                debug!(
                    "on_block_prevalidated: {} at height: {} already in block_tree",
                    existing.block_hash, existing.height
                );
                return Ok(());
            }

            // Get previous block's commitment cache
            let prev_commitment_cache = cache
                .blocks
                .get(&block.previous_block_hash)
                .expect("previous block to be in block tree")
                .commitment_cache
                .clone();

            // Create commitment cache for this block
            let commitment_cache = create_commitment_cache_for_block(
                &block,
                &commitment_txs,
                &prev_commitment_cache,
                &self.consensus_config,
                &self.commitment_state_guard,
            );

            // Add block based on origin (local vs peer)
            let add_result = if block.miner_address == miner_address {
<<<<<<< HEAD
                cache.add_local_block(
                    &block,
                    ChainState::Validated(BlockState::Unknown),
                    commitment_cache,
                )
            } else {
                cache.add_peer_block(&block, commitment_cache)
=======
                // For locally mined blocks: Add as `BlockState::Unknown `to allow chain
                // extension while full validation is still pending. This prevents blocking
                // new block production while validation completes.
                cache.add_validated_block((*block).clone(), BlockState::Unknown)
            } else {
                // For blocks from peers: Add via standard path requiring validation
                cache.add_block(&block)
>>>>>>> c3d70e64
            };

            if add_result.is_err() {
                false
            } else {
                // Schedule validation and mark as scheduled
                self.service_senders
                    .validation_service
                    .send(ValidationServiceMessage::ValidateBlock {
                        block: block.clone(),
                    })
                    .context("validation service unreachable!")?;

                if cache
                    .mark_block_as_validation_scheduled(block_hash)
                    .is_err()
                {
                    error!("Unable to mark block as ValidationScheduled");
                }

                debug!(
                    "scheduling block for validation: {} height: {}",
                    block_hash, block.height
                );
                true
            }
        };

        // Update EMA if block was successfully added
        if should_update_ema {
            let (tx, rx) = tokio::sync::oneshot::channel();
            ema_service.send(EmaServiceMessage::NewPrevalidatedBlock { response: tx })?;
            rx.await?;
        }

        Ok(())
    }

    /// Handles the completion of full block validation.
    ///
    /// When a block passes validation:
    /// 1. Updates the block's state in the cache to `ValidBlock`
    /// 2. Moves the tip of the chain to this block if it is now the head of the longest chain
    /// 3. If the tip moves, checks whether it's a simple extension or a reorganization:
    ///    - **Extension**: The new tip's parent is the current tip
    ///    - **Reorg**: The new tip's parent is not the current tip (fork switch)
    /// 4. For reorgs, broadcasts a `ReorgEvent` containing:
    ///    - Blocks from the old fork (now orphaned)
    ///    - Blocks from the new fork (now canonical)
    ///    - The common ancestor where the fork occurred
    /// 5. Notifies services of the new confirmed block
    /// 6. Checks if any blocks are deep enough to be finalized to storage
    ///
    /// Invalid blocks are logged but currently remain in the cache.
    fn on_block_validation_finished(
        &mut self,
        block_hash: H256,
        validation_result: ValidationResult,
    ) {
        debug!(
            "\u{001b}[32mOn validation complete : result {} {:?}\u{001b}[0m",
            block_hash, validation_result
        );
        match validation_result {
            ValidationResult::Invalid => {
                // Do nothing - TODO probably remove from cache
                error!("{} INVALID BLOCK", block_hash.0.to_base58());
            }
            ValidationResult::Valid => {
                let binding = self.cache.clone();
                let mut cache = binding.write().unwrap();

                // Get the current tip before any changes
                // Note: We cant rely on canonical chain here, because the canonical chain was already updated when this
                //       block arrived and was added after pre-validation. The tip only moves after full validation.
                let old_tip = cache.tip;
                let old_tip_block = cache.get_block(&old_tip).unwrap().clone();

                // Mark block as validated in cache, this will update the canonical chain
                if let Err(err) = cache.mark_block_as_valid(&block_hash) {
                    error!("{}", err);
                    return;
                }

                // let (longest_chain, not_on_chain_count) = cache.get_canonical_chain();
                let Some((_block_entry, fork_blocks, _)) =
                    cache.get_earliest_not_onchain_in_longest_chain()
                else {
                    if block_hash == old_tip {
                        debug!(
                            "\u{001b}[32mSame Tip Marked current tip {} cdiff: {} height: {}\u{001b}[0m",
                            block_hash,
                            old_tip_block.cumulative_diff,
                            old_tip_block.height
                         );
                    } else {
                        debug!(
                            "\u{001b}[32mNo new tip found {}, current tip {} cdiff: {} height: {}\u{001b}[0m",
                            block_hash,
                            old_tip_block.block_hash,
                            old_tip_block.cumulative_diff,
                            old_tip_block.height
                        );
                    }
                    return;
                };

                // if the old tip isn't in the fork_blocks, it's a reorg
                let is_reorg = !fork_blocks.iter().any(|bh| bh.block_hash == old_tip);

                // Get block info before mutable operations
                let block_entry = cache.blocks.get(&block_hash).unwrap();
                let arc_block = Arc::new(block_entry.block.clone());

                // Now do mutable operations
                if cache.mark_tip(&block_hash).is_ok() {
                    if is_reorg {
                        let mut orphaned_blocks = cache.get_fork_blocks(&old_tip_block);
                        orphaned_blocks.push(&old_tip_block);

                        let fork_hash = orphaned_blocks.first().unwrap().block_hash;
                        let fork_block = cache.get_block(&fork_hash).unwrap();
                        let fork_height = fork_block.height;

                        // Populate `old_canonical` by converting each orphaned block into a `ChainCacheEntry`.
                        let mut old_canonical = Vec::with_capacity(orphaned_blocks.len());
                        for block in &orphaned_blocks {
                            let entry = make_block_tree_entry(block);
                            old_canonical.push(entry);
                        }
                        let new_canonical = cache.get_canonical_chain();

                        let (old_fork, new_fork) = prune_chains_at_ancestor(
                            old_canonical,
                            new_canonical.0,
                            fork_hash,
                            fork_height,
                        );

                        // Build Arc'd IrysBlockHeader lists for the ReorgEvent to minimize overhead of cloning
                        let old_fork_blocks: Vec<Arc<IrysBlockHeader>> = old_fork
                            .iter()
                            .map(|e| {
                                let mut block = cache.get_block(&e.block_hash).unwrap().clone();
                                block.poa.chunk = None; // Strip out the chunk
                                Arc::new(block)
                            })
                            .collect();

                        let new_fork_blocks: Vec<Arc<IrysBlockHeader>> = new_fork
                            .iter()
                            .map(|e| {
                                let mut block = cache.get_block(&e.block_hash).unwrap().clone();
                                block.poa.chunk = None; // Strip out the chunk
                                Arc::new(block)
                            })
                            .collect();

                        debug!(
                            "\u{001b}[32mReorg at block height {} with {}\u{001b}[0m",
                            arc_block.height, arc_block.block_hash
                        );
                        let event = ReorgEvent {
                            old_fork: Arc::new(old_fork_blocks),
                            new_fork: Arc::new(new_fork_blocks),
                            fork_parent: Arc::new(fork_block.clone()),
                            new_tip: block_hash,
                            timestamp: SystemTime::now(),
                        };

                        // Broadcast reorg event using the shared sender
                        if let Err(e) = self.service_senders.reorg_events.send(event) {
                            debug!("No reorg subscribers: {:?}", e);
                        }
                    } else {
                        debug!(
                            "\u{001b}[32mExtending longest chain to height {} with {} parent: {} height: {}\u{001b}[0m",
                            arc_block.height, arc_block.block_hash, old_tip_block.block_hash, old_tip_block.height
                        );
                    }

                    self.notify_services_of_block_confirmation(block_hash, &arc_block);
                }

                // Handle block finalization (move chunks to disk and add to block_index)
                self.try_notify_services_of_block_finalization(&arc_block, &cache);
            }
        }
    }
}

fn make_block_tree_entry(block: &IrysBlockHeader) -> BlockTreeEntry {
    // DataLedgers
    let mut data_ledgers = BTreeMap::new();

    // TODO: potentially loop through DataLedger::ALL and add them to the entry
    //       to better support more data ledgers in the future.

    let publish_ledger = block
        .data_ledgers
        .iter()
        .find(|tx_ledger| tx_ledger.ledger_id == DataLedger::Publish as u32);

    if let Some(publish_ledger) = publish_ledger {
        data_ledgers.insert(DataLedger::Publish, publish_ledger.tx_ids.clone());
    }

    let submit_ledger = block
        .data_ledgers
        .iter()
        .find(|tx_ledger| tx_ledger.ledger_id == DataLedger::Submit as u32);

    if let Some(submit_ledger) = submit_ledger {
        data_ledgers.insert(DataLedger::Submit, submit_ledger.tx_ids.clone());
    }

    // System Ledgers
    let mut system_ledgers = BTreeMap::new();
    let commitment_ledger = block
        .system_ledgers
        .iter()
        .find(|tx_ledger| tx_ledger.ledger_id == SystemLedger::Commitment as u32);

    if let Some(commitment_ledger) = commitment_ledger {
        system_ledgers.insert(SystemLedger::Commitment, commitment_ledger.tx_ids.clone());
    }

    BlockTreeEntry {
        block_hash: block.block_hash,
        height: block.height,
        data_ledgers,
        system_ledgers,
    }
}

/// Prunes two canonical chains at the specified common ancestor, returning only the divergent portions
/// Returns (old_chain_from_fork, new_chain_from_fork)
pub fn prune_chains_at_ancestor(
    old_chain: Vec<BlockTreeEntry>,
    new_chain: Vec<BlockTreeEntry>,
    ancestor_hash: BlockHash,
    ancestor_height: u64,
) -> (Vec<BlockTreeEntry>, Vec<BlockTreeEntry>) {
    // Find the ancestor index in the old chain
    let old_ancestor_idx = old_chain
        .iter()
        .position(|e| e.block_hash == ancestor_hash && e.height == ancestor_height)
        .expect("Common ancestor should exist in old chain");

    // Find the ancestor index in the new chain
    let new_ancestor_idx = new_chain
        .iter()
        .position(|e| e.block_hash == ancestor_hash && e.height == ancestor_height)
        .expect("Common ancestor should exist in new chain");

    // Return the portions after the common ancestor (excluding the ancestor itself)
    let old_divergent = old_chain[old_ancestor_idx + 1..].to_vec();
    let new_divergent = new_chain[new_ancestor_idx + 1..].to_vec();

    (old_divergent, new_divergent)
}

#[derive(Debug, Clone, Copy)]
pub enum ValidationResult {
    Valid,
    Invalid,
}

/// Fetches full transaction headers from a ledger in a block.
/// Returns None if any headers are missing or on DB errors.
fn get_ledger_tx_headers<T: DbTx>(
    tx: &T,
    block_header: &IrysBlockHeader,
    ledger: DataLedger,
) -> Option<Vec<IrysTransactionHeader>> {
    match block_header.data_ledgers[ledger]
        .tx_ids
        .iter()
        .map(|txid| {
            let opt = tx_header_by_txid(tx, txid)
                .map_err(|e| eyre::eyre!("Failed to get tx header: {}", e))?;
            opt.ok_or_else(|| eyre::eyre!("No tx header found for txid {:?}", txid))
        })
        .collect::<Result<Vec<_>, _>>()
    {
        Ok(txs) => Some(txs),
        Err(e) => {
            error!(
                "Failed to collect tx headers for {:?} ledger: {}",
                ledger, e
            );
            None
        }
    }
}

/// Number of blocks to retain in cache from chain head
const BLOCK_CACHE_DEPTH: u64 = 50;

#[derive(Debug, Clone)]
pub struct BlockTreeEntry {
    pub block_hash: BlockHash,
    pub height: u64,
    pub data_ledgers: BTreeMap<DataLedger, H256List>,
    pub system_ledgers: BTreeMap<SystemLedger, H256List>,
}

#[derive(Debug)]
pub struct BlockTreeCache {
    // Main block storage
    blocks: HashMap<BlockHash, BlockEntry>,

    // Track solutions -> block hashes
    solutions: HashMap<H256, HashSet<BlockHash>>,

    // Current tip
    pub tip: BlockHash,

    // Track max cumulative difficulty
    max_cumulative_difficulty: (U256, BlockHash), // (difficulty, block_hash)

    // Height -> Hash mapping
    height_index: BTreeMap<u64, HashSet<BlockHash>>,

    // Cache of longest chain: (block/tx pairs, count of non-onchain blocks)
    longest_chain_cache: (Vec<BlockTreeEntry>, usize),
}

#[derive(Debug)]
pub struct BlockEntry {
    block: IrysBlockHeader,
    chain_state: ChainState,
    timestamp: SystemTime,
    children: HashSet<H256>,
    commitment_cache: Arc<CommitmentCache>,
}

/// Represents the `ChainState` of a block, is it Onchain? or a valid fork?
#[derive(Debug, PartialEq, Eq, Clone)]
pub enum ChainState {
    /// Block is confirmed (by another block) and part of the main chain
    Onchain,
    /// Block is Validated but may not be on the main chain
    /// Locally produced blocks can have `BlockState::ValidationScheduled`
    /// while maintaining `ChainState::Validated`
    Validated(BlockState),
    /// Block exists but is not conformed by any other block
    NotOnchain(BlockState),
}

/// Represents the validation state of a block, independent of its `ChainState`
#[derive(Debug, PartialEq, Eq, Clone)]
pub enum BlockState {
    /// Initial state, validation not yet started
    Unknown,
    /// Validation has been requested but not completed
    ValidationScheduled,
    /// Block has passed all validation checks
    ValidBlock,
}

/// The result of marking a new tip for the canonical chain
#[derive(Debug, Clone)]
pub enum TipChangeResult {
    NoChange,
    Extension,
    Reorg {
        orphaned_blocks: Vec<BlockHash>,
        fork_height: u64,
    },
}

impl BlockTreeCache {
    /// Create a new cache initialized with a starting block. The block is marked as
    /// on-chain and set as the tip. Only used in testing that doesn't intersect
    /// the commitment_cache so it stubs one out
    // #[cfg(feature = "test-utils")]
    pub fn new(genesis_block: &IrysBlockHeader) -> Self {
        let block_hash = genesis_block.block_hash;
        let solution_hash = genesis_block.solution_hash;
        let height = genesis_block.height;
        let cumulative_diff = genesis_block.cumulative_diff;

        let mut blocks = HashMap::new();
        let mut solutions = HashMap::new();
        let mut height_index = BTreeMap::new();

<<<<<<< HEAD
        // Create a dummy commitment cache
        let commitment_cache = Arc::new(CommitmentCache::new());

        // Create initial block entry for genesis block, marking it as confirmed
        // and part of the canonical chain
        let block_entry = BlockEntry {
            block: genesis_block.clone(),
=======
        // Create initial block entry for genesis block, marking it as confirmed
        // and part of the canonical chain
        let block_entry = BlockEntry {
            block: block.clone(),
>>>>>>> c3d70e64
            chain_state: ChainState::Onchain,
            timestamp: SystemTime::now(),
            children: HashSet::new(),
            commitment_cache,
        };

        // Initialize all indices
        blocks.insert(block_hash, block_entry);
        solutions.insert(solution_hash, HashSet::from([block_hash]));
        height_index.insert(height, HashSet::from([block_hash]));

        // Initialize longest chain cache to contain the genesis block
        let entry = make_block_tree_entry(genesis_block);
        let longest_chain_cache = (vec![(entry)], 0);

        Self {
            blocks,
            solutions,
            tip: block_hash,
            max_cumulative_difficulty: (cumulative_diff, block_hash),
            height_index,
            longest_chain_cache,
        }
    }

    /// Restores the block tree cache from the database and `block_index` during startup.
    ///
    /// Rebuilds the block tree by iterating the `block_index` and loading the most recent blocks from
    /// the database (up to `BLOCK_CACHE_DEPTH` blocks). For each block, it loads associated commitment
    /// transactions and reconstructs the commitment cache state for that block. The function also notifies
    /// the Reth service of the current chain tip.
    ///
    /// ## Arguments
    /// * `block_index_guard` - Read guard for accessing the block index
    /// * `commitment_state_guard` - Read guard for checking staking status of a signer during commitment processing
    /// * `reth_service_actor` - Actor handle for sending fork choice updates to Reth
    /// * `db` - Database provider for querying block and transaction data
    /// * `consensus_config` - Consensus configuration including epoch settings
    ///
    /// ## Returns
    /// Fully initialized block tree cache ready for use
    ///
    /// ## Panics
    /// Panics if the block index is empty or if database queries fail unexpectedly
    pub async fn restore_from_db(
        block_index_guard: BlockIndexReadGuard,
        commitment_state_guard: CommitmentStateReadGuard,
        reth_service_actor: Addr<RethServiceActor>,
        db: DatabaseProvider,
        consensus_config: ConsensusConfig,
    ) -> Self {
        // Extract block range and start block info
        let (start, end, start_block_hash) = {
            let block_index = block_index_guard.read();
            assert!(block_index.num_blocks() > 0, "Block list must not be empty");

            let start = block_index
                .num_blocks()
                .saturating_sub(BLOCK_CACHE_DEPTH - 1);
            let end = block_index.num_blocks();
            let start_block_hash = block_index.get_item(start).unwrap().block_hash;
            (start, end, start_block_hash)
        };

        let tx = db.tx().unwrap();
        let start_block = block_header_by_hash(&tx, &start_block_hash, false)
            .unwrap()
            .unwrap();

        debug!(
            "block tree start block - hash: {} height: {}",
            start_block_hash, start_block.height
        );

        // Initialize cache with start block
        let entry = make_block_tree_entry(&start_block);
        let mut block_tree_cache = Self {
            blocks: HashMap::new(),
            solutions: HashMap::new(),
            tip: start_block_hash,
            max_cumulative_difficulty: (start_block.cumulative_diff, start_block_hash),
            height_index: BTreeMap::new(),
            longest_chain_cache: (vec![entry], 0),
        };

        // Initialize commitment cache and add start block
        let mut commitment_cache = CommitmentCache::current_epoch_commitments(
            block_index_guard.clone(),
            commitment_state_guard.clone(),
            db.clone(),
            &consensus_config,
        );

        let arc_commitment_cache = Arc::new(commitment_cache.clone());
        let block_entry = BlockEntry {
            block: start_block.clone(),
            chain_state: ChainState::Onchain,
            timestamp: SystemTime::now(),
            children: HashSet::new(),
            commitment_cache: arc_commitment_cache.clone(),
        };

        block_tree_cache
            .blocks
            .insert(start_block_hash, block_entry);
        block_tree_cache
            .solutions
            .insert(start_block.solution_hash, HashSet::from([start_block_hash]));
        block_tree_cache
            .height_index
            .insert(start_block.height, HashSet::from([start_block_hash]));

        let mut prev_commitment_cache = arc_commitment_cache;

        // Process remaining blocks
        for block_height in (start + 1)..end {
            let block_hash = {
                let block_index = block_index_guard.read();
                block_index.get_item(block_height).unwrap().block_hash
            };

            let block = block_header_by_hash(&tx, &block_hash, false)
                .unwrap()
                .unwrap();

<<<<<<< HEAD
            // Load commitment transactions (from DB during startup)
            let commitment_txs = load_commitment_transactions(&block, &db)
                .await
                .expect("to load transactions from db");

            // Create commitment cache for this block
            let arc_commitment_cache = create_commitment_cache_for_block(
                &block,
                &commitment_txs,
                &prev_commitment_cache,
                &consensus_config,
                &commitment_state_guard,
            );

            // Update global commitment cache if not epoch block
            if block.height % consensus_config.epoch.num_blocks_in_epoch != 0 {
                for commitment_tx in &commitment_txs {
                    let is_staked_in_current_epoch =
                        commitment_state_guard.is_staked(commitment_tx.signer);
                    commitment_cache.add_commitment(commitment_tx, is_staked_in_current_epoch);
                }
            }

            prev_commitment_cache = arc_commitment_cache.clone();
            block_tree_cache
                .add_local_block(
                    &block,
                    ChainState::Validated(BlockState::ValidBlock),
                    arc_commitment_cache,
                )
=======
            cache
                .add_validated_block(block, BlockState::ValidBlock)
>>>>>>> c3d70e64
                .unwrap();
        }

        // Set tip and notify reth service
        let tip_hash = {
            let block_index = block_index_guard.read();
            block_index.get_latest_item().unwrap().block_hash
        };

        block_tree_cache.mark_tip(&tip_hash).unwrap();
        reth_service_actor
            .try_send(ForkChoiceUpdateMessage {
                head_hash: BlockHashType::Irys(tip_hash),
                confirmed_hash: None,
                finalized_hash: None,
            })
            .expect("could not send message to `RethServiceActor`");

<<<<<<< HEAD
        block_tree_cache
    }

=======
>>>>>>> c3d70e64
    pub fn add_common(
        &mut self,
        hash: BlockHash,
        block: &IrysBlockHeader,
<<<<<<< HEAD
        commitment_cache: Arc<CommitmentCache>,
        chain_state: ChainState,
=======
        status: ChainState,
>>>>>>> c3d70e64
    ) -> eyre::Result<()> {
        let prev_hash = block.previous_block_hash;

        // Get parent
        let prev_entry = self
            .blocks
            .get_mut(&prev_hash)
            .ok_or_else(|| eyre::eyre!("Previous block not found"))?;

        // Update indices
        prev_entry.children.insert(hash);
        self.solutions
            .entry(block.solution_hash)
            .or_default()
            .insert(hash);
        self.height_index
            .entry(block.height)
            .or_default()
            .insert(hash);

        debug!(
            "adding block: max_cumulative_difficulty: {} block.cumulative_diff: {} {}",
            self.max_cumulative_difficulty.0, block.cumulative_diff, block.block_hash
        );
        if block.cumulative_diff > self.max_cumulative_difficulty.0 {
            debug!(
                "setting max_cumulative_difficulty ({}, {}) for height: {}",
                block.cumulative_diff, hash, block.height
            );
            self.max_cumulative_difficulty = (block.cumulative_diff, hash);
        }

        self.blocks.insert(
            hash,
            BlockEntry {
                block: block.clone(),
<<<<<<< HEAD
                chain_state,
=======
                chain_state: status,
>>>>>>> c3d70e64
                timestamp: SystemTime::now(),
                children: HashSet::new(),
                commitment_cache,
            },
        );

        self.update_longest_chain_cache();
        Ok(())
    }

<<<<<<< HEAD
    /// Adds a block received from a peer to the block tree.
    ///
    /// Peer blocks undergo strict validation before acceptance:
    /// 1. **Full validation sequence** - Full validation rules must be run and pass
    /// 2. **Confirmation required** - Block must be confirmed by another block building on it
    /// 3. **Block Index Migration** - Only then is the block added to the block_index
    ///
    /// This differs from locally produced blocks, which can be added with more
    /// flexible validation states to facilitate chain progress for local mining and initialization.
    pub fn add_peer_block(
        &mut self,
        block: &IrysBlockHeader,
        commitment_cache: Arc<CommitmentCache>,
    ) -> eyre::Result<()> {
=======
    pub fn add_block(&mut self, block: &IrysBlockHeader) -> eyre::Result<()> {
>>>>>>> c3d70e64
        let hash = block.block_hash;

        debug!(
            "add_block() - {} height: {}",
            block.block_hash, block.height
        );

        if matches!(
            self.blocks.get(&hash).map(|b| b.chain_state.clone()),
            Some(ChainState::Onchain)
        ) {
            debug!(?hash, "already part of the main chian state");
            return Ok(());
        }
<<<<<<< HEAD
        self.add_common(
            hash,
            block,
            commitment_cache,
            ChainState::NotOnchain(BlockState::Unknown),
        )
=======
        self.add_common(hash, block, ChainState::NotOnchain(BlockState::Unknown))
>>>>>>> c3d70e64
    }

    /// Adds a locally cached or produced block to the block tree.
    ///
    /// Local blocks have more flexible validation requirements than peer blocks:
    /// - **Peer blocks**: Must reach `BlockState::ValidBlock` before joining the canonical chain
    /// - **Local blocks**: Can be added as `ChainState::Validated` with any `BlockState` override
    ///
    /// This flexibility allows the local node to:
    /// - Continue building the chain while full validation runs in parallel
    /// - Skip full validation for locally produced blocks entirely
    ///
    /// # Parameters
    /// - Block must be locally produced (not received from peers)
    /// - Can specify any `ChainState` and `BlockState` regardless of actual validation status
    pub fn add_local_block(
        &mut self,
<<<<<<< HEAD
        block: &IrysBlockHeader,
        chain_state: ChainState,
        commitment_cache: Arc<CommitmentCache>,
=======
        block: IrysBlockHeader,
        block_state: BlockState,
>>>>>>> c3d70e64
    ) -> eyre::Result<()> {
        let hash = block.block_hash;
        let prev_hash = block.previous_block_hash;

        debug!(
            "adding validated block - hash: {} height: {}",
            block.block_hash.0.to_base58(),
            block.height,
        );

        // Verify parent is validated
        ensure!(
            !matches!(
                self.blocks.get(&prev_hash).map(|b| b.chain_state.clone()),
                Some(ChainState::NotOnchain(_))
            ),
            "Previous block not validated"
        );

<<<<<<< HEAD
        self.add_common(hash, block, commitment_cache, chain_state)
=======
        self.add_common(hash, &block, ChainState::Validated(block_state))
>>>>>>> c3d70e64
    }

    /// Helper function to delete a single block without recursion
    fn delete_block(&mut self, block_hash: &BlockHash) -> eyre::Result<()> {
        let block_entry = self
            .blocks
            .get(block_hash)
            .ok_or_else(|| eyre::eyre!("Block not found"))?;

        let solution_hash = block_entry.block.solution_hash;
        let height = block_entry.block.height;
        let prev_hash = block_entry.block.previous_block_hash;

        // Update parent's children set
        if let Some(prev_entry) = self.blocks.get_mut(&prev_hash) {
            prev_entry.children.remove(block_hash);
        }

        // Update height index
        if let Some(height_set) = self.height_index.get_mut(&height) {
            height_set.remove(block_hash);
            if height_set.is_empty() {
                self.height_index.remove(&height);
            }
        }

        // Update solutions map
        if let Some(solutions) = self.solutions.get_mut(&solution_hash) {
            solutions.remove(block_hash);
            if solutions.is_empty() {
                self.solutions.remove(&solution_hash);
            }
        }

        // Remove the block
        self.blocks.remove(block_hash);

        // Update max_cumulative_difficulty if necessary
        if self.max_cumulative_difficulty.1 == *block_hash {
            self.max_cumulative_difficulty = self.find_max_difficulty();
        }

        self.update_longest_chain_cache();
        Ok(())
    }

    #[cfg(feature = "test-utils")]
    pub fn test_delete(&mut self, block_hash: &BlockHash) -> eyre::Result<()> {
        self.delete_block(block_hash)
    }

    /// Removes a block and all its descendants recursively
    pub fn remove_block(&mut self, block_hash: &BlockHash) -> eyre::Result<()> {
        // Get children before deleting the block
        let children = self
            .blocks
            .get(block_hash)
            .map(|entry| entry.children.iter().copied().collect::<Vec<_>>())
            .ok_or_else(|| eyre::eyre!("Block not found"))?;

        // Recursively remove all children first
        for child in children {
            self.remove_block(&child)?;
        }

        // Delete this block
        self.delete_block(block_hash)
    }

    // Helper to find new max difficulty when current max is removed
    fn find_max_difficulty(&self) -> (U256, BlockHash) {
        self.blocks
            .iter()
            .map(|(hash, entry)| (entry.block.cumulative_diff, *hash))
            .max_by_key(|(diff, _)| *diff)
            .unwrap_or((U256::zero(), BlockHash::default()))
    }

    /// Returns: cache of longest chain: (block/tx pairs, count of non-onchain blocks)
    /// 0th element -- genesis block
    /// last element -- the latest block
    #[must_use]
    pub fn get_canonical_chain(&self) -> (Vec<BlockTreeEntry>, usize) {
        self.longest_chain_cache.clone()
    }

    fn update_longest_chain_cache(&mut self) {
        let pairs = {
            self.longest_chain_cache.0.clear();
            &mut self.longest_chain_cache.0
        };
        let mut not_onchain_count = 0;

        let mut current = self.max_cumulative_difficulty.1;
        let mut blocks_to_collect = BLOCK_CACHE_DEPTH;
        debug!(
            "updating canonical chain cache latest_cache_tip: {}",
            current
        );

        while let Some(entry) = self.blocks.get(&current) {
            match &entry.chain_state {
                // For blocks awaiting initial validation, restart chain from parent
                ChainState::NotOnchain(BlockState::Unknown | BlockState::ValidationScheduled) => {
                    // Reset everything and continue from parent block
                    pairs.clear();
                    not_onchain_count = 0;
                    current = entry.block.previous_block_hash;
                    blocks_to_collect = BLOCK_CACHE_DEPTH;
                    continue;
                }

                ChainState::Onchain => {
                    // Include OnChain blocks in pairs
                    let chain_cache_entry = make_block_tree_entry(&entry.block);
                    pairs.push(chain_cache_entry);

                    if blocks_to_collect == 0 {
                        break;
                    }
                    blocks_to_collect -= 1;
                }

                // For Validated or other NotOnchain states
                ChainState::Validated(_) | ChainState::NotOnchain(_) => {
                    let chain_cache_entry = make_block_tree_entry(&entry.block);
                    pairs.push(chain_cache_entry);
                    not_onchain_count += 1;

                    if blocks_to_collect == 0 {
                        break;
                    }
                    blocks_to_collect -= 1;
                }
            }

            if entry.block.height == 0 {
                break;
            } else {
                current = entry.block.previous_block_hash;
            }
        }

        pairs.reverse();
        self.longest_chain_cache.1 = not_onchain_count;
    }

    /// Helper to mark off-chain blocks in a set
    fn mark_off_chain(&mut self, children: HashSet<H256>, current: &BlockHash) {
        for child in children {
            if child == *current {
                continue;
            }
            if let Some(entry) = self.blocks.get_mut(&child) {
                if matches!(entry.chain_state, ChainState::Onchain) {
                    entry.chain_state = ChainState::Validated(BlockState::ValidBlock);
                    // Recursively mark children of this block
                    let children = entry.children.clone();
                    self.mark_off_chain(children, current);
                }
            }
        }
    }

    /// Helper to recursively mark blocks on-chain
    fn mark_on_chain(&mut self, block: &IrysBlockHeader) -> eyre::Result<()> {
        let prev_hash = block.previous_block_hash;

        match self.blocks.get(&prev_hash) {
            None => Ok(()), // Reached the end
            Some(prev_entry) => {
                let prev_block = prev_entry.block.clone();
                let prev_children = prev_entry.children.clone();

                match prev_entry.chain_state {
                    ChainState::Onchain => {
                        // Mark other branches as not onchain (but preserve their validation state)
                        self.mark_off_chain(prev_children, &block.block_hash);
                        Ok(())
                    }
                    ChainState::NotOnchain(BlockState::ValidBlock) | ChainState::Validated(_) => {
                        // Update previous block to on_chain
                        if let Some(entry) = self.blocks.get_mut(&prev_hash) {
                            entry.chain_state = ChainState::Onchain;
                        }
                        // Recursively mark previous blocks
                        self.mark_on_chain(&prev_block)
                    }
                    ChainState::NotOnchain(_) => Err(eyre::eyre!("invalid_tip")),
                }
            }
        }
    }

    /// Marks a block as the new tip
    pub fn mark_tip(&mut self, block_hash: &BlockHash) -> eyre::Result<bool> {
        debug!("mark_tip({})", block_hash);
        // Get the current block
        let block_entry = self
            .blocks
            .get(block_hash)
            .ok_or_else(|| eyre::eyre!("Block not found in cache"))?;

        let block = block_entry.block.clone();
        let old_tip = self.tip;

        // Recursively mark previous blocks
        self.mark_on_chain(&block)?;

        // Mark the tip block as on_chain
        if let Some(entry) = self.blocks.get_mut(block_hash) {
            entry.chain_state = ChainState::Onchain;
        }

        self.tip = *block_hash;
        self.update_longest_chain_cache();

        debug!(
            "\u{001b}[32mmark tip: hash:{} height: {}\u{001b}[0m",
            block_hash, block.height
        );

        Ok(old_tip != *block_hash)
    }

    pub fn mark_block_as_validation_scheduled(
        &mut self,
        block_hash: &BlockHash,
    ) -> eyre::Result<()> {
        if let Some(entry) = self.blocks.get_mut(block_hash) {
            if entry.chain_state == ChainState::NotOnchain(BlockState::Unknown) {
                entry.chain_state = ChainState::NotOnchain(BlockState::ValidationScheduled);
                self.update_longest_chain_cache();
            } else if entry.chain_state == ChainState::Validated(BlockState::Unknown) {
                entry.chain_state = ChainState::Validated(BlockState::ValidationScheduled);
                self.update_longest_chain_cache();
            }
        }
        Ok(())
    }

    pub fn mark_block_as_valid(&mut self, block_hash: &BlockHash) -> eyre::Result<()> {
        if let Some(entry) = self.blocks.get_mut(block_hash) {
            match entry.chain_state {
                ChainState::NotOnchain(BlockState::ValidationScheduled) => {
                    entry.chain_state = ChainState::NotOnchain(BlockState::ValidBlock);
                    self.update_longest_chain_cache();
                    Ok(())
                }
                // When we add blocks to the block tree that we produced locally, they are added
                // as ChainState::Validated but we can still schedule them for full validation
                // with their BlockState.
                ChainState::Validated(BlockState::ValidationScheduled) => {
                    entry.chain_state = ChainState::Validated(BlockState::ValidBlock);
                    self.update_longest_chain_cache();
                    Ok(())
                }
                _ => Err(eyre::eyre!(
                    "unable to mark block as valid: chain_state {:?} {}",
                    entry.chain_state,
                    entry.block.block_hash,
                )),
            }
        } else {
            Err(eyre::eyre!(
                "unable to mark block as valid: block not found"
            ))
        }
    }

    /// Gets block by hash
    #[must_use]
    pub fn get_block(&self, block_hash: &BlockHash) -> Option<&IrysBlockHeader> {
        self.blocks.get(block_hash).map(|entry| &entry.block)
    }

    pub fn canonical_commitment_cache(&self) -> Arc<CommitmentCache> {
        let head_entry = self
            .longest_chain_cache
            .0
            .last()
            .expect("at least one block in the longest chain");

        self.blocks
            .get(&head_entry.block_hash)
            .expect("commitment cache for block")
            .commitment_cache
            .clone()
    }

    pub fn get_commitment_cache(
        &self,
        block_hash: &BlockHash,
    ) -> eyre::Result<Arc<CommitmentCache>> {
        match self.blocks.get(block_hash) {
            Some(entry) => Ok(entry.commitment_cache.clone()),
            None => Err(eyre::eyre!("Block not found: {}", block_hash)),
        }
    }

    /// Returns the current possible set of candidate hashes for a given height.
    pub fn get_hashes_for_height(&self, height: u64) -> Option<&HashSet<BlockHash>> {
        self.height_index.get(&height)
    }

    /// Gets block and its current validation status
    #[must_use]
    pub fn get_block_and_status(
        &self,
        block_hash: &BlockHash,
    ) -> Option<(&IrysBlockHeader, &ChainState)> {
        self.blocks
            .get(block_hash)
            .map(|entry| (&entry.block, &entry.chain_state))
    }

    /// Collect previous blocks up to the last on-chain block
    fn get_fork_blocks(&self, block: &IrysBlockHeader) -> Vec<&IrysBlockHeader> {
        let mut prev_hash = block.previous_block_hash;
        let mut fork_blocks = Vec::new();

        while let Some(prev_entry) = self.blocks.get(&prev_hash) {
            match prev_entry.chain_state {
                ChainState::Onchain => {
                    fork_blocks.push(&prev_entry.block);
                    break;
                }
                ChainState::Validated(_) | ChainState::NotOnchain(_) => {
                    fork_blocks.push(&prev_entry.block);
                    prev_hash = prev_entry.block.previous_block_hash;
                }
            }
        }

        fork_blocks
    }

    /// Finds the earliest not validated block, walking back the chain
    /// until finding a validated block, reaching block height 0, or exceeding cache depth
    #[must_use]
    fn get_earliest_not_onchain<'a>(
        &'a self,
        block: &'a BlockEntry,
    ) -> Option<(&'a BlockEntry, Vec<&'a IrysBlockHeader>, SystemTime)> {
        let mut current_entry = block;
        let mut prev_block = &current_entry.block;
        let mut depth_count = 0;

        while prev_block.height > 0 && depth_count < BLOCK_CACHE_DEPTH {
            let prev_hash = prev_block.previous_block_hash;
            let prev_entry = self.blocks.get(&prev_hash)?;
            debug!(
                "\u{001b}[32mget_earliest_not_onchain: prev_entry.chain_state: {:?} {} height: {}\u{001b}[0m",
                prev_entry.chain_state, prev_hash, prev_entry.block.height
            );
            match prev_entry.chain_state {
                ChainState::Validated(BlockState::ValidBlock) | ChainState::Onchain => {
                    return Some((
                        current_entry,
                        self.get_fork_blocks(prev_block),
                        current_entry.timestamp,
                    ));
                }
                ChainState::NotOnchain(_) | ChainState::Validated(_) => {
                    current_entry = prev_entry;
                    prev_block = &current_entry.block;
                    depth_count += 1;
                }
            }
        }

        // If we've reached height 0 or exceeded cache depth, return None
        None
    }

    /// Get the earliest unvalidated block from the longest chain
    /// Relies on the `longest_chain_cache`
    #[must_use]
    pub fn get_earliest_not_onchain_in_longest_chain(
        &self,
    ) -> Option<(&BlockEntry, Vec<&IrysBlockHeader>, SystemTime)> {
        // Get the block with max cumulative difficulty
        let (_max_cdiff, max_diff_hash) = self.max_cumulative_difficulty;

        // Get the tip's cumulative difficulty
        let tip_entry = self.blocks.get(&self.tip)?;
        let tip_cdiff = tip_entry.block.cumulative_diff;

        // Check if tip's difficulty exceeds max difficulty
        if tip_cdiff >= self.max_cumulative_difficulty.0 {
            return None;
        }

        // Get the block with max difficulty
        let entry = self.blocks.get(&max_diff_hash)?;

        debug!(
            "get_earliest_not_onchain_in_longest_chain() with max_diff_hash: {} height: {} state: {:?}",
            max_diff_hash, entry.block.height, entry.chain_state
        );

        // Check if it's part of a fork and get the start of the fork
        if let ChainState::NotOnchain(_) | ChainState::Validated(_) = &entry.chain_state {
            self.get_earliest_not_onchain(entry)
        } else {
            None
        }
    }

    /// Gets block with matching solution hash, excluding specified block.
    /// Returns a block meeting these requirements:
    /// - Has matching `solution_hash`
    /// - Is not the excluded block
    /// - Either has same `cumulative_diff` as input or meets double-signing criteria
    #[must_use]
    pub fn get_by_solution_hash(
        &self,
        solution_hash: &H256,
        excluding: &BlockHash,
        cumulative_difficulty: U256,
        previous_cumulative_difficulty: U256,
    ) -> Option<&IrysBlockHeader> {
        // Get set of blocks with this solution hash
        let block_hashes = self.solutions.get(solution_hash)?;

        let mut best_block = None;

        // Examine each block hash
        for &hash in block_hashes {
            // Skip the excluded block
            if hash == *excluding {
                continue;
            }

            if let Some(entry) = self.blocks.get(&hash) {
                let block = &entry.block;

                // Case 1: Exact cumulative_diff match - return immediately
                if block.cumulative_diff == cumulative_difficulty {
                    return Some(block);
                }

                // Case 2: Double signing case - return immediately
                if block.cumulative_diff > previous_cumulative_difficulty
                    && cumulative_difficulty > block.previous_cumulative_diff
                {
                    return Some(block);
                }

                // Store as best block seen so far if we haven't found one yet
                if best_block.is_none() {
                    best_block = Some(block);
                }
            }
        }

        // Return best block found (if any)
        best_block
    }

    /// Prunes blocks below specified depth from tip. When pruning an on-chain block,
    /// removes all its non-on-chain children regardless of their height.
    pub fn prune(&mut self, depth: u64) -> eyre::Result<()> {
        if self.blocks.is_empty() {
            return Ok(());
        }

        let tip_height = self
            .blocks
            .get(&self.tip)
            .ok_or_else(|| eyre::eyre!("Tip block not found"))?
            .block
            .height;
        let min_keep_height = tip_height.saturating_sub(depth);

        let min_height = match self.height_index.keys().min() {
            Some(&h) => h,
            None => return Ok(()),
        };

        let mut current_height = min_height;
        while current_height < min_keep_height {
            let Some(hashes) = self.height_index.get(&current_height) else {
                current_height += 1;
                continue;
            };

            // Clone hashes to avoid borrow issues during removal
            let hashes: Vec<_> = hashes.iter().copied().collect();

            for hash in hashes {
                if let Some(entry) = self.blocks.get(&hash) {
                    if matches!(entry.chain_state, ChainState::Onchain) {
                        // First remove all non-on-chain children
                        let children = entry.children.clone();
                        for child in children {
                            if let Some(child_entry) = self.blocks.get(&child) {
                                if !matches!(child_entry.chain_state, ChainState::Onchain) {
                                    self.remove_block(&child)?;
                                }
                            }
                        }

                        // Now remove just this block
                        self.delete_block(&hash)?;
                    }
                }
            }

            current_height += 1;
        }

        Ok(())
    }

    /// Returns true if solution hash exists in cache
    #[must_use]
    pub fn is_known_solution_hash(&self, solution_hash: &H256) -> bool {
        self.solutions.contains_key(solution_hash)
    }
}

pub async fn get_optimistic_chain(tree: BlockTreeReadGuard) -> eyre::Result<Vec<(H256, u64)>> {
    let canonical_chain = tokio::task::spawn_blocking(move || {
        let cache = tree.read();

        let mut blocks_to_collect = BLOCK_CACHE_DEPTH;
        let mut chain_cache = Vec::with_capacity(
            blocks_to_collect
                .try_into()
                .expect("u64 must fit into usize"),
        );
        let mut current = cache.max_cumulative_difficulty.1;
        debug!("get_optimistic_chain with latest_cache_tip: {}", current);

        while let Some(entry) = cache.blocks.get(&current) {
            chain_cache.push((current, entry.block.height));

            if blocks_to_collect == 0 {
                break;
            }
            blocks_to_collect -= 1;

            if entry.block.height == 0 {
                break;
            } else {
                current = entry.block.previous_block_hash;
            }
        }

        chain_cache.reverse();
        chain_cache
    })
    .await?;
    Ok(canonical_chain)
}

/// Returns the canonical chain where the first item in the Vec is the oldest block
/// Uses spawn_blocking to prevent the read operation from blocking the async executor
/// and locking other async tasks while traversing the block tree.
/// Notably useful in single-threaded tokio based unittests.
pub async fn get_canonical_chain(
    tree: BlockTreeReadGuard,
) -> eyre::Result<(Vec<BlockTreeEntry>, usize)> {
    let canonical_chain =
        tokio::task::spawn_blocking(move || tree.read().get_canonical_chain()).await?;
    Ok(canonical_chain)
}

/// Returns the block from the block tree at a given block hash
/// Uses spawn_blocking to prevent the read operation from blocking the async executor
/// and locking other async tasks while accessing the block tree.
/// Notably useful in single-threaded tokio based unittests.
pub async fn get_block(
    block_tree_read_guard: BlockTreeReadGuard,
    block_hash: H256,
) -> eyre::Result<Option<Arc<IrysBlockHeader>>> {
    let res = tokio::task::spawn_blocking(move || {
        block_tree_read_guard
            .read()
            .get_block(&block_hash)
            .cloned()
            .map(Arc::new)
    })
    .await?;
    Ok(res)
}

/// Creates a new commitment cache for the given block based on commitment transactions
/// and the previous cache state.
///
/// ## Behavior
/// - Returns a fresh empty cache if this is an epoch block (height divisible by num_blocks_in_epoch)
/// - Returns a clone of the previous cache if no commitment transactions are present in the new block
/// - Otherwise, creates a new cache by adding all commitment transactions to a copy of the previous cache
///
/// ## Arguments
/// * `block` - The block header to create a commitment cache for
/// * `commitment_txs` - Slice of commitment transactions to process for this block (should match txids in the block)
/// * `prev_commitment_cache` - The commitment cache from the previous block
/// * `consensus_config` - Configuration containing epoch settings
/// * `commitment_state_guard` - Read guard for checking staking status of transaction signers
///
/// # Returns
/// Arc-wrapped commitment cache inner structure for the new block
fn create_commitment_cache_for_block(
    block: &IrysBlockHeader,
    commitment_txs: &[CommitmentTransaction],
    prev_commitment_cache: &Arc<CommitmentCache>,
    consensus_config: &ConsensusConfig,
    commitment_state_guard: &CommitmentStateReadGuard,
) -> Arc<CommitmentCache> {
    let is_epoch_block = block.height % consensus_config.epoch.num_blocks_in_epoch == 0;

    if is_epoch_block {
        return Arc::new(CommitmentCache::new());
    }

    if commitment_txs.is_empty() {
        return prev_commitment_cache.clone();
    }

    let mut new_commitment_cache = (**prev_commitment_cache).clone();
    for commitment_tx in commitment_txs {
        let is_staked_in_current_epoch = commitment_state_guard.is_staked(commitment_tx.signer);
        new_commitment_cache.add_commitment(commitment_tx, is_staked_in_current_epoch);
    }
    Arc::new(new_commitment_cache)
}

/// Loads commitment transactions from the database for the given block's commitment ledger transaction IDs.
async fn load_commitment_transactions(
    block: &IrysBlockHeader,
    db: &DatabaseProvider,
) -> eyre::Result<Vec<CommitmentTransaction>> {
    let commitment_tx_ids = block.get_commitment_ledger_tx_ids();
    if commitment_tx_ids.is_empty() {
        return Ok(Vec::new());
    }

    // Startup: query database directly
    let mut txs = Vec::new();
    let db_tx = db.tx().expect("to create a read only tx for the db");
    for tx_id in &commitment_tx_ids {
        if let Some(header) =
            commitment_tx_by_txid(&db_tx, tx_id).expect("to retrieve tx header from db")
        {
            txs.push(header);
        }
    }
    Ok(txs)
}

#[cfg(test)]
mod tests {
    use super::*;
    use assert_matches::assert_matches;
    use eyre::ensure;

    #[actix::test]
    async fn test_block_cache() {
        let b1 = random_block(U256::from(0));

<<<<<<< HEAD
        // For the purposes of these tests, the block cache will not track transaction headers
        let comm_cache = Arc::new(CommitmentCache::new());

=======
>>>>>>> c3d70e64
        // Initialize block tree cache from `b1`
        let mut cache = BlockTreeCache::new(&b1);

        // Verify cache returns `None` for unknown hashes
        assert_eq!(cache.get_block(&H256::random()), None);
        assert_eq!(
            cache.get_by_solution_hash(&H256::random(), &H256::random(), U256::one(), U256::one()),
            None
        );

        // Verify cache returns the expected block
        assert_eq!(cache.get_block(&b1.block_hash), Some(&b1));
        assert_eq!(
            cache.get_by_solution_hash(
                &b1.solution_hash,
                &H256::random(),
                U256::one(),
                U256::one()
            ),
            Some(&b1)
        );

        // Verify getting by `solution_hash` excludes the expected block
        assert_matches!(
            cache.get_by_solution_hash(&b1.solution_hash, &b1.block_hash, U256::one(), U256::one()),
            None
        );

        assert_matches!(check_longest_chain(&[&b1], 0, &cache), Ok(()));

        // Adding `b1` again shouldn't change the state because it is confirmed
        // onchain
        let mut b1_test = b1.clone();
        b1_test.data_ledgers[DataLedger::Submit]
            .tx_ids
            .push(H256::random());
<<<<<<< HEAD
        assert_matches!(cache.add_peer_block(&b1_test, comm_cache.clone()), Ok(_));
=======
        assert_matches!(cache.add_block(&b1_test), Ok(()));
>>>>>>> c3d70e64
        assert_eq!(
            cache.get_block(&b1.block_hash).unwrap().data_ledgers[DataLedger::Submit]
                .tx_ids
                .len(),
            0
        );
        assert_eq!(
            cache
                .get_by_solution_hash(&b1.solution_hash, &H256::random(), U256::one(), U256::one())
                .unwrap()
                .data_ledgers[DataLedger::Submit]
                .tx_ids
                .len(),
            0
        );
        assert_matches!(check_longest_chain(&[&b1], 0, &cache), Ok(()));

        // Same as above, `get_deepest_unvalidated_in_longest_chain` should not
        // modify state
        assert_matches!(cache.get_earliest_not_onchain_in_longest_chain(), None);
        assert_matches!(check_longest_chain(&[&b1], 0, &cache), Ok(()));

        // Add b2 block as not_validated
        let mut b2 = extend_chain(random_block(U256::from(1)), &b1);
<<<<<<< HEAD
        assert_matches!(cache.add_peer_block(&b2, comm_cache.clone()), Ok(_));
=======
        assert_matches!(cache.add_block(&b2), Ok(()));
>>>>>>> c3d70e64
        assert_eq!(
            cache
                .get_earliest_not_onchain_in_longest_chain()
                .unwrap()
                .0
                .block
                .block_hash,
            b2.block_hash
        );

        assert_matches!(check_longest_chain(&[&b1], 0, &cache), Ok(()));

        // Add a TXID to b2, and re-add it to the cache, but still don't mark as validated
        let txid = H256::random();
        b2.data_ledgers[DataLedger::Submit].tx_ids.push(txid);
<<<<<<< HEAD
        assert_matches!(cache.add_peer_block(&b2, comm_cache.clone()), Ok(_));
=======
        assert_matches!(cache.add_block(&b2), Ok(()));
>>>>>>> c3d70e64
        assert_eq!(
            cache.get_block(&b2.block_hash).unwrap().data_ledgers[DataLedger::Submit].tx_ids[0],
            txid
        );
        assert_eq!(
            cache
                .get_by_solution_hash(&b2.solution_hash, &H256::random(), U256::one(), U256::one())
                .unwrap()
                .data_ledgers[DataLedger::Submit]
                .tx_ids[0],
            txid
        );
        assert_eq!(
            cache
                .get_by_solution_hash(&b2.solution_hash, &b1.block_hash, U256::one(), U256::one())
                .unwrap()
                .data_ledgers[DataLedger::Submit]
                .tx_ids[0],
            txid
        );

        // Remove b2_1
        assert_matches!(cache.remove_block(&b2.block_hash), Ok(()));
        assert_eq!(cache.get_block(&b2.block_hash), None);
        assert_matches!(check_longest_chain(&[&b1], 0, &cache), Ok(()));

        // Remove b2_1 again
        assert_matches!(cache.remove_block(&b2.block_hash), Err(_));

        // Re-add b2_1 and add a competing b2 block called b1_2, it will be built
        // on b1 but share the same solution_hash
<<<<<<< HEAD
        assert_matches!(cache.add_peer_block(&b2, comm_cache.clone()), Ok(_));
        let mut b1_2 = extend_chain(random_block(U256::from(2)), &b1);
        b1_2.solution_hash = b1.solution_hash;
        assert_matches!(cache.add_peer_block(&b1_2, comm_cache.clone()), Ok(_));
=======
        assert_matches!(cache.add_block(&b2), Ok(()));
        let mut b1_2 = extend_chain(random_block(U256::from(2)), &b1);
        b1_2.solution_hash = b1.solution_hash;
        assert_matches!(cache.add_block(&b1_2), Ok(()));
>>>>>>> c3d70e64

        println!(
            "b1:   {} cdiff: {} solution_hash: {}",
            b1.block_hash, b1.cumulative_diff, b1.solution_hash
        );
        println!(
            "b2:   {} cdiff: {} solution_hash: {}",
            b2.block_hash, b2.cumulative_diff, b2.solution_hash
        );
        println!(
            "b1_2: {} cdiff: {} solution_hash: {}",
            b1_2.block_hash, b1_2.cumulative_diff, b1_2.solution_hash
        );

        // Verify if we exclude b1_2 we wont get it back
        assert_eq!(
            cache
                .get_by_solution_hash(
                    &b1.solution_hash,
                    &b1_2.block_hash,
                    U256::one(),
                    U256::one()
                )
                .unwrap()
                .block_hash,
            b1.block_hash
        );

        // Verify that we do get b1_2 back when not excluding it
        assert_eq!(
            cache
                .get_by_solution_hash(
                    &b1.solution_hash,
                    &BlockHash::random(),
                    b1_2.cumulative_diff,
                    U256::one()
                )
                .unwrap()
                .block_hash,
            b1_2.block_hash
        );

        // Get result with empty excluded hash
        let result = cache
            .get_by_solution_hash(
                &b1.solution_hash,
                &BlockHash::default(), // Empty/zeroed hash
                U256::one(),
                U256::one(),
            )
            .unwrap();

        // Assert result is either b1 or b1_2
        assert!(
            result.block_hash == b1.block_hash || result.block_hash == b1_2.block_hash,
            "Expected either b1 or b1_2 to be returned"
        );
        assert_matches!(check_longest_chain(&[&b1], 0, &cache), Ok(()));

        // Even though b2 is marked as a tip, it is still lower difficulty than b1_2 so will
        // not be included in the longest chain
        assert_matches!(cache.mark_tip(&b2.block_hash), Ok(_));
        assert_eq!(Some(&b1_2), cache.get_block(&b1_2.block_hash));
        assert_matches!(check_longest_chain(&[&b1], 0, &cache), Ok(()));

        // Remove b1_2, causing b2 to now be the tip of the heaviest chain
        assert_matches!(cache.remove_block(&b1_2.block_hash), Ok(()));
        assert_eq!(cache.get_block(&b1_2.block_hash), None);
        assert_eq!(
            cache
                .get_by_solution_hash(
                    &b1.solution_hash,
                    &BlockHash::random(),
                    U256::zero(),
                    U256::zero()
                )
                .unwrap()
                .block_hash,
            b1.block_hash
        );
        assert_matches!(check_longest_chain(&[&b1, &b2], 0, &cache), Ok(()));

        // Prune to a depth of 1 behind the tip
        assert_matches!(cache.prune(1), Ok(()));
        assert_eq!(Some(&b1), cache.get_block(&b1.block_hash));
        assert_eq!(
            cache
                .get_by_solution_hash(
                    &b1.solution_hash,
                    &BlockHash::random(),
                    U256::zero(),
                    U256::zero()
                )
                .unwrap()
                .block_hash,
            b1.block_hash
        );
        assert_matches!(check_longest_chain(&[&b1, &b2], 0, &cache), Ok(()));

        // Prune at the tip, removing all ancestors (verify b1 is pruned)
        assert_matches!(cache.prune(0), Ok(()));
        assert_eq!(None, cache.get_block(&b1.block_hash));
        assert_eq!(
            None,
            cache.get_by_solution_hash(
                &b1.solution_hash,
                &BlockHash::random(),
                U256::zero(),
                U256::zero()
            )
        );
        assert_matches!(check_longest_chain(&[&b2], 0, &cache), Ok(()));

        // Again, this time to make sure b1_2 is really gone
        assert_matches!(cache.prune(0), Ok(()));
        assert_eq!(None, cache.get_block(&b1_2.block_hash));
        assert_eq!(
            None,
            cache.get_by_solution_hash(
                &b1_2.solution_hash,
                &BlockHash::random(),
                U256::zero(),
                U256::zero()
            )
        );
        assert_matches!(check_longest_chain(&[&b2], 0, &cache), Ok(()));

        // <Reset the cache>
        // b1_2->b1 fork is the heaviest, but only b1 is validated. b2_2->b2->b1 is longer but
        // has a lower cdiff.
        let mut cache = BlockTreeCache::new(&b1);
<<<<<<< HEAD
        assert_matches!(cache.add_peer_block(&b1_2, comm_cache.clone()), Ok(_));
        assert_matches!(cache.add_peer_block(&b2, comm_cache.clone()), Ok(_));
=======
        assert_matches!(cache.add_block(&b1_2), Ok(()));
        assert_matches!(cache.add_block(&b2), Ok(()));
>>>>>>> c3d70e64
        assert_matches!(cache.mark_tip(&b2.block_hash), Ok(_));
        let b2_2 = extend_chain(random_block(U256::one()), &b2);
        println!(
            "b2_2: {} cdiff: {} solution_hash: {}",
            b2_2.block_hash, b2_2.cumulative_diff, b2_2.solution_hash
        );
<<<<<<< HEAD
        assert_matches!(cache.add_peer_block(&b2_2, comm_cache.clone()), Ok(_));
=======
        assert_matches!(cache.add_block(&b2_2), Ok(()));
>>>>>>> c3d70e64
        assert_eq!(
            cache
                .get_earliest_not_onchain_in_longest_chain()
                .unwrap()
                .0
                .block
                .block_hash,
            b1_2.block_hash
        );

        // b2_3->b2_2->b2->b1 is longer and heavier but only b2->b1 are validated.
        let b2_3 = extend_chain(random_block(U256::from(3)), &b2_2);
        println!(
            "b2_3: {} cdiff: {} solution_hash: {}",
            b2_3.block_hash, b2_3.cumulative_diff, b2_3.solution_hash
        );
<<<<<<< HEAD
        assert_matches!(cache.add_peer_block(&b2_3, comm_cache.clone()), Ok(_));
=======
        assert_matches!(cache.add_block(&b2_3), Ok(()));
>>>>>>> c3d70e64
        assert_eq!(
            cache
                .get_earliest_not_onchain_in_longest_chain()
                .unwrap()
                .0
                .block
                .block_hash,
            b2_2.block_hash
        );
        assert_matches!(cache.mark_tip(&b2_3.block_hash), Err(_));
        assert_matches!(check_longest_chain(&[&b1, &b2], 0, &cache), Ok(()));

        // Now b2_2->b2->b1 are validated.
        assert_matches!(
<<<<<<< HEAD
            cache.add_local_block(
                &b2_2,
                ChainState::Validated(BlockState::ValidBlock),
                comm_cache.clone()
            ),
            Ok(_)
=======
            cache.add_validated_block(b2_2.clone(), BlockState::ValidBlock),
            Ok(())
>>>>>>> c3d70e64
        );
        assert_eq!(
            cache.get_block_and_status(&b2_2.block_hash).unwrap(),
            (&b2_2, &ChainState::Validated(BlockState::ValidBlock))
        );
        assert_eq!(
            cache
                .get_earliest_not_onchain_in_longest_chain()
                .unwrap()
                .0
                .block
                .block_hash,
            b2_3.block_hash
        );
        assert_matches!(check_longest_chain(&[&b1, &b2, &b2_2], 1, &cache), Ok(()));

        // Now the b3->b2->b1 fork is heaviest
        let b3 = extend_chain(random_block(U256::from(4)), &b2);
        println!(
            "b3:   {} cdiff: {} solution_hash: {}",
            b3.block_hash, b3.cumulative_diff, b3.solution_hash
        );
<<<<<<< HEAD
        assert_matches!(cache.add_peer_block(&b3, comm_cache.clone()), Ok(_));
        assert_matches!(
            cache.add_local_block(
                &b3,
                ChainState::Validated(BlockState::ValidBlock),
                comm_cache.clone()
            ),
            Ok(_)
=======
        assert_matches!(cache.add_block(&b3), Ok(()));
        assert_matches!(
            cache.add_validated_block(b3.clone(), BlockState::ValidBlock),
            Ok(())
>>>>>>> c3d70e64
        );
        assert_matches!(cache.mark_tip(&b3.block_hash), Ok(_));
        assert_matches!(cache.get_earliest_not_onchain_in_longest_chain(), None);
        assert_matches!(check_longest_chain(&[&b1, &b2, &b3], 0, &cache), Ok(()));

        // b3->b2->b1 fork is still heaviest
        assert_matches!(cache.mark_tip(&b2_2.block_hash), Ok(_));
        assert_eq!(
            cache
                .get_earliest_not_onchain_in_longest_chain()
                .unwrap()
                .0
                .block
                .block_hash,
            b3.block_hash
        );
        assert_matches!(check_longest_chain(&[&b1, &b2, &b3], 1, &cache), Ok(()));

        // add not validated b4, b3->b2->b1 fork is still heaviest
        let b4 = extend_chain(random_block(U256::from(5)), &b3);
        println!(
            "b4:   {} cdiff: {} solution_hash: {}",
            b4.block_hash, b4.cumulative_diff, b4.solution_hash
        );
<<<<<<< HEAD
        assert_matches!(cache.add_peer_block(&b4, comm_cache.clone()), Ok(_));
=======
        assert_matches!(cache.add_block(&b4), Ok(()));
>>>>>>> c3d70e64
        assert_eq!(
            cache
                .get_earliest_not_onchain_in_longest_chain()
                .unwrap()
                .0
                .block
                .block_hash,
            b4.block_hash
        );
        assert_matches!(check_longest_chain(&[&b1, &b2, &b3], 1, &cache), Ok(()));

        // Prune to a depth of 1 past the tip and verify b1 and the b1_2 branch are pruned
        assert_matches!(cache.prune(1), Ok(()));
        assert_eq!(None, cache.get_block(&b1.block_hash));
        assert_eq!(
            None,
            cache.get_by_solution_hash(
                &b1.solution_hash,
                &BlockHash::random(),
                U256::zero(),
                U256::zero()
            )
        );
        assert_matches!(check_longest_chain(&[&b2, &b3], 1, &cache), Ok(()));

        // Mark a new tip for the longest chain, validating b2_3, and pruning again
        assert_matches!(cache.mark_tip(&b2_3.block_hash), Ok(_));
        assert_matches!(cache.prune(1), Ok(()));
        assert_eq!(None, cache.get_block(&b2.block_hash));
        assert_eq!(
            None,
            cache.get_by_solution_hash(
                &b2.solution_hash,
                &BlockHash::random(),
                U256::zero(),
                U256::zero()
            )
        );
        assert_matches!(check_longest_chain(&[&b2_2, &b2_3], 0, &cache), Ok(()));

        // Also make sure b3 (the old tip) got pruned
        assert_matches!(cache.prune(1), Ok(()));
        assert_eq!(None, cache.get_block(&b3.block_hash));
        assert_eq!(
            None,
            cache.get_by_solution_hash(
                &b3.solution_hash,
                &BlockHash::random(),
                U256::zero(),
                U256::zero()
            )
        );
        assert_matches!(check_longest_chain(&[&b2_2, &b2_3], 0, &cache), Ok(()));

        // and that the not yet validated b4 was also pruned
        assert_matches!(cache.prune(1), Ok(()));
        assert_eq!(None, cache.get_block(&b4.block_hash));
        assert_eq!(
            None,
            cache.get_by_solution_hash(
                &b4.solution_hash,
                &BlockHash::random(),
                U256::zero(),
                U256::zero()
            )
        );
        assert_matches!(check_longest_chain(&[&b2_2, &b2_3], 0, &cache), Ok(()));

        // Now make sure b2_2 and b2_3 are still in the cache/state
        assert_matches!(cache.prune(1), Ok(()));
        assert_eq!(Some(&b2_2), cache.get_block(&b2_2.block_hash));
        assert_eq!(
            cache
                .get_by_solution_hash(
                    &b2_2.solution_hash,
                    &BlockHash::random(),
                    U256::zero(),
                    U256::zero()
                )
                .unwrap()
                .block_hash,
            b2_2.block_hash
        );
        assert_matches!(check_longest_chain(&[&b2_2, &b2_3], 0, &cache), Ok(()));

        assert_matches!(cache.prune(1), Ok(()));
        assert_eq!(Some(&b2_3), cache.get_block(&b2_3.block_hash));
        assert_eq!(
            cache
                .get_by_solution_hash(
                    &b2_3.solution_hash,
                    &BlockHash::random(),
                    U256::zero(),
                    U256::zero()
                )
                .unwrap()
                .block_hash,
            b2_3.block_hash
        );
        assert_matches!(check_longest_chain(&[&b2_2, &b2_3], 0, &cache), Ok(()));

        // Verify previously pruned b3 can be safely removed again, with longest chain cache staying stable
        assert_matches!(cache.remove_block(&b3.block_hash), Err(e) if e.to_string() == "Block not found");
        assert_eq!(None, cache.get_block(&b3.block_hash));
        assert_eq!(
            None,
            cache.get_by_solution_hash(
                &b3.solution_hash,
                &BlockHash::random(),
                U256::zero(),
                U256::zero()
            )
        );
        assert_matches!(check_longest_chain(&[&b2_2, &b2_3], 0, &cache), Ok(()));

        // Same safety check for b4 - removing already pruned block shouldn't affect chain state
        assert_matches!(cache.remove_block(&b4.block_hash), Err(e) if e.to_string() == "Block not found");
        assert_eq!(None, cache.get_block(&b4.block_hash));
        assert_eq!(
            None,
            cache.get_by_solution_hash(
                &b4.solution_hash,
                &BlockHash::random(),
                U256::zero(),
                U256::zero()
            )
        );
        assert_matches!(check_longest_chain(&[&b2_2, &b2_3], 0, &cache), Ok(()));

        // <Reset the cache>
        let b11 = random_block(U256::zero());
        let mut cache = BlockTreeCache::new(&b11);
        let b12 = extend_chain(random_block(U256::one()), &b11);
<<<<<<< HEAD
        assert_matches!(cache.add_peer_block(&b12, comm_cache.clone()), Ok(_));
=======
        assert_matches!(cache.add_block(&b12), Ok(()));
>>>>>>> c3d70e64
        let b13 = extend_chain(random_block(U256::one()), &b11);

        println!("---");
        println!(
            "b11: {} cdiff: {} solution_hash: {}",
            b11.block_hash, b11.cumulative_diff, b11.solution_hash
        );
        println!(
            "b12: {} cdiff: {} solution_hash: {}",
            b12.block_hash, b12.cumulative_diff, b12.solution_hash
        );
        println!(
            "b13: {} cdiff: {} solution_hash: {}",
            b13.block_hash, b13.cumulative_diff, b13.solution_hash
        );
        println!("tip: {} before mark_tip()", cache.tip);

        assert_matches!(
<<<<<<< HEAD
            cache.add_local_block(
                &b13,
                ChainState::Validated(BlockState::ValidBlock),
                comm_cache.clone()
            ),
            Ok(_)
=======
            cache.add_validated_block(b13.clone(), BlockState::ValidBlock),
            Ok(())
>>>>>>> c3d70e64
        );
        let reorg = cache.mark_tip(&b13.block_hash).unwrap();

        // The tip does change here, even though it's not part of the longest
        // chain, this seems like a bug
        println!("tip: {} after mark_tip()", cache.tip);
        assert!(reorg);

        assert_matches!(cache.get_earliest_not_onchain_in_longest_chain(), None);
        // Although b13 becomes the tip, it's not included in the longest_chain_cache.
        // This is because the cache follows blocks from max_cumulative_difficulty, which
        // was set to b12 when it was first added. When multiple blocks have the same
        // cumulative difficulty, max_cumulative_difficulty preserves the first one seen.
        // Since b13's difficulty equals b12's (rather than exceeds it), b12 remains the
        // reference point for longest chain calculations.

        // Block tree state:
        //
        //                     [B13] cdiff=1, Validated
        //                    /  ⚡ marked as tip but not in longest chain
        //                   /     because B12 has same cdiff & was first
        //                  /
        // [B11] cdiff=0 --+-- [B12] cdiff=1, NotValidated (first added)
        // (genesis - tip)       ⚠ not counted as onchain due to not being validated
        //
        // ▶ Longest chain contains: [B11]
        // ▶ Not on chain count: 0
        // ▶ First added wins longest_chain with equal cdiff

        // DMac's Note:
        // Issue: tip and longest chain can become misaligned when marking a tip that has
        //   equal difficulty to an earlier block. The tip could point to b13 while the
        //   longest chain contains b12, as b12 was seen first with same difficulty.
        // Fix: mark_tip() should reject attempts to change tip to a block that has equal
        //   (rather than greater) difficulty compared to the current max_difficulty block.
        //   This would ensure tip always follows the longest chain. TBH the current behavior
        //   is likely aligned with the local miners economic interest and why things
        //   like "uncle" blocks exist on other chains.
        assert_matches!(check_longest_chain(&[&b11], 0, &cache), Ok(()));

        // Extend the b13->b11 chain
        let b14 = extend_chain(random_block(U256::from(2)), &b13);
<<<<<<< HEAD
        assert_matches!(cache.add_peer_block(&b14, comm_cache.clone()), Ok(_));
=======
        assert_matches!(cache.add_block(&b14), Ok(()));
>>>>>>> c3d70e64
        assert_eq!(
            cache
                .get_earliest_not_onchain_in_longest_chain()
                .unwrap()
                .0
                .block
                .block_hash,
            b14.block_hash
        );
        // by adding b14 we've now made the b13->b11 chain heavier and because
        // b13 is already validated it is included in the longest chain
        // b14 isn't validated so it doesn't count towards the not_onchain_count
        assert_matches!(check_longest_chain(&[&b11, &b13], 0, &cache), Ok(()));

        // Try to mutate the state of the cache with some random validations
        assert_matches!(
            cache.mark_block_as_validation_scheduled(&BlockHash::random()),
            Ok(())
        );
        assert_matches!(cache.mark_block_as_valid(&BlockHash::random()), Err(_));
        // Attempt to mark the already onchain b13 to prior vdf states
        assert_matches!(
            cache.mark_block_as_validation_scheduled(&b13.block_hash),
            Ok(())
        );
        assert_matches!(cache.mark_block_as_valid(&b13.block_hash), Err(_));
        // Verify its state wasn't changed
        assert_eq!(
            cache.get_block_and_status(&b13.block_hash).unwrap(),
            (&b13, &ChainState::Onchain)
        );
        assert_eq!(
            cache.get_block_and_status(&b14.block_hash).unwrap(),
            (&b14, &ChainState::NotOnchain(BlockState::Unknown))
        );
        // Verify none of this affected the longest chain cache
        assert_matches!(check_longest_chain(&[&b11, &b13], 0, &cache), Ok(()));

        // Move b14 though the vdf validation states
        assert_matches!(
            cache.mark_block_as_validation_scheduled(&b14.block_hash),
            Ok(())
        );
        assert_eq!(
            cache.get_block_and_status(&b14.block_hash).unwrap(),
            (
                &b14,
                &ChainState::NotOnchain(BlockState::ValidationScheduled)
            )
        );
        assert_matches!(
            check_earliest_not_onchian(
                &b14.block_hash,
                &ChainState::NotOnchain(BlockState::ValidationScheduled),
                &cache
            ),
            Ok(())
        );
        // Verify none of this affected the longest chain cache
        assert_matches!(check_longest_chain(&[&b11, &b13], 0, &cache), Ok(()));

        // now mark b14 as vdf validated
        assert_matches!(cache.mark_block_as_valid(&b14.block_hash), Ok(()));
        assert_eq!(
            cache.get_block_and_status(&b14.block_hash).unwrap(),
            (&b14, &ChainState::NotOnchain(BlockState::ValidBlock))
        );
        assert_matches!(
            check_earliest_not_onchian(
                &b14.block_hash,
                &ChainState::NotOnchain(BlockState::ValidBlock),
                &cache
            ),
            Ok(())
        );
        // Now that b14 is vdf validated it can be considered a NotOnchain
        // part of the longest chain
        assert_matches!(check_longest_chain(&[&b11, &b13, &b14], 1, &cache), Ok(()));

        // add a b15 block
        let b15 = extend_chain(random_block(U256::from(3)), &b14);
<<<<<<< HEAD
        assert_matches!(cache.add_peer_block(&b15, comm_cache.clone()), Ok(_));
=======
        assert_matches!(cache.add_block(&b15), Ok(()));
>>>>>>> c3d70e64
        assert_matches!(
            check_earliest_not_onchian(
                &b14.block_hash,
                &ChainState::NotOnchain(BlockState::ValidBlock),
                &cache
            ),
            Ok(())
        );
        assert_matches!(check_longest_chain(&[&b11, &b13, &b14], 1, &cache), Ok(()));

        // Validate b14
        assert_matches!(
<<<<<<< HEAD
            cache.add_local_block(
                &b14,
                ChainState::Validated(BlockState::ValidBlock),
                comm_cache.clone()
            ),
            Ok(_)
=======
            cache.add_validated_block(b14.clone(), BlockState::ValidBlock),
            Ok(())
>>>>>>> c3d70e64
        );
        assert_matches!(
            check_earliest_not_onchian(
                &b15.block_hash,
                &ChainState::NotOnchain(BlockState::Unknown),
                &cache
            ),
            Ok(())
        );
        assert_eq!(
            cache.get_block_and_status(&b14.block_hash).unwrap(),
            (&b14, &ChainState::Validated(BlockState::ValidBlock))
        );
        // b14 is validated, but wont be onchain until is tip_height or lower
        assert_matches!(check_longest_chain(&[&b11, &b13, &b14], 1, &cache), Ok(()));

        // add a b16 block
        let b16 = extend_chain(random_block(U256::from(4)), &b15);
<<<<<<< HEAD
        assert_matches!(cache.add_peer_block(&b16, comm_cache.clone()), Ok(_));
=======
        assert_matches!(cache.add_block(&b16), Ok(()));
>>>>>>> c3d70e64
        assert_matches!(
            cache.mark_block_as_validation_scheduled(&b16.block_hash),
            Ok(())
        );
        assert_matches!(
            check_earliest_not_onchian(
                &b15.block_hash,
                &ChainState::NotOnchain(BlockState::Unknown),
                &cache
            ),
            Ok(())
        );
        // Verify the longest chain state isn't changed by b16 pending Vdf validation
        assert_matches!(check_longest_chain(&[&b11, &b13, &b14], 1, &cache), Ok(()));

        // Mark b16 as vdf validated eve though b15 is not
        assert_matches!(cache.mark_block_as_valid(&b16.block_hash), Ok(()));
        assert_matches!(
            check_earliest_not_onchian(
                &b15.block_hash,
                &ChainState::NotOnchain(BlockState::Unknown),
                &cache
            ),
            Ok(())
        );
        assert_eq!(
            cache.get_block_and_status(&b16.block_hash).unwrap(),
            (&b16, &ChainState::NotOnchain(BlockState::ValidBlock))
        );
        assert_matches!(check_longest_chain(&[&b11, &b13, &b14], 1, &cache), Ok(()));

        // Make b14 the tip (making it OnChain)
        assert_matches!(cache.mark_tip(&b14.block_hash), Ok(_));
        assert_eq!(
            cache.get_block_and_status(&b14.block_hash).unwrap(),
            (&b14, &ChainState::Onchain)
        );
        assert_matches!(
            check_earliest_not_onchian(
                &b15.block_hash,
                &ChainState::NotOnchain(BlockState::Unknown),
                &cache
            ),
            Ok(())
        );
        assert_matches!(check_longest_chain(&[&b11, &b13, &b14], 0, &cache), Ok(()));

        // <Reset the cache>
        let b11 = random_block(U256::zero());
        let mut cache = BlockTreeCache::new(&b11);
        let b12 = extend_chain(random_block(U256::one()), &b11);
<<<<<<< HEAD
        assert_matches!(cache.add_peer_block(&b12, comm_cache.clone()), Ok(_));
=======
        assert_matches!(cache.add_block(&b12), Ok(()));
>>>>>>> c3d70e64
        let _b13 = extend_chain(random_block(U256::one()), &b11);
        println!("---");
        assert_matches!(cache.mark_tip(&b11.block_hash), Ok(_));

        // Verify the longest chain state isn't changed by b16 pending Vdf validation
        assert_matches!(check_longest_chain(&[&b11], 0, &cache), Ok(()));

        // Now add the subsequent block, but as awaitingValidation
        assert_matches!(
<<<<<<< HEAD
            cache.add_local_block(
                &b12,
                ChainState::Validated(BlockState::ValidationScheduled),
                comm_cache.clone()
            ),
=======
            cache.add_validated_block(b12.clone(), BlockState::ValidationScheduled),
>>>>>>> c3d70e64
            Ok(())
        );
        assert_matches!(check_longest_chain(&[&b11, &b12], 1, &cache), Ok(()));

        // When a locally produced block is added as validated "onchain" but it
        // hasn't yet been validated by the validation_service
        assert_matches!(
            check_earliest_not_onchian(
                &b12.block_hash,
                &ChainState::Validated(BlockState::ValidationScheduled),
                &cache
            ),
            Ok(())
        );

        // <Reset the cache>
        let b11 = random_block(U256::zero());
        let mut cache = BlockTreeCache::new(&b11);
        assert_matches!(cache.mark_tip(&b11.block_hash), Ok(_));

        let b12 = extend_chain(random_block(U256::one()), &b11);
        assert_matches!(
<<<<<<< HEAD
            cache.add_local_block(
                &b12,
                ChainState::Validated(BlockState::ValidBlock),
                comm_cache.clone()
            ),
            Ok(_)
=======
            cache.add_validated_block(b12.clone(), BlockState::ValidBlock),
            Ok(())
>>>>>>> c3d70e64
        );
        assert_matches!(cache.mark_tip(&b12.block_hash), Ok(_));

        assert_matches!(check_longest_chain(&[&b11, &b12], 0, &cache), Ok(()));

        // Create a fork at b12
        let b13a = extend_chain(random_block(U256::from(2)), &b12);
        let b13b = extend_chain(random_block(U256::from(2)), &b12);

        assert_matches!(
<<<<<<< HEAD
            cache.add_local_block(
                &b13a,
                ChainState::Validated(BlockState::ValidBlock),
                comm_cache.clone()
            ),
            Ok(_)
        );
        assert_matches!(
            cache.add_local_block(
                &b13b,
                ChainState::Validated(BlockState::ValidBlock),
                comm_cache.clone()
            ),
            Ok(_)
=======
            cache.add_validated_block(b13a.clone(), BlockState::ValidBlock),
            Ok(())
        );
        assert_matches!(
            cache.add_validated_block(b13b.clone(), BlockState::ValidBlock),
            Ok(())
>>>>>>> c3d70e64
        );

        assert_matches!(check_longest_chain(&[&b11, &b12, &b13a], 1, &cache), Ok(()));

        assert_matches!(cache.mark_tip(&b13a.block_hash), Ok(_));
        assert_matches!(check_longest_chain(&[&b11, &b12, &b13a], 0, &cache), Ok(()));

        // extend the fork to make it canonical
        let b14b = extend_chain(random_block(U256::from(3)), &b13b);
        assert_matches!(
<<<<<<< HEAD
            cache.add_local_block(
                &b14b,
                ChainState::Validated(BlockState::ValidBlock),
                comm_cache.clone()
            ),
            Ok(_)
=======
            cache.add_validated_block(b14b.clone(), BlockState::ValidBlock),
            Ok(())
>>>>>>> c3d70e64
        );

        assert_matches!(
            check_longest_chain(&[&b11, &b12, &b13b, &b14b], 2, &cache),
            Ok(())
        );

        // Mark the new tip
        assert_matches!(cache.mark_tip(&b14b.block_hash), Ok(_));

        assert_matches!(
            check_longest_chain(&[&b11, &b12, &b13b, &b14b], 0, &cache),
            Ok(())
        );
    }

    fn random_block(cumulative_diff: U256) -> IrysBlockHeader {
        let mut block = IrysBlockHeader::new_mock_header();
        block.block_hash = BlockHash::random();
        block.solution_hash = H256::random(); // Ensure unique solution hash
        block.height = 0; // Default to genesis
        block.cumulative_diff = cumulative_diff;
        block
    }

    const fn extend_chain(
        mut new_block: IrysBlockHeader,
        previous_block: &IrysBlockHeader,
    ) -> IrysBlockHeader {
        new_block.previous_block_hash = previous_block.block_hash;
        new_block.height = previous_block.height + 1;
        new_block.previous_cumulative_diff = previous_block.cumulative_diff;
        // Don't modify solution_hash - keep the random one from block creation
        new_block
    }

    fn check_earliest_not_onchian(
        block_hash: &BlockHash,
        chain_state: &ChainState,
        cache: &BlockTreeCache,
    ) -> eyre::Result<()> {
        let _x = 1;
        if let Some((block_entry, _, _)) = cache.get_earliest_not_onchain_in_longest_chain() {
            let c_s = &block_entry.chain_state;

            ensure!(
                block_entry.block.block_hash == *block_hash,
                "Wrong unvalidated block found: {} expected:{}",
                block_entry.block.block_hash,
                block_hash
            );

            ensure!(
                chain_state == c_s,
                "Wrong validation_state found: {:?}",
                c_s
            );
        } else if let ChainState::NotOnchain(_) = chain_state {
            return Err(eyre::eyre!("No unvalidated blocks found in longest chain"));
        }

        Ok(())
    }

    fn check_longest_chain(
        expected_blocks: &[&IrysBlockHeader],
        expected_not_onchain: usize,
        cache: &BlockTreeCache,
    ) -> eyre::Result<()> {
        let (canonical_blocks, not_onchain_count) = cache.get_canonical_chain();
        let actual_blocks: Vec<_> = canonical_blocks.iter().map(|e| e.block_hash).collect();

        ensure!(
            actual_blocks
                == expected_blocks
                    .iter()
                    .map(|b| b.block_hash)
                    .collect::<Vec<_>>(),
            "Canonical chain does not match expected blocks"
        );
        ensure!(
            not_onchain_count == expected_not_onchain,
            format!(
                "Number of not-onchain blocks ({}) does not match expected ({})",
                not_onchain_count, expected_not_onchain
            )
        );
        Ok(())
    }
}<|MERGE_RESOLUTION|>--- conflicted
+++ resolved
@@ -12,11 +12,7 @@
 use base58::ToBase58 as _;
 use eyre::{ensure, Context as _};
 use futures::future::Either;
-<<<<<<< HEAD
 use irys_database::{block_header_by_hash, commitment_tx_by_txid, tx_header_by_txid, SystemLedger};
-=======
-use irys_database::{block_header_by_hash, tx_header_by_txid, SystemLedger};
->>>>>>> c3d70e64
 use irys_types::{
     Address, BlockHash, CommitmentTransaction, Config, ConsensusConfig, DataLedger,
     DatabaseProvider, H256List, IrysBlockHeader, IrysTransactionHeader, H256, U256,
@@ -67,10 +63,7 @@
     },
     BlockPreValidated {
         block: Arc<IrysBlockHeader>,
-<<<<<<< HEAD
         commitment_txs: Arc<Vec<CommitmentTransaction>>,
-=======
->>>>>>> c3d70e64
         response: oneshot::Sender<eyre::Result<()>>,
     },
     BlockValidationFinished {
@@ -220,17 +213,12 @@
                 let guard = BlockTreeReadGuard::new(self.cache.clone());
                 let _ = response.send(guard);
             }
-<<<<<<< HEAD
             BlockTreeServiceMessage::BlockPreValidated {
                 block,
                 commitment_txs,
                 response,
             } => {
                 let result = self.on_block_prevalidated(block, commitment_txs).await;
-=======
-            BlockTreeServiceMessage::BlockPreValidated { block, response } => {
-                let result = self.on_block_prevalidated(block).await;
->>>>>>> c3d70e64
                 let _ = response.send(result);
             }
             BlockTreeServiceMessage::BlockValidationFinished {
@@ -413,23 +401,11 @@
     }
 
     /// Handles pre-validated blocks received from the validation service.
-<<<<<<< HEAD
     async fn on_block_prevalidated(
         &mut self,
         block: Arc<IrysBlockHeader>,
         commitment_txs: Arc<Vec<CommitmentTransaction>>,
     ) -> eyre::Result<()> {
-=======
-    ///
-    /// The handling differs based on whether the block was produced locally:
-    /// - For locally mined blocks: Added as `BlockState::Unknown` to allow chain extension
-    ///   while validation is pending
-    /// - For peer blocks: Added normally via `add_block`
-    ///
-    /// After adding the block, it's scheduled for full validation and the previous
-    /// block is marked for storage finalization.
-    async fn on_block_prevalidated(&mut self, block: Arc<IrysBlockHeader>) -> eyre::Result<()> {
->>>>>>> c3d70e64
         let miner_address = self.miner_address;
         let ema_service = self.service_senders.ema.clone();
         let block_hash = &block.block_hash;
@@ -465,7 +441,6 @@
 
             // Add block based on origin (local vs peer)
             let add_result = if block.miner_address == miner_address {
-<<<<<<< HEAD
                 cache.add_local_block(
                     &block,
                     ChainState::Validated(BlockState::Unknown),
@@ -473,15 +448,6 @@
                 )
             } else {
                 cache.add_peer_block(&block, commitment_cache)
-=======
-                // For locally mined blocks: Add as `BlockState::Unknown `to allow chain
-                // extension while full validation is still pending. This prevents blocking
-                // new block production while validation completes.
-                cache.add_validated_block((*block).clone(), BlockState::Unknown)
-            } else {
-                // For blocks from peers: Add via standard path requiring validation
-                cache.add_block(&block)
->>>>>>> c3d70e64
             };
 
             if add_result.is_err() {
@@ -869,7 +835,6 @@
         let mut solutions = HashMap::new();
         let mut height_index = BTreeMap::new();
 
-<<<<<<< HEAD
         // Create a dummy commitment cache
         let commitment_cache = Arc::new(CommitmentCache::new());
 
@@ -877,12 +842,6 @@
         // and part of the canonical chain
         let block_entry = BlockEntry {
             block: genesis_block.clone(),
-=======
-        // Create initial block entry for genesis block, marking it as confirmed
-        // and part of the canonical chain
-        let block_entry = BlockEntry {
-            block: block.clone(),
->>>>>>> c3d70e64
             chain_state: ChainState::Onchain,
             timestamp: SystemTime::now(),
             children: HashSet::new(),
@@ -1008,7 +967,6 @@
                 .unwrap()
                 .unwrap();
 
-<<<<<<< HEAD
             // Load commitment transactions (from DB during startup)
             let commitment_txs = load_commitment_transactions(&block, &db)
                 .await
@@ -1039,10 +997,6 @@
                     ChainState::Validated(BlockState::ValidBlock),
                     arc_commitment_cache,
                 )
-=======
-            cache
-                .add_validated_block(block, BlockState::ValidBlock)
->>>>>>> c3d70e64
                 .unwrap();
         }
 
@@ -1061,22 +1015,15 @@
             })
             .expect("could not send message to `RethServiceActor`");
 
-<<<<<<< HEAD
         block_tree_cache
     }
 
-=======
->>>>>>> c3d70e64
     pub fn add_common(
         &mut self,
         hash: BlockHash,
         block: &IrysBlockHeader,
-<<<<<<< HEAD
         commitment_cache: Arc<CommitmentCache>,
         chain_state: ChainState,
-=======
-        status: ChainState,
->>>>>>> c3d70e64
     ) -> eyre::Result<()> {
         let prev_hash = block.previous_block_hash;
 
@@ -1113,11 +1060,7 @@
             hash,
             BlockEntry {
                 block: block.clone(),
-<<<<<<< HEAD
                 chain_state,
-=======
-                chain_state: status,
->>>>>>> c3d70e64
                 timestamp: SystemTime::now(),
                 children: HashSet::new(),
                 commitment_cache,
@@ -1128,7 +1071,6 @@
         Ok(())
     }
 
-<<<<<<< HEAD
     /// Adds a block received from a peer to the block tree.
     ///
     /// Peer blocks undergo strict validation before acceptance:
@@ -1143,9 +1085,6 @@
         block: &IrysBlockHeader,
         commitment_cache: Arc<CommitmentCache>,
     ) -> eyre::Result<()> {
-=======
-    pub fn add_block(&mut self, block: &IrysBlockHeader) -> eyre::Result<()> {
->>>>>>> c3d70e64
         let hash = block.block_hash;
 
         debug!(
@@ -1160,16 +1099,12 @@
             debug!(?hash, "already part of the main chian state");
             return Ok(());
         }
-<<<<<<< HEAD
         self.add_common(
             hash,
             block,
             commitment_cache,
             ChainState::NotOnchain(BlockState::Unknown),
         )
-=======
-        self.add_common(hash, block, ChainState::NotOnchain(BlockState::Unknown))
->>>>>>> c3d70e64
     }
 
     /// Adds a locally cached or produced block to the block tree.
@@ -1187,14 +1122,9 @@
     /// - Can specify any `ChainState` and `BlockState` regardless of actual validation status
     pub fn add_local_block(
         &mut self,
-<<<<<<< HEAD
         block: &IrysBlockHeader,
         chain_state: ChainState,
         commitment_cache: Arc<CommitmentCache>,
-=======
-        block: IrysBlockHeader,
-        block_state: BlockState,
->>>>>>> c3d70e64
     ) -> eyre::Result<()> {
         let hash = block.block_hash;
         let prev_hash = block.previous_block_hash;
@@ -1214,11 +1144,7 @@
             "Previous block not validated"
         );
 
-<<<<<<< HEAD
         self.add_common(hash, block, commitment_cache, chain_state)
-=======
-        self.add_common(hash, &block, ChainState::Validated(block_state))
->>>>>>> c3d70e64
     }
 
     /// Helper function to delete a single block without recursion
@@ -1882,12 +1808,9 @@
     async fn test_block_cache() {
         let b1 = random_block(U256::from(0));
 
-<<<<<<< HEAD
         // For the purposes of these tests, the block cache will not track transaction headers
         let comm_cache = Arc::new(CommitmentCache::new());
 
-=======
->>>>>>> c3d70e64
         // Initialize block tree cache from `b1`
         let mut cache = BlockTreeCache::new(&b1);
 
@@ -1924,11 +1847,7 @@
         b1_test.data_ledgers[DataLedger::Submit]
             .tx_ids
             .push(H256::random());
-<<<<<<< HEAD
         assert_matches!(cache.add_peer_block(&b1_test, comm_cache.clone()), Ok(_));
-=======
-        assert_matches!(cache.add_block(&b1_test), Ok(()));
->>>>>>> c3d70e64
         assert_eq!(
             cache.get_block(&b1.block_hash).unwrap().data_ledgers[DataLedger::Submit]
                 .tx_ids
@@ -1953,11 +1872,7 @@
 
         // Add b2 block as not_validated
         let mut b2 = extend_chain(random_block(U256::from(1)), &b1);
-<<<<<<< HEAD
         assert_matches!(cache.add_peer_block(&b2, comm_cache.clone()), Ok(_));
-=======
-        assert_matches!(cache.add_block(&b2), Ok(()));
->>>>>>> c3d70e64
         assert_eq!(
             cache
                 .get_earliest_not_onchain_in_longest_chain()
@@ -1973,11 +1888,7 @@
         // Add a TXID to b2, and re-add it to the cache, but still don't mark as validated
         let txid = H256::random();
         b2.data_ledgers[DataLedger::Submit].tx_ids.push(txid);
-<<<<<<< HEAD
         assert_matches!(cache.add_peer_block(&b2, comm_cache.clone()), Ok(_));
-=======
-        assert_matches!(cache.add_block(&b2), Ok(()));
->>>>>>> c3d70e64
         assert_eq!(
             cache.get_block(&b2.block_hash).unwrap().data_ledgers[DataLedger::Submit].tx_ids[0],
             txid
@@ -2009,17 +1920,10 @@
 
         // Re-add b2_1 and add a competing b2 block called b1_2, it will be built
         // on b1 but share the same solution_hash
-<<<<<<< HEAD
         assert_matches!(cache.add_peer_block(&b2, comm_cache.clone()), Ok(_));
         let mut b1_2 = extend_chain(random_block(U256::from(2)), &b1);
         b1_2.solution_hash = b1.solution_hash;
         assert_matches!(cache.add_peer_block(&b1_2, comm_cache.clone()), Ok(_));
-=======
-        assert_matches!(cache.add_block(&b2), Ok(()));
-        let mut b1_2 = extend_chain(random_block(U256::from(2)), &b1);
-        b1_2.solution_hash = b1.solution_hash;
-        assert_matches!(cache.add_block(&b1_2), Ok(()));
->>>>>>> c3d70e64
 
         println!(
             "b1:   {} cdiff: {} solution_hash: {}",
@@ -2151,24 +2055,15 @@
         // b1_2->b1 fork is the heaviest, but only b1 is validated. b2_2->b2->b1 is longer but
         // has a lower cdiff.
         let mut cache = BlockTreeCache::new(&b1);
-<<<<<<< HEAD
         assert_matches!(cache.add_peer_block(&b1_2, comm_cache.clone()), Ok(_));
         assert_matches!(cache.add_peer_block(&b2, comm_cache.clone()), Ok(_));
-=======
-        assert_matches!(cache.add_block(&b1_2), Ok(()));
-        assert_matches!(cache.add_block(&b2), Ok(()));
->>>>>>> c3d70e64
         assert_matches!(cache.mark_tip(&b2.block_hash), Ok(_));
         let b2_2 = extend_chain(random_block(U256::one()), &b2);
         println!(
             "b2_2: {} cdiff: {} solution_hash: {}",
             b2_2.block_hash, b2_2.cumulative_diff, b2_2.solution_hash
         );
-<<<<<<< HEAD
         assert_matches!(cache.add_peer_block(&b2_2, comm_cache.clone()), Ok(_));
-=======
-        assert_matches!(cache.add_block(&b2_2), Ok(()));
->>>>>>> c3d70e64
         assert_eq!(
             cache
                 .get_earliest_not_onchain_in_longest_chain()
@@ -2185,11 +2080,7 @@
             "b2_3: {} cdiff: {} solution_hash: {}",
             b2_3.block_hash, b2_3.cumulative_diff, b2_3.solution_hash
         );
-<<<<<<< HEAD
         assert_matches!(cache.add_peer_block(&b2_3, comm_cache.clone()), Ok(_));
-=======
-        assert_matches!(cache.add_block(&b2_3), Ok(()));
->>>>>>> c3d70e64
         assert_eq!(
             cache
                 .get_earliest_not_onchain_in_longest_chain()
@@ -2204,17 +2095,12 @@
 
         // Now b2_2->b2->b1 are validated.
         assert_matches!(
-<<<<<<< HEAD
             cache.add_local_block(
                 &b2_2,
                 ChainState::Validated(BlockState::ValidBlock),
                 comm_cache.clone()
             ),
             Ok(_)
-=======
-            cache.add_validated_block(b2_2.clone(), BlockState::ValidBlock),
-            Ok(())
->>>>>>> c3d70e64
         );
         assert_eq!(
             cache.get_block_and_status(&b2_2.block_hash).unwrap(),
@@ -2237,7 +2123,6 @@
             "b3:   {} cdiff: {} solution_hash: {}",
             b3.block_hash, b3.cumulative_diff, b3.solution_hash
         );
-<<<<<<< HEAD
         assert_matches!(cache.add_peer_block(&b3, comm_cache.clone()), Ok(_));
         assert_matches!(
             cache.add_local_block(
@@ -2246,12 +2131,6 @@
                 comm_cache.clone()
             ),
             Ok(_)
-=======
-        assert_matches!(cache.add_block(&b3), Ok(()));
-        assert_matches!(
-            cache.add_validated_block(b3.clone(), BlockState::ValidBlock),
-            Ok(())
->>>>>>> c3d70e64
         );
         assert_matches!(cache.mark_tip(&b3.block_hash), Ok(_));
         assert_matches!(cache.get_earliest_not_onchain_in_longest_chain(), None);
@@ -2276,11 +2155,7 @@
             "b4:   {} cdiff: {} solution_hash: {}",
             b4.block_hash, b4.cumulative_diff, b4.solution_hash
         );
-<<<<<<< HEAD
         assert_matches!(cache.add_peer_block(&b4, comm_cache.clone()), Ok(_));
-=======
-        assert_matches!(cache.add_block(&b4), Ok(()));
->>>>>>> c3d70e64
         assert_eq!(
             cache
                 .get_earliest_not_onchain_in_longest_chain()
@@ -2414,11 +2289,7 @@
         let b11 = random_block(U256::zero());
         let mut cache = BlockTreeCache::new(&b11);
         let b12 = extend_chain(random_block(U256::one()), &b11);
-<<<<<<< HEAD
         assert_matches!(cache.add_peer_block(&b12, comm_cache.clone()), Ok(_));
-=======
-        assert_matches!(cache.add_block(&b12), Ok(()));
->>>>>>> c3d70e64
         let b13 = extend_chain(random_block(U256::one()), &b11);
 
         println!("---");
@@ -2437,17 +2308,12 @@
         println!("tip: {} before mark_tip()", cache.tip);
 
         assert_matches!(
-<<<<<<< HEAD
             cache.add_local_block(
                 &b13,
                 ChainState::Validated(BlockState::ValidBlock),
                 comm_cache.clone()
             ),
             Ok(_)
-=======
-            cache.add_validated_block(b13.clone(), BlockState::ValidBlock),
-            Ok(())
->>>>>>> c3d70e64
         );
         let reorg = cache.mark_tip(&b13.block_hash).unwrap();
 
@@ -2490,11 +2356,7 @@
 
         // Extend the b13->b11 chain
         let b14 = extend_chain(random_block(U256::from(2)), &b13);
-<<<<<<< HEAD
         assert_matches!(cache.add_peer_block(&b14, comm_cache.clone()), Ok(_));
-=======
-        assert_matches!(cache.add_block(&b14), Ok(()));
->>>>>>> c3d70e64
         assert_eq!(
             cache
                 .get_earliest_not_onchain_in_longest_chain()
@@ -2576,11 +2438,7 @@
 
         // add a b15 block
         let b15 = extend_chain(random_block(U256::from(3)), &b14);
-<<<<<<< HEAD
         assert_matches!(cache.add_peer_block(&b15, comm_cache.clone()), Ok(_));
-=======
-        assert_matches!(cache.add_block(&b15), Ok(()));
->>>>>>> c3d70e64
         assert_matches!(
             check_earliest_not_onchian(
                 &b14.block_hash,
@@ -2593,17 +2451,12 @@
 
         // Validate b14
         assert_matches!(
-<<<<<<< HEAD
             cache.add_local_block(
                 &b14,
                 ChainState::Validated(BlockState::ValidBlock),
                 comm_cache.clone()
             ),
             Ok(_)
-=======
-            cache.add_validated_block(b14.clone(), BlockState::ValidBlock),
-            Ok(())
->>>>>>> c3d70e64
         );
         assert_matches!(
             check_earliest_not_onchian(
@@ -2622,11 +2475,7 @@
 
         // add a b16 block
         let b16 = extend_chain(random_block(U256::from(4)), &b15);
-<<<<<<< HEAD
         assert_matches!(cache.add_peer_block(&b16, comm_cache.clone()), Ok(_));
-=======
-        assert_matches!(cache.add_block(&b16), Ok(()));
->>>>>>> c3d70e64
         assert_matches!(
             cache.mark_block_as_validation_scheduled(&b16.block_hash),
             Ok(())
@@ -2678,11 +2527,7 @@
         let b11 = random_block(U256::zero());
         let mut cache = BlockTreeCache::new(&b11);
         let b12 = extend_chain(random_block(U256::one()), &b11);
-<<<<<<< HEAD
         assert_matches!(cache.add_peer_block(&b12, comm_cache.clone()), Ok(_));
-=======
-        assert_matches!(cache.add_block(&b12), Ok(()));
->>>>>>> c3d70e64
         let _b13 = extend_chain(random_block(U256::one()), &b11);
         println!("---");
         assert_matches!(cache.mark_tip(&b11.block_hash), Ok(_));
@@ -2692,15 +2537,11 @@
 
         // Now add the subsequent block, but as awaitingValidation
         assert_matches!(
-<<<<<<< HEAD
             cache.add_local_block(
                 &b12,
                 ChainState::Validated(BlockState::ValidationScheduled),
                 comm_cache.clone()
             ),
-=======
-            cache.add_validated_block(b12.clone(), BlockState::ValidationScheduled),
->>>>>>> c3d70e64
             Ok(())
         );
         assert_matches!(check_longest_chain(&[&b11, &b12], 1, &cache), Ok(()));
@@ -2723,17 +2564,12 @@
 
         let b12 = extend_chain(random_block(U256::one()), &b11);
         assert_matches!(
-<<<<<<< HEAD
             cache.add_local_block(
                 &b12,
                 ChainState::Validated(BlockState::ValidBlock),
                 comm_cache.clone()
             ),
             Ok(_)
-=======
-            cache.add_validated_block(b12.clone(), BlockState::ValidBlock),
-            Ok(())
->>>>>>> c3d70e64
         );
         assert_matches!(cache.mark_tip(&b12.block_hash), Ok(_));
 
@@ -2744,7 +2580,6 @@
         let b13b = extend_chain(random_block(U256::from(2)), &b12);
 
         assert_matches!(
-<<<<<<< HEAD
             cache.add_local_block(
                 &b13a,
                 ChainState::Validated(BlockState::ValidBlock),
@@ -2759,14 +2594,6 @@
                 comm_cache.clone()
             ),
             Ok(_)
-=======
-            cache.add_validated_block(b13a.clone(), BlockState::ValidBlock),
-            Ok(())
-        );
-        assert_matches!(
-            cache.add_validated_block(b13b.clone(), BlockState::ValidBlock),
-            Ok(())
->>>>>>> c3d70e64
         );
 
         assert_matches!(check_longest_chain(&[&b11, &b12, &b13a], 1, &cache), Ok(()));
@@ -2777,17 +2604,12 @@
         // extend the fork to make it canonical
         let b14b = extend_chain(random_block(U256::from(3)), &b13b);
         assert_matches!(
-<<<<<<< HEAD
             cache.add_local_block(
                 &b14b,
                 ChainState::Validated(BlockState::ValidBlock),
                 comm_cache.clone()
             ),
             Ok(_)
-=======
-            cache.add_validated_block(b14b.clone(), BlockState::ValidBlock),
-            Ok(())
->>>>>>> c3d70e64
         );
 
         assert_matches!(
