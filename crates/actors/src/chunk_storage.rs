use actix::prelude::*;
use irys_database::{
    cached_chunk_by_chunk_index,
    db_cache::{CachedChunk, CachedChunkIndexMetadata},
    BlockIndex, Initialized, Ledger,
};
use irys_storage::{get_overlapped_storage_modules, ie, ii, InclusiveInterval, StorageModule};
use irys_types::{
<<<<<<< HEAD
    app_state::DatabaseProvider, Base64, Chunk, DataRoot, IrysBlockHeader, IrysTransactionHeader,
    LedgerChunkOffset, LedgerChunkRange, Proof, StorageConfig, TransactionLedger,
=======
    app_state::DatabaseProvider, chunk, Base64, UnpackedChunk, DataRoot, IrysBlockHeader,
    IrysTransactionHeader, LedgerChunkOffset, LedgerChunkRange, Proof, StorageConfig,
    TransactionLedger,
>>>>>>> 9d12f9e8
};
use reth_db::Database;
use std::sync::{Arc, RwLock};
use tracing::{error, info};

use crate::block_producer::BlockFinalizedMessage;

/// Central coordinator for chunk storage operations.
///
/// Responsibilities:
/// - Routes chunks to appropriate storage modules
/// - Maintains chunk location indices
/// - Coordinates chunk reads/writes
/// - Manages storage state transitions
#[derive(Debug)]
pub struct ChunkStorageActor {
    /// Tracks block boundaries and offsets for locating chunks in ledgers
    pub block_index: Arc<RwLock<BlockIndex<Initialized>>>,
    /// Configuration parameters for storage system
    pub storage_config: StorageConfig,
    /// Collection of storage modules for distributing chunk data
    pub storage_modules: Vec<Arc<StorageModule>>,
    /// Persistent database for storing chunk metadata and indices
    pub db: DatabaseProvider,
}

impl Actor for ChunkStorageActor {
    type Context = Context<Self>;
}

impl ChunkStorageActor {
    /// Creates a new chunk storage actor
    pub fn new(
        block_index: Arc<RwLock<BlockIndex<Initialized>>>,
        storage_config: StorageConfig,
        storage_modules: Vec<Arc<StorageModule>>,
        db: DatabaseProvider,
    ) -> Self {
        Self {
            block_index,
            storage_config,
            storage_modules,
            db,
        }
    }
}

impl Handler<BlockFinalizedMessage> for ChunkStorageActor {
    type Result = ResponseFuture<Result<(), ()>>;

    fn handle(&mut self, msg: BlockFinalizedMessage, _: &mut Context<Self>) -> Self::Result {
        // Collect working variables to move into the closure
        let block_header = msg.block_header;
        let txs = msg.txs;
        let block_index = self.block_index.clone();
        let chunk_size = self.storage_config.chunk_size as usize;
        let storage_modules = self.storage_modules.clone();
        let db = self.db.clone();

        // info!("Finalized BlockHeader: {:#?}", block_header);

        // Async move closure to call async methods withing a non async fn
        Box::pin(async move {
            let path_pairs = get_tx_path_pairs(&block_header, &txs).unwrap();
            let block_range = get_block_range(&block_header, Ledger::Submit, block_index.clone());

            let mut prev_chunk_offset: LedgerChunkOffset = block_range.start();

            // loop though each tx_path and add entries to the indexes in the storage modules
            // overlapped by the tx_path's chunks
            for (tx_path, (data_root, data_size)) in path_pairs {
                let num_chunks_in_tx = data_size.div_ceil(chunk_size as u64) as u32;

                // Calculate the ledger relative chunk range for this transaction
                let tx_chunk_range = LedgerChunkRange(ie(
                    prev_chunk_offset,
                    prev_chunk_offset + num_chunks_in_tx as u64,
                ));

                // Retrieve the storage modules that are overlapped by this range
                let overlapped_modules = get_overlapped_storage_modules(
                    &storage_modules,
                    Ledger::Submit,
                    &tx_chunk_range,
                );

                // Update the transaction indexes of the overlapped StorageModules
                update_storage_module_indexes(
                    &overlapped_modules,
                    &tx_path.proof,
                    data_root,
                    tx_chunk_range,
                )?;

                // Process the transaction's chunks, getting them from the cache
                // and writing them to the correct StorageModule
                process_transaction_chunks(
                    num_chunks_in_tx,
                    data_root,
                    data_size,
                    tx_chunk_range,
                    &storage_modules,
                    &db,
                )?;

                for module in storage_modules.iter() {
                    let _ = module.sync_pending_chunks();
                }

                prev_chunk_offset += num_chunks_in_tx as u64;
            }

            Ok(())
        })
    }
}

fn process_transaction_chunks(
    num_chunks_in_tx: u32,
    data_root: DataRoot,
    data_size: u64,
    tx_chunk_range: LedgerChunkRange,
    storage_modules: &[Arc<StorageModule>],
    db: &DatabaseProvider,
) -> Result<(), ()> {
    for chunk_index in 0..num_chunks_in_tx {
        // Attempt to retrieve the cached chunk from the mempool
        let chunk_info = match get_cached_chunk(db, data_root, chunk_index) {
            Ok(Some(info)) => info,
            _ => continue,
        };

        // Find which storage module intersects this chunk
        let ledger_offset = chunk_index as u64 + tx_chunk_range.start();
        let storage_module = find_storage_module(storage_modules, Ledger::Submit, ledger_offset);

        // Write the chunk data to the Storage Module
        if let Some(module) = storage_module {
            write_chunk_to_module(module, chunk_info, data_root, data_size, chunk_index)?;
        }
    }
    Ok(())
}

fn get_block_range(
    block_header: &IrysBlockHeader,
    ledger: Ledger,
    block_index: Arc<RwLock<BlockIndex<Initialized>>>,
) -> LedgerChunkRange {
    // Use the block index to get the ledger relative chunk offset of the
    // start of this new block from the previous block.
    let index_reader = block_index.read().unwrap();
    let start_chunk_offset = if block_header.height > 0 {
        let prev_item = index_reader
            .get_item(block_header.height as usize - 1)
            .unwrap();
        prev_item.ledgers[ledger].max_chunk_offset
    } else {
        0
    };

    let block_offsets = LedgerChunkRange(ii(
        start_chunk_offset,
        block_header.ledgers[ledger].max_chunk_offset,
    ));

    block_offsets
}
fn get_tx_path_pairs(
    block_header: &IrysBlockHeader,
    txs: &Vec<IrysTransactionHeader>,
) -> eyre::Result<Vec<(Proof, (DataRoot, u64))>> {
    // Changed Proof to TxPath
    let (tx_root, proofs) = TransactionLedger::merklize_tx_root(txs);
    if tx_root != block_header.ledgers[Ledger::Submit].tx_root {
        return Err(eyre::eyre!("Invalid tx_root"));
    }

    Ok(proofs
        .into_iter()
        .zip(txs.iter().map(|tx| (tx.data_root, tx.data_size)))
        .collect())
}

fn update_storage_module_indexes(
    matching_modules: &[Arc<StorageModule>],
    proof: &[u8],
    data_root: DataRoot,
    tx_chunk_range: LedgerChunkRange,
) -> Result<(), ()> {
    for storage_module in matching_modules {
        storage_module
            .index_transaction_data(proof.to_vec(), data_root, tx_chunk_range)
            .map_err(|e| {
                error!(
                    "Failed to add tx path + data_root + start_offset to index: {}",
                    e
                );
                ()
            })?;
    }
    Ok(())
}
fn get_cached_chunk(
    db: &DatabaseProvider,
    data_root: DataRoot,
    chunk_index: u32,
) -> eyre::Result<Option<(CachedChunkIndexMetadata, CachedChunk)>> {
    db.view_eyre(|tx| cached_chunk_by_chunk_index(tx, data_root, chunk_index))
}

fn find_storage_module(
    storage_modules: &[Arc<StorageModule>],
    ledger: Ledger,
    ledger_offset: u64,
) -> Option<&Arc<StorageModule>> {
    storage_modules.iter().find_map(|module| {
        // First check ledger
        module
            .partition_assignment
            .as_ref()
            .and_then(|pa| pa.ledger_num)
            .filter(|&num| num == ledger as u64)
            // Then check offset range
            .and_then(|_| module.get_storage_module_range().ok())
            .filter(|range| range.contains_point(ledger_offset))
            .map(|_| module)
    })
}

fn write_chunk_to_module(
    storage_module: &Arc<StorageModule>,
    chunk_info: (CachedChunkIndexMetadata, CachedChunk),
    data_root: DataRoot,
    data_size: u64,
    chunk_index: u32,
) -> Result<(), ()> {
    let data_path = Base64::from(chunk_info.1.data_path.0.clone());

    if let Some(bytes) = chunk_info.1.chunk {
        let chunk = UnpackedChunk {
            data_root,
            data_size,
            data_path,
            bytes,
            chunk_index,
        };

        storage_module.write_data_chunk(&chunk).map_err(|e| {
            error!("Failed to write data chunk: {}", e);
            ()
        })?;
    }
    Ok(())
}<|MERGE_RESOLUTION|>--- conflicted
+++ resolved
@@ -6,14 +6,8 @@
 };
 use irys_storage::{get_overlapped_storage_modules, ie, ii, InclusiveInterval, StorageModule};
 use irys_types::{
-<<<<<<< HEAD
-    app_state::DatabaseProvider, Base64, Chunk, DataRoot, IrysBlockHeader, IrysTransactionHeader,
-    LedgerChunkOffset, LedgerChunkRange, Proof, StorageConfig, TransactionLedger,
-=======
-    app_state::DatabaseProvider, chunk, Base64, UnpackedChunk, DataRoot, IrysBlockHeader,
-    IrysTransactionHeader, LedgerChunkOffset, LedgerChunkRange, Proof, StorageConfig,
-    TransactionLedger,
->>>>>>> 9d12f9e8
+    app_state::DatabaseProvider, chunk, Base64, DataRoot, IrysBlockHeader, IrysTransactionHeader,
+    LedgerChunkOffset, LedgerChunkRange, Proof, StorageConfig, TransactionLedger, UnpackedChunk,
 };
 use reth_db::Database;
 use std::sync::{Arc, RwLock};
