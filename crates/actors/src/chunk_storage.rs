--- conflicted
+++ resolved
@@ -163,69 +163,10 @@
         0
     };
 
-<<<<<<< HEAD
-        for tx in txs.iter() {
-            println!("data_root: {:?}", tx.header.data_root.0);
-        }
-
-        // Create a block from the tx
-        let mut irys_block = IrysBlockHeader {
-            diff: U256::from(1000),
-            cumulative_diff: U256::from(5000),
-            last_retarget: 1622543200,
-            solution_hash: H256::zero(),
-            previous_solution_hash: H256::zero(),
-            last_epoch_hash: H256::random(),
-            chunk_hash: H256::zero(),
-            height,
-            block_hash: H256::zero(),
-            previous_block_hash: H256::zero(),
-            previous_cumulative_diff: U256::from(4000),
-            poa: PoaData {
-                tx_path: Base64::from_str("").unwrap(),
-                data_path: Base64::from_str("").unwrap(),
-                chunk: Base64::from_str("").unwrap(),
-                ledger_num: 0,
-                partition_chunk_offset: 0,
-                partition_hash: H256::zero(),
-            },
-            reward_address: Address::ZERO,
-            reward_key: Base64::from_str("").unwrap(),
-            signature: IrysSignature {
-                reth_signature: Signature::test_signature(),
-            },
-            timestamp: now.as_millis() as u64,
-            ledgers: vec![
-                // Permanent Publish Ledger
-                TransactionLedger {
-                    tx_root: H256::zero(),
-                    txids: H256List(Vec::new()),
-                    max_chunk_offset: 0,
-                    expires: None,
-                },
-                // Term Submit Ledger
-                TransactionLedger {
-                    tx_root: TransactionLedger::merklize_tx_root(&tx_headers).0,
-                    txids: H256List(data_tx_ids.clone()),
-                    max_chunk_offset: 0,
-                    expires: Some(1622543200),
-                },
-            ],
-            evm_block_hash: B256::ZERO,
-        };
-
-        // Send the block confirmed message
-        let block = Arc::new(irys_block);
-        let txs = Arc::new(tx_headers);
-        let block_confirm_message = BlockConfirmedMessage(block.clone(), Arc::clone(&txs));
-
-        block_index_addr.do_send(block_confirm_message.clone());
-=======
     let block_offsets = LedgerChunkRange(ii(
         start_chunk_offset,
         block_header.ledgers[ledger].max_chunk_offset,
     ));
->>>>>>> 094d41c7
 
     block_offsets
 }
