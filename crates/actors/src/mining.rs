use crate::block_producer::{BlockProducerActor, SolutionFoundMessage};
use crate::mining_broadcaster::{
    self, BroadcastDifficultyUpdate, BroadcastMiningSeed, MiningBroadcaster, Subscribe, Unsubscribe,
};
use actix::prelude::*;
use actix::{Actor, Addr, Context, Handler, Message};
use dev::ToEnvelope;
use irys_storage::{ie, StorageModule};
use irys_types::app_state::DatabaseProvider;
use irys_types::Address;
use irys_types::{block_production::SolutionContext, H256, U256};
use openssl::sha;
use rand::{RngCore, SeedableRng};
use rand_chacha::ChaCha20Rng;
use reth::primitives::Block;
use std::sync::Arc;
use tracing::{debug, error};

pub struct PartitionMiningActor {
    mining_address: Address,
    database_provider: DatabaseProvider,
    block_producer_actor: Recipient<SolutionFoundMessage>,
    mining_broadcaster_addr: Addr<MiningBroadcaster>,
    storage_module: Arc<StorageModule>,
    should_mine: bool,
}

impl PartitionMiningActor {
    pub fn new(
        mining_address: Address,
        database_provider: DatabaseProvider,
        block_producer_addr: Recipient<SolutionFoundMessage>,
        mining_broadcaster_addr: Addr<MiningBroadcaster>,
        storage_module: Arc<StorageModule>,
        start_mining: bool,
    ) -> Self {
        Self {
            mining_address,
            database_provider,
            block_producer_actor: block_producer_addr,
            mining_broadcaster_addr,
            storage_module,
            should_mine: start_mining,
        }
    }

    fn mine_partition_with_seed(
        &mut self,
        seed: H256,
        difficulty: U256,
    ) -> eyre::Result<Option<SolutionContext>> {
        let partition_hash = match self.storage_module.partition_hash() {
            Some(p) => p,
            None => return Ok(None),
        };

        let mut rng = ChaCha20Rng::from_seed(seed.into());

        let config = &self.storage_module.config;

        // TODO: add a partition_state that keeps track of efficient sampling
        // For now, Pick a random recall range in the partition
        let recall_range_index =
            rng.next_u64() % (config.num_chunks_in_partition / config.num_chunks_in_recall_range);

        // Starting chunk index within partition
        let start_chunk_index = (recall_range_index * config.num_chunks_in_recall_range) as usize;

        debug!(
            "Recall range index {} start chunk index {}",
            recall_range_index, start_chunk_index
        );

        // haven't tested this, but it looks correct
        let chunks = self.storage_module.read_chunks(ie(
            start_chunk_index as u32,
            start_chunk_index as u32 + config.num_chunks_in_recall_range as u32,
        ))?;

        for (index, (_chunk_offset, (chunk_bytes, _chunk_type))) in chunks.iter().enumerate() {
            // TODO: check if difficulty higher now. Will look in DB for latest difficulty info and update difficulty
            let solution_chunk_offset = (start_chunk_index + index) as u32;
            let (tx_path, data_path) = self
                .storage_module
                .read_tx_data_path(solution_chunk_offset as u64)?;

            if hash_to_number(&sha::sha256(chunk_bytes)) >= difficulty {
                debug!("SOLUTION FOUND!!!!!!!!!");
                let solution = SolutionContext {
                    partition_hash,
                    chunk_offset: solution_chunk_offset,
                    mining_address: self.mining_address,
                    tx_path, // capacity partitions have no tx_path nor data_path
                    data_path,
                    chunk: chunk_bytes.clone(),
                };

                // TODO: Let all partitions know to stop mining

                // Once solution is sent stop mining and let all other partitions know
                return Ok(Some(solution));
            }
        }

        Ok(None)
    }
}

impl Actor for PartitionMiningActor {
    type Context = Context<Self>;

    fn started(&mut self, ctx: &mut Context<Self>) {
        let broadcaster = &self.mining_broadcaster_addr;
        broadcaster.do_send(Subscribe(ctx.address()));
    }

    fn stopping(&mut self, ctx: &mut Context<Self>) -> Running {
        let broadcaster = &self.mining_broadcaster_addr;
        broadcaster.do_send(Unsubscribe(ctx.address()));
        Running::Stop
    }
}

<<<<<<< HEAD
#[derive(Message, Debug, PartialEq)]
#[rtype(result = "()")]
=======
#[derive(Debug, Clone)]
>>>>>>> 06da989e
pub struct Seed(pub H256);

impl Seed {
    fn into_inner(self) -> H256 {
        self.0
    }
}

impl Handler<BroadcastMiningSeed> for PartitionMiningActor {
    type Result = ();

    fn handle(&mut self, msg: BroadcastMiningSeed, _: &mut Context<Self>) {
        let seed = msg.0;
        if !self.should_mine {
            debug!("Mining disabled, skipping seed {:?}", seed);
            return ();
        }

        let difficulty = get_latest_difficulty(&self.database_provider);

        debug!(
            "Partition {} -- looking for solution with difficulty >= {}",
            self.storage_module.partition_hash().unwrap(),
            difficulty
        );

        match self.mine_partition_with_seed(seed.into_inner(), difficulty) {
            Ok(Some(s)) => match self.block_producer_actor.try_send(SolutionFoundMessage(s)) {
                Ok(_) => {
                    debug!("Solution sent!");
                }
                Err(err) => error!("Error submitting solution to block producer {:?}", err),
            },

            Ok(None) => {
                debug!("No solution sent!");
            }
            Err(err) => error!("Error in hanling mining solution {:?}", err),
        };
    }
}

impl Handler<BroadcastDifficultyUpdate> for PartitionMiningActor {
    type Result = ();

    fn handle(&mut self, msg: BroadcastDifficultyUpdate, _: &mut Context<Self>) {
        let current_block_header = Some(msg.0).unwrap();
        // Any additional logic needed when difficulty is updated
    }
}

#[derive(Message, Debug)]
#[rtype(result = "()")]
/// Message type for controlling mining
pub struct MiningControl(pub bool);

impl MiningControl {
    fn into_inner(self) -> bool {
        self.0
    }
}

impl Handler<MiningControl> for PartitionMiningActor {
    type Result = ();

    fn handle(&mut self, control: MiningControl, _ctx: &mut Context<Self>) -> Self::Result {
        let should_mine = control.into_inner();
        debug!(
            "Setting should_mine to {} from {}",
            &self.should_mine, &should_mine
        );
        self.should_mine = should_mine
    }
}

fn get_latest_difficulty(_db: &DatabaseProvider) -> U256 {
    U256::zero()
}

fn hash_to_number(hash: &[u8]) -> U256 {
    U256::from_little_endian(hash)
}

#[cfg(test)]
mod tests {
<<<<<<< HEAD
    use crate::block_producer::{BlockProducerActor, SolutionFoundMessage};
    use crate::mining::{PartitionMiningActor, Seed};
    //use actix::SystemRegistry;
    use actix::actors::mocker::Mocker;
    type BlockProducerMockActor = Mocker<BlockProducerActor>;
=======
    use crate::block_producer::{
        BlockProducerMockActor, MockedBlockProducerAddr, SolutionFoundMessage,
    };
    use crate::mining::{PartitionMiningActor, Seed};
    use crate::mining_broadcaster::{self, BroadcastMiningSeed, MiningBroadcaster};
>>>>>>> 06da989e

    use actix::{Actor, Addr, Recipient};
    use irys_database::{open_or_create_db, tables::IrysTables};
    use irys_storage::{
        ie, initialize_storage_files, read_info_file, StorageModule, StorageModuleInfo,
    };
    use irys_testing_utils::utils::{setup_tracing_and_temp_dir, temporary_directory};
    use irys_types::{
        app_state::DatabaseProvider, block_production::SolutionContext, chunk::Chunk,
        partition::PartitionAssignment, storage::LedgerChunkRange, Address, StorageConfig, H256,
    };
    use std::sync::Arc;
    use tracing::debug;

    #[actix_rt::test]
    async fn test_solution() {
        let partition_hash = H256::random();
        let mining_address = Address::random();
        let chunks_number = 1;
        let chunk_size = 32;
        let chunk_data = [0; 32];
        let data_path = [4, 3, 2, 1];
        let tx_path = [4, 3, 2, 1];

        let mocked_block_producer = BlockProducerMockActor::mock(Box::new(move |msg, _ctx| {
<<<<<<< HEAD
            let solution = *msg.downcast::<SolutionFoundMessage>().unwrap();
            debug!("Solution received!");
=======
            let solution_message: SolutionFoundMessage =
                *msg.downcast::<SolutionFoundMessage>().unwrap();
            let solution = solution_message.0;
>>>>>>> 06da989e
            assert_eq!(
                partition_hash, solution.0.partition_hash,
                "Not expected partition"
            );
            assert!(
                solution.0.chunk_offset < chunks_number * 2,
                "Not expected oftset"
            );
            assert_eq!(
                mining_address, solution.0.mining_address,
                "Not expected partition"
            );
            assert_eq!(
                Some(tx_path.to_vec()),
                solution.0.tx_path,
                "Not expected partition"
            );
            assert_eq!(
                Some(data_path.to_vec()),
                solution.0.data_path,
                "Not expected partition"
            );
            Box::new(())
        }));

        let block_producer_actor_addr: Addr<BlockProducerMockActor> = mocked_block_producer.start();
        let recipient: Recipient<SolutionFoundMessage> = block_producer_actor_addr.recipient();
        let mocked_addr = MockedBlockProducerAddr(recipient);

        //SystemRegistry::set(block_producer_actor_addr);

        // Set up the storage geometry for this test
        let storage_config = StorageConfig {
            chunk_size,
            num_chunks_in_partition: 4,
            num_chunks_in_recall_range: 2,
            num_partitions_in_slot: 1,
            miner_address: mining_address,
            min_writes_before_sync: 1,
            entropy_packing_iterations: 1,
        };

        let infos = vec![StorageModuleInfo {
            id: 0,
            partition_assignment: Some(PartitionAssignment {
                partition_hash: partition_hash,
                miner_address: mining_address,
                ledger_num: Some(0),
                slot_index: Some(0), // Submit Ledger Slot 0
            }),
            submodules: vec![
                (ie(0, chunks_number), "hdd0".to_string()), // 0 to 3 inclusive, 4 chunks
            ],
        }];

        let tmp_dir = setup_tracing_and_temp_dir(Some("storage_module_test"), false);
        let base_path = tmp_dir.path().to_path_buf();
        let _ = initialize_storage_files(&base_path, &infos);

        // Verify the StorageModuleInfo file was crated in the base path
        let file_infos = read_info_file(&base_path.join("StorageModule_0.json")).unwrap();
        assert_eq!(file_infos, infos[0]);

        // Create a StorageModule with the specified submodules and config
        let storage_module_info = &infos[0];
        let mut storage_module = Arc::new(StorageModule::new(
            &base_path,
            storage_module_info,
            Some(storage_config),
        ));

        // Pack the storage module
        storage_module.pack_with_zeros();

        let path = temporary_directory(None, false);
        let db = open_or_create_db(path, IrysTables::ALL, None).unwrap();

        let database_provider = DatabaseProvider(Arc::new(db));

        let data_root = H256::random();

        let _ = storage_module.index_transaction_data(
            tx_path.to_vec(),
            data_root,
            LedgerChunkRange(ie(0, chunks_number as u64)),
        );

        for i in 0..chunks_number {
            let chunk = Chunk {
                data_root: data_root,
                data_size: chunk_size as u64,
                data_path: data_path.to_vec().into(),
                bytes: chunk_data.to_vec().into(),
                chunk_index: i,
            };
            storage_module.write_data_chunk(&chunk).unwrap();
        }

        let _ = storage_module.sync_pending_chunks();

        let mining_broadcaster = MiningBroadcaster::new();
        let mining_broadcaster_addr = mining_broadcaster.start();

        let partition_mining_actor = PartitionMiningActor::new(
            mining_address,
            database_provider.clone(),
            mocked_addr.0,
            mining_broadcaster_addr,
            storage_module,
            true,
        );

        let seed: Seed = Seed(H256::random());
        let _result = partition_mining_actor
            .start()
            .send(BroadcastMiningSeed(seed))
            .await
            .unwrap();
    }
}<|MERGE_RESOLUTION|>--- conflicted
+++ resolved
@@ -121,12 +121,7 @@
     }
 }
 
-<<<<<<< HEAD
-#[derive(Message, Debug, PartialEq)]
-#[rtype(result = "()")]
-=======
 #[derive(Debug, Clone)]
->>>>>>> 06da989e
 pub struct Seed(pub H256);
 
 impl Seed {
@@ -212,19 +207,11 @@
 
 #[cfg(test)]
 mod tests {
-<<<<<<< HEAD
-    use crate::block_producer::{BlockProducerActor, SolutionFoundMessage};
-    use crate::mining::{PartitionMiningActor, Seed};
-    //use actix::SystemRegistry;
-    use actix::actors::mocker::Mocker;
-    type BlockProducerMockActor = Mocker<BlockProducerActor>;
-=======
     use crate::block_producer::{
         BlockProducerMockActor, MockedBlockProducerAddr, SolutionFoundMessage,
     };
     use crate::mining::{PartitionMiningActor, Seed};
     use crate::mining_broadcaster::{self, BroadcastMiningSeed, MiningBroadcaster};
->>>>>>> 06da989e
 
     use actix::{Actor, Addr, Recipient};
     use irys_database::{open_or_create_db, tables::IrysTables};
@@ -250,14 +237,9 @@
         let tx_path = [4, 3, 2, 1];
 
         let mocked_block_producer = BlockProducerMockActor::mock(Box::new(move |msg, _ctx| {
-<<<<<<< HEAD
-            let solution = *msg.downcast::<SolutionFoundMessage>().unwrap();
-            debug!("Solution received!");
-=======
             let solution_message: SolutionFoundMessage =
                 *msg.downcast::<SolutionFoundMessage>().unwrap();
             let solution = solution_message.0;
->>>>>>> 06da989e
             assert_eq!(
                 partition_hash, solution.0.partition_hash,
                 "Not expected partition"
