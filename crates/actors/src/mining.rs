use std::sync::Arc;

use crate::{block_producer::BlockProducerActor, chunk_storage::ChunkStorageActor};
use actix::{Actor, Addr, Context, Handler, Message};
use irys_storage::StorageProvider;
use irys_storage::{ie, partition_provider::PartitionStorageProvider};
use irys_types::{
    block_production::{Partition, SolutionContext},
    CHUNK_SIZE, H256, NUM_CHUNKS_IN_RECALL_RANGE, NUM_RECALL_RANGES_IN_PARTITION, U256,
};
use rand::{seq::SliceRandom, RngCore, SeedableRng};
use rand_chacha::ChaCha20Rng;
use sha2::{Digest, Sha256};

pub struct PartitionMiningActor {
    partition: Partition,
    block_producer_actor: Addr<BlockProducerActor>,
    part_storage_provider: PartitionStorageProvider,
<<<<<<< HEAD
=======

>>>>>>> 1a9db990
}

impl PartitionMiningActor {
    pub fn new(
        partition: Partition,
        block_producer_addr: Addr<BlockProducerActor>,
        storage_provider: PartitionStorageProvider,
    ) -> Self {
        Self {
            partition,
            block_producer_actor: block_producer_addr,
            part_storage_provider: storage_provider,
        }
    }

    fn mine_partition_with_seed(
        &mut self,
        seed: H256,
        difficulty: U256,
    ) -> Option<SolutionContext> {
        // TODO: add a partition_state that keeps track of efficient sampling
        let mut rng = ChaCha20Rng::from_seed(seed.into());

        // For now, Pick a random recall range in the partition
        let recall_range_index = rng.next_u64() % NUM_RECALL_RANGES_IN_PARTITION;

        // Starting chunk index within partition
        let start_chunk_index = (recall_range_index * NUM_CHUNKS_IN_RECALL_RANGE) as usize;

        // haven't tested this, but it looks correct
        let chunks = self
            .part_storage_provider
            .read_chunks(
                ie(
                    start_chunk_index as u32,
                    start_chunk_index as u32 + NUM_CHUNKS_IN_RECALL_RANGE as u32,
                ),
                None,
            )
            .unwrap();

        let mut hasher = Sha256::new();
        for (index, chunk) in chunks.iter().enumerate() {
            hasher.update(chunk);
            let hash = hasher.finalize_reset().to_vec();

            // TODO: check if difficulty higher now. Will look in DB for latest difficulty info and update difficulty

            let solution_number = hash_to_number(&hash);
            if solution_number >= difficulty {
                dbg!("SOLUTION FOUND!!!!!!!!!");
                let solution = SolutionContext {
                    partition_id: self.partition.id,
<<<<<<< HEAD
                    // TODO: Fix
                    chunk_index: 0,
                    mining_address: self.partition.mining_address,
=======
                    chunk_index: (start_chunk_index + index) as u32,
                    mining_address: self.partition.mining_addr,
>>>>>>> 1a9db990
                };
                // TODO: Send info to block builder code

                // TODO: Let all partitions know to stop mining

                // Once solution is sent stop mining and let all other partitions know
                return Some(solution);
            }
        }

        None
    }
}

impl Actor for PartitionMiningActor {
    type Context = Context<Self>;
}

#[derive(Message)]
#[rtype(result = "()")]
pub struct Seed(pub H256);

impl Seed {
    fn into_inner(self) -> H256 {
        self.0
    }
}

impl Handler<Seed> for PartitionMiningActor {
    type Result = ();

    fn handle(&mut self, seed: Seed, _ctx: &mut Context<Self>) -> Self::Result {
        let difficuly = get_latest_difficulty();
        match self.mine_partition_with_seed(seed.into_inner(), difficuly) {
            Some(s) => {
                let _ = self.block_producer_actor.send(s);
            }
            None => (),
        };
    }
}

fn get_latest_difficulty() -> U256 {
    U256::max_value()
}

fn hash_to_number(hash: &[u8]) -> U256 {
    U256::from_little_endian(hash)
}<|MERGE_RESOLUTION|>--- conflicted
+++ resolved
@@ -16,10 +16,6 @@
     partition: Partition,
     block_producer_actor: Addr<BlockProducerActor>,
     part_storage_provider: PartitionStorageProvider,
-<<<<<<< HEAD
-=======
-
->>>>>>> 1a9db990
 }
 
 impl PartitionMiningActor {
@@ -73,14 +69,8 @@
                 dbg!("SOLUTION FOUND!!!!!!!!!");
                 let solution = SolutionContext {
                     partition_id: self.partition.id,
-<<<<<<< HEAD
-                    // TODO: Fix
-                    chunk_index: 0,
+                    chunk_index: (start_chunk_index + index) as u32,
                     mining_address: self.partition.mining_address,
-=======
-                    chunk_index: (start_chunk_index + index) as u32,
-                    mining_address: self.partition.mining_addr,
->>>>>>> 1a9db990
                 };
                 // TODO: Send info to block builder code
 
