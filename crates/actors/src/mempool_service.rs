use crate::block_producer::BlockConfirmedMessage;
use crate::block_tree_service::BlockTreeReadGuard;
use crate::services::ServiceSenders;
use crate::{CommitmentCacheMessage, CommitmentStateReadGuard, CommitmentStatus};
use actix::{Actor, Context, Handler, Message, MessageResponse, Supervised, SystemService};
use base58::ToBase58 as _;
use core::fmt::Display;
use eyre::eyre;
use irys_database::db::RethDbWrapper;
use irys_database::db_cache::data_size_to_chunk_count;
use irys_database::db_cache::DataRootLRUEntry;
use irys_database::submodule::get_data_size_by_data_root;
use irys_database::tables::DataRootLRU;
use irys_database::tables::{CachedChunks, CachedChunksIndex, IngressProofs};
use irys_database::{insert_tx_header, tx_header_by_txid, DataLedger, SystemLedger};
use irys_primitives::CommitmentType;
use irys_storage::StorageModuleVec;
use irys_types::irys::IrysSigner;
use irys_types::{
    app_state::DatabaseProvider, chunk::UnpackedChunk, hash_sha256, validate_path, GossipData,
    IrysTransactionHeader, H256,
};
use irys_types::{
    Address, CommitmentTransaction, Config, DataRoot, IrysBlockHeader, IrysTransactionCommon,
    IrysTransactionId, U256,
};
use reth::tasks::TaskExecutor;
use reth_db::cursor::DbDupCursorRO as _;
use reth_db::transaction::DbTx as _;
use reth_db::transaction::DbTxMut as _;
use reth_db::Database as _;
use std::collections::HashSet;
use std::collections::{BTreeMap, HashMap};
use std::future::Future;
use tracing::{debug, error, info, warn};

/// The Mempool oversees pending transactions and validation of incoming tx.
#[derive(Debug)]
pub struct MempoolService {
    irys_db: DatabaseProvider,
    reth_db: RethDbWrapper,
    /// Temporary mempool stubs - will replace with proper data models - `DMac`
    valid_tx: BTreeMap<H256, IrysTransactionHeader>,
    valid_commitment_tx: BTreeMap<Address, Vec<CommitmentTransaction>>,
    /// `task_exec` is used to spawn background jobs on reth's MT tokio runtime
    /// instead of the actor executor runtime, while also providing some `QoL`
    task_exec: TaskExecutor,
    /// The miner's signer instance, used to sign ingress proofs
    invalid_tx: Vec<H256>,
    /// Tracks recent valid txids from either storage or commitment
    recent_valid_tx: HashSet<H256>,
    config: Config,
    storage_modules: StorageModuleVec,
    block_tree_read_guard: BlockTreeReadGuard,
    commitment_state_guard: CommitmentStateReadGuard,
    /// Reference to all the services we can send messages to
    service_senders: ServiceSenders,
    gossip_tx: tokio::sync::mpsc::Sender<GossipData>,
}

impl Default for MempoolService {
    fn default() -> Self {
        unimplemented!("don't rely on the default implementation of the `MempoolService`");
    }
}

impl Actor for MempoolService {
    type Context = Context<Self>;
}

/// Allows this actor to live in the the local service registry
impl Supervised for MempoolService {}

impl SystemService for MempoolService {}

impl MempoolService {
    /// Create a new instance of the mempool actor passing in a reference
    /// counted reference to a `DatabaseEnv`, a copy of reth's task executor and the miner's signer
    pub fn new(
        irys_db: DatabaseProvider,
        reth_db: RethDbWrapper,
        task_exec: TaskExecutor,
        storage_modules: StorageModuleVec,
        block_tree_read_guard: BlockTreeReadGuard,
        commitment_state_guard: CommitmentStateReadGuard,
        config: &Config,
        service_senders: ServiceSenders,
        gossip_tx: tokio::sync::mpsc::Sender<GossipData>,
    ) -> Self {
        info!("service started");
        Self {
            irys_db,
            reth_db,
            valid_tx: BTreeMap::new(),
            valid_commitment_tx: BTreeMap::new(),
            invalid_tx: Vec::new(),
            task_exec,
            config: config.clone(),
            storage_modules,
            block_tree_read_guard,
            commitment_state_guard,
            service_senders,
            gossip_tx,
            recent_valid_tx: HashSet::new(),
        }
    }
    // Helper to get the canonical chain and latest height
    fn get_latest_block_height(&self) -> Result<u64, TxIngressError> {
        let canon_chain = self.block_tree_read_guard.read().get_canonical_chain();
        let (_, latest_height, _, _) = canon_chain.0.last().ok_or(TxIngressError::Other(
            "unable to get canonical chain from block tree".to_owned(),
        ))?;

        Ok(*latest_height)
    }

    // Helper to validate anchor
    fn validate_anchor(
        &mut self,
        tx_id: &IrysTransactionId,
        anchor: &H256,
    ) -> Result<IrysBlockHeader, TxIngressError> {
        let read_tx = &self
            .irys_db
            .tx()
            .map_err(|_| TxIngressError::DatabaseError)?;

        let latest_height = self.get_latest_block_height()?;
        let anchor_expiry_depth = self.config.node_config.mempool.anchor_expiry_depth as u64;

        // Allow transactions to use the txid of a transaction in the mempool
        if self.recent_valid_tx.contains(anchor) {
            let (canonical_blocks, _) = self.block_tree_read_guard.read().get_canonical_chain();
            let (latest_block_hash, _, _, _) = canonical_blocks.last().unwrap();
            // Just provide the most recent block as an anchor
            match irys_database::block_header_by_hash(read_tx, latest_block_hash, false) {
                Ok(Some(hdr)) if hdr.height + anchor_expiry_depth >= latest_height => {
                    debug!("valid txid anchor {} for tx {}", anchor, tx_id);
                    return Ok(hdr);
                }
                _ => {}
            };
        }

        match irys_database::block_header_by_hash(read_tx, anchor, false) {
            Ok(Some(hdr)) if hdr.height + anchor_expiry_depth >= latest_height => {
                debug!("valid block hash anchor {} for tx {}", anchor, tx_id);
                Ok(hdr)
            }
            _ => {
                self.invalid_tx.push(tx_id.clone());
                warn!("Invalid anchor value {} for tx {}", anchor, tx_id);
                Err(TxIngressError::InvalidAnchor)
            }
        }
    }

    // Helper to verify signature
    fn validate_signature<T: IrysTransactionCommon>(
        &mut self,
        tx: &T,
    ) -> Result<(), TxIngressError> {
        if tx.is_signature_valid() {
            info!("Signature is valid");
            Ok(())
        } else {
            self.invalid_tx.push(tx.id());
            debug!("Signature is NOT valid");
            Err(TxIngressError::InvalidSignature)
        }
    }

    // Helper to execute async operation in a synchronous handler
    // TODO: This is actually bad, we spawn a thread to perform the async
    // operation from a sync context, to fix the mempool service needs to be
    // converted to a new style service with async handlers.
    fn execute_async_operation<T, F, Fut>(&self, operation: F) -> Result<T, TxIngressError>
    where
        F: FnOnce() -> Fut + Send + 'static,
        Fut: Future<Output = T>,
        T: Send + 'static,
    {
        let (tx, rx) = std::sync::mpsc::channel();

        std::thread::spawn(move || {
            let rt = tokio::runtime::Builder::new_current_thread()
                .enable_all()
                .build()
                .unwrap();

            let result = rt.block_on(operation());
            tx.send(result)
                .expect("Failed to send result back to handler thread");
        });

        Ok(rx.recv().expect("Failed to receive result from thread"))
    }

    fn is_commitment_valid(&self, commitment_tx: &CommitmentTransaction) -> bool {
        // Check if already staked in the blockchain
        let is_staked = self.commitment_state_guard.is_staked(commitment_tx.signer);

        // Most commitments are valid by default
        // Only pledges require special validation when not already staked
        let is_pledge = commitment_tx.commitment_type == CommitmentType::Pledge;
        if !is_pledge || is_staked {
            return true;
        }

        // For unstaked pledges, validate against cache and pending transactions
        let commitment_cache = self.service_senders.commitment_cache.clone();
        let commitment_tx_clone = commitment_tx.clone();
        let cache_status = self
            .execute_async_operation(|| async move {
                let (oneshot_tx, oneshot_rx) = tokio::sync::oneshot::channel();
                let _ = commitment_cache.send(CommitmentCacheMessage::GetCommitmentStatus {
                    commitment_tx: commitment_tx_clone,
                    response: oneshot_tx,
                });
                oneshot_rx
                    .await
                    .expect("to receive CommitmentStatus from GetCommitmentStatus message")
            })
            .unwrap();

        // Reject unsupported commitment types
        if matches!(cache_status, CommitmentStatus::Unsupported) {
            return false;
        }

        // For unstaked addresses, check for pending stake transactions
        if matches!(cache_status, CommitmentStatus::Unstaked) {
            // Get pending transactions for this address
            let pending = self.valid_commitment_tx.get(&commitment_tx.signer);
            if pending.is_none() {
                return false;
            }

            // Valid if there's at least one pending stake transaction
            return pending
                .unwrap()
                .iter()
                .any(|c| c.commitment_type == CommitmentType::Stake);
        }

        // All other cases are valid
        true
    }

    /// Removes a commitment transaction with the specified transaction ID from the valid_commitment_tx map
    /// Returns true if the transaction was found and removed, false otherwise
    fn remove_commitment_tx(&mut self, txid: &H256) -> bool {
        let mut found = false;

        self.recent_valid_tx.remove(&txid);

        // Create a vector of addresses to update to avoid borrowing issues
        let addresses_to_check: Vec<Address> = self.valid_commitment_tx.keys().cloned().collect();

        for address in addresses_to_check {
            if let Some(transactions) = self.valid_commitment_tx.get_mut(&address) {
                // Find the index of the transaction to remove
                if let Some(index) = transactions.iter().position(|tx| tx.id == *txid) {
                    // Remove the transaction
                    transactions.remove(index);
                    found = true;

                    // If the vector is now empty, remove the entry
                    if transactions.is_empty() {
                        self.valid_commitment_tx.remove(&address);
                    }

                    // Exit early once we've found and removed the transaction
                    break;
                }
            }
        }

        found
    }
}

/// Message for when a new TX is discovered by the node, either though
/// synchronization with peers, or by a user posting the tx.
#[derive(Message, Debug)]
#[rtype(result = "Result<(),TxIngressError>")]
pub struct TxIngressMessage(pub IrysTransactionHeader);

#[derive(Message, Debug)]
#[rtype(result = "Result<(),TxIngressError>")]
pub struct CommitmentTxIngressMessage(pub CommitmentTransaction);

/// Reasons why Transaction Ingress might fail
#[derive(Debug, Clone, PartialEq, Eq)]
pub enum TxIngressError {
    /// The transaction's signature is invalid
    InvalidSignature,
    /// The account does not have enough tokens to fund this transaction
    Unfunded,
    /// This transaction id is already in the cache
    Skipped,
    /// Invalid anchor value (unknown or too old)
    InvalidAnchor,
    /// Some database error occurred
    DatabaseError,
    /// The service is uninitialized
    ServiceUninitialized,
    /// Catch-all variant for other errors.
    Other(String),
}

impl TxIngressError {
    /// Returns an other error with the given message.
    pub fn other(err: impl Into<String>) -> Self {
        Self::Other(err.into())
    }
    /// Allows converting an error that implements Display into an Other error
    pub fn other_display(err: impl Display) -> Self {
        Self::Other(err.to_string())
    }
}

/// Message for when a new chunk is discovered by the node, either though
/// synchronization with peers, or by a user posting the chunk.
#[derive(Message, Debug)]
#[rtype(result = "Result<(),ChunkIngressError>")]
pub struct ChunkIngressMessage(pub UnpackedChunk);

impl ChunkIngressMessage {
    #[must_use]
    pub fn into_inner(self) -> UnpackedChunk {
        self.0
    }
}

/// Reasons why Transaction Ingress might fail
#[derive(Debug, Clone)]
pub enum ChunkIngressError {
    /// The `data_path/proof` provided with the chunk data is invalid
    InvalidProof,
    /// The data hash does not match the chunk data
    InvalidDataHash,
    /// This chunk is for an unknown transaction
    UnknownTransaction,
    /// Only the last chunk in a `data_root` tree can be less than `CHUNK_SIZE`
    InvalidChunkSize,
    /// Chunks should have the same data_size field as their parent tx
    InvalidDataSize,
    /// Some database error occurred when reading or writing the chunk
    DatabaseError,
    /// The service is uninitialized
    ServiceUninitialized,
    // Catch-all variant for other errors.
    Other(String),
}

impl ChunkIngressError {
    /// Returns an other error with the given message.
    pub fn other(err: impl Into<String>) -> Self {
        Self::Other(err.into())
    }
    /// Allows converting an error that implements Display into an Other error
    pub fn other_display(err: impl Display) -> Self {
        Self::Other(err.to_string())
    }
}

impl Handler<TxIngressMessage> for MempoolService {
    type Result = Result<(), TxIngressError>;

    fn handle(&mut self, tx_msg: TxIngressMessage, _ctx: &mut Context<Self>) -> Self::Result {
        let tx = &tx_msg.0;
        debug!(
            "received tx {:?} (data_root {:?})",
            &tx.id.0.to_base58(),
            &tx.data_root.0.to_base58()
        );

        // Early out if we already know about this transaction
        if self.invalid_tx.contains(&tx.id) || self.recent_valid_tx.contains(&tx.id) {
            return Err(TxIngressError::Skipped);
        }
        // Validate anchor
        let hdr = self.validate_anchor(&tx.id, &tx.anchor)?;

        let read_tx = &self
            .irys_db
            .tx()
            .map_err(|_| TxIngressError::DatabaseError)?;
        let read_reth_tx = &self
            .reth_db
            .tx()
            .map_err(|_| TxIngressError::DatabaseError)?;

<<<<<<< HEAD
        // validate the `anchor` value
        // it should be a block hash for a known, confirmed block (TODO: add tx hash support!)

        let canon_chain = self.block_tree_read_guard.read().get_canonical_chain();

        let (_, latest_height, _, _) = canon_chain.0.last().ok_or(TxIngressError::Other(
            "unable to get canonical chain from block tree".to_owned(),
        ))?;

        let anchor_expiry_depth = self
            .config
            .node_config
            .consensus_config()
            .mempool
            .anchor_expiry_depth as u64;
        match irys_database::block_header_by_hash(read_tx, &tx.anchor, false) {
            // note: we use addition here as it's safer
            Ok(Some(hdr)) if hdr.height + anchor_expiry_depth >= *latest_height => {
                debug!("valid block hash anchor {} for tx {}", &tx.anchor, &tx.id);
                // update any associated ingress proofs
                if let Ok(Some(old_expiry)) = read_tx.get::<DataRootLRU>(tx.data_root) {
                    let new_expiry = hdr.height + anchor_expiry_depth;
                    debug!(
                        "Updating ingress proof for data root {} expiry from {} -> {}",
                        &tx.data_root, &old_expiry.last_height, &new_expiry
=======
        // Update any associated ingress proofs
        if let Ok(Some(old_expiry)) = read_tx.get::<DataRootLRU>(tx.data_root) {
            let anchor_expiry_depth = self.config.node_config.mempool.anchor_expiry_depth as u64;
            let new_expiry = hdr.height + anchor_expiry_depth;
            debug!(
                "Updating ingress proof for data root {} expiry from {} -> {}",
                &tx.data_root, &old_expiry.last_height, &new_expiry
            );
            self.irys_db
                .update(|write_tx| write_tx.put::<DataRootLRU>(tx.data_root, old_expiry))
                .map_err(|e| {
                    error!(
                        "Error updating ingress proof expiry for {} - {}",
                        &tx.data_root, &e
>>>>>>> 3b9e1367
                    );
                    TxIngressError::DatabaseError
                })?
                .map_err(|e| {
                    error!(
                        "Error updating ingress proof expiry for {} - {}",
                        &tx.data_root, &e
                    );
                    TxIngressError::DatabaseError
                })?;
        }

        // Check account balance
        if irys_database::get_account_balance(read_reth_tx, tx_msg.0.signer)
            .map_err(|_| TxIngressError::DatabaseError)?
            < U256::from(tx_msg.0.total_fee())
        {
            error!(
                "unfunded balance from irys_database::get_account_balance({:?})",
                tx_msg.0.signer
            );
            return Err(TxIngressError::Unfunded);
        }

        // Validate the transaction signature
        self.validate_signature(tx)?;
        self.valid_tx.insert(tx.id, tx.clone());
        self.recent_valid_tx.insert(tx.id);

        // Cache the data_root in the database
        match self.irys_db.update_eyre(|db_tx| {
            irys_database::cache_data_root(db_tx, tx)?;
            // TODO: tx headers should not immediately be added to the database
            // this is a work around until the mempool can persist its state
            // during shutdown. Currently this has the potential to create
            // orphaned tx headers in the database with expired anchors and
            // not linked to any blocks.
            irys_database::insert_tx_header(db_tx, tx)?;
            Ok(())
        }) {
            Ok(()) => {
                info!(
                    "Successfully cached data_root {:?} for tx {:?}",
                    tx.data_root,
                    tx.id.0.to_base58()
                );
            }
            Err(db_error) => {
                error!(
                    "Failed to cache data_root {:?} for tx {:?}: {:?}",
                    tx.data_root,
                    tx.id.0.to_base58(),
                    db_error
                );
            }
        };

        // Gossip transaction
        let gossip_sender = self.gossip_tx.clone();
        let gossip_data = GossipData::Transaction(tx.clone());

        let _ = tokio::task::spawn(async move {
            if let Err(error) = gossip_sender.send(gossip_data).await {
                tracing::error!("Failed to send gossip data: {:?}", error);
            }
        });

        Ok(())
    }
}

/// Needs to be refactored when this handler can be made async.
/// Mixing async and sync code is fugly.

impl Handler<CommitmentTxIngressMessage> for MempoolService {
    type Result = Result<(), TxIngressError>;

    fn handle(
        &mut self,
        commitment_tx_msg: CommitmentTxIngressMessage,
        _ctx: &mut Context<Self>,
    ) -> Self::Result {
        let commitment_tx = commitment_tx_msg.0.clone();
        debug!(
            "received commitment tx {:?}",
            &commitment_tx.id.0.to_base58()
        );

        // Early out if we already know about this transaction (invalid)
        if self.invalid_tx.contains(&commitment_tx.id) {
            return Err(TxIngressError::Skipped);
        }

        // Check if the transaction already exists in valid transactions
        let tx_exists = self
            .valid_commitment_tx
            .get(&commitment_tx.signer)
            .map_or(false, |txs| txs.iter().any(|c| c.id == commitment_tx.id));

        if tx_exists {
            return Err(TxIngressError::Skipped);
        }

        // Validate the tx anchor
        self.validate_anchor(&commitment_tx.id, &commitment_tx.anchor)?;

        // Check pending commitments and cached commitments and active commitments
        if self.is_commitment_valid(&commitment_tx) {
            // Validate tx signature
            self.validate_signature(&commitment_tx)?;

            // Add the commitment tx to the valid tx list to be included in the next block
            self.valid_commitment_tx
                .entry(commitment_tx.signer)
                .or_default()
                .push(commitment_tx.clone());

            self.recent_valid_tx.insert(commitment_tx.id);

            Ok(())
        } else {
            Err(TxIngressError::Skipped)
        }
    }
}

impl Handler<ChunkIngressMessage> for MempoolService {
    type Result = Result<(), ChunkIngressError>;

    fn handle(&mut self, chunk_msg: ChunkIngressMessage, _ctx: &mut Context<Self>) -> Self::Result {
        // TODO: maintain a shared read transaction so we have read isolation
        let chunk: UnpackedChunk = chunk_msg.0;

        info!(data_root = ?chunk.data_root, number = ?chunk.tx_offset, "Processing chunk");

        // Check to see if we have a cached data_root for this chunk
        let read_tx = self
            .irys_db
            .tx()
            .map_err(|_| ChunkIngressError::DatabaseError)?;

        let candidate_sms = self
            .storage_modules
            .iter()
            .filter_map(|sm| {
                sm.get_writeable_offsets(&chunk)
                    .ok()
                    .map(|write_offsets| (sm, write_offsets))
            })
            .collect::<Vec<_>>();

        let data_size = irys_database::cached_data_root_by_data_root(&read_tx, chunk.data_root)
            .map_err(|_| ChunkIngressError::DatabaseError)?
            .map(|cdr| cdr.data_size)
            .or_else(|| {
                debug!(data_root=?chunk.data_root, number=?chunk.tx_offset,"Checking SMs for data_size");
                candidate_sms.iter().find_map(|(sm, write_offsets)| {
                    write_offsets.iter().find_map(|wo| {
                        sm.query_submodule_db_by_offset(*wo, |tx| {
                            get_data_size_by_data_root(tx, chunk.data_root)
                        })
                        .ok()
                        .flatten()
                    })
                })
            })
            .ok_or(ChunkIngressError::UnknownTransaction)?; // Handle None case by converting it to an error

        // Validate that the data_size for this chunk matches the data_size
        // recorded in the transaction header.
        if data_size != chunk.data_size {
            error!(
                "Invalid data_size for data_root: expected: {} got:{}",
                data_size, chunk.data_size
            );
            return Err(ChunkIngressError::InvalidDataSize);
        }

        // Next validate the data_path/proof for the chunk, linking
        // data_root->chunk_hash
        let root_hash = chunk.data_root.0;
        let target_offset = u128::from(chunk.end_byte_offset(self.config.consensus.chunk_size));
        let path_buff = &chunk.data_path;

        info!(
            "chunk_offset:{} data_size:{} offset:{}",
            chunk.tx_offset, chunk.data_size, target_offset
        );

        let path_result = validate_path(root_hash, path_buff, target_offset)
            .map_err(|_| ChunkIngressError::InvalidProof)?;

        // Use data_size to identify and validate that only the last chunk
        // can be less than chunk_size
        let chunk_len = chunk.bytes.len() as u64;

        // TODO: Mark the data_root as invalid if the chunk is an incorrect size
        // Someone may have created a data_root that seemed valid, but if the
        // data_path is valid but the chunk size doesn't mach the protocols
        // consensus size, then the data_root is actually invalid and no future
        // chunks from that data_root should be ingressed.
        let chunk_size = self.config.consensus.chunk_size;

        // Is this chunk index any of the chunks before the last in the tx?
        let num_chunks_in_tx = data_size.div_ceil(chunk_size);
        if u64::from(*chunk.tx_offset) < num_chunks_in_tx - 1 {
            // Ensure prefix chunks are all exactly chunk_size
            if chunk_len != chunk_size {
                error!(
                    "InvalidChunkSize: incomplete not last chunk, tx offset: {} chunk len: {}",
                    chunk.tx_offset, chunk_len
                );
                return Err(ChunkIngressError::InvalidChunkSize);
            }
        } else {
            // Ensure the last chunk is no larger than chunk_size
            if chunk_len > chunk_size {
                error!(
                    "InvalidChunkSize: chunk bigger than max. chunk size, tx offset: {} chunk len: {}",
                    chunk.tx_offset, chunk_len
                );
                return Err(ChunkIngressError::InvalidChunkSize);
            }
        }

        if path_result.leaf_hash
            != hash_sha256(&chunk.bytes.0).map_err(|_| ChunkIngressError::InvalidDataHash)?
        {
            return Err(ChunkIngressError::InvalidDataHash);
        }
        // Check that the leaf hash on the data_path matches the chunk_hash

        // TODO: fix all these unwraps!
        // Finally write the chunk to CachedChunks, this will succeed even if the chunk is one that's already inserted

        self.irys_db
            .update_eyre(|tx| irys_database::cache_chunk(tx, &chunk))
            .map_err(|_| ChunkIngressError::DatabaseError)?;

        for sm in &self.storage_modules {
            if !sm
                .get_writeable_offsets(&chunk)
                .unwrap_or_default()
                .is_empty()
            {
                info!(target: "irys::mempool::chunk_ingress", "Writing chunk with offset {} for data_root {} to sm {}", &chunk.tx_offset, &chunk.data_root, &sm.id );
                sm.write_data_chunk(&chunk)
                    .map_err(|_| ChunkIngressError::Other("Internal error".to_owned()))?;
            }
        }

        // ==== INGRESS PROOFS ====
        let root_hash: H256 = root_hash.into();

        // check if we have generated an ingress proof for this tx already
        // if we have, update it's expiry height

        //  TODO: hook into whatever manages ingress proofs
        if read_tx
            .get::<IngressProofs>(root_hash)
            .map_err(|_| ChunkIngressError::DatabaseError)?
            .is_some()
        {
            info!(
                "We've already generated an ingress proof for data root {}",
                &root_hash
            );

            return Ok(());
        };

        // check if we have all the chunks for this tx
        let read_tx = self
            .irys_db
            .tx()
            .map_err(|_| ChunkIngressError::DatabaseError)?;

        let mut cursor = read_tx
            .cursor_dup_read::<CachedChunksIndex>()
            .map_err(|_| ChunkIngressError::DatabaseError)?;
        // get the number of dupsort values (aka the number of chunks)
        // this ASSUMES that the index isn't corrupt (no double values etc)
        // the ingress proof generation task does a more thorough check
        let chunk_count = cursor
            .dup_count(root_hash)
            .map_err(|_| ChunkIngressError::DatabaseError)?
            .ok_or(ChunkIngressError::DatabaseError)?;

        // data size is the offset of the last chunk
        // add one as index is 0-indexed
        let expected_chunk_count = data_size_to_chunk_count(data_size, chunk_size).unwrap();

        if chunk_count == expected_chunk_count {
            // we *should* have all the chunks
            // dispatch a ingress proof task

            let canon_chain = self.block_tree_read_guard.read().get_canonical_chain();

            let (_, latest_height, _, _) = canon_chain
                .0
                .last()
                .ok_or(ChunkIngressError::ServiceUninitialized)?;

            let db = self.irys_db.clone();
            let signer = self.config.irys_signer();
            let latest_height = *latest_height;
            self.task_exec.clone().spawn_blocking(async move {
                generate_ingress_proof(db.clone(), root_hash, data_size, chunk_size, signer)
                    // TODO: handle results instead of unwrapping
                    .unwrap();
                db.update(|wtx| {
                    wtx.put::<DataRootLRU>(
                        root_hash,
                        DataRootLRUEntry {
                            last_height: latest_height,
                            ingress_proof: true,
                        },
                    )
                })
                .unwrap()
                .unwrap();
            });
        }

        let gossip_sender = self.gossip_tx.clone();
        let gossip_data = GossipData::Chunk(chunk);

        let _ = tokio::task::spawn(async move {
            if let Err(error) = gossip_sender.send(gossip_data).await {
                tracing::error!("Failed to send gossip data: {:?}", error);
            }
        });

        Ok(())
    }
}
#[derive(MessageResponse, Debug)]
pub struct MempoolTxs {
    pub commitment_tx: Vec<CommitmentTransaction>,
    pub storage_tx: Vec<IrysTransactionHeader>,
}

#[derive(Message, Debug)]
#[rtype(result = "MempoolTxs")]
pub struct GetBestMempoolTxs;

impl Handler<GetBestMempoolTxs> for MempoolService {
    type Result = MempoolTxs;

    fn handle(&mut self, _msg: GetBestMempoolTxs, _ctx: &mut Self::Context) -> Self::Result {
        let reth_db = self.reth_db.clone();
        let mut fees_spent_per_address = HashMap::new();
        let mut commitment_tx = Vec::new();
        let mut unfunded_address = HashSet::new();

        // Helper function that verifies transaction funding and tracks cumulative fees
        // Returns true if the transaction can be funded based on current account balance
        // and previously included transactions in this block
        let mut check_funding = |tx: &dyn IrysTransactionCommon| -> bool {
            let signer = tx.signer();

            // Skip transactions from addresses with previously unfunded transactions
            // This ensures we don't include any transactions (including pledges) from
            // addresses that couldn't afford their stake commitments
            if unfunded_address.contains(&signer) {
                return false;
            }

<<<<<<< HEAD
        // TODO sort by fee
        self.valid_tx
            .iter()
            .filter(|(_, tx)| {
                let current_spent = *fees_spent_per_address.get(&tx.signer).unwrap_or(&0_u64);
                let valid = irys_database::get_account_balance(&reth_db.tx().unwrap(), tx.signer)
                    .unwrap()
                    >= U256::from(current_spent + tx.total_fee());
                match fees_spent_per_address.get_mut(&tx.signer) {
                    Some(val) => {
                        *val += tx.total_fee();
                    }
                    None => {
                        fees_spent_per_address.insert(tx.signer, tx.total_fee());
                    }
                };
                valid
            })
            .take(
                self.config
                    .node_config
                    .consensus_config()
                    .mempool
                    .max_data_txs_per_block
                    .try_into()
                    .expect("valid u64"),
            )
            .map(|(_, header)| header.clone())
            .collect()
=======
            let fee = tx.total_fee();
            let current_spent = *fees_spent_per_address.get(&signer).unwrap_or(&0_u64);

            // Calculate total required balance including previously selected transactions
            let tx_ref = &reth_db.tx().unwrap();
            let has_funds = irys_database::get_account_balance(tx_ref, signer).unwrap()
                >= U256::from(current_spent + fee);

            // Track fees for this address regardless of whether this specific transaction is included
            fees_spent_per_address
                .entry(signer)
                .and_modify(|val| *val += fee)
                .or_insert(fee);

            // If transaction cannot be funded, mark the entire address as unfunded
            // Since stakes are processed before pledges, this prevents inclusion of
            // pledge commitments when their associated stake commitment is unfunded
            if !has_funds {
                unfunded_address.insert(signer);
                return false;
            }

            has_funds
        };

        // Process commitments in priority order (stakes then pledges)
        // This order ensures stake transactions are processed before pledges
        for commitment_type in &[CommitmentType::Stake, CommitmentType::Pledge] {
            // Gather all commitments of current type from all addresses
            let mut sorted_commitments: Vec<_> = self
                .valid_commitment_tx
                .values()
                .flat_map(|txs| {
                    txs.iter()
                        .filter(|tx| tx.commitment_type == *commitment_type)
                        .map(|tx| tx.clone())
                })
                .collect();

            // Sort commitments by fee (highest first) to maximize network revenue
            sorted_commitments.sort_by(|a, b| b.total_fee().cmp(&a.total_fee()));

            // Select fundable commitments in fee-priority order
            for tx in sorted_commitments {
                if check_funding(&tx) {
                    commitment_tx.push(tx);
                }
            }
        }

        // Prepare storage transactions for inclusion after commitments
        let mut all_storage_txs: Vec<_> = self.valid_tx.values().cloned().collect();

        // Sort storage transactions by fee (highest first) to maximize revenue
        all_storage_txs.sort_by(|a, b| b.total_fee().cmp(&a.total_fee()));

        // Apply block size constraint and funding checks to storage transactions
        let mut storage_tx = Vec::new();
        let max_txs = self.config.node_config.mempool.max_data_txs_per_block as usize;

        // Select storage transactions in fee-priority order, respecting funding limits
        // and maximum transaction count per block
        for tx in all_storage_txs {
            if check_funding(&tx) {
                storage_tx.push(tx);
                if storage_tx.len() >= max_txs {
                    break;
                }
            }
        }

        // Return selected transactions grouped by type
        MempoolTxs {
            commitment_tx,
            storage_tx,
        }
>>>>>>> 3b9e1367
    }
}

impl Handler<BlockConfirmedMessage> for MempoolService {
    type Result = eyre::Result<()>;
    fn handle(&mut self, msg: BlockConfirmedMessage, _ctx: &mut Context<Self>) -> Self::Result {
        || -> eyre::Result<()> {
            // Access the block header through msg.0
            let block = &msg.0;
            let all_txs = &msg.1;

            for txid in block.data_ledgers[DataLedger::Submit].tx_ids.iter() {
                // Remove the submit tx from the pending valid_tx pool
                self.valid_tx.remove(txid);
                self.recent_valid_tx.remove(txid);
            }

            // Is there a commitment ledger in this block?
            let commitment_ledger = block
                .system_ledgers
                .iter()
                .find(|b| b.ledger_id == SystemLedger::Commitment);

            if let Some(commitment_ledger) = commitment_ledger {
                for txid in commitment_ledger.tx_ids.iter() {
                    // Remove the commitment tx from the pending valid_tx pool
                    self.remove_commitment_tx(txid);
                }
            }

            let published_txids = &block.data_ledgers[DataLedger::Publish].tx_ids.0;

            // Loop though the promoted transactions and remove their ingress proofs
            // from the mempool. In the future on a multi node network we may keep
            // ingress proofs around longer to account for re-orgs, but for now
            // we just remove them.
            if !published_txids.is_empty() {
                let mut_tx = self
                    .irys_db
                    .tx_mut()
                    .map_err(|e| {
                        error!("Failed to create mdbx transaction: {}", e);
                    })
                    .unwrap();

                for (i, txid) in block.data_ledgers[DataLedger::Publish]
                    .tx_ids
                    .0
                    .iter()
                    .enumerate()
                {
                    // Retrieve the promoted transactions header
                    let mut tx_header = match tx_header_by_txid(&mut_tx, txid) {
                        Ok(Some(header)) => header,
                        Ok(None) => {
                            error!("No transaction header found for txid: {}", txid);
                            continue;
                        }
                        Err(e) => {
                            error!("Error fetching transaction header for txid {}: {}", txid, e);
                            continue;
                        }
                    };

                    // TODO: In a single node world there is only one ingress proof
                    // per promoted tx, but in the future there will be multiple proofs.
                    let proofs = block.data_ledgers[DataLedger::Publish]
                        .proofs
                        .as_ref()
                        .unwrap();
                    let proof = proofs.0[i].clone();
                    tx_header.ingress_proofs = Some(proof);

                    // Update the header record in the database to include the ingress
                    // proof, indicating it is promoted
                    if let Err(err) = insert_tx_header(&mut_tx, &tx_header) {
                        error!(
                            "Could not update transactions with ingress proofs - txid: {} err: {}",
                            txid, err
                        );
                    }

                    info!("Promoted tx:\n{:?}", tx_header);
                }

                let _ = mut_tx.commit();
            }

            info!(
                "Removing confirmed tx - Block height: {} num tx: {}",
                block.height,
                all_txs.len()
            );
            Ok(())
        }()
        // closure so we can "catch" and log all errs, so we don't need to log and return an err everywhere
        .inspect_err(|e| {
            error!(
                "Unexpected Mempool error while processing BlockConfirmedMessage: {}",
                e
            );
        })
    }
}

/// Message to check whether a transaction exists in the mempool or on disk
#[derive(Message, Debug)]
#[rtype(result = "Result<bool, TxIngressError>")]
pub struct TxExistenceQuery(pub H256);

impl TxExistenceQuery {
    #[must_use]
    pub fn into_inner(self) -> H256 {
        self.0
    }
}

impl Handler<TxExistenceQuery> for MempoolService {
    type Result = Result<bool, TxIngressError>;

    fn handle(&mut self, tx_msg: TxExistenceQuery, _ctx: &mut Context<Self>) -> Self::Result {
        if self.valid_tx.contains_key(&tx_msg.0) {
            return Ok(true);
        }

        if self.recent_valid_tx.contains(&tx_msg.0) {
            return Ok(true);
        }

        // Still has it, just invalid
        if self.invalid_tx.contains(&tx_msg.0) {
            return Ok(true);
        }

        let read_tx = self
            .irys_db
            .as_ref()
            .tx()
            .map_err(|_| TxIngressError::DatabaseError)?;

        let txid = tx_msg.0;
        let tx_header =
            tx_header_by_txid(&read_tx, &txid).map_err(|_| TxIngressError::DatabaseError)?;

        Ok(tx_header.is_some())
    }
}

/// Message to check whether a transaction exists in the mempool or on disk
#[derive(Message, Debug)]
#[rtype(result = "Result<Option<IrysTransactionHeader>, TxIngressError>")]
pub struct GetTransaction(pub H256);

impl GetTransaction {
    #[must_use]
    pub fn into_inner(self) -> H256 {
        self.0
    }
}

impl Handler<GetTransaction> for MempoolService {
    type Result = Result<Option<IrysTransactionHeader>, TxIngressError>;

    fn handle(&mut self, tx_msg: GetTransaction, _ctx: &mut Context<Self>) -> Self::Result {
        if let Some(tx_header) = self.valid_tx.get(&tx_msg.0) {
            return Ok(Some(tx_header.clone()));
        }

        let read_tx = self
            .irys_db
            .as_ref()
            .tx()
            .map_err(|_| TxIngressError::DatabaseError)?;

        let txid = tx_msg.0;
        let tx_header =
            tx_header_by_txid(&read_tx, &txid).map_err(|_| TxIngressError::DatabaseError)?;

        Ok(tx_header)
    }
}

/// Generates an ingress proof for a specific `data_root`
/// pulls required data from all sources
pub fn generate_ingress_proof(
    db: DatabaseProvider,
    data_root: DataRoot,
    size: u64,
    chunk_size: u64,
    signer: IrysSigner,
) -> eyre::Result<()> {
    // load the chunks from the DB
    // TODO: for now we assume the chunks all all in the DB chunk cache
    // in future, we'll need access to whatever unified storage provider API we have to get chunks
    // regardless of actual location

    let ro_tx = db.tx()?;
    let mut dup_cursor = ro_tx.cursor_dup_read::<CachedChunksIndex>()?;

    // start from first duplicate entry for this root_hash
    let dup_walker = dup_cursor.walk_dup(Some(data_root), None)?;

    // we need to validate that the index is valid
    // we do this by constructing a set over the chunk hashes, checking if we've seen this hash before
    // if we have, we *must* error
    let mut set = HashSet::<H256>::new();
    let expected_chunk_count = data_size_to_chunk_count(size, chunk_size).unwrap();

    let mut chunk_count: u32 = 0;
    let mut data_size: u64 = 0;

    let iter = dup_walker.into_iter().map(|entry| {
        let (root_hash2, index_entry) = entry?;
        // make sure we haven't traversed into the wrong key
        assert_eq!(data_root, root_hash2);

        let chunk_path_hash = index_entry.meta.chunk_path_hash;
        if set.contains(&chunk_path_hash) {
            return Err(eyre!(
                "Chunk with hash {} has been found twice for index entry {} of data_root {}",
                &chunk_path_hash,
                &index_entry.index,
                &data_root
            ));
        }
        set.insert(chunk_path_hash);

        // TODO: add code to read from ChunkProvider once it can read through CachedChunks & we have a nice system for unpacking chunks on-demand
        let chunk = ro_tx
            .get::<CachedChunks>(index_entry.meta.chunk_path_hash)?
            .ok_or(eyre!(
                "unable to get chunk {chunk_path_hash} for data root {data_root} from DB"
            ))?;

        let chunk_bin = chunk
            .chunk
            .ok_or(eyre!(
                "Missing required chunk ({chunk_path_hash}) body for data root {data_root} from DB"
            ))?
            .0;
        data_size += chunk_bin.len() as u64;
        chunk_count += 1;

        Ok(chunk_bin)
    });

    // generate the ingress proof hash
    let proof = irys_types::ingress::generate_ingress_proof(signer, data_root, iter)?;
    info!(
        "generated ingress proof {} for data root {}",
        &proof.proof, &data_root
    );
    assert_eq!(data_size, size);
    assert_eq!(chunk_count as u32, expected_chunk_count);

    ro_tx.commit()?;

    db.update(|rw_tx| rw_tx.put::<IngressProofs>(data_root, proof))??;

    Ok(())
}<|MERGE_RESOLUTION|>--- conflicted
+++ resolved
@@ -392,33 +392,6 @@
             .tx()
             .map_err(|_| TxIngressError::DatabaseError)?;
 
-<<<<<<< HEAD
-        // validate the `anchor` value
-        // it should be a block hash for a known, confirmed block (TODO: add tx hash support!)
-
-        let canon_chain = self.block_tree_read_guard.read().get_canonical_chain();
-
-        let (_, latest_height, _, _) = canon_chain.0.last().ok_or(TxIngressError::Other(
-            "unable to get canonical chain from block tree".to_owned(),
-        ))?;
-
-        let anchor_expiry_depth = self
-            .config
-            .node_config
-            .consensus_config()
-            .mempool
-            .anchor_expiry_depth as u64;
-        match irys_database::block_header_by_hash(read_tx, &tx.anchor, false) {
-            // note: we use addition here as it's safer
-            Ok(Some(hdr)) if hdr.height + anchor_expiry_depth >= *latest_height => {
-                debug!("valid block hash anchor {} for tx {}", &tx.anchor, &tx.id);
-                // update any associated ingress proofs
-                if let Ok(Some(old_expiry)) = read_tx.get::<DataRootLRU>(tx.data_root) {
-                    let new_expiry = hdr.height + anchor_expiry_depth;
-                    debug!(
-                        "Updating ingress proof for data root {} expiry from {} -> {}",
-                        &tx.data_root, &old_expiry.last_height, &new_expiry
-=======
         // Update any associated ingress proofs
         if let Ok(Some(old_expiry)) = read_tx.get::<DataRootLRU>(tx.data_root) {
             let anchor_expiry_depth = self.config.node_config.mempool.anchor_expiry_depth as u64;
@@ -433,7 +406,6 @@
                     error!(
                         "Error updating ingress proof expiry for {} - {}",
                         &tx.data_root, &e
->>>>>>> 3b9e1367
                     );
                     TxIngressError::DatabaseError
                 })?
@@ -802,37 +774,6 @@
                 return false;
             }
 
-<<<<<<< HEAD
-        // TODO sort by fee
-        self.valid_tx
-            .iter()
-            .filter(|(_, tx)| {
-                let current_spent = *fees_spent_per_address.get(&tx.signer).unwrap_or(&0_u64);
-                let valid = irys_database::get_account_balance(&reth_db.tx().unwrap(), tx.signer)
-                    .unwrap()
-                    >= U256::from(current_spent + tx.total_fee());
-                match fees_spent_per_address.get_mut(&tx.signer) {
-                    Some(val) => {
-                        *val += tx.total_fee();
-                    }
-                    None => {
-                        fees_spent_per_address.insert(tx.signer, tx.total_fee());
-                    }
-                };
-                valid
-            })
-            .take(
-                self.config
-                    .node_config
-                    .consensus_config()
-                    .mempool
-                    .max_data_txs_per_block
-                    .try_into()
-                    .expect("valid u64"),
-            )
-            .map(|(_, header)| header.clone())
-            .collect()
-=======
             let fee = tx.total_fee();
             let current_spent = *fees_spent_per_address.get(&signer).unwrap_or(&0_u64);
 
@@ -909,7 +850,6 @@
             commitment_tx,
             storage_tx,
         }
->>>>>>> 3b9e1367
     }
 }
 
