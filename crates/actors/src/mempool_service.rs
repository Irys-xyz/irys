--- conflicted
+++ resolved
@@ -7,21 +7,13 @@
 use futures::future::BoxFuture;
 use irys_database::insert_commitment_tx;
 use irys_database::{
-<<<<<<< HEAD
     all_mempool_tx_headers, clear_mempool_tx_headers,
     db::{IrysDatabaseExt as _, IrysDupCursorExt as _, RethDbWrapper},
-=======
-    db::{IrysDatabaseExt as _, IrysDupCursorExt as _},
->>>>>>> 86f55a66
     db_cache::{data_size_to_chunk_count, DataRootLRUEntry},
     insert_mempool_tx_header, insert_tx_header,
     submodule::get_data_size_by_data_root,
     tables::{CachedChunks, CachedChunksIndex, DataRootLRU, IngressProofs},
-<<<<<<< HEAD
     tx_header_by_txid, SystemLedger,
-=======
-    {insert_tx_header, tx_header_by_txid},
->>>>>>> 86f55a66
 };
 use irys_primitives::CommitmentType;
 use irys_reth_node_bridge::{ext::IrysRethRpcTestContextExt, IrysRethNodeAdapter};
@@ -234,24 +226,11 @@
     /// Block Confirmed, remove confirmed txns from mempool
     BlockConfirmedMessage(Arc<IrysBlockHeader>, Arc<Vec<IrysTransactionHeader>>),
     /// Get IrysTransactionHeader
-<<<<<<< HEAD
-    GetTransaction(
-        H256,
-        tokio::sync::oneshot::Sender<Option<IrysTransactionHeader>>,
-    ),
+    GetTransaction(H256, oneshot::Sender<Option<IrysTransactionHeader>>),
     /// get Vec<CommitmentTransaction> by signer
-    GetCommitmentTxs(
-        Address,
-        tokio::sync::oneshot::Sender<Option<Vec<CommitmentTransaction>>>,
-    ),
+    GetCommitmentTxs(Address, oneshot::Sender<Option<Vec<CommitmentTransaction>>>),
     /// get CommitmentTransaction by H256 id
-    GetCommitmentTxById(
-        H256,
-        tokio::sync::oneshot::Sender<Option<CommitmentTransaction>>,
-    ),
-=======
-    GetTransaction(H256, oneshot::Sender<Option<IrysTransactionHeader>>),
->>>>>>> 86f55a66
+    GetCommitmentTxById(H256, oneshot::Sender<Option<CommitmentTransaction>>),
     /// Ingress Chunk, Add to CachedChunks, generate_ingress_proof, gossip chunk
     ChunkIngressMessage(
         UnpackedChunk,
@@ -271,15 +250,6 @@
         oneshot::Sender<Result<(), TxIngressError>>,
     ),
     /// Return filtered list of candidate txns
-<<<<<<< HEAD
-    /// Filtering based on funding status etc
-    GetBestMempoolTxs(tokio::sync::oneshot::Sender<MempoolTxs>),
-    /// Confirm if tx exists in mempool or database
-    TxExistenceQuery(
-        H256,
-        tokio::sync::oneshot::Sender<Result<bool, TxIngressError>>,
-    ),
-=======
     /// Filtering based on funding status etc based on the provided EVM block ID
     /// If `None` is provided, the latest canonical block is used
     GetBestMempoolTxs(Option<BlockId>, oneshot::Sender<MempoolTxs>),
@@ -290,7 +260,6 @@
     },
     /// Confirm if tx exists in database
     TxExistenceQuery(H256, oneshot::Sender<Result<bool, TxIngressError>>),
->>>>>>> 86f55a66
     /// validate and process an incoming IrysTransactionHeader
     TxIngressMessage(
         IrysTransactionHeader,
@@ -386,13 +355,7 @@
     async fn start(mut self) -> eyre::Result<()> {
         tracing::info!("starting Mempool service");
 
-<<<<<<< HEAD
-        if let Err(err) = self.inner.load_persisted_state().await {
-            error!(?err, "failed to load persisted mempool state");
-        }
-=======
         self.inner.restore_mempool_from_disk().await;
->>>>>>> 86f55a66
 
         let mut shutdown_future = pin!(self.shutdown);
         let shutdown_guard = loop {
@@ -441,24 +404,7 @@
         // explicitly inform the TaskManager that we're shutting down
         drop(shutdown_guard);
 
-<<<<<<< HEAD
-        // Persist pending transactions to a temporary table
-        let pending_txs: Vec<_> = {
-            let guard = self.inner.mempool_state.read().await;
-            guard.valid_tx.values().cloned().collect()
-        };
-        if let Err(err) = self.inner.irys_db.update_eyre(|tx| {
-            clear_mempool_tx_headers(tx)?;
-            for hdr in &pending_txs {
-                insert_mempool_tx_header(tx, hdr)?;
-            }
-            Ok(())
-        }) {
-            error!(?err, "failed to persist mempool state");
-        }
-=======
         self.inner.persist_mempool_to_disk().await?;
->>>>>>> 86f55a66
 
         tracing::info!("shutting down Mempool service");
         Ok(())
@@ -830,42 +776,6 @@
                         .expect("to process pending pledge for newly staked address");
                 }
             }
-
-<<<<<<< HEAD
-            // Having passed the above checks, we now consider this a valid tx. Add it in the mempool state
-            let mut mempool_state_write_guard = mempool_state.write().await;
-            mempool_state_write_guard
-                .valid_commitment_tx
-                .insert(commitment_tx.signer, vec![commitment_tx.clone()]);
-            mempool_state_write_guard
-                .recent_valid_tx
-                .insert(commitment_tx.id);
-            drop(mempool_state_write_guard);
-=======
-            // // HACK HACK: in order for block discovery to validate incoming blocks
-            // // it needs to read commitment tx from the database. Ideally it should
-            // // be reading them from the mempool_service in memory cache, but we are
-            // // putting off that work until the actix mempool_service is rewritten as a
-            // // tokio service.
-            // match self.irys_db.update_eyre(|db_tx| {
-            //     irys_database::insert_commitment_tx(db_tx, &commitment_tx)?;
-            //     Ok(())
-            // }) {
-            //     Ok(()) => {
-            //         info!(
-            //             "Successfully stored commitment_tx in db {:?}",
-            //             commitment_tx.id.0.to_base58()
-            //         );
-            //     }
-            //     Err(db_error) => {
-            //         error!(
-            //             "Failed to store commitment_tx in db {:?}: {:?}",
-            //             commitment_tx.id.0.to_base58(),
-            //             db_error
-            //         );
-            //     }
-            // }
->>>>>>> 86f55a66
 
             // Gossip transaction
             self.service_senders
@@ -1511,14 +1421,11 @@
             .await
             .map_err(|_| TxIngressError::DatabaseError)?;
 
-<<<<<<< HEAD
         let read_reth_tx = &self
             .reth_db
             .tx()
             .map_err(|_| TxIngressError::DatabaseError)?;
 
-=======
->>>>>>> 86f55a66
         // Update any associated ingress proofs
         if let Ok(Some(old_expiry)) = read_tx.get::<DataRootLRU>(tx.data_root) {
             let anchor_expiry_depth = self
@@ -1552,7 +1459,6 @@
         }
 
         // Check account balance
-
         if self.reth_node_adapter.rpc.get_balance_irys(tx.signer, None) < U256::from(tx.total_fee())
         {
             error!(
