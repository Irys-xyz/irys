use crate::block_producer::BlockConfirmedMessage;
use crate::block_tree_service::BlockTreeReadGuard;
use crate::services::ServiceSenders;
use crate::{CommitmentCacheMessage, CommitmentStateReadGuard, CommitmentStatus};
use actix::{
    Actor, Addr, Context, Handler, MailboxError, Message, MessageResponse, Supervised,
    SystemService,
};
use async_trait::async_trait;
use base58::ToBase58 as _;
use core::fmt::Display;
use eyre::eyre;
use irys_database::db::RethDbWrapper;
use irys_database::db_cache::data_size_to_chunk_count;
use irys_database::db_cache::DataRootLRUEntry;
use irys_database::submodule::get_data_size_by_data_root;
use irys_database::tables::DataRootLRU;
use irys_database::tables::{CachedChunks, CachedChunksIndex, IngressProofs};
use irys_database::{insert_tx_header, tx_header_by_txid, SystemLedger};
use irys_primitives::CommitmentType;
use irys_storage::StorageModulesReadGuard;
use irys_types::irys::IrysSigner;
use irys_types::{
    app_state::DatabaseProvider, chunk::UnpackedChunk, hash_sha256, validate_path, GossipData,
    IrysTransactionHeader, H256,
};
use irys_types::{
<<<<<<< HEAD
    Address, CommitmentTransaction, Config, DataLedger, DataRoot, IrysBlockHeader,
    IrysTransactionCommon, IrysTransactionId, U256,
=======
    Address, CommitmentTransaction, Config, DataRoot, IrysBlockHeader, IrysTransactionCommon,
    IrysTransactionId, TxChunkOffset, U256,
>>>>>>> 575ebe72
};
use lru::LruCache;
use reth::tasks::TaskExecutor;
use reth_db::cursor::DbDupCursorRO as _;
use reth_db::transaction::DbTx as _;
use reth_db::transaction::DbTxMut as _;
use reth_db::Database as _;
use std::collections::HashSet;
use std::collections::{BTreeMap, HashMap};
use std::future::Future;
use std::num::NonZeroUsize;
use tracing::{debug, error, info, warn};

#[async_trait::async_trait]
pub trait MempoolFacade: Clone + Send + Sync + 'static {
    async fn handle_data_transaction(
        &self,
        tx_header: IrysTransactionHeader,
    ) -> Result<(), TxIngressError>;
    async fn handle_commitment_transaction(
        &self,
        tx_header: CommitmentTransaction,
    ) -> Result<(), TxIngressError>;
    async fn handle_chunk(&self, chunk: UnpackedChunk) -> Result<(), ChunkIngressError>;
    async fn is_known_tx(&self, tx_id: H256) -> Result<bool, TxIngressError>;
}

#[derive(Clone, Debug)]
pub struct MempoolServiceFacadeImpl {
    service: Addr<MempoolService>,
}

impl From<Addr<MempoolService>> for MempoolServiceFacadeImpl {
    fn from(value: Addr<MempoolService>) -> Self {
        Self { service: value }
    }
}

impl From<MailboxError> for TxIngressError {
    fn from(value: MailboxError) -> Self {
        TxIngressError::Other(format!(
            "Failed to send a message to MempoolService: {:?}",
            value
        ))
    }
}

impl From<MailboxError> for ChunkIngressError {
    fn from(value: MailboxError) -> Self {
        ChunkIngressError::Other(format!(
            "Failed to send a message to MempoolService: {:?}",
            value
        ))
    }
}

#[async_trait]
impl MempoolFacade for MempoolServiceFacadeImpl {
    async fn handle_data_transaction(
        &self,
        tx_header: IrysTransactionHeader,
    ) -> Result<(), TxIngressError> {
        self.service.send(TxIngressMessage(tx_header)).await?
    }

    async fn handle_commitment_transaction(
        &self,
        commitment_tx: CommitmentTransaction,
    ) -> Result<(), TxIngressError> {
        self.service
            .send(CommitmentTxIngressMessage(commitment_tx))
            .await?
    }

    async fn handle_chunk(&self, chunk: UnpackedChunk) -> Result<(), ChunkIngressError> {
        self.service.send(ChunkIngressMessage(chunk)).await?
    }

    async fn is_known_tx(&self, tx_id: H256) -> Result<bool, TxIngressError> {
        self.service.send(TxExistenceQuery(tx_id)).await?
    }
}

/// The Mempool oversees pending transactions and validation of incoming tx.
#[derive(Debug)]
pub struct MempoolService {
    irys_db: DatabaseProvider,
    reth_db: RethDbWrapper,
    /// Temporary mempool stubs - will replace with proper data models - `DMac`
    valid_tx: BTreeMap<H256, IrysTransactionHeader>,
    valid_commitment_tx: BTreeMap<Address, Vec<CommitmentTransaction>>,
    /// `task_exec` is used to spawn background jobs on reth's MT tokio runtime
    /// instead of the actor executor runtime, while also providing some `QoL`
    task_exec: TaskExecutor,
    /// The miner's signer instance, used to sign ingress proofs
    invalid_tx: Vec<H256>,
    /// Tracks recent valid txids from either storage or commitment
    recent_valid_tx: HashSet<H256>,
    config: Config,
    storage_modules_guard: StorageModulesReadGuard,
    block_tree_read_guard: BlockTreeReadGuard,
    commitment_state_guard: CommitmentStateReadGuard,
    /// LRU caches for out of order gossip data
    pending_chunks: LruCache<DataRoot, HashMap<TxChunkOffset, UnpackedChunk>>,
    _pending_pledges: LruCache<Address, Vec<CommitmentTransaction>>,

    /// Reference to all the services we can send messages to
    service_senders: ServiceSenders,
    gossip_tx: tokio::sync::mpsc::Sender<GossipData>,
}

impl Default for MempoolService {
    fn default() -> Self {
        unimplemented!("don't rely on the default implementation of the `MempoolService`");
    }
}

impl Actor for MempoolService {
    type Context = Context<Self>;
}

/// Allows this actor to live in the the local service registry
impl Supervised for MempoolService {}

impl SystemService for MempoolService {}

impl MempoolService {
    /// Create a new instance of the mempool actor passing in a reference
    /// counted reference to a `DatabaseEnv`, a copy of reth's task executor and the miner's signer
    pub fn new(
        irys_db: DatabaseProvider,
        reth_db: RethDbWrapper,
        task_exec: TaskExecutor,
        storage_modules_guard: StorageModulesReadGuard,
        block_tree_guard: BlockTreeReadGuard,
        commitment_state_guard: CommitmentStateReadGuard,
        config: &Config,
        service_senders: ServiceSenders,
        gossip_tx: tokio::sync::mpsc::Sender<GossipData>,
    ) -> Self {
        info!("service started");
        Self {
            irys_db,
            reth_db,
            valid_tx: BTreeMap::new(),
            valid_commitment_tx: BTreeMap::new(),
            invalid_tx: Vec::new(),
            task_exec,
            config: config.clone(),
            storage_modules_guard,
            block_tree_read_guard: block_tree_guard,
            commitment_state_guard,
            service_senders,
            gossip_tx,
            recent_valid_tx: HashSet::new(),
            pending_chunks: LruCache::new(NonZeroUsize::new(100).unwrap()),
            _pending_pledges: LruCache::new(NonZeroUsize::new(100).unwrap()),
        }
    }
    // Helper to get the canonical chain and latest height
    fn get_latest_block_height(&self) -> Result<u64, TxIngressError> {
        let canon_chain = self.block_tree_read_guard.read().get_canonical_chain();
        let (_, latest_height, _, _) = canon_chain.0.last().ok_or(TxIngressError::Other(
            "unable to get canonical chain from block tree".to_owned(),
        ))?;

        Ok(*latest_height)
    }

    // Helper to validate anchor
    fn validate_anchor(
        &mut self,
        tx_id: &IrysTransactionId,
        anchor: &H256,
    ) -> Result<IrysBlockHeader, TxIngressError> {
        let read_tx = &self
            .irys_db
            .tx()
            .map_err(|_| TxIngressError::DatabaseError)?;

        let latest_height = self.get_latest_block_height()?;
        let anchor_expiry_depth = self
            .config
            .node_config
            .consensus_config()
            .mempool
            .anchor_expiry_depth as u64;

        // Allow transactions to use the txid of a transaction in the mempool
        if self.recent_valid_tx.contains(anchor) {
            let (canonical_blocks, _) = self.block_tree_read_guard.read().get_canonical_chain();
            let (latest_block_hash, _, _, _) = canonical_blocks.last().unwrap();
            // Just provide the most recent block as an anchor
            match irys_database::block_header_by_hash(read_tx, latest_block_hash, false) {
                Ok(Some(hdr)) if hdr.height + anchor_expiry_depth >= latest_height => {
                    debug!("valid txid anchor {} for tx {}", anchor, tx_id);
                    return Ok(hdr);
                }
                _ => {}
            };
        }

        match irys_database::block_header_by_hash(read_tx, anchor, false) {
            Ok(Some(hdr)) if hdr.height + anchor_expiry_depth >= latest_height => {
                debug!("valid block hash anchor {} for tx {}", anchor, tx_id);
                Ok(hdr)
            }
            _ => {
                self.invalid_tx.push(tx_id.clone());
                warn!("Invalid anchor value {} for tx {}", anchor, tx_id);
                Err(TxIngressError::InvalidAnchor)
            }
        }
    }

    // Helper to verify signature
    fn validate_signature<T: IrysTransactionCommon>(
        &mut self,
        tx: &T,
    ) -> Result<(), TxIngressError> {
        if tx.is_signature_valid() {
            info!("Signature is valid");
            Ok(())
        } else {
            self.invalid_tx.push(tx.id());
            debug!("Signature is NOT valid");
            Err(TxIngressError::InvalidSignature)
        }
    }

    // Helper to execute async operation in a synchronous handler
    // TODO: This is actually bad, we spawn a thread to perform the async
    // operation from a sync context, to fix the mempool service needs to be
    // converted to a new style service with async handlers.
    fn execute_async_operation<T, F, Fut>(&self, operation: F) -> Result<T, TxIngressError>
    where
        F: FnOnce() -> Fut + Send + 'static,
        Fut: Future<Output = T>,
        T: Send + 'static,
    {
        let (tx, rx) = std::sync::mpsc::channel();

        std::thread::spawn(move || {
            let rt = tokio::runtime::Builder::new_current_thread()
                .enable_all()
                .build()
                .unwrap();

            let result = rt.block_on(operation());
            tx.send(result)
                .expect("Failed to send result back to handler thread");
        });

        Ok(rx.recv().expect("Failed to receive result from thread"))
    }

    fn is_commitment_valid(&self, commitment_tx: &CommitmentTransaction) -> bool {
        // Check if already staked in the blockchain
        let is_staked = self.commitment_state_guard.is_staked(commitment_tx.signer);

        // Most commitments are valid by default
        // Only pledges require special validation when not already staked
        let is_pledge = commitment_tx.commitment_type == CommitmentType::Pledge;
        if !is_pledge || is_staked {
            return true;
        }

        // For unstaked pledges, validate against cache and pending transactions
        let commitment_cache = self.service_senders.commitment_cache.clone();
        let commitment_tx_clone = commitment_tx.clone();
        let cache_status = self
            .execute_async_operation(|| async move {
                let (oneshot_tx, oneshot_rx) = tokio::sync::oneshot::channel();
                let _ = commitment_cache.send(CommitmentCacheMessage::GetCommitmentStatus {
                    commitment_tx: commitment_tx_clone,
                    response: oneshot_tx,
                });
                oneshot_rx
                    .await
                    .expect("to receive CommitmentStatus from GetCommitmentStatus message")
            })
            .unwrap();

        // Reject unsupported commitment types
        if matches!(cache_status, CommitmentStatus::Unsupported) {
            warn!(
                "Commitment is unsupported: {}",
                commitment_tx.id.0.to_base58()
            );
            return false;
        }

        // For unstaked addresses, check for pending stake transactions
        if matches!(cache_status, CommitmentStatus::Unstaked) {
            // Get pending transactions for this address
            let pending = self.valid_commitment_tx.get(&commitment_tx.signer);
            if pending.is_none() {
                warn!(
                    "Pledge Commitment is unstaked: {}",
                    commitment_tx.id.0.to_base58()
                );
                return false;
            }

            // Valid if there's at least one pending stake transaction
            return pending
                .unwrap()
                .iter()
                .any(|c| c.commitment_type == CommitmentType::Stake);
        }

        // All other cases are valid
        true
    }

    /// Removes a commitment transaction with the specified transaction ID from the valid_commitment_tx map
    /// Returns true if the transaction was found and removed, false otherwise
    fn remove_commitment_tx(&mut self, txid: &H256) -> bool {
        let mut found = false;

        self.recent_valid_tx.remove(&txid);

        // Create a vector of addresses to update to avoid borrowing issues
        let addresses_to_check: Vec<Address> = self.valid_commitment_tx.keys().cloned().collect();

        for address in addresses_to_check {
            if let Some(transactions) = self.valid_commitment_tx.get_mut(&address) {
                // Find the index of the transaction to remove
                if let Some(index) = transactions.iter().position(|tx| tx.id == *txid) {
                    // Remove the transaction
                    transactions.remove(index);
                    found = true;

                    // If the vector is now empty, remove the entry
                    if transactions.is_empty() {
                        self.valid_commitment_tx.remove(&address);
                    }

                    // Exit early once we've found and removed the transaction
                    break;
                }
            }
        }

        found
    }
}

/// Message for when a new TX is discovered by the node, either though
/// synchronization with peers, or by a user posting the tx.
#[derive(Message, Debug)]
#[rtype(result = "Result<(),TxIngressError>")]
pub struct TxIngressMessage(pub IrysTransactionHeader);

#[derive(Message, Debug)]
#[rtype(result = "Result<(),TxIngressError>")]
pub struct CommitmentTxIngressMessage(pub CommitmentTransaction);

/// Reasons why Transaction Ingress might fail
#[derive(Debug, Clone, PartialEq, Eq)]
pub enum TxIngressError {
    /// The transaction's signature is invalid
    InvalidSignature,
    /// The account does not have enough tokens to fund this transaction
    Unfunded,
    /// This transaction id is already in the cache
    Skipped,
    /// Invalid anchor value (unknown or too old)
    InvalidAnchor,
    /// Some database error occurred
    DatabaseError,
    /// The service is uninitialized
    ServiceUninitialized,
    /// Catch-all variant for other errors.
    Other(String),
}

impl TxIngressError {
    /// Returns an other error with the given message.
    pub fn other(err: impl Into<String>) -> Self {
        Self::Other(err.into())
    }
    /// Allows converting an error that implements Display into an Other error
    pub fn other_display(err: impl Display) -> Self {
        Self::Other(err.to_string())
    }
}

/// Message for when a new chunk is discovered by the node, either though
/// synchronization with peers, or by a user posting the chunk.
#[derive(Message, Debug)]
#[rtype(result = "Result<(),ChunkIngressError>")]
pub struct ChunkIngressMessage(pub UnpackedChunk);

impl ChunkIngressMessage {
    #[must_use]
    pub fn into_inner(self) -> UnpackedChunk {
        self.0
    }
}

/// Reasons why Transaction Ingress might fail
#[derive(Debug, Clone)]
pub enum ChunkIngressError {
    /// The `data_path/proof` provided with the chunk data is invalid
    InvalidProof,
    /// The data hash does not match the chunk data
    InvalidDataHash,
    /// This chunk is for an unknown transaction
    UnknownTransaction,
    /// Only the last chunk in a `data_root` tree can be less than `CHUNK_SIZE`
    InvalidChunkSize,
    /// Chunks should have the same data_size field as their parent tx
    InvalidDataSize,
    /// Some database error occurred when reading or writing the chunk
    DatabaseError,
    /// The service is uninitialized
    ServiceUninitialized,
    // Catch-all variant for other errors.
    Other(String),
}

impl ChunkIngressError {
    /// Returns an other error with the given message.
    pub fn other(err: impl Into<String>) -> Self {
        Self::Other(err.into())
    }
    /// Allows converting an error that implements Display into an Other error
    pub fn other_display(err: impl Display) -> Self {
        Self::Other(err.to_string())
    }
}

impl Handler<TxIngressMessage> for MempoolService {
    type Result = Result<(), TxIngressError>;

    fn handle(&mut self, tx_msg: TxIngressMessage, ctx: &mut Context<Self>) -> Self::Result {
        let tx = &tx_msg.0;
        debug!(
            "received tx {:?} (data_root {:?})",
            &tx.id.0.to_base58(),
            &tx.data_root.0.to_base58()
        );

        // Early out if we already know about this transaction
        if self.invalid_tx.contains(&tx.id) || self.recent_valid_tx.contains(&tx.id) {
            return Err(TxIngressError::Skipped);
        }
        // Validate anchor
        let hdr = self.validate_anchor(&tx.id, &tx.anchor)?;

        let read_tx = &self
            .irys_db
            .tx()
            .map_err(|_| TxIngressError::DatabaseError)?;
        let read_reth_tx = &self
            .reth_db
            .tx()
            .map_err(|_| TxIngressError::DatabaseError)?;

        // Update any associated ingress proofs
        if let Ok(Some(old_expiry)) = read_tx.get::<DataRootLRU>(tx.data_root) {
            let anchor_expiry_depth = self
                .config
                .node_config
                .consensus_config()
                .mempool
                .anchor_expiry_depth as u64;
            let new_expiry = hdr.height + anchor_expiry_depth;
            debug!(
                "Updating ingress proof for data root {} expiry from {} -> {}",
                &tx.data_root, &old_expiry.last_height, &new_expiry
            );
            self.irys_db
                .update(|write_tx| write_tx.put::<DataRootLRU>(tx.data_root, old_expiry))
                .map_err(|e| {
                    error!(
                        "Error updating ingress proof expiry for {} - {}",
                        &tx.data_root, &e
                    );
                    TxIngressError::DatabaseError
                })?
                .map_err(|e| {
                    error!(
                        "Error updating ingress proof expiry for {} - {}",
                        &tx.data_root, &e
                    );
                    TxIngressError::DatabaseError
                })?;
        }

        // Check account balance
        if irys_database::get_account_balance(read_reth_tx, tx_msg.0.signer)
            .map_err(|_| TxIngressError::DatabaseError)?
            < U256::from(tx_msg.0.total_fee())
        {
            error!(
                "unfunded balance from irys_database::get_account_balance({:?})",
                tx_msg.0.signer
            );
            return Err(TxIngressError::Unfunded);
        }

        // Validate the transaction signature
        self.validate_signature(tx)?;
        self.valid_tx.insert(tx.id, tx.clone());
        self.recent_valid_tx.insert(tx.id);

        // Cache the data_root in the database
        match self.irys_db.update_eyre(|db_tx| {
            irys_database::cache_data_root(db_tx, tx)?;
            // TODO: tx headers should not immediately be added to the database
            // this is a work around until the mempool can persist its state
            // during shutdown. Currently this has the potential to create
            // orphaned tx headers in the database with expired anchors and
            // not linked to any blocks.
            irys_database::insert_tx_header(db_tx, tx)?;
            Ok(())
        }) {
            Ok(()) => {
                info!(
                    "Successfully cached data_root {:?} for tx {:?}",
                    tx.data_root,
                    tx.id.0.to_base58()
                );
            }
            Err(db_error) => {
                error!(
                    "Failed to cache data_root {:?} for tx {:?}: {:?}",
                    tx.data_root,
                    tx.id.0.to_base58(),
                    db_error
                );
            }
        };

        // Process any chunks that arrived before their parent transaction
        // These were temporarily stored in the pending_chunks cache
        if let Some(chunks_map) = self.pending_chunks.pop(&tx.data_root) {
            // Extract owned chunks from the map to process them
            let chunks: Vec<_> = chunks_map.into_iter().map(|(_, chunk)| chunk).collect();

            // PERFORMANCE CONSIDERATION:
            // This is executing in a synchronous actor context. If this transaction has
            // many pending chunks (hundreds or thousands), processing them
            // all here could block the actor for a significant time, delaying other messages.
            // This should be addressed when the mempool_service is converted to a tokio service
            // and the handlers become async
            for chunk in chunks {
                // Process each chunk with full ownership (no cloning needed)
                self.handle(ChunkIngressMessage(chunk), ctx)
                    .expect("pending chunks should be processed by the mempool");
            }
        }

        // Gossip transaction
        let gossip_sender = self.gossip_tx.clone();
        let gossip_data = GossipData::Transaction(tx.clone());

        let _ = tokio::task::spawn(async move {
            if let Err(error) = gossip_sender.send(gossip_data).await {
                tracing::error!("Failed to send gossip data: {:?}", error);
            }
        });

        Ok(())
    }
}

/// Needs to be refactored when this handler can be made async.
/// Mixing async and sync code is fugly.

impl Handler<CommitmentTxIngressMessage> for MempoolService {
    type Result = Result<(), TxIngressError>;

    fn handle(
        &mut self,
        commitment_tx_msg: CommitmentTxIngressMessage,
        _ctx: &mut Context<Self>,
    ) -> Self::Result {
        let commitment_tx = commitment_tx_msg.0.clone();
        debug!(
            "received commitment tx {:?}",
            &commitment_tx.id.0.to_base58()
        );

        // Early out if we already know about this transaction (invalid)
        if self.invalid_tx.contains(&commitment_tx.id) {
            return Err(TxIngressError::Skipped);
        }

        // Check if the transaction already exists in valid transactions
        let tx_exists = self
            .valid_commitment_tx
            .get(&commitment_tx.signer)
            .map_or(false, |txs| txs.iter().any(|c| c.id == commitment_tx.id));

        if tx_exists {
            return Err(TxIngressError::Skipped);
        }

        // Validate the tx anchor
        self.validate_anchor(&commitment_tx.id, &commitment_tx.anchor)?;

        // Check pending commitments and cached commitments and active commitments
        if self.is_commitment_valid(&commitment_tx) {
            // Validate tx signature
            self.validate_signature(&commitment_tx)?;

            // Add the commitment tx to the valid tx list to be included in the next block
            self.valid_commitment_tx
                .entry(commitment_tx.signer)
                .or_default()
                .push(commitment_tx.clone());

            self.recent_valid_tx.insert(commitment_tx.id);

            // Gossip transaction
            let gossip_sender = self.gossip_tx.clone();
            let gossip_data = GossipData::CommitmentTransaction(commitment_tx.clone());

            let _ = tokio::task::spawn(async move {
                if let Err(error) = gossip_sender.send(gossip_data).await {
                    tracing::error!("Failed to send gossip data: {:?}", error);
                }
            });

            Ok(())
        } else {
            Err(TxIngressError::Skipped)
        }
    }
}

impl Handler<ChunkIngressMessage> for MempoolService {
    type Result = Result<(), ChunkIngressError>;

    fn handle(&mut self, chunk_msg: ChunkIngressMessage, _ctx: &mut Context<Self>) -> Self::Result {
        // TODO: maintain a shared read transaction so we have read isolation
        let chunk: UnpackedChunk = chunk_msg.0;

        info!(data_root = ?chunk.data_root, number = ?chunk.tx_offset, "Processing chunk");

        // Check to see if we have a cached data_root for this chunk
        let read_tx = self
            .irys_db
            .tx()
            .map_err(|_| ChunkIngressError::DatabaseError)?;

        let binding = self.storage_modules_guard.read();
        let candidate_sms = binding
            .iter()
            .filter_map(|sm| {
                sm.get_writeable_offsets(&chunk)
                    .ok()
                    .map(|write_offsets| (sm, write_offsets))
            })
            .collect::<Vec<_>>();

        let data_size = irys_database::cached_data_root_by_data_root(&read_tx, chunk.data_root)
            .map_err(|_| ChunkIngressError::DatabaseError)?
            .map(|cdr| cdr.data_size)
            .or_else(|| {
                debug!(data_root=?chunk.data_root, number=?chunk.tx_offset,"Checking SMs for data_size");
                candidate_sms.iter().find_map(|(sm, write_offsets)| {
                    write_offsets.iter().find_map(|wo| {
                        sm.query_submodule_db_by_offset(*wo, |tx| {
                            get_data_size_by_data_root(tx, chunk.data_root)
                        })
                        .ok()
                        .flatten()
                    })
                })
            });

        let data_size = match data_size {
            Some(ds) => ds,
            None => {
                // We don't have a data_root for this chunk but possibly the transaction containing this
                // chunks data_root will arrive soon. Park it in the pending chunks LRU cache until it does.
                if let Some(chunks_map) = self.pending_chunks.get_mut(&chunk.data_root) {
                    chunks_map.insert(chunk.tx_offset, chunk.clone());
                } else {
                    // If there's no entry for this data_root yet, create one
                    let mut new_map = HashMap::new();
                    new_map.insert(chunk.tx_offset, chunk.clone());
                    self.pending_chunks.put(chunk.data_root, new_map);
                }
                return Ok(());
            }
        };

        // Validate that the data_size for this chunk matches the data_size
        // recorded in the transaction header.
        if data_size != chunk.data_size {
            error!(
                "Invalid data_size for data_root: expected: {} got:{}",
                data_size, chunk.data_size
            );
            return Err(ChunkIngressError::InvalidDataSize);
        }

        // Next validate the data_path/proof for the chunk, linking
        // data_root->chunk_hash
        let root_hash = chunk.data_root.0;
        let target_offset = u128::from(chunk.end_byte_offset(self.config.consensus.chunk_size));
        let path_buff = &chunk.data_path;

        info!(
            "chunk_offset:{} data_size:{} offset:{}",
            chunk.tx_offset, chunk.data_size, target_offset
        );

        let path_result = validate_path(root_hash, path_buff, target_offset)
            .map_err(|_| ChunkIngressError::InvalidProof)?;

        // Use data_size to identify and validate that only the last chunk
        // can be less than chunk_size
        let chunk_len = chunk.bytes.len() as u64;

        // TODO: Mark the data_root as invalid if the chunk is an incorrect size
        // Someone may have created a data_root that seemed valid, but if the
        // data_path is valid but the chunk size doesn't mach the protocols
        // consensus size, then the data_root is actually invalid and no future
        // chunks from that data_root should be ingressed.
        let chunk_size = self.config.consensus.chunk_size;

        // Is this chunk index any of the chunks before the last in the tx?
        let num_chunks_in_tx = data_size.div_ceil(chunk_size);
        if u64::from(*chunk.tx_offset) < num_chunks_in_tx - 1 {
            // Ensure prefix chunks are all exactly chunk_size
            if chunk_len != chunk_size {
                error!(
                    "InvalidChunkSize: incomplete not last chunk, tx offset: {} chunk len: {}",
                    chunk.tx_offset, chunk_len
                );
                return Err(ChunkIngressError::InvalidChunkSize);
            }
        } else {
            // Ensure the last chunk is no larger than chunk_size
            if chunk_len > chunk_size {
                error!(
                    "InvalidChunkSize: chunk bigger than max. chunk size, tx offset: {} chunk len: {}",
                    chunk.tx_offset, chunk_len
                );
                return Err(ChunkIngressError::InvalidChunkSize);
            }
        }

        if path_result.leaf_hash
            != hash_sha256(&chunk.bytes.0).map_err(|_| ChunkIngressError::InvalidDataHash)?
        {
            return Err(ChunkIngressError::InvalidDataHash);
        }
        // Check that the leaf hash on the data_path matches the chunk_hash

        // TODO: fix all these unwraps!
        // Finally write the chunk to CachedChunks, this will succeed even if the chunk is one that's already inserted

        self.irys_db
            .update_eyre(|tx| irys_database::cache_chunk(tx, &chunk))
            .map_err(|_| ChunkIngressError::DatabaseError)?;

        for sm in self.storage_modules_guard.read().iter() {
            if !sm
                .get_writeable_offsets(&chunk)
                .unwrap_or_default()
                .is_empty()
            {
                info!(target: "irys::mempool::chunk_ingress", "Writing chunk with offset {} for data_root {} to sm {}", &chunk.tx_offset, &chunk.data_root, &sm.id );
                sm.write_data_chunk(&chunk)
                    .map_err(|_| ChunkIngressError::Other("Internal error".to_owned()))?;
            }
        }

        // ==== INGRESS PROOFS ====
        let root_hash: H256 = root_hash.into();

        // check if we have generated an ingress proof for this tx already
        // if we have, update it's expiry height

        //  TODO: hook into whatever manages ingress proofs
        if read_tx
            .get::<IngressProofs>(root_hash)
            .map_err(|_| ChunkIngressError::DatabaseError)?
            .is_some()
        {
            info!(
                "We've already generated an ingress proof for data root {}",
                &root_hash
            );

            return Ok(());
        };

        // check if we have all the chunks for this tx
        let read_tx = self
            .irys_db
            .tx()
            .map_err(|_| ChunkIngressError::DatabaseError)?;

        let mut cursor = read_tx
            .cursor_dup_read::<CachedChunksIndex>()
            .map_err(|_| ChunkIngressError::DatabaseError)?;
        // get the number of dupsort values (aka the number of chunks)
        // this ASSUMES that the index isn't corrupt (no double values etc)
        // the ingress proof generation task does a more thorough check
        let chunk_count = cursor
            .dup_count(root_hash)
            .map_err(|_| ChunkIngressError::DatabaseError)?
            .ok_or(ChunkIngressError::DatabaseError)?;

        // data size is the offset of the last chunk
        // add one as index is 0-indexed
        let expected_chunk_count = data_size_to_chunk_count(data_size, chunk_size).unwrap();

        if chunk_count == expected_chunk_count {
            // we *should* have all the chunks
            // dispatch a ingress proof task

            let canon_chain = self.block_tree_read_guard.read().get_canonical_chain();

            let (_, latest_height, _, _) = canon_chain
                .0
                .last()
                .ok_or(ChunkIngressError::ServiceUninitialized)?;

            let db = self.irys_db.clone();
            let signer = self.config.irys_signer();
            let latest_height = *latest_height;
            self.task_exec.clone().spawn_blocking(async move {
                generate_ingress_proof(db.clone(), root_hash, data_size, chunk_size, signer)
                    // TODO: handle results instead of unwrapping
                    .unwrap();
                db.update(|wtx| {
                    wtx.put::<DataRootLRU>(
                        root_hash,
                        DataRootLRUEntry {
                            last_height: latest_height,
                            ingress_proof: true,
                        },
                    )
                })
                .unwrap()
                .unwrap();
            });
        }

        let gossip_sender = self.gossip_tx.clone();
        let gossip_data = GossipData::Chunk(chunk);

        let _ = tokio::task::spawn(async move {
            if let Err(error) = gossip_sender.send(gossip_data).await {
                tracing::error!("Failed to send gossip data: {:?}", error);
            }
        });

        Ok(())
    }
}
#[derive(MessageResponse, Debug)]
pub struct MempoolTxs {
    pub commitment_tx: Vec<CommitmentTransaction>,
    pub storage_tx: Vec<IrysTransactionHeader>,
}

#[derive(Message, Debug)]
#[rtype(result = "MempoolTxs")]
pub struct GetBestMempoolTxs;

impl Handler<GetBestMempoolTxs> for MempoolService {
    type Result = MempoolTxs;

    fn handle(&mut self, _msg: GetBestMempoolTxs, _ctx: &mut Self::Context) -> Self::Result {
        let reth_db = self.reth_db.clone();
        let mut fees_spent_per_address = HashMap::new();
        let mut commitment_tx = Vec::new();
        let mut unfunded_address = HashSet::new();

        // Helper function that verifies transaction funding and tracks cumulative fees
        // Returns true if the transaction can be funded based on current account balance
        // and previously included transactions in this block
        let mut check_funding = |tx: &dyn IrysTransactionCommon| -> bool {
            let signer = tx.signer();

            // Skip transactions from addresses with previously unfunded transactions
            // This ensures we don't include any transactions (including pledges) from
            // addresses that couldn't afford their stake commitments
            if unfunded_address.contains(&signer) {
                return false;
            }

            let fee = tx.total_fee();
            let current_spent = *fees_spent_per_address.get(&signer).unwrap_or(&0_u64);

            // Calculate total required balance including previously selected transactions
            let tx_ref = &reth_db.tx().unwrap();
            let has_funds = irys_database::get_account_balance(tx_ref, signer).unwrap()
                >= U256::from(current_spent + fee);

            // Track fees for this address regardless of whether this specific transaction is included
            fees_spent_per_address
                .entry(signer)
                .and_modify(|val| *val += fee)
                .or_insert(fee);

            // If transaction cannot be funded, mark the entire address as unfunded
            // Since stakes are processed before pledges, this prevents inclusion of
            // pledge commitments when their associated stake commitment is unfunded
            if !has_funds {
                unfunded_address.insert(signer);
                return false;
            }

            has_funds
        };

        // Process commitments in priority order (stakes then pledges)
        // This order ensures stake transactions are processed before pledges
        for commitment_type in &[CommitmentType::Stake, CommitmentType::Pledge] {
            // Gather all commitments of current type from all addresses
            let mut sorted_commitments: Vec<_> = self
                .valid_commitment_tx
                .values()
                .flat_map(|txs| {
                    txs.iter()
                        .filter(|tx| tx.commitment_type == *commitment_type)
                        .map(|tx| tx.clone())
                })
                .collect();

            // Sort commitments by fee (highest first) to maximize network revenue
            sorted_commitments.sort_by(|a, b| b.total_fee().cmp(&a.total_fee()));

            // Select fundable commitments in fee-priority order
            for tx in sorted_commitments {
                if check_funding(&tx) {
                    commitment_tx.push(tx);
                }
            }
        }

        // Prepare storage transactions for inclusion after commitments
        let mut all_storage_txs: Vec<_> = self.valid_tx.values().cloned().collect();

        // Sort storage transactions by fee (highest first) to maximize revenue
        all_storage_txs.sort_by(|a, b| b.total_fee().cmp(&a.total_fee()));

        // Apply block size constraint and funding checks to storage transactions
        let mut storage_tx = Vec::new();
        let max_txs = self
            .config
            .node_config
            .consensus_config()
            .mempool
            .max_data_txs_per_block
            .try_into()
            .expect("max_data_txs_per_block to fit into usize");

        // Select storage transactions in fee-priority order, respecting funding limits
        // and maximum transaction count per block
        for tx in all_storage_txs {
            if check_funding(&tx) {
                storage_tx.push(tx);
                if storage_tx.len() >= max_txs {
                    break;
                }
            }
        }

        // Return selected transactions grouped by type
        MempoolTxs {
            commitment_tx,
            storage_tx,
        }
    }
}

impl Handler<BlockConfirmedMessage> for MempoolService {
    type Result = eyre::Result<()>;
    fn handle(&mut self, msg: BlockConfirmedMessage, _ctx: &mut Context<Self>) -> Self::Result {
        || -> eyre::Result<()> {
            // Access the block header through msg.0
            let block = &msg.0;
            let all_txs = &msg.1;

            for txid in block.data_ledgers[DataLedger::Submit].tx_ids.iter() {
                // Remove the submit tx from the pending valid_tx pool
                self.valid_tx.remove(txid);
                self.recent_valid_tx.remove(txid);
            }

            // Is there a commitment ledger in this block?
            let commitment_ledger = block
                .system_ledgers
                .iter()
                .find(|b| b.ledger_id == SystemLedger::Commitment);

            if let Some(commitment_ledger) = commitment_ledger {
                for txid in commitment_ledger.tx_ids.iter() {
                    // Remove the commitment tx from the pending valid_tx pool
                    self.remove_commitment_tx(txid);
                }
            }

            let published_txids = &block.data_ledgers[DataLedger::Publish].tx_ids.0;

            // Loop though the promoted transactions and remove their ingress proofs
            // from the mempool. In the future on a multi node network we may keep
            // ingress proofs around longer to account for re-orgs, but for now
            // we just remove them.
            if !published_txids.is_empty() {
                let mut_tx = self
                    .irys_db
                    .tx_mut()
                    .map_err(|e| {
                        error!("Failed to create mdbx transaction: {}", e);
                    })
                    .unwrap();

                for (i, txid) in block.data_ledgers[DataLedger::Publish]
                    .tx_ids
                    .0
                    .iter()
                    .enumerate()
                {
                    // Retrieve the promoted transactions header
                    let mut tx_header = match tx_header_by_txid(&mut_tx, txid) {
                        Ok(Some(header)) => header,
                        Ok(None) => {
                            error!("No transaction header found for txid: {}", txid);
                            continue;
                        }
                        Err(e) => {
                            error!("Error fetching transaction header for txid {}: {}", txid, e);
                            continue;
                        }
                    };

                    // TODO: In a single node world there is only one ingress proof
                    // per promoted tx, but in the future there will be multiple proofs.
                    let proofs = block.data_ledgers[DataLedger::Publish]
                        .proofs
                        .as_ref()
                        .unwrap();
                    let proof = proofs.0[i].clone();
                    tx_header.ingress_proofs = Some(proof);

                    // Update the header record in the database to include the ingress
                    // proof, indicating it is promoted
                    if let Err(err) = insert_tx_header(&mut_tx, &tx_header) {
                        error!(
                            "Could not update transactions with ingress proofs - txid: {} err: {}",
                            txid, err
                        );
                    }

                    info!("Promoted tx:\n{:?}", tx_header);
                }

                let _ = mut_tx.commit();
            }

            info!(
                "Removing confirmed tx - Block height: {} num tx: {}",
                block.height,
                all_txs.len()
            );
            Ok(())
        }()
        // closure so we can "catch" and log all errs, so we don't need to log and return an err everywhere
        .inspect_err(|e| {
            error!(
                "Unexpected Mempool error while processing BlockConfirmedMessage: {}",
                e
            );
        })
    }
}

/// Message to check whether a transaction exists in the mempool or on disk
#[derive(Message, Debug)]
#[rtype(result = "Result<bool, TxIngressError>")]
pub struct TxExistenceQuery(pub H256);

impl TxExistenceQuery {
    #[must_use]
    pub fn into_inner(self) -> H256 {
        self.0
    }
}

impl Handler<TxExistenceQuery> for MempoolService {
    type Result = Result<bool, TxIngressError>;

    fn handle(&mut self, tx_msg: TxExistenceQuery, _ctx: &mut Context<Self>) -> Self::Result {
        if self.valid_tx.contains_key(&tx_msg.0) {
            return Ok(true);
        }

        if self.recent_valid_tx.contains(&tx_msg.0) {
            return Ok(true);
        }

        // Still has it, just invalid
        if self.invalid_tx.contains(&tx_msg.0) {
            return Ok(true);
        }

        let read_tx = self
            .irys_db
            .as_ref()
            .tx()
            .map_err(|_| TxIngressError::DatabaseError)?;

        let txid = tx_msg.0;
        let tx_header =
            tx_header_by_txid(&read_tx, &txid).map_err(|_| TxIngressError::DatabaseError)?;

        Ok(tx_header.is_some())
    }
}

/// Message to check whether a transaction exists in the mempool or on disk
#[derive(Message, Debug)]
#[rtype(result = "Result<Option<IrysTransactionHeader>, TxIngressError>")]
pub struct GetTransaction(pub H256);

impl GetTransaction {
    #[must_use]
    pub fn into_inner(self) -> H256 {
        self.0
    }
}

impl Handler<GetTransaction> for MempoolService {
    type Result = Result<Option<IrysTransactionHeader>, TxIngressError>;

    fn handle(&mut self, tx_msg: GetTransaction, _ctx: &mut Context<Self>) -> Self::Result {
        if let Some(tx_header) = self.valid_tx.get(&tx_msg.0) {
            return Ok(Some(tx_header.clone()));
        }

        let read_tx = self
            .irys_db
            .as_ref()
            .tx()
            .map_err(|_| TxIngressError::DatabaseError)?;

        let txid = tx_msg.0;
        let tx_header =
            tx_header_by_txid(&read_tx, &txid).map_err(|_| TxIngressError::DatabaseError)?;

        Ok(tx_header)
    }
}

/// Generates an ingress proof for a specific `data_root`
/// pulls required data from all sources
pub fn generate_ingress_proof(
    db: DatabaseProvider,
    data_root: DataRoot,
    size: u64,
    chunk_size: u64,
    signer: IrysSigner,
) -> eyre::Result<()> {
    // load the chunks from the DB
    // TODO: for now we assume the chunks all all in the DB chunk cache
    // in future, we'll need access to whatever unified storage provider API we have to get chunks
    // regardless of actual location

    let ro_tx = db.tx()?;
    let mut dup_cursor = ro_tx.cursor_dup_read::<CachedChunksIndex>()?;

    // start from first duplicate entry for this root_hash
    let dup_walker = dup_cursor.walk_dup(Some(data_root), None)?;

    // we need to validate that the index is valid
    // we do this by constructing a set over the chunk hashes, checking if we've seen this hash before
    // if we have, we *must* error
    let mut set = HashSet::<H256>::new();
    let expected_chunk_count = data_size_to_chunk_count(size, chunk_size).unwrap();

    let mut chunk_count: u32 = 0;
    let mut data_size: u64 = 0;

    let iter = dup_walker.into_iter().map(|entry| {
        let (root_hash2, index_entry) = entry?;
        // make sure we haven't traversed into the wrong key
        assert_eq!(data_root, root_hash2);

        let chunk_path_hash = index_entry.meta.chunk_path_hash;
        if set.contains(&chunk_path_hash) {
            return Err(eyre!(
                "Chunk with hash {} has been found twice for index entry {} of data_root {}",
                &chunk_path_hash,
                &index_entry.index,
                &data_root
            ));
        }
        set.insert(chunk_path_hash);

        // TODO: add code to read from ChunkProvider once it can read through CachedChunks & we have a nice system for unpacking chunks on-demand
        let chunk = ro_tx
            .get::<CachedChunks>(index_entry.meta.chunk_path_hash)?
            .ok_or(eyre!(
                "unable to get chunk {chunk_path_hash} for data root {data_root} from DB"
            ))?;

        let chunk_bin = chunk
            .chunk
            .ok_or(eyre!(
                "Missing required chunk ({chunk_path_hash}) body for data root {data_root} from DB"
            ))?
            .0;
        data_size += chunk_bin.len() as u64;
        chunk_count += 1;

        Ok(chunk_bin)
    });

    // generate the ingress proof hash
    let proof = irys_types::ingress::generate_ingress_proof(signer, data_root, iter)?;
    info!(
        "generated ingress proof {} for data root {}",
        &proof.proof, &data_root
    );
    assert_eq!(data_size, size);
    assert_eq!(chunk_count as u32, expected_chunk_count);

    ro_tx.commit()?;

    db.update(|rw_tx| rw_tx.put::<IngressProofs>(data_root, proof))??;

    Ok(())
}<|MERGE_RESOLUTION|>--- conflicted
+++ resolved
@@ -25,13 +25,8 @@
     IrysTransactionHeader, H256,
 };
 use irys_types::{
-<<<<<<< HEAD
     Address, CommitmentTransaction, Config, DataLedger, DataRoot, IrysBlockHeader,
-    IrysTransactionCommon, IrysTransactionId, U256,
-=======
-    Address, CommitmentTransaction, Config, DataRoot, IrysBlockHeader, IrysTransactionCommon,
-    IrysTransactionId, TxChunkOffset, U256,
->>>>>>> 575ebe72
+    IrysTransactionCommon, IrysTransactionId, TxChunkOffset, U256,
 };
 use lru::LruCache;
 use reth::tasks::TaskExecutor;
