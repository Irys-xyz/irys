--- conflicted
+++ resolved
@@ -143,13 +143,7 @@
 #[derive(Debug)]
 pub enum MempoolServiceMessage {
     /// Block Confirmed, remove confirmed txns from mempool
-<<<<<<< HEAD
-    BlockConfirmedMessage(Arc<IrysBlockHeader>),
-    /// Get IrysTransactionHeader
-    GetTransaction(H256, oneshot::Sender<Option<IrysTransactionHeader>>),
-=======
     BlockConfirmed(Arc<IrysBlockHeader>),
->>>>>>> c3d70e64
     /// Ingress Chunk, Add to CachedChunks, generate_ingress_proof, gossip chunk
     IngestChunk(
         UnpackedChunk,
@@ -771,11 +765,8 @@
             mut_tx.commit().expect("expect to commit to database");
         }
 
-<<<<<<< HEAD
-=======
         info!("Removing confirmed tx - Block height: {}", block.height,);
 
->>>>>>> c3d70e64
         Ok(())
     }
 
@@ -1557,11 +1548,7 @@
                         tracing::error!("response.send() error: {:?}", e);
                     };
                 }
-<<<<<<< HEAD
-                MempoolServiceMessage::BlockConfirmedMessage(block) => {
-=======
                 MempoolServiceMessage::BlockConfirmed(block) => {
->>>>>>> c3d70e64
                     let _unused_response_message = self.handle_block_confirmed_message(block).await;
                 }
                 MempoolServiceMessage::IngestCommitmentTx(commitment_tx, response) => {
@@ -1572,14 +1559,8 @@
                         tracing::error!("response.send() error: {:?}", e);
                     };
                 }
-<<<<<<< HEAD
-                MempoolServiceMessage::ChunkIngressMessage(chunk, response) => {
-                    let response_value: Result<(), ChunkIngressError> =
-                        self.handle_chunk_ingress_message(chunk).await;
-=======
                 MempoolServiceMessage::IngestChunk(chunk, response) => {
                     let response_value = self.handle_chunk_ingress_message(chunk).await;
->>>>>>> c3d70e64
                     if let Err(e) = response.send(response_value) {
                         tracing::error!("response.send() error: {:?}", e);
                     };
