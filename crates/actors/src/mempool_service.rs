--- conflicted
+++ resolved
@@ -325,10 +325,7 @@
             .map_err(|_| ChunkIngressError::DatabaseError)?
             .map(|cdr| cdr.data_size)
             .or_else(|| {
-<<<<<<< HEAD
                 debug!(data_root=?chunk.data_root, number=?chunk.tx_offset,"Checking SMs for data_size");
-=======
->>>>>>> 9ca1b820
                 candidate_sms.iter().find_map(|(sm, write_offsets)| {
                     write_offsets.iter().find_map(|wo| {
                         sm.query_submodule_db_by_offset(*wo, |tx| {
