--- conflicted
+++ resolved
@@ -229,27 +229,6 @@
         let block_tree_read_guard = block_tree_read_guard.clone();
         let config = config.clone();
         let mempool_config = &config.consensus.mempool;
-<<<<<<< HEAD
-        let max_pending_chunk_items = mempool_config.max_pending_chunk_items;
-        let max_pending_pledge_items = mempool_config.max_pending_pledge_items;
-        let mempool_state = create_state(
-            irys_db,
-            reth_db,
-            exec.clone(),
-            block_tree_guard.clone(),
-            commitment_state_guard.clone(),
-            storage_modules_guard.clone(),
-            config,
-            service_senders,
-            LruCache::new(NonZeroUsize::new(max_pending_chunk_items).unwrap()),
-            LruCache::new(NonZeroUsize::new(max_pending_pledge_items).unwrap()),
-        );
-
-        // Subscribe to reorg events using ServiceSenders
-        let reorg_rx = service_senders.subscribe_reorgs();
-
-        exec.spawn_critical_with_graceful_shutdown_signal(
-=======
         let mempool_state = create_state(&mempool_config);
         let exec = exec.clone();
         let commitment_state_guard = commitment_state_guard.clone();
@@ -257,7 +236,6 @@
         let irys_db = irys_db.clone();
         let service_senders = service_senders.clone();
         exec.clone().spawn_critical_with_graceful_shutdown_signal(
->>>>>>> db788b8c
             "Mempool Service",
             |shutdown| async move {
                 let mempool_service = Self {
