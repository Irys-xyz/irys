use crate::block_producer::BlockConfirmedMessage;
use crate::block_tree_service::BlockTreeReadGuard;
use crate::services::ServiceSenders;
use crate::{CommitmentCacheMessage, CommitmentStateReadGuard, CommitmentStatus};
use actix::{Actor, Context, Handler, Message, MessageResponse, Supervised, SystemService};
use base58::ToBase58 as _;
use core::fmt::Display;
use eyre::eyre;
use irys_database::db::RethDbWrapper;
use irys_database::db_cache::data_size_to_chunk_count;
use irys_database::db_cache::DataRootLRUEntry;
use irys_database::submodule::get_data_size_by_data_root;
use irys_database::tables::DataRootLRU;
use irys_database::tables::{CachedChunks, CachedChunksIndex, IngressProofs};
use irys_database::{insert_tx_header, tx_header_by_txid, DataLedger, SystemLedger};
use irys_primitives::CommitmentType;
use irys_storage::StorageModuleVec;
use irys_types::irys::IrysSigner;
use irys_types::{
    app_state::DatabaseProvider, chunk::UnpackedChunk, hash_sha256, validate_path, GossipData,
    IrysTransactionHeader, H256,
};
use irys_types::{
    Address, CommitmentTransaction, Config, DataRoot, IrysBlockHeader, IrysTransactionCommon,
    IrysTransactionId, U256,
};
use reth::tasks::TaskExecutor;
use reth_db::cursor::DbDupCursorRO as _;
use reth_db::transaction::DbTx as _;
use reth_db::transaction::DbTxMut as _;
use reth_db::Database as _;
use std::collections::HashSet;
use std::collections::{BTreeMap, HashMap};
use std::future::Future;
use tracing::{debug, error, info, warn};

/// The Mempool oversees pending transactions and validation of incoming tx.
#[derive(Debug)]
pub struct MempoolService {
    irys_db: DatabaseProvider,
    reth_db: RethDbWrapper,
    /// Temporary mempool stubs - will replace with proper data models - `DMac`
    valid_tx: BTreeMap<H256, IrysTransactionHeader>,
    valid_commitment_tx: BTreeMap<Address, Vec<CommitmentTransaction>>,
    /// `task_exec` is used to spawn background jobs on reth's MT tokio runtime
    /// instead of the actor executor runtime, while also providing some `QoL`
    task_exec: TaskExecutor,
    /// The miner's signer instance, used to sign ingress proofs
    invalid_tx: Vec<H256>,
    config: Config,
    storage_modules: StorageModuleVec,
    block_tree_read_guard: BlockTreeReadGuard,
    commitment_state_guard: CommitmentStateReadGuard,
    /// Reference to all the services we can send messages to
    service_senders: ServiceSenders,
    gossip_tx: tokio::sync::mpsc::Sender<GossipData>,
}

impl Default for MempoolService {
    fn default() -> Self {
        unimplemented!("don't rely on the default implementation of the `MempoolService`");
    }
}

impl Actor for MempoolService {
    type Context = Context<Self>;
}

/// Allows this actor to live in the the local service registry
impl Supervised for MempoolService {}

impl SystemService for MempoolService {}

impl MempoolService {
    /// Create a new instance of the mempool actor passing in a reference
    /// counted reference to a `DatabaseEnv`, a copy of reth's task executor and the miner's signer
    pub fn new(
        irys_db: DatabaseProvider,
        reth_db: RethDbWrapper,
        task_exec: TaskExecutor,
        storage_modules: StorageModuleVec,
        block_tree_read_guard: BlockTreeReadGuard,
        commitment_state_guard: CommitmentStateReadGuard,
        config: &Config,
        service_senders: ServiceSenders,
        gossip_tx: tokio::sync::mpsc::Sender<GossipData>,
    ) -> Self {
        info!("service started");
        Self {
            irys_db,
            reth_db,
            valid_tx: BTreeMap::new(),
            valid_commitment_tx: BTreeMap::new(),
            invalid_tx: Vec::new(),
            task_exec,
            config: config.clone(),
            storage_modules,
            block_tree_read_guard,
            commitment_state_guard,
            service_senders,
            gossip_tx,
        }
    }
    // Helper to get the canonical chain and latest height
    fn get_latest_block_height(&self) -> Result<u64, TxIngressError> {
        let canon_chain = self.block_tree_read_guard.read().get_canonical_chain();
        let (_, latest_height, _, _) = canon_chain.0.last().ok_or(TxIngressError::Other(
            "unable to get canonical chain from block tree".to_owned(),
        ))?;

        Ok(*latest_height)
    }

    // Helper to validate anchor
    fn validate_anchor(
        &mut self,
        tx_id: &IrysTransactionId,
        anchor: &H256,
    ) -> Result<IrysBlockHeader, TxIngressError> {
        let read_tx = &self
            .irys_db
            .tx()
            .map_err(|_| TxIngressError::DatabaseError)?;

        let latest_height = self.get_latest_block_height()?;
        let anchor_expiry_depth = self.config.node_config.mempool.anchor_expiry_depth as u64;

        match irys_database::block_header_by_hash(read_tx, anchor, false) {
            Ok(Some(hdr)) if hdr.height + anchor_expiry_depth >= latest_height => {
                debug!("valid block hash anchor {} for tx {}", anchor, tx_id);
                Ok(hdr)
            }
            _ => {
                self.invalid_tx.push(tx_id.clone());
                warn!("Invalid anchor value {} for tx {}", anchor, tx_id);
                Err(TxIngressError::InvalidAnchor)
            }
        }
    }

    // Helper to verify signature
    fn validate_signature<T: IrysTransactionCommon>(
        &mut self,
        tx: &T,
    ) -> Result<(), TxIngressError> {
        if tx.is_signature_valid() {
            info!("Signature is valid");
            Ok(())
        } else {
            self.invalid_tx.push(tx.id());
            debug!("Signature is NOT valid");
            Err(TxIngressError::InvalidSignature)
        }
    }

    // Helper to execute async operation in a synchronous handler
    // TODO: This is actually bad, we spawn a thread to perform the async
    // operation from a sync context, to fix the mempool service needs to be
    // converted to a new style service with async handlers.
    fn execute_async_operation<T, F, Fut>(&self, operation: F) -> Result<T, TxIngressError>
    where
        F: FnOnce() -> Fut + Send + 'static,
        Fut: Future<Output = T>,
        T: Send + 'static,
    {
        let (tx, rx) = std::sync::mpsc::channel();

        std::thread::spawn(move || {
            let rt = tokio::runtime::Builder::new_current_thread()
                .enable_all()
                .build()
                .unwrap();

            let result = rt.block_on(operation());
            tx.send(result)
                .expect("Failed to send result back to handler thread");
        });

        Ok(rx.recv().expect("Failed to receive result from thread"))
    }

    fn is_commitment_valid(&self, commitment_tx: &CommitmentTransaction) -> bool {
        // Check if already staked in the blockchain
        let is_staked = self.commitment_state_guard.is_staked(commitment_tx.signer);

        // Most commitments are valid by default
        // Only pledges require special validation when not already staked
        let is_pledge = commitment_tx.commitment_type == CommitmentType::Pledge;
        if !is_pledge || is_staked {
            return true;
        }

        // For unstaked pledges, validate against cache and pending transactions
        let commitment_cache = self.service_senders.commitment_cache.clone();
        let commitment_tx_clone = commitment_tx.clone();
        let cache_status = self
            .execute_async_operation(|| async move {
                let (oneshot_tx, oneshot_rx) = tokio::sync::oneshot::channel();
                let _ = commitment_cache.send(CommitmentCacheMessage::GetCommitmentStatus {
                    commitment_tx: commitment_tx_clone,
                    response: oneshot_tx,
                });
                oneshot_rx
                    .await
                    .expect("to receive CommitmentStatus from GetCommitmentStatus message")
            })
            .unwrap();

        // Reject unsupported commitment types
        if matches!(cache_status, CommitmentStatus::Unsupported) {
            return false;
        }

        // For unstaked addresses, check for pending stake transactions
        if matches!(cache_status, CommitmentStatus::Unstaked) {
            // Get pending transactions for this address
            let pending = self.valid_commitment_tx.get(&commitment_tx.signer);
            if pending.is_none() {
                return false;
            }

            // Valid if there's at least one pending stake transaction
            return pending
                .unwrap()
                .iter()
                .any(|c| c.commitment_type == CommitmentType::Stake);
        }

        // All other cases are valid
        true
    }

    /// Removes a commitment transaction with the specified transaction ID from the valid_commitment_tx map
    /// Returns true if the transaction was found and removed, false otherwise
    fn remove_commitment_tx(&mut self, txid: &H256) -> bool {
        let mut found = false;

        // Create a vector of addresses to update to avoid borrowing issues
        let addresses_to_check: Vec<Address> = self.valid_commitment_tx.keys().cloned().collect();

        for address in addresses_to_check {
            if let Some(transactions) = self.valid_commitment_tx.get_mut(&address) {
                // Find the index of the transaction to remove
                if let Some(index) = transactions.iter().position(|tx| tx.id == *txid) {
                    // Remove the transaction
                    transactions.remove(index);
                    found = true;

                    // If the vector is now empty, remove the entry
                    if transactions.is_empty() {
                        self.valid_commitment_tx.remove(&address);
                    }

                    // Exit early once we've found and removed the transaction
                    break;
                }
            }
        }

        found
    }
}

/// Message for when a new TX is discovered by the node, either though
/// synchronization with peers, or by a user posting the tx.
#[derive(Message, Debug)]
#[rtype(result = "Result<(),TxIngressError>")]
pub struct TxIngressMessage(pub IrysTransactionHeader);

#[derive(Message, Debug)]
#[rtype(result = "Result<(),TxIngressError>")]
pub struct CommitmentTxIngressMessage(pub CommitmentTransaction);

/// Reasons why Transaction Ingress might fail
#[derive(Debug, Clone, PartialEq, Eq)]
pub enum TxIngressError {
    /// The transaction's signature is invalid
    InvalidSignature,
    /// The account does not have enough tokens to fund this transaction
    Unfunded,
    /// This transaction id is already in the cache
    Skipped,
    /// Invalid anchor value (unknown or too old)
    InvalidAnchor,
    /// Some database error occurred
    DatabaseError,
    /// The service is uninitialized
    ServiceUninitialized,
    /// Catch-all variant for other errors.
    Other(String),
}

impl TxIngressError {
    /// Returns an other error with the given message.
    pub fn other(err: impl Into<String>) -> Self {
        Self::Other(err.into())
    }
    /// Allows converting an error that implements Display into an Other error
    pub fn other_display(err: impl Display) -> Self {
        Self::Other(err.to_string())
    }
}

/// Message for when a new chunk is discovered by the node, either though
/// synchronization with peers, or by a user posting the chunk.
#[derive(Message, Debug)]
#[rtype(result = "Result<(),ChunkIngressError>")]
pub struct ChunkIngressMessage(pub UnpackedChunk);

impl ChunkIngressMessage {
    #[must_use]
    pub fn into_inner(self) -> UnpackedChunk {
        self.0
    }
}

/// Reasons why Transaction Ingress might fail
#[derive(Debug, Clone)]
pub enum ChunkIngressError {
    /// The `data_path/proof` provided with the chunk data is invalid
    InvalidProof,
    /// The data hash does not match the chunk data
    InvalidDataHash,
    /// This chunk is for an unknown transaction
    UnknownTransaction,
    /// Only the last chunk in a `data_root` tree can be less than `CHUNK_SIZE`
    InvalidChunkSize,
    /// Chunks should have the same data_size field as their parent tx
    InvalidDataSize,
    /// Some database error occurred when reading or writing the chunk
    DatabaseError,
    /// The service is uninitialized
    ServiceUninitialized,
    // Catch-all variant for other errors.
    Other(String),
}

impl ChunkIngressError {
    /// Returns an other error with the given message.
    pub fn other(err: impl Into<String>) -> Self {
        Self::Other(err.into())
    }
    /// Allows converting an error that implements Display into an Other error
    pub fn other_display(err: impl Display) -> Self {
        Self::Other(err.to_string())
    }
}

impl Handler<TxIngressMessage> for MempoolService {
    type Result = Result<(), TxIngressError>;

    fn handle(&mut self, tx_msg: TxIngressMessage, _ctx: &mut Context<Self>) -> Self::Result {
        let tx = &tx_msg.0;
        debug!(
            "received tx {:?} (data_root {:?})",
            &tx.id.0.to_base58(),
            &tx.data_root.0.to_base58()
        );

        // Early out if we already know about this transaction
        if self.invalid_tx.contains(&tx.id) || self.valid_tx.contains_key(&tx.id) {
<<<<<<< HEAD
            // Skip tx reprocessing if already verified (valid or invalid) to prevent
            // CPU-intensive signature verification spam attacks
            info!("tx {} already known", &tx.id.0.to_base58());
=======
>>>>>>> 134540fb
            return Err(TxIngressError::Skipped);
        }

        // Validate anchor
        let hdr = self.validate_anchor(&tx.id, &tx.anchor)?;

        let read_tx = &self
            .irys_db
            .tx()
            .map_err(|_| TxIngressError::DatabaseError)?;
        let read_reth_tx = &self
            .reth_db
            .tx()
            .map_err(|_| TxIngressError::DatabaseError)?;

        // Update any associated ingress proofs
        if let Ok(Some(old_expiry)) = read_tx.get::<DataRootLRU>(tx.data_root) {
            let anchor_expiry_depth = self.config.node_config.mempool.anchor_expiry_depth as u64;
            let new_expiry = hdr.height + anchor_expiry_depth;
            debug!(
                "Updating ingress proof for data root {} expiry from {} -> {}",
                &tx.data_root, &old_expiry.last_height, &new_expiry
            );
            self.irys_db
                .update(|write_tx| write_tx.put::<DataRootLRU>(tx.data_root, old_expiry))
                .map_err(|e| {
                    error!(
                        "Error updating ingress proof expiry for {} - {}",
                        &tx.data_root, &e
                    );
                    TxIngressError::DatabaseError
                })?
                .map_err(|e| {
                    error!(
                        "Error updating ingress proof expiry for {} - {}",
                        &tx.data_root, &e
                    );
                    TxIngressError::DatabaseError
                })?;
        }

        // Check account balance
        if irys_database::get_account_balance(read_reth_tx, tx_msg.0.signer)
            .map_err(|_| TxIngressError::DatabaseError)?
            < U256::from(tx_msg.0.total_fee())
        {
            error!(
                "unfunded balance from irys_database::get_account_balance({:?})",
                tx_msg.0.signer
            );
            return Err(TxIngressError::Unfunded);
        }

        // Validate the transaction signature
<<<<<<< HEAD
        if tx.is_signature_valid() {
            info!("Signature is valid");
            self.valid_tx.insert(tx.id, tx.clone());
        } else {
            self.invalid_tx.push(tx.id);
            warn!("Signature is NOT valid");
            return Err(TxIngressError::InvalidSignature);
        }

        // Cache the data_root in the database

        match self.irys_db.update_eyre(|db_tx| {
=======
        self.validate_signature(tx)?;
        self.valid_tx.insert(tx.id, tx.clone());

        // Cache the data_root in the database
        let _ = self.irys_db.update_eyre(|db_tx| {
>>>>>>> 134540fb
            irys_database::cache_data_root(db_tx, tx)?;
            // TODO: tx headers should not immediately be added to the database
            // this is a work around until the mempool can persist its state
            // during shutdown. Currently this has the potential to create
            // orphaned tx headers in the database with expired anchors and
            // not linked to any blocks.
            irys_database::insert_tx_header(db_tx, tx)?;
            Ok(())
        }) {
            Ok(()) => {
                info!(
                    "Successfully cached data_root {:?} for tx {:?}",
                    tx.data_root,
                    tx.id.0.to_base58()
                );
            }
            Err(db_error) => {
                error!(
                    "Failed to cache data_root {:?} for tx {:?}: {:?}",
                    tx.data_root,
                    tx.id.0.to_base58(),
                    db_error
                );
            }
        };

        // Gossip transaction
        let gossip_sender = self.gossip_tx.clone();
        let gossip_data = GossipData::Transaction(tx.clone());

        let _ = tokio::task::spawn(async move {
            if let Err(error) = gossip_sender.send(gossip_data).await {
                tracing::error!("Failed to send gossip data: {:?}", error);
            }
        });

        Ok(())
    }
}

/// Needs to be refactored when this handler can be made async.
/// Mixing async and sync code is fugly.

impl Handler<CommitmentTxIngressMessage> for MempoolService {
    type Result = Result<(), TxIngressError>;

    fn handle(
        &mut self,
        commitment_tx_msg: CommitmentTxIngressMessage,
        _ctx: &mut Context<Self>,
    ) -> Self::Result {
        let commitment_tx = commitment_tx_msg.0.clone();
        debug!(
            "received commitment tx {:?}",
            &commitment_tx.id.0.to_base58()
        );

        // Early out if we already know about this transaction (valid or invalid)
        if self.invalid_tx.contains(&commitment_tx.id) {
            return Err(TxIngressError::Skipped);
        }

        // Validate the tx anchor
        self.validate_anchor(&commitment_tx.id, &commitment_tx.anchor)?;

        // Check pending commitments and cached commitments and active commitments
        if self.is_commitment_valid(&commitment_tx) {
            // Validate tx signature
            self.validate_signature(&commitment_tx)?;

            // Add the commitment tx to the valid tx list to be included in the next block
            let valid = self
                .valid_commitment_tx
                .entry(commitment_tx.signer)
                .or_default();

            valid.push(commitment_tx.clone());
            Ok(())
        } else {
            Err(TxIngressError::Skipped)
        }
    }
}

impl Handler<ChunkIngressMessage> for MempoolService {
    type Result = Result<(), ChunkIngressError>;

    fn handle(&mut self, chunk_msg: ChunkIngressMessage, _ctx: &mut Context<Self>) -> Self::Result {
        // TODO: maintain a shared read transaction so we have read isolation
        let chunk: UnpackedChunk = chunk_msg.0;

        info!(data_root = ?chunk.data_root, number = ?chunk.tx_offset, "Processing chunk");

        // Check to see if we have a cached data_root for this chunk
        let read_tx = self
            .irys_db
            .tx()
            .map_err(|_| ChunkIngressError::DatabaseError)?;

        let candidate_sms = self
            .storage_modules
            .iter()
            .filter_map(|sm| {
                sm.get_writeable_offsets(&chunk)
                    .ok()
                    .map(|write_offsets| (sm, write_offsets))
            })
            .collect::<Vec<_>>();

        let data_size = irys_database::cached_data_root_by_data_root(&read_tx, chunk.data_root)
            .map_err(|_| ChunkIngressError::DatabaseError)?
            .map(|cdr| cdr.data_size)
            .or_else(|| {
                debug!(data_root=?chunk.data_root, number=?chunk.tx_offset,"Checking SMs for data_size");
                candidate_sms.iter().find_map(|(sm, write_offsets)| {
                    write_offsets.iter().find_map(|wo| {
                        sm.query_submodule_db_by_offset(*wo, |tx| {
                            get_data_size_by_data_root(tx, chunk.data_root)
                        })
                        .ok()
                        .flatten()
                    })
                })
            })
            .ok_or(ChunkIngressError::UnknownTransaction)?; // Handle None case by converting it to an error

        // Validate that the data_size for this chunk matches the data_size
        // recorded in the transaction header.
        if data_size != chunk.data_size {
            error!(
                "Invalid data_size for data_root: expected: {} got:{}",
                data_size, chunk.data_size
            );
            return Err(ChunkIngressError::InvalidDataSize);
        }

        // Next validate the data_path/proof for the chunk, linking
        // data_root->chunk_hash
        let root_hash = chunk.data_root.0;
        let target_offset = u128::from(chunk.end_byte_offset(self.config.consensus.chunk_size));
        let path_buff = &chunk.data_path;

        info!(
            "chunk_offset:{} data_size:{} offset:{}",
            chunk.tx_offset, chunk.data_size, target_offset
        );

        let path_result = validate_path(root_hash, path_buff, target_offset)
            .map_err(|_| ChunkIngressError::InvalidProof)?;

        // Use data_size to identify and validate that only the last chunk
        // can be less than chunk_size
        let chunk_len = chunk.bytes.len() as u64;

        // TODO: Mark the data_root as invalid if the chunk is an incorrect size
        // Someone may have created a data_root that seemed valid, but if the
        // data_path is valid but the chunk size doesn't mach the protocols
        // consensus size, then the data_root is actually invalid and no future
        // chunks from that data_root should be ingressed.
        let chunk_size = self.config.consensus.chunk_size;

        // Is this chunk index any of the chunks before the last in the tx?
        let num_chunks_in_tx = data_size.div_ceil(chunk_size);
        if u64::from(*chunk.tx_offset) < num_chunks_in_tx - 1 {
            // Ensure prefix chunks are all exactly chunk_size
            if chunk_len != chunk_size {
                error!(
                    "InvalidChunkSize: incomplete not last chunk, tx offset: {} chunk len: {}",
                    chunk.tx_offset, chunk_len
                );
                return Err(ChunkIngressError::InvalidChunkSize);
            }
        } else {
            // Ensure the last chunk is no larger than chunk_size
            if chunk_len > chunk_size {
                error!(
                    "InvalidChunkSize: chunk bigger than max. chunk size, tx offset: {} chunk len: {}",
                    chunk.tx_offset, chunk_len
                );
                return Err(ChunkIngressError::InvalidChunkSize);
            }
        }

        if path_result.leaf_hash
            != hash_sha256(&chunk.bytes.0).map_err(|_| ChunkIngressError::InvalidDataHash)?
        {
            return Err(ChunkIngressError::InvalidDataHash);
        }
        // Check that the leaf hash on the data_path matches the chunk_hash

        // TODO: fix all these unwraps!
        // Finally write the chunk to CachedChunks, this will succeed even if the chunk is one that's already inserted

        self.irys_db
            .update_eyre(|tx| irys_database::cache_chunk(tx, &chunk))
            .map_err(|_| ChunkIngressError::DatabaseError)?;

        for sm in &self.storage_modules {
            if !sm
                .get_writeable_offsets(&chunk)
                .unwrap_or_default()
                .is_empty()
            {
                info!(target: "irys::mempool::chunk_ingress", "Writing chunk with offset {} for data_root {} to sm {}", &chunk.tx_offset, &chunk.data_root, &sm.id );
                sm.write_data_chunk(&chunk)
                    .map_err(|_| ChunkIngressError::Other("Internal error".to_owned()))?;
            }
        }

        // ==== INGRESS PROOFS ====
        let root_hash: H256 = root_hash.into();

        // check if we have generated an ingress proof for this tx already
        // if we have, update it's expiry height

        //  TODO: hook into whatever manages ingress proofs
        if read_tx
            .get::<IngressProofs>(root_hash)
            .map_err(|_| ChunkIngressError::DatabaseError)?
            .is_some()
        {
            info!(
                "We've already generated an ingress proof for data root {}",
                &root_hash
            );

            return Ok(());
        };

        // check if we have all the chunks for this tx
        let read_tx = self
            .irys_db
            .tx()
            .map_err(|_| ChunkIngressError::DatabaseError)?;

        let mut cursor = read_tx
            .cursor_dup_read::<CachedChunksIndex>()
            .map_err(|_| ChunkIngressError::DatabaseError)?;
        // get the number of dupsort values (aka the number of chunks)
        // this ASSUMES that the index isn't corrupt (no double values etc)
        // the ingress proof generation task does a more thorough check
        let chunk_count = cursor
            .dup_count(root_hash)
            .map_err(|_| ChunkIngressError::DatabaseError)?
            .ok_or(ChunkIngressError::DatabaseError)?;

        // data size is the offset of the last chunk
        // add one as index is 0-indexed
        let expected_chunk_count = data_size_to_chunk_count(data_size, chunk_size).unwrap();

        if chunk_count == expected_chunk_count {
            // we *should* have all the chunks
            // dispatch a ingress proof task

            let canon_chain = self.block_tree_read_guard.read().get_canonical_chain();

            let (_, latest_height, _, _) = canon_chain
                .0
                .last()
                .ok_or(ChunkIngressError::ServiceUninitialized)?;

            let db = self.irys_db.clone();
            let signer = self.config.irys_signer();
            let latest_height = *latest_height;
            self.task_exec.clone().spawn_blocking(async move {
                generate_ingress_proof(db.clone(), root_hash, data_size, chunk_size, signer)
                    // TODO: handle results instead of unwrapping
                    .unwrap();
                db.update(|wtx| {
                    wtx.put::<DataRootLRU>(
                        root_hash,
                        DataRootLRUEntry {
                            last_height: latest_height,
                            ingress_proof: true,
                        },
                    )
                })
                .unwrap()
                .unwrap();
            });
        }

        let gossip_sender = self.gossip_tx.clone();
        let gossip_data = GossipData::Chunk(chunk);

        let _ = tokio::task::spawn(async move {
            if let Err(error) = gossip_sender.send(gossip_data).await {
                tracing::error!("Failed to send gossip data: {:?}", error);
            }
        });

        Ok(())
    }
}
#[derive(MessageResponse, Debug)]
pub struct MempoolTxs {
    pub commitment_tx: Vec<CommitmentTransaction>,
    pub storage_tx: Vec<IrysTransactionHeader>,
}

#[derive(Message, Debug)]
#[rtype(result = "MempoolTxs")]
pub struct GetBestMempoolTxs;

impl Handler<GetBestMempoolTxs> for MempoolService {
    type Result = MempoolTxs;

    fn handle(&mut self, _msg: GetBestMempoolTxs, _ctx: &mut Self::Context) -> Self::Result {
        let reth_db = self.reth_db.clone();
        let mut fees_spent_per_address = HashMap::new();
        let mut commitment_tx = Vec::new();
        let mut unfunded_address = HashSet::new();

        // Helper function that verifies transaction funding and tracks cumulative fees
        // Returns true if the transaction can be funded based on current account balance
        // and previously included transactions in this block
        let mut check_funding = |tx: &dyn IrysTransactionCommon| -> bool {
            let signer = tx.signer();

            // Skip transactions from addresses with previously unfunded transactions
            // This ensures we don't include any transactions (including pledges) from
            // addresses that couldn't afford their stake commitments
            if unfunded_address.contains(&signer) {
                return false;
            }

            let fee = tx.total_fee();
            let current_spent = *fees_spent_per_address.get(&signer).unwrap_or(&0_u64);

            // Calculate total required balance including previously selected transactions
            let tx_ref = &reth_db.tx().unwrap();
            let has_funds = irys_database::get_account_balance(tx_ref, signer).unwrap()
                >= U256::from(current_spent + fee);

            // Track fees for this address regardless of whether this specific transaction is included
            fees_spent_per_address
                .entry(signer)
                .and_modify(|val| *val += fee)
                .or_insert(fee);

            // If transaction cannot be funded, mark the entire address as unfunded
            // Since stakes are processed before pledges, this prevents inclusion of
            // pledge commitments when their associated stake commitment is unfunded
            if !has_funds {
                unfunded_address.insert(signer);
                return false;
            }

            has_funds
        };

        // Process commitments in priority order (stakes then pledges)
        // This order ensures stake transactions are processed before pledges
        for commitment_type in &[CommitmentType::Stake, CommitmentType::Pledge] {
            // Gather all commitments of current type from all addresses
            let mut sorted_commitments: Vec<_> = self
                .valid_commitment_tx
                .values()
                .flat_map(|txs| {
                    txs.iter()
                        .filter(|tx| tx.commitment_type == *commitment_type)
                        .map(|tx| tx.clone())
                })
                .collect();

            // Sort commitments by fee (highest first) to maximize network revenue
            sorted_commitments.sort_by(|a, b| b.total_fee().cmp(&a.total_fee()));

            // Select fundable commitments in fee-priority order
            for tx in sorted_commitments {
                if check_funding(&tx) {
                    commitment_tx.push(tx);
                }
            }
        }

        // Prepare storage transactions for inclusion after commitments
        let mut all_storage_txs: Vec<_> = self.valid_tx.values().cloned().collect();

        // Sort storage transactions by fee (highest first) to maximize revenue
        all_storage_txs.sort_by(|a, b| b.total_fee().cmp(&a.total_fee()));

        // Apply block size constraint and funding checks to storage transactions
        let mut storage_tx = Vec::new();
        let max_txs = self.config.node_config.mempool.max_data_txs_per_block as usize;

        // Select storage transactions in fee-priority order, respecting funding limits
        // and maximum transaction count per block
        for tx in all_storage_txs {
            if check_funding(&tx) {
                storage_tx.push(tx);
                if storage_tx.len() >= max_txs {
                    break;
                }
            }
        }

        // Return selected transactions grouped by type
        MempoolTxs {
            commitment_tx,
            storage_tx,
        }
    }
}

impl Handler<BlockConfirmedMessage> for MempoolService {
    type Result = eyre::Result<()>;
    fn handle(&mut self, msg: BlockConfirmedMessage, _ctx: &mut Context<Self>) -> Self::Result {
        || -> eyre::Result<()> {
            // Access the block header through msg.0
            let block = &msg.0;
            let all_txs = &msg.1;

            for txid in block.data_ledgers[DataLedger::Submit].tx_ids.iter() {
                // Remove the submit tx from the pending valid_tx pool
                self.valid_tx.remove(txid);
            }

            // Is there a commitment ledger in this block?
            let commitment_ledger = block
                .system_ledgers
                .iter()
                .find(|b| b.ledger_id == SystemLedger::Commitment);

            if let Some(commitment_ledger) = commitment_ledger {
                for txid in commitment_ledger.tx_ids.iter() {
                    // Remove the commitment tx from the pending valid_tx pool
                    self.remove_commitment_tx(txid);
                }
            }

            let published_txids = &block.data_ledgers[DataLedger::Publish].tx_ids.0;

            // Loop though the promoted transactions and remove their ingress proofs
            // from the mempool. In the future on a multi node network we may keep
            // ingress proofs around longer to account for re-orgs, but for now
            // we just remove them.
            if !published_txids.is_empty() {
                let mut_tx = self
                    .irys_db
                    .tx_mut()
                    .map_err(|e| {
                        error!("Failed to create mdbx transaction: {}", e);
                    })
                    .unwrap();

                for (i, txid) in block.data_ledgers[DataLedger::Publish]
                    .tx_ids
                    .0
                    .iter()
                    .enumerate()
                {
                    // Retrieve the promoted transactions header
                    let mut tx_header = match tx_header_by_txid(&mut_tx, txid) {
                        Ok(Some(header)) => header,
                        Ok(None) => {
                            error!("No transaction header found for txid: {}", txid);
                            continue;
                        }
                        Err(e) => {
                            error!("Error fetching transaction header for txid {}: {}", txid, e);
                            continue;
                        }
                    };

                    // TODO: In a single node world there is only one ingress proof
                    // per promoted tx, but in the future there will be multiple proofs.
                    let proofs = block.data_ledgers[DataLedger::Publish]
                        .proofs
                        .as_ref()
                        .unwrap();
                    let proof = proofs.0[i].clone();
                    tx_header.ingress_proofs = Some(proof);

                    // Update the header record in the database to include the ingress
                    // proof, indicating it is promoted
                    if let Err(err) = insert_tx_header(&mut_tx, &tx_header) {
                        error!(
                            "Could not update transactions with ingress proofs - txid: {} err: {}",
                            txid, err
                        );
                    }

                    info!("Promoted tx:\n{:?}", tx_header);
                }

                let _ = mut_tx.commit();
            }

            info!(
                "Removing confirmed tx - Block height: {} num tx: {}",
                block.height,
                all_txs.len()
            );
            Ok(())
        }()
        // closure so we can "catch" and log all errs, so we don't need to log and return an err everywhere
        .inspect_err(|e| {
            error!(
                "Unexpected Mempool error while processing BlockConfirmedMessage: {}",
                e
            );
        })
    }
}

/// Message to check whether a transaction exists in the mempool or on disk
#[derive(Message, Debug)]
#[rtype(result = "Result<bool, TxIngressError>")]
pub struct TxExistenceQuery(pub H256);

impl TxExistenceQuery {
    #[must_use]
    pub fn into_inner(self) -> H256 {
        self.0
    }
}

impl Handler<TxExistenceQuery> for MempoolService {
    type Result = Result<bool, TxIngressError>;

    fn handle(&mut self, tx_msg: TxExistenceQuery, _ctx: &mut Context<Self>) -> Self::Result {
        if self.valid_tx.contains_key(&tx_msg.0) {
            return Ok(true);
        }

        // Still has it, just invalid
        if self.invalid_tx.contains(&tx_msg.0) {
            return Ok(true);
        }

        let read_tx = self
            .irys_db
            .as_ref()
            .tx()
            .map_err(|_| TxIngressError::DatabaseError)?;

        let txid = tx_msg.0;
        let tx_header =
            tx_header_by_txid(&read_tx, &txid).map_err(|_| TxIngressError::DatabaseError)?;

        Ok(tx_header.is_some())
    }
}

/// Message to check whether a transaction exists in the mempool or on disk
#[derive(Message, Debug)]
#[rtype(result = "Result<Option<IrysTransactionHeader>, TxIngressError>")]
pub struct GetTransaction(pub H256);

impl GetTransaction {
    #[must_use]
    pub fn into_inner(self) -> H256 {
        self.0
    }
}

impl Handler<GetTransaction> for MempoolService {
    type Result = Result<Option<IrysTransactionHeader>, TxIngressError>;

    fn handle(&mut self, tx_msg: GetTransaction, _ctx: &mut Context<Self>) -> Self::Result {
        if let Some(tx_header) = self.valid_tx.get(&tx_msg.0) {
            return Ok(Some(tx_header.clone()));
        }

        let read_tx = self
            .irys_db
            .as_ref()
            .tx()
            .map_err(|_| TxIngressError::DatabaseError)?;

        let txid = tx_msg.0;
        let tx_header =
            tx_header_by_txid(&read_tx, &txid).map_err(|_| TxIngressError::DatabaseError)?;

        Ok(tx_header)
    }
}

/// Generates an ingress proof for a specific `data_root`
/// pulls required data from all sources
pub fn generate_ingress_proof(
    db: DatabaseProvider,
    data_root: DataRoot,
    size: u64,
    chunk_size: u64,
    signer: IrysSigner,
) -> eyre::Result<()> {
    // load the chunks from the DB
    // TODO: for now we assume the chunks all all in the DB chunk cache
    // in future, we'll need access to whatever unified storage provider API we have to get chunks
    // regardless of actual location

    let ro_tx = db.tx()?;
    let mut dup_cursor = ro_tx.cursor_dup_read::<CachedChunksIndex>()?;

    // start from first duplicate entry for this root_hash
    let dup_walker = dup_cursor.walk_dup(Some(data_root), None)?;

    // we need to validate that the index is valid
    // we do this by constructing a set over the chunk hashes, checking if we've seen this hash before
    // if we have, we *must* error
    let mut set = HashSet::<H256>::new();
    let expected_chunk_count = data_size_to_chunk_count(size, chunk_size).unwrap();

    let mut chunk_count: u32 = 0;
    let mut data_size: u64 = 0;

    let iter = dup_walker.into_iter().map(|entry| {
        let (root_hash2, index_entry) = entry?;
        // make sure we haven't traversed into the wrong key
        assert_eq!(data_root, root_hash2);

        let chunk_path_hash = index_entry.meta.chunk_path_hash;
        if set.contains(&chunk_path_hash) {
            return Err(eyre!(
                "Chunk with hash {} has been found twice for index entry {} of data_root {}",
                &chunk_path_hash,
                &index_entry.index,
                &data_root
            ));
        }
        set.insert(chunk_path_hash);

        // TODO: add code to read from ChunkProvider once it can read through CachedChunks & we have a nice system for unpacking chunks on-demand
        let chunk = ro_tx
            .get::<CachedChunks>(index_entry.meta.chunk_path_hash)?
            .ok_or(eyre!(
                "unable to get chunk {chunk_path_hash} for data root {data_root} from DB"
            ))?;

        let chunk_bin = chunk
            .chunk
            .ok_or(eyre!(
                "Missing required chunk ({chunk_path_hash}) body for data root {data_root} from DB"
            ))?
            .0;
        data_size += chunk_bin.len() as u64;
        chunk_count += 1;

        Ok(chunk_bin)
    });

    // generate the ingress proof hash
    let proof = irys_types::ingress::generate_ingress_proof(signer, data_root, iter)?;
    info!(
        "generated ingress proof {} for data root {}",
        &proof.proof, &data_root
    );
    assert_eq!(data_size, size);
    assert_eq!(chunk_count as u32, expected_chunk_count);

    ro_tx.commit()?;

    db.update(|rw_tx| rw_tx.put::<IngressProofs>(data_root, proof))??;

    Ok(())
}<|MERGE_RESOLUTION|>--- conflicted
+++ resolved
@@ -359,12 +359,9 @@
 
         // Early out if we already know about this transaction
         if self.invalid_tx.contains(&tx.id) || self.valid_tx.contains_key(&tx.id) {
-<<<<<<< HEAD
             // Skip tx reprocessing if already verified (valid or invalid) to prevent
             // CPU-intensive signature verification spam attacks
             info!("tx {} already known", &tx.id.0.to_base58());
-=======
->>>>>>> 134540fb
             return Err(TxIngressError::Skipped);
         }
 
@@ -419,7 +416,6 @@
         }
 
         // Validate the transaction signature
-<<<<<<< HEAD
         if tx.is_signature_valid() {
             info!("Signature is valid");
             self.valid_tx.insert(tx.id, tx.clone());
@@ -430,15 +426,7 @@
         }
 
         // Cache the data_root in the database
-
         match self.irys_db.update_eyre(|db_tx| {
-=======
-        self.validate_signature(tx)?;
-        self.valid_tx.insert(tx.id, tx.clone());
-
-        // Cache the data_root in the database
-        let _ = self.irys_db.update_eyre(|db_tx| {
->>>>>>> 134540fb
             irys_database::cache_data_root(db_tx, tx)?;
             // TODO: tx headers should not immediately be added to the database
             // this is a work around until the mempool can persist its state
