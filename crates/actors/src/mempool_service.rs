use crate::block_tree_service::{BlockMigratedEvent, BlockTreeReadGuard, ReorgEvent};
use crate::{
    services::ServiceSenders, CommitmentCacheMessage, CommitmentCacheStatus,
    CommitmentStateReadGuard,
};
use base58::ToBase58 as _;
use core::fmt::Display;
use eyre::eyre;
use futures::future::BoxFuture;
use irys_database::insert_commitment_tx;
use irys_database::{
    db::{IrysDatabaseExt as _, IrysDupCursorExt as _},
    db_cache::{data_size_to_chunk_count, DataRootLRUEntry},
    insert_tx_header,
    submodule::get_data_size_by_data_root,
    tables::{CachedChunks, CachedChunksIndex, DataRootLRU, IngressProofs},
    tx_header_by_txid,
};
use irys_primitives::CommitmentType;
use irys_reth_node_bridge::{ext::IrysRethRpcTestContextExt, IrysRethNodeAdapter};
use irys_storage::{get_atomic_file, RecoveredMempoolState, StorageModulesReadGuard};
use irys_types::{
    app_state::DatabaseProvider, chunk::UnpackedChunk, hash_sha256, irys::IrysSigner,
    validate_path, Address, CommitmentTransaction, Config, DataLedger, DataRoot, GossipData,
    IrysBlockHeader, IrysTransactionCommon, IrysTransactionHeader, IrysTransactionId,
    MempoolConfig, TxChunkOffset, H256, U256,
};
use lru::LruCache;
use reth::rpc::types::BlockId;
use reth::tasks::{shutdown::GracefulShutdown, TaskExecutor};
use reth_db::{
    cursor::DbDupCursorRO as _, transaction::DbTx as _, transaction::DbTxMut as _, Database as _,
    DatabaseError,
};
use std::fs;
use std::io::Write;
use std::{
    collections::{BTreeMap, HashMap, HashSet},
    num::NonZeroUsize,
    pin::pin,
    sync::Arc,
};
use tokio::sync::{broadcast, oneshot};
use tokio::{
    sync::{mpsc::UnboundedReceiver, mpsc::UnboundedSender, RwLock},
    task::JoinHandle,
};
use tracing::{debug, error, info, warn};

#[async_trait::async_trait]
pub trait MempoolFacade: Clone + Send + Sync + 'static {
    async fn handle_data_transaction(
        &self,
        tx_header: IrysTransactionHeader,
    ) -> Result<(), TxIngressError>;
    async fn handle_get_best_mempool_txs(
        &self,
        block: Option<BlockId>,
    ) -> Result<MempoolTxs, TxReadError>;
    async fn handle_get_transaction(
        &self,
        tx_header: H256,
    ) -> Result<IrysTransactionHeader, TxReadError>;
    async fn handle_get_commitment_transaction_by_id(
        &self,
        id: H256,
    ) -> Result<CommitmentTransaction, TxReadError>;
    async fn handle_commitment_transaction(
        &self,
        tx_header: CommitmentTransaction,
    ) -> Result<(), TxIngressError>;
    async fn handle_chunk(&self, chunk: UnpackedChunk) -> Result<(), ChunkIngressError>;
    async fn is_known_commitment_tx(&self, tx_id: H256) -> Result<bool, TxIngressError>;
    async fn is_known_storage_tx(&self, tx_id: H256) -> Result<bool, TxIngressError>;
}

#[derive(Clone, Debug)]
pub struct MempoolServiceFacadeImpl {
    service: UnboundedSender<MempoolServiceMessage>,
}

impl From<UnboundedSender<MempoolServiceMessage>> for MempoolServiceFacadeImpl {
    fn from(value: UnboundedSender<MempoolServiceMessage>) -> Self {
        Self { service: value }
    }
}

#[async_trait::async_trait]
impl MempoolFacade for MempoolServiceFacadeImpl {
    // get/read storage transaction from mempool
    async fn handle_get_transaction(&self, tx: H256) -> Result<IrysTransactionHeader, TxReadError> {
        let (oneshot_tx, oneshot_rx) = tokio::sync::oneshot::channel();
        self.service
            .send(MempoolServiceMessage::GetStorageTransaction(tx, oneshot_tx))
            .map_err(|_| TxReadError::Other("Error sending GetTransaction ".to_owned()))?;

        if let Ok(response) = oneshot_rx.await {
            match response {
                Some(response) => Ok(response),
                None => Err(TxReadError::NotInMempool),
            }
        } else {
            Err(TxReadError::Other(
                "Error reading GetTransaction response ".to_owned(),
            ))
        }
    }

    async fn handle_get_commitment_transaction_by_id(
        &self,
        id: H256,
    ) -> Result<CommitmentTransaction, TxReadError> {
        let (oneshot_tx, oneshot_rx) = tokio::sync::oneshot::channel();
        let tx_ingress_msg = MempoolServiceMessage::GetCommitmentTxById(id, oneshot_tx);
        if let Err(err) = self.service.send(tx_ingress_msg) {
            tracing::error!("error sending message to mempool: {:?}", err);
        }

        if let Ok(response) = oneshot_rx.await {
            match response {
                Some(response) => Ok(response),
                None => Err(TxReadError::CommitmentNotInMempool),
            }
        } else {
            Err(TxReadError::Other(
                "Error reading GetCommitmentTxs response ".to_owned(),
            ))
        }
    }

    async fn handle_data_transaction(
        &self,
        tx_header: IrysTransactionHeader,
    ) -> Result<(), TxIngressError> {
        let (oneshot_tx, oneshot_rx) = tokio::sync::oneshot::channel();
        self.service
            .send(MempoolServiceMessage::TxIngressMessage(
                tx_header, oneshot_tx,
            ))
            .map_err(|_| TxIngressError::Other("Error sending TxIngressMessage ".to_owned()))?;

        oneshot_rx.await.expect("to process TxIngressMessage")
    }

    async fn handle_get_best_mempool_txs(
        &self,
        block: Option<BlockId>,
    ) -> Result<MempoolTxs, TxReadError> {
        let (oneshot_tx, oneshot_rx) = tokio::sync::oneshot::channel();
        self.service
            .send(MempoolServiceMessage::GetBestMempoolTxs(block, oneshot_tx))
            .map_err(|_| TxReadError::Other("Error sending GetBestMempoolTxs ".to_owned()))?;

        Ok(oneshot_rx.await.expect("to process GetBestMempoolTxs"))
    }

    async fn handle_commitment_transaction(
        &self,
        commitment_tx: CommitmentTransaction,
    ) -> Result<(), TxIngressError> {
        let (oneshot_tx, oneshot_rx) = tokio::sync::oneshot::channel();
        self.service
            .send(MempoolServiceMessage::CommitmentTxIngressMessage(
                commitment_tx,
                oneshot_tx,
            ))
            .map_err(|_| {
                TxIngressError::Other("Error sending CommitmentTxIngressMessage ".to_owned())
            })?;

        oneshot_rx
            .await
            .expect("to process CommitmentTxIngressMessage")
    }

    async fn handle_chunk(&self, chunk: UnpackedChunk) -> Result<(), ChunkIngressError> {
        let (oneshot_tx, oneshot_rx) = tokio::sync::oneshot::channel();
        self.service
            .send(MempoolServiceMessage::ChunkIngressMessage(
                chunk, oneshot_tx,
            ))
            .map_err(|_| {
                ChunkIngressError::Other("Error sending ChunkIngressMessage ".to_owned())
            })?;

        oneshot_rx.await.expect("to process ChunkIngressMessage")
    }

    async fn is_known_commitment_tx(&self, tx_id: H256) -> Result<bool, TxIngressError> {
        let (oneshot_tx, oneshot_rx) = tokio::sync::oneshot::channel();
        self.service
            .send(MempoolServiceMessage::CommitmentTxExistenceQuery(
                tx_id, oneshot_tx,
            ))
            .map_err(|_| {
                TxIngressError::Other("Error sending CommitmentTxExistenceQuery ".to_owned())
            })?;

        oneshot_rx.await.expect("to process TxExistenceQuery")
    }
    async fn is_known_storage_tx(&self, tx_id: H256) -> Result<bool, TxIngressError> {
        let (oneshot_tx, oneshot_rx) = tokio::sync::oneshot::channel();
        self.service
            .send(MempoolServiceMessage::StorageTxExistenceQuery(
                tx_id, oneshot_tx,
            ))
            .map_err(|_| {
                TxIngressError::Other("Error sending StorageTxExistenceQuery ".to_owned())
            })?;

        oneshot_rx.await.expect("to process TxExistenceQuery")
    }
}

#[derive(Debug)]
pub struct MempoolState {
    /// todo: Temporary mempool stubs - will replace with proper data models - `DMac`
    valid_tx: BTreeMap<H256, IrysTransactionHeader>,
    valid_commitment_tx: BTreeMap<Address, Vec<CommitmentTransaction>>,
    /// The miner's signer instance, used to sign ingress proofs
    invalid_tx: Vec<H256>,
    /// Tracks recent valid txids from either storage or commitment
    recent_valid_tx: HashSet<H256>,
    /// LRU caches for out of order gossip data
    pending_chunks: LruCache<DataRoot, LruCache<TxChunkOffset, UnpackedChunk>>,
    pending_pledges: LruCache<Address, LruCache<IrysTransactionId, CommitmentTransaction>>,
}

pub type AtomicMempoolState = Arc<RwLock<MempoolState>>;

/// Messages that the Mempool Service handler supports
#[derive(Debug)]
pub enum MempoolServiceMessage {
    /// Block Confirmed, remove confirmed txns from mempool
    BlockConfirmedMessage(Arc<IrysBlockHeader>),
    /// Get IrysTransactionHeader
    GetStorageTransaction(H256, oneshot::Sender<Option<IrysTransactionHeader>>),
    /// Get IrysTransactionHeader
    GetStorageTransactions(
        Vec<H256>,
        oneshot::Sender<Vec<Option<IrysTransactionHeader>>>,
    ),
    /// get CommitmentTransaction by H256 id
    GetCommitmentTxById(H256, oneshot::Sender<Option<CommitmentTransaction>>),
    /// Ingress Chunk, Add to CachedChunks, generate_ingress_proof, gossip chunk
    ChunkIngressMessage(
        UnpackedChunk,
        oneshot::Sender<Result<(), ChunkIngressError>>,
    ),
    /// Ingress CommitmentTransaction into the mempool
    ///
    /// This function performs a series of checks and validations:
    /// - Skips the transaction if it is already known to be invalid or previously processed
    /// - Validates the transaction's anchor and signature
    /// - Inserts the valid transaction into the mempool and database
    /// - Processes any pending pledge transactions that depended on this commitment
    /// - Gossips the transaction to peers if accepted
    /// - Caches the transaction for unstaked signers to be reprocessed later
    CommitmentTxIngressMessage(
        CommitmentTransaction,
        oneshot::Sender<Result<(), TxIngressError>>,
    ),
    /// Return filtered list of candidate txns
    /// Filtering based on funding status etc based on the provided EVM block ID
    /// If `None` is provided, the latest canonical block is used
    GetBestMempoolTxs(Option<BlockId>, oneshot::Sender<MempoolTxs>),
    /// Retrieves a list of CommitmentTransactions based on the provided tx ids
    GetCommitmentTxs {
        commitment_tx_ids: Vec<IrysTransactionId>,
        response: oneshot::Sender<HashMap<IrysTransactionId, CommitmentTransaction>>,
    },
    /// Confirm CommitmentTransaction tx exists in mempool
    CommitmentTxExistenceQuery(H256, oneshot::Sender<Result<bool, TxIngressError>>),
    /// Confirm IrysTransactionHeader exists in mempool
    StorageTxExistenceQuery(H256, oneshot::Sender<Result<bool, TxIngressError>>),
    /// validate and process an incoming IrysTransactionHeader
    TxIngressMessage(
        IrysTransactionHeader,
        oneshot::Sender<Result<(), TxIngressError>>,
    ),
}

#[derive(Debug)]
struct Inner {
    block_tree_read_guard: BlockTreeReadGuard,
    commitment_state_guard: CommitmentStateReadGuard,
    config: Config,
    /// `task_exec` is used to spawn background jobs on reth's MT tokio runtime
    /// instead of the actor executor runtime, while also providing some `QoL`
    exec: TaskExecutor,
    irys_db: DatabaseProvider,
    reth_node_adapter: IrysRethNodeAdapter,
    mempool_state: AtomicMempoolState,
    /// Reference to all the services we can send messages to
    service_senders: ServiceSenders,
    storage_modules_guard: StorageModulesReadGuard,
}

/// The Mempool oversees pending transactions and validation of incoming tx.
#[derive(Debug)]
pub struct MempoolService {
    shutdown: GracefulShutdown,
    msg_rx: UnboundedReceiver<MempoolServiceMessage>, // mempool message receiver
    reorg_rx: broadcast::Receiver<ReorgEvent>,        // reorg broadcast receiver
    block_migrated_rx: broadcast::Receiver<BlockMigratedEvent>, // block broadcast migrated receiver
    inner: Inner,
}

impl Default for MempoolService {
    fn default() -> Self {
        unimplemented!("don't rely on the default implementation of the `MempoolService`");
    }
}

impl MempoolService {
    /// Spawn a new Mempool service
    pub fn spawn_service(
        exec: &TaskExecutor,
        irys_db: DatabaseProvider,
        reth_node_adapter: IrysRethNodeAdapter,
        storage_modules_guard: StorageModulesReadGuard,
        block_tree_read_guard: &BlockTreeReadGuard,
        commitment_state_guard: &CommitmentStateReadGuard,
        rx: UnboundedReceiver<MempoolServiceMessage>,
        config: &Config,
        service_senders: &ServiceSenders,
    ) -> eyre::Result<JoinHandle<()>> {
        info!("mempool service spawned");
        let block_tree_read_guard = block_tree_read_guard.clone();
        let config = config.clone();
        let mempool_config = &config.consensus.mempool;
        let mempool_state = create_state(mempool_config);
        let exec = exec.clone();
        let commitment_state_guard = commitment_state_guard.clone();
        let storage_modules_guard = storage_modules_guard.clone();
        let service_senders = service_senders.clone();
        let reorg_rx = service_senders.subscribe_reorgs();
        let block_migrated_rx = service_senders.subscribe_block_migrated();

        Ok(exec.clone().spawn_critical_with_graceful_shutdown_signal(
            "Mempool Service",
            |shutdown| async move {
                let mempool_service = Self {
                    shutdown,
                    msg_rx: rx,
                    reorg_rx,
                    block_migrated_rx,
                    inner: Inner {
                        block_tree_read_guard,
                        commitment_state_guard,
                        config,
                        exec,
                        irys_db,
                        mempool_state: Arc::new(RwLock::new(mempool_state)),
                        reth_node_adapter,
                        service_senders,
                        storage_modules_guard,
                    },
                };
                mempool_service
                    .start()
                    .await
                    .expect("Mempool service encountered an irrecoverable error")
            },
        ))
    }

    async fn start(mut self) -> eyre::Result<()> {
        tracing::info!("starting Mempool service");

        self.inner.restore_mempool_from_disk().await;

        let mut shutdown_future = pin!(self.shutdown);
        let shutdown_guard = loop {
            tokio::select! {
                // Handle regular mempool messages
                msg = self.msg_rx.recv() => {
                    match msg {
                        Some(msg) => {
                            self.inner.handle_message(msg).await?;
                        }
                        None => {
                            tracing::warn!("receiver channel closed");
                            break None;
                        }
                    }
                }

                // Handle reorg events
                reorg_result = self.reorg_rx.recv() => {
                    if let Some(event) = handle_broadcast_recv(reorg_result, "Reorg") {
                        self.inner.handle_reorg(event)?;
                    }
                }

                // Handle block migrated events
                 migrated_result = self.block_migrated_rx.recv() => {
                    if let Some(event) = handle_broadcast_recv(migrated_result, "BlockMigrated") {
                        self.inner.handle_block_migrated(event).await?;
                    }
                }


                // Handle shutdown signal
                shutdown = &mut shutdown_future => {
                    tracing::warn!("shutdown signal received");
                    break Some(shutdown);
                }
            }
        };

        tracing::debug!(amount_of_messages = ?self.msg_rx.len(), "processing last in-bound messages before shutdown");
        while let Ok(msg) = self.msg_rx.try_recv() {
            self.inner.handle_message(msg).await?;
        }

        // explicitly inform the TaskManager that we're shutting down
        drop(shutdown_guard);

        self.inner.persist_mempool_to_disk().await?;

        tracing::info!("shutting down Mempool service");
        Ok(())
    }
}

fn handle_broadcast_recv<T>(
    result: Result<T, broadcast::error::RecvError>,
    channel_name: &str,
) -> Option<T> {
    match result {
        Ok(event) => Some(event),
        Err(broadcast::error::RecvError::Closed) => {
            tracing::debug!("{} channel closed", channel_name);
            None
        }
        Err(broadcast::error::RecvError::Lagged(n)) => {
            tracing::warn!("{} lagged by {} events", channel_name, n);
            if n > 5 {
                tracing::error!("{} significantly lagged", channel_name);
            }
            None
        }
    }
}

/// Reasons why Transaction Ingress might fail
#[derive(Debug, Clone, PartialEq, Eq)]
pub enum TxIngressError {
    /// The transaction's signature is invalid
    InvalidSignature,
    /// The account does not have enough tokens to fund this transaction
    Unfunded,
    /// This transaction id is already in the cache
    Skipped,
    /// Invalid anchor value (unknown or too old)
    InvalidAnchor,
    /// Some database error occurred
    DatabaseError,
    /// The service is uninitialized
    ServiceUninitialized,
    /// Catch-all variant for other errors.
    Other(String),
}

impl TxIngressError {
    /// Returns an other error with the given message.
    pub fn other(err: impl Into<String>) -> Self {
        Self::Other(err.into())
    }
    /// Allows converting an error that implements Display into an Other error
    pub fn other_display(err: impl Display) -> Self {
        Self::Other(err.to_string())
    }
}

/// Reasons why reading a transaction might fail
#[derive(Debug, Clone)]
pub enum TxReadError {
    /// Some database error occurred when reading
    DatabaseError,
    /// The service is uninitialized
    ServiceUninitialized,
    /// The commitment transaction is not found in the mempool
    CommitmentNotInMempool,
    /// The transaction is not found in the mempool
    NotInMempool,
    /// Catch-all variant for other errors.
    Other(String),
}

impl TxReadError {
    /// Returns an other error with the given message.
    pub fn other(err: impl Into<String>) -> Self {
        Self::Other(err.into())
    }
    /// Allows converting an error that implements Display into an Other error
    pub fn other_display(err: impl Display) -> Self {
        Self::Other(err.to_string())
    }
}

/// Reasons why Chunk Ingress might fail
#[derive(Debug, Clone)]
pub enum ChunkIngressError {
    /// The `data_path/proof` provided with the chunk data is invalid
    InvalidProof,
    /// The data hash does not match the chunk data
    InvalidDataHash,
    /// This chunk is for an unknown transaction
    UnknownTransaction,
    /// Only the last chunk in a `data_root` tree can be less than `CHUNK_SIZE`
    InvalidChunkSize,
    /// Chunks should have the same data_size field as their parent tx
    InvalidDataSize,
    /// Some database error occurred when reading or writing the chunk
    DatabaseError,
    /// The service is uninitialized
    ServiceUninitialized,
    /// Catch-all variant for other errors.
    Other(String),
}

impl ChunkIngressError {
    /// Returns an other error with the given message.
    pub fn other(err: impl Into<String>) -> Self {
        Self::Other(err.into())
    }
    /// Allows converting an error that implements Display into an Other error
    pub fn other_display(err: impl Display) -> Self {
        Self::Other(err.to_string())
    }
}

#[derive(Debug)]
pub struct MempoolTxs {
    pub commitment_tx: Vec<CommitmentTransaction>,
    pub storage_tx: Vec<IrysTransactionHeader>,
}

/// Generates an ingress proof for a specific `data_root`
/// pulls required data from all sources
pub fn generate_ingress_proof(
    db: DatabaseProvider,
    data_root: DataRoot,
    size: u64,
    chunk_size: u64,
    signer: IrysSigner,
) -> eyre::Result<()> {
    // load the chunks from the DB
    // TODO: for now we assume the chunks all all in the DB chunk cache
    // in future, we'll need access to whatever unified storage provider API we have to get chunks
    // regardless of actual location

    let ro_tx = db.tx()?;
    let mut dup_cursor = ro_tx.cursor_dup_read::<CachedChunksIndex>()?;

    // start from first duplicate entry for this root_hash
    let dup_walker = dup_cursor.walk_dup(Some(data_root), None)?;

    // we need to validate that the index is valid
    // we do this by constructing a set over the chunk hashes, checking if we've seen this hash before
    // if we have, we *must* error
    let mut set = HashSet::<H256>::new();
    let expected_chunk_count = data_size_to_chunk_count(size, chunk_size).unwrap();

    let mut chunk_count: u32 = 0;
    let mut data_size: u64 = 0;

    let iter = dup_walker.into_iter().map(|entry| {
        let (root_hash2, index_entry) = entry?;
        // make sure we haven't traversed into the wrong key
        assert_eq!(data_root, root_hash2);

        let chunk_path_hash = index_entry.meta.chunk_path_hash;
        if set.contains(&chunk_path_hash) {
            return Err(eyre!(
                "Chunk with hash {} has been found twice for index entry {} of data_root {}",
                &chunk_path_hash,
                &index_entry.index,
                &data_root
            ));
        }
        set.insert(chunk_path_hash);

        // TODO: add code to read from ChunkProvider once it can read through CachedChunks & we have a nice system for unpacking chunks on-demand
        let chunk = ro_tx
            .get::<CachedChunks>(index_entry.meta.chunk_path_hash)?
            .ok_or(eyre!(
                "unable to get chunk {chunk_path_hash} for data root {data_root} from DB"
            ))?;

        let chunk_bin = chunk
            .chunk
            .ok_or(eyre!(
                "Missing required chunk ({chunk_path_hash}) body for data root {data_root} from DB"
            ))?
            .0;
        data_size += chunk_bin.len() as u64;
        chunk_count += 1;

        Ok(chunk_bin)
    });

    // generate the ingress proof hash
    let proof = irys_types::ingress::generate_ingress_proof(signer, data_root, iter)?;
    info!(
        "generated ingress proof {} for data root {}",
        &proof.proof, &data_root
    );
    assert_eq!(data_size, size);
    assert_eq!({ chunk_count }, expected_chunk_count);

    ro_tx.commit()?;

    db.update(|rw_tx| rw_tx.put::<IngressProofs>(data_root, proof))??;

    Ok(())
}

impl Inner {
    async fn handle_get_storage_transaction_message(
        &self,
        tx: H256,
    ) -> Option<IrysTransactionHeader> {
        let mempool_state = &self.mempool_state.clone();
        let mempool_state_guard = mempool_state.read().await;
        // if tx exists in mempool valid_tx (temporary storage)
        if let Some(tx_header) = mempool_state_guard.valid_tx.get(&tx) {
            tracing::error!(
                "handle_get_transaction_message() {:?} FOUND in guard.valid_tx",
                tx
            );
            Some(tx_header.clone())
        } else {
            None
        }
    }

<<<<<<< HEAD
    //TODO this is using a flatmap because at the time of writing,
    //     there is no H256 indexed commitment transactions in the mempool.
    //     There is however a map indexed by signer.
    async fn handle_get_commitment_transaction_by_id_message(
        &self,
        tx_id: H256,
    ) -> Option<CommitmentTransaction> {
        let mempool_state = &self.mempool_state.clone();
        let mempool_state_guard = mempool_state.read().await;
=======
        if let Ok(read_tx) = self.read_tx() {
            let tx_header = tx_header_by_txid(&read_tx, &tx).unwrap_or(None);
            return tx_header.clone();
        }
>>>>>>> a09d7c60

        // if tx exists in mempool valid_commitment_tx (temporary storage
        mempool_state_guard
            .valid_commitment_tx
            .values()
            .flatten()
            .find(|tx| tx.id == tx_id)
            .cloned()
    }

    async fn handle_commitment_tx_ingress_message(
        &mut self,
        commitment_tx: CommitmentTransaction,
    ) -> Result<(), TxIngressError> {
        debug!(
            "received commitment tx {:?}",
            &commitment_tx.id.0.to_base58()
        );

        let mempool_state = &self.mempool_state.clone();
        let mempool_state_guard = mempool_state.read().await;

        // Early out if we already know about this transaction (invalid)
        if mempool_state_guard.invalid_tx.contains(&commitment_tx.id) {
            return Err(TxIngressError::Skipped);
        }

        // Check if the transaction already exists in valid transactions
        let tx_exists = mempool_state_guard
            .valid_commitment_tx
            .get(&commitment_tx.signer)
            .is_some_and(|txs| txs.iter().any(|c| c.id == commitment_tx.id));

        drop(mempool_state_guard);

        if tx_exists {
            return Err(TxIngressError::Skipped);
        }

        // Validate the tx anchor
        if let Err(e) = self
            .validate_anchor(&commitment_tx.id, &commitment_tx.anchor)
            .await
        {
            tracing::warn!(
                "Anchor {:?} for tx {:?} failure with error: {:?}",
                &commitment_tx.anchor,
                commitment_tx.id,
                e
            );
            return Err(TxIngressError::InvalidAnchor);
        }

        // Check pending commitments and cached commitments and active commitments
        let commitment_status = self.get_commitment_status(&commitment_tx).await;
        if commitment_status == CommitmentCacheStatus::Accepted {
            // Validate tx signature
            if let Err(e) = self.validate_signature(&commitment_tx).await {
                tracing::error!(
                    "Signature validation for commitment_tx {:?} failed with error: {:?}",
                    &commitment_tx,
                    e
                );
                return Err(TxIngressError::InvalidSignature);
            }

            let mut mempool_state_guard = mempool_state.write().await;
            // Add the commitment tx to the valid tx list to be included in the next block
            mempool_state_guard
                .valid_commitment_tx
                .entry(commitment_tx.signer)
                .or_default()
                .push(commitment_tx.clone());

            mempool_state_guard.recent_valid_tx.insert(commitment_tx.id);

            // Process any pending pledges for this newly staked address
            // ------------------------------------------------------
            // When a stake transaction is accepted, we can now process any pledge
            // transactions from the same address that arrived earlier but were
            // waiting for the stake. This effectively resolves the dependency
            // order for address-based validation.
            let pop = mempool_state_guard
                .pending_pledges
                .pop(&commitment_tx.signer);
            drop(mempool_state_guard);
            if let Some(pledges_lru) = pop {
                // Extract all pending pledges as a vector of owned transactions
                let pledges: Vec<_> = pledges_lru
                    .into_iter()
                    .map(|(_, pledge_tx)| pledge_tx)
                    .collect();

                for pledge_tx in pledges {
                    let (oneshot_tx, oneshot_rx) = tokio::sync::oneshot::channel();
                    // todo switch _ to actually handle the result
                    let _ = self
                        .handle_message(MempoolServiceMessage::CommitmentTxIngressMessage(
                            pledge_tx, oneshot_tx,
                        ))
                        .await;

                    let _ = oneshot_rx
                        .await
                        .expect("to process pending pledge for newly staked address");
                }
            }

            // Gossip transaction
            self.service_senders
                .gossip_broadcast
                .send(GossipData::CommitmentTransaction(commitment_tx.clone()))
                .expect("Failed to send gossip data");
        } else if commitment_status == CommitmentCacheStatus::Unstaked {
            // For unstaked pledges, we cache them in a 2-level LRU structure:
            // Level 1: Keyed by signer address (allows tracking multiple addresses)
            // Level 2: Keyed by transaction ID (allows tracking multiple pledge tx per address)

            let mut mempool_state_guard = mempool_state.write().await;
            if let Some(pledges_cache) = mempool_state_guard
                .pending_pledges
                .get_mut(&commitment_tx.signer)
            {
                // Address already exists in cache - add this pledge transaction to its lru cache
                pledges_cache.put(commitment_tx.id, commitment_tx.clone());
            } else {
                // First pledge from this address - create a new nested lru cache
                let max_pending_pledge_items =
                    self.config.consensus.mempool.max_pending_pledge_items;
                let mut new_address_cache =
                    LruCache::new(NonZeroUsize::new(max_pending_pledge_items).unwrap());

                // Add the pledge transaction to the new lru cache for the address
                new_address_cache.put(commitment_tx.id, commitment_tx.clone());

                // Add the address cache to the primary lru cache
                mempool_state_guard
                    .pending_pledges
                    .put(commitment_tx.signer, new_address_cache);
            }
            drop(mempool_state_guard)
        } else {
            return Err(TxIngressError::Skipped);
        }
        Ok(())
    }

    async fn handle_block_confirmed_message(
        &mut self,
        block: Arc<IrysBlockHeader>,
    ) -> Result<(), TxIngressError> {
        let published_txids = &block.data_ledgers[DataLedger::Publish].tx_ids.0;

        // Loop though the promoted transactions and remove their ingress proofs
        // from the mempool. In the future on a multi node network we may keep
        // ingress proofs around longer to account for re-orgs, but for now
        // we just remove them.
        // FIXME: Note above about re-orgs!
        if !published_txids.is_empty() {
            let mut_tx = self
                .irys_db
                .tx_mut()
                .map_err(|e| {
                    error!("Failed to create mdbx transaction: {}", e);
                })
                .expect("expected to read/write to database");

            for (i, txid) in block.data_ledgers[DataLedger::Publish]
                .tx_ids
                .0
                .iter()
                .enumerate()
            {
                // Retrieve the promoted transactions header from mempool
                // else continue loop to skip this transaction
                let mut tx_header = match self.handle_get_storage_transaction_message(*txid).await {
                    None => continue,
                    Some(tx_hdr) => tx_hdr,
                };

                // TODO: In a single node world there is only one ingress proof
                // per promoted tx, but in the future there will be multiple proofs.
                let proofs = block.data_ledgers[DataLedger::Publish]
                    .proofs
                    .as_ref()
                    .unwrap();
                let proof = proofs.0[i].clone();
                tx_header.ingress_proofs = Some(proof);

                // Update the header record in the database to include the ingress
                // proof, indicating it is promoted
                if let Err(err) = insert_tx_header(&mut_tx, &tx_header) {
                    error!(
                        "Could not update transactions with ingress proofs - txid: {} err: {}",
                        txid, err
                    );
                }

                info!("Promoted tx:\n{:?}", tx_header);
            }

            mut_tx.commit().expect("expect to commit to database");
        }

        info!("Removing confirmed tx - Block height: {}", block.height,);

        Ok(())
    }

    fn handle_reorg(&self, event: ReorgEvent) -> eyre::Result<()> {
        tracing::debug!(
            "Processing reorg: {} orphaned blocks from height {}",
            event.old_fork.len(),
            event.fork_parent.height
        );

        // TODO: Implement mempool-specific reorg handling
        // 1. Check to see that orphaned submit ledger tx are available in the mempool if not included in the new fork (canonical chain)
        // 2. Re-post any reorged submit ledger transactions though handle_tx_ingress_message so account balances and anchors are checked
        // 3. Filter out any invalidated transactions
        // 4. If a transaction was promoted in the orphaned fork but not the new canonical chain, restore ingress proof state to mempool
        // 5. If a transaction was promoted in both forks, make sure the transaction has the ingress proofs from the canonical fork
        // 6. Similar work with commitment transactions (stake and pledge)
        //    - This may require adding some features to the commitment_cache so that stake/pledge tx can be rolled back and new ones applied

        tracing::info!("Reorg handled, new tip: {}", event.new_tip.0.to_base58());

        Ok(())
    }

    /// When a block is migrated from the block_tree to the block_index at the migration depth
    /// it moves from "the cache" (largely the mempool) to "the index" (long term storage, usually
    /// in a database or disk)
    async fn handle_block_migrated(&mut self, event: BlockMigratedEvent) -> eyre::Result<()> {
        tracing::debug!(
            "Processing block migrated broadcast: {} height: {}",
            event.block.block_hash,
            event.block.height
        );

        let migrated_block = event.block;
        let commitment_tx_ids = migrated_block.get_commitment_ledger_tx_ids();
        let commitments = self.handle_get_commitment_txs(commitment_tx_ids).await;

        let tx = self
            .irys_db
            .tx_mut()
            .expect("to get a mutable tx reference from the db");

        for commitment_tx in commitments.values() {
            // Insert the commitment transaction in to the db, perform migration
            insert_commitment_tx(&tx, commitment_tx)?;
            // Remove the commitment tx from the mempool cache, completing the migration
            self.remove_commitment_tx(&commitment_tx.id).await;
        }
        tx.inner.commit()?;

        // Persist all txs to the database before modifying mempool state
        let storage_tx_ids = migrated_block.get_storage_ledger_tx_ids();
        {
            let mut_tx = self
                .irys_db
                .tx_mut()
                .map_err(|e| {
                    error!("Failed to create mdbx transaction: {}", e);
                })
                .expect("expected to read/write to database");

            for storage_tx_id in storage_tx_ids.iter() {
                if let Some(storage_tx_header) = self
                    .handle_get_storage_transaction_message(*storage_tx_id)
                    .await
                {
                    if let Err(err) = insert_tx_header(&mut_tx, &storage_tx_header) {
                        error!(
                            "Could not insert transaction header - txid: {} err: {}",
                            storage_tx_header.id, err
                        );
                    }
                } else {
                    error!(
                        "Could not find transaction header in mempool - txid: {}",
                        storage_tx_id,
                    );
                }
            }

            mut_tx.commit().expect("expect to commit to database");
        }

        let mempool_state = &self.mempool_state.clone();
        let mut mempool_state_write_guard = mempool_state.write().await;
        for txid in migrated_block.data_ledgers[DataLedger::Submit]
            .tx_ids
            .iter()
        {
            // Remove the submit tx from the pending valid_tx pool
            mempool_state_write_guard.valid_tx.remove(txid);
            mempool_state_write_guard.recent_valid_tx.remove(txid);
        }
        drop(mempool_state_write_guard);

        Ok(())
    }

    async fn handle_chunk_ingress_message(
        &self,
        chunk: UnpackedChunk,
    ) -> Result<(), ChunkIngressError> {
        let mempool_state = &self.mempool_state;
        // TODO: maintain a shared read transaction so we have read isolation
        let max_chunks_per_item = self.config.consensus.mempool.max_chunks_per_item;

        tracing::error!(data_root = ?chunk.data_root, number = ?chunk.tx_offset, "Processing chunk");

        // Check to see if we have a cached data_root for this chunk
        let read_tx = self
            .read_tx()
            .map_err(|_| ChunkIngressError::DatabaseError)?;

        let binding = self.storage_modules_guard.read().clone();
        let candidate_sms = binding
            .iter()
            .filter_map(|sm| {
                sm.get_writeable_offsets(&chunk)
                    .ok()
                    .map(|write_offsets| (sm, write_offsets))
            })
            .collect::<Vec<_>>();

        let data_size = irys_database::cached_data_root_by_data_root(&read_tx, chunk.data_root)
            .map_err(|_| ChunkIngressError::DatabaseError)?
            .map(|cdr| cdr.data_size)
            .or_else(|| {
                debug!(data_root=?chunk.data_root, number=?chunk.tx_offset,"Checking SMs for data_size");
                candidate_sms.iter().find_map(|(sm, write_offsets)| {
                    write_offsets.iter().find_map(|wo| {
                        sm.query_submodule_db_by_offset(*wo, |tx| {
                            get_data_size_by_data_root(tx, chunk.data_root)
                        })
                        .ok()
                        .flatten()
                    })
                })
            });

        let data_size = match data_size {
            Some(ds) => ds,
            None => {
                let mut mempool_state_write_guard = mempool_state.write().await;
                // We don't have a data_root for this chunk but possibly the transaction containing this
                // chunks data_root will arrive soon. Park it in the pending chunks LRU cache until it does.
                if let Some(chunks_map) = mempool_state_write_guard
                    .pending_chunks
                    .get_mut(&chunk.data_root)
                {
                    chunks_map.put(chunk.tx_offset, chunk.clone());
                } else {
                    // If there's no entry for this data_root yet, create one
                    let mut new_lru_cache = LruCache::new(
                        NonZeroUsize::new(max_chunks_per_item)
                            .expect("expected valid NonZeroUsize::new"),
                    );
                    new_lru_cache.put(chunk.tx_offset, chunk.clone());
                    mempool_state_write_guard
                        .pending_chunks
                        .put(chunk.data_root, new_lru_cache);
                }
                drop(mempool_state_write_guard);
                return Ok(());
            }
        };

        // Validate that the data_size for this chunk matches the data_size
        // recorded in the transaction header.
        if data_size != chunk.data_size {
            error!(
                "Error: {:?}. Invalid data_size for data_root: expected: {} got:{}",
                ChunkIngressError::InvalidDataSize,
                data_size,
                chunk.data_size
            );
            return Err(ChunkIngressError::InvalidDataSize);
        }

        let mempool_state_guard = mempool_state.read().await;

        // Next validate the data_path/proof for the chunk, linking
        // data_root->chunk_hash
        let root_hash = chunk.data_root.0;
        let target_offset = u128::from(chunk.end_byte_offset(self.config.consensus.chunk_size));
        let path_buff = &chunk.data_path;

        tracing::error!(
            "chunk_offset:{} data_size:{} offset:{}",
            chunk.tx_offset,
            chunk.data_size,
            target_offset
        );

        let path_result = match validate_path(root_hash, path_buff, target_offset)
            .map_err(|_| ChunkIngressError::InvalidProof)
        {
            Err(e) => {
                error!("error validating path: {:?}", e);
                return Err(e);
            }
            Ok(v) => v,
        };

        // Use data_size to identify and validate that only the last chunk
        // can be less than chunk_size
        let chunk_len = chunk.bytes.len() as u64;

        // TODO: Mark the data_root as invalid if the chunk is an incorrect size
        // Someone may have created a data_root that seemed valid, but if the
        // data_path is valid but the chunk size doesn't mach the protocols
        // consensus size, then the data_root is actually invalid and no future
        // chunks from that data_root should be ingressed.
        let chunk_size = self.config.consensus.chunk_size;

        // Is this chunk index any of the chunks before the last in the tx?
        let num_chunks_in_tx = data_size.div_ceil(chunk_size);
        if u64::from(*chunk.tx_offset) < num_chunks_in_tx - 1 {
            // Ensure prefix chunks are all exactly chunk_size
            if chunk_len != chunk_size {
                error!(
                    "{:?}: incomplete not last chunk, tx offset: {} chunk len: {}",
                    ChunkIngressError::InvalidChunkSize,
                    chunk.tx_offset,
                    chunk_len
                );
                return Ok(());
            }
        } else {
            // Ensure the last chunk is no larger than chunk_size
            if chunk_len > chunk_size {
                error!(
                    "{:?}: chunk bigger than max. chunk size, tx offset: {} chunk len: {}",
                    ChunkIngressError::InvalidChunkSize,
                    chunk.tx_offset,
                    chunk_len
                );
                return Ok(());
            }
        }

        // Check that the leaf hash on the data_path matches the chunk_hash
        match hash_sha256(&chunk.bytes.0).map_err(|_| ChunkIngressError::InvalidDataHash) {
            Err(e) => {
                error!("{:?}: hashed chunk_bytes hash_sha256() errored!", e);
                return Err(e);
            }
            Ok(hash_256) => {
                if path_result.leaf_hash != hash_256 {
                    warn!(
                        "{:?}: leaf_hash {:?} does not match hashed chunk_bytes {:?}",
                        path_result.leaf_hash.to_base58(),
                        hash_256.to_base58(),
                        ChunkIngressError::InvalidDataHash,
                    );
                    return Err(ChunkIngressError::InvalidDataHash);
                }
            }
        }

        // Finally write the chunk to CachedChunks, this will succeed even if the chunk is one that's already inserted
        if let Err(e) = self
            .irys_db
            .update_eyre(|tx| irys_database::cache_chunk(tx, &chunk))
            .map_err(|_| ChunkIngressError::DatabaseError)
        {
            error!("Database error: {:?}", e);
            return Err(e);
        }

        for sm in self.storage_modules_guard.read().iter() {
            if !sm
                .get_writeable_offsets(&chunk)
                .unwrap_or_default()
                .is_empty()
            {
                tracing::error!(target: "irys::mempool::chunk_ingress", "Writing chunk with offset {} for data_root {} to sm {}", &chunk.tx_offset, &chunk.data_root, &sm.id );
                let result = sm
                    .write_data_chunk(&chunk)
                    .map_err(|_| ChunkIngressError::Other("Internal error".to_owned()));
                if let Err(e) = result {
                    error!("Internal error: {:?}", e);
                    return Err(e);
                }
            }
        }

        // ==== INGRESS PROOFS ====
        let root_hash: H256 = root_hash.into();

        // check if we have generated an ingress proof for this tx already
        // if we have, update it's expiry height

        //  TODO: hook into whatever manages ingress proofs
        match read_tx
            .get::<IngressProofs>(root_hash)
            .map_err(|_| ChunkIngressError::DatabaseError)
        {
            Err(e) => {
                error!("Database error: {:?}", e);
                return Err(e);
            }
            Ok(v) => {
                if v.is_some() {
                    info!(
                        "We've already generated an ingress proof for data root {}",
                        &root_hash
                    );

                    return Ok(());
                };
            }
        }

        // check if we have all the chunks for this tx
        let read_tx = self
            .read_tx()
            .map_err(|_| ChunkIngressError::DatabaseError)?;

        let mut cursor = read_tx
            .cursor_dup_read::<CachedChunksIndex>()
            .map_err(|_| ChunkIngressError::DatabaseError)?;

        // get the number of dupsort values (aka the number of chunks)
        // this ASSUMES that the index isn't corrupt (no double values etc)
        // the ingress proof generation task does a more thorough check
        let chunk_count = cursor
            .dup_count(root_hash)
            .map_err(|_| ChunkIngressError::DatabaseError)?
            .ok_or(ChunkIngressError::DatabaseError)?;

        // data size is the offset of the last chunk
        // add one as index is 0-indexed
        let expected_chunk_count = data_size_to_chunk_count(data_size, chunk_size).unwrap();

        tracing::error!(
            "chunk_count {} == {} expected_chunk_count",
            chunk_count,
            expected_chunk_count
        );
        if chunk_count == expected_chunk_count {
            // we *should* have all the chunks
            // dispatch a ingress proof task

            let canon_chain = self.block_tree_read_guard.read().get_canonical_chain();

            let (_, latest_height, _, _) = canon_chain
                .0
                .last()
                .ok_or(ChunkIngressError::ServiceUninitialized)
                .unwrap();

            let db = self.irys_db.clone();
            let signer = self.config.irys_signer();
            let latest_height = *latest_height;
            self.exec.clone().spawn_blocking(async move {
                generate_ingress_proof(db.clone(), root_hash, data_size, chunk_size, signer)
                    // TODO: handle results instead of unwrapping
                    .unwrap();
                db.update(|wtx| {
                    wtx.put::<DataRootLRU>(
                        root_hash,
                        DataRootLRUEntry {
                            last_height: latest_height,
                            ingress_proof: true,
                        },
                    )
                })
                .unwrap()
                .unwrap();
            });
        }
        drop(mempool_state_guard);

        let gossip_sender = &self.service_senders.gossip_broadcast.clone();
        let gossip_data = GossipData::Chunk(chunk);

        if let Err(error) = gossip_sender.send(gossip_data) {
            tracing::error!("Failed to send gossip data: {:?}", error);
        }

        Ok(())
    }

    async fn handle_get_best_mempool_txs(
        &self,
        parent_evm_block_id: Option<BlockId>,
    ) -> MempoolTxs {
        let mempool_state = &self.mempool_state;
        let mut fees_spent_per_address = HashMap::new();
        let mut confirmed_commitments = HashSet::new();
        let mut confirmed_storage_txs = HashSet::new();
        let mut commitment_tx = Vec::new();
        let mut unfunded_address = HashSet::new();

        // Helper function that verifies transaction funding and tracks cumulative fees
        // Returns true if the transaction can be funded based on current account balance
        // and previously included transactions in this block
        let mut check_funding = |tx: &dyn IrysTransactionCommon| -> bool {
            let signer = tx.signer();

            // Skip transactions from addresses with previously unfunded transactions
            // This ensures we don't include any transactions (including pledges) from
            // addresses that couldn't afford their stake commitments
            if unfunded_address.contains(&signer) {
                return false;
            }

            let fee = tx.total_fee();
            let current_spent = *fees_spent_per_address.get(&signer).unwrap_or(&0_u64);

            // Calculate total required balance including previously selected transactions

            // get balance state for the block we're building off of
            let balance: U256 = self
                .reth_node_adapter
                .rpc
                .get_balance_irys(signer, parent_evm_block_id);

            let has_funds = balance >= U256::from(current_spent + fee);

            // Track fees for this address regardless of whether this specific transaction is included
            fees_spent_per_address
                .entry(signer)
                .and_modify(|val| *val += fee)
                .or_insert(fee);

            // If transaction cannot be funded, mark the entire address as unfunded
            // Since stakes are processed before pledges, this prevents inclusion of
            // pledge commitments when their associated stake commitment is unfunded
            if !has_funds {
                unfunded_address.insert(signer);
                return false;
            }

            has_funds
        };

        // Get a list of all recently confirmed commitment txids in the canonical chain
        let (canonical, _) = self.block_tree_read_guard.read().get_canonical_chain();
        for (block_hash, _, _, _) in canonical {
            // TODO: replace this with data from the canonical chain entry when block_tree refactors the tuple
            let commitment_tx_ids = self
                .block_tree_read_guard
                .read()
                .get_block(&block_hash)
                .unwrap()
                .get_commitment_ledger_tx_ids();

            // Remove any confirmed commitment tx
            for tx_id in commitment_tx_ids {
                confirmed_commitments.insert(tx_id);
            }
        }

        // Process commitments in priority order (stakes then pledges)
        // This order ensures stake transactions are processed before pledges

        let mempool_state_guard = mempool_state.read().await;

        for commitment_type in &[CommitmentType::Stake, CommitmentType::Pledge] {
            // Gather all commitments of current type from all addresses
            let mut sorted_commitments: Vec<_> = mempool_state_guard
                .valid_commitment_tx
                .values()
                .flat_map(|txs| {
                    txs.iter()
                        .filter(|tx| tx.commitment_type == *commitment_type)
                        .cloned()
                })
                .collect();

            // Sort commitments by fee (highest first) to maximize network revenue
            sorted_commitments.sort_by_key(|b| std::cmp::Reverse(b.total_fee()));

            // Select fundable commitments in fee-priority order
            for tx in sorted_commitments {
                if confirmed_commitments.contains(&tx.id) {
                    continue; // Skip already confirmed
                }
                if check_funding(&tx) {
                    commitment_tx.push(tx);
                }
            }
        }

        // Get a list of all recently confirmed storage txids in the canonical chain
        let (canonical, _) = self.block_tree_read_guard.read().get_canonical_chain();
        for (block_hash, _, _, _) in canonical {
            // TODO: replace this with data from the canonical chain entry when block_tree refactors the tuple
            let storage_tx_ids = self
                .block_tree_read_guard
                .read()
                .get_block(&block_hash)
                .unwrap()
                .get_storage_ledger_tx_ids();

            // Remove any confirmed commitment tx
            for tx_id in storage_tx_ids {
                confirmed_storage_txs.insert(tx_id);
            }
        }

        // Prepare storage transactions for inclusion after commitments
        let mut all_storage_txs: Vec<_> = mempool_state_guard.valid_tx.values().cloned().collect();
        drop(mempool_state_guard);

        // Sort storage transactions by fee (highest first) to maximize revenue
        all_storage_txs.sort_by_key(|b| std::cmp::Reverse(b.total_fee()));

        // exclude txs from recent blocks
        let _ = all_storage_txs
            .iter()
            .filter(|x| confirmed_storage_txs.get(&x.id).is_none());

        // Apply block size constraint and funding checks to storage transactions
        let mut storage_tx = Vec::new();
        let max_txs = self
            .config
            .node_config
            .consensus_config()
            .mempool
            .max_data_txs_per_block
            .try_into()
            .expect("max_data_txs_per_block to fit into usize");

        // Select storage transactions in fee-priority order, respecting funding limits
        // and maximum transaction count per block
        for tx in all_storage_txs {
            if check_funding(&tx) {
                storage_tx.push(tx);
                if storage_tx.len() >= max_txs {
                    break;
                }
            }
        }

        // Return selected transactions grouped by type
        MempoolTxs {
            commitment_tx,
            storage_tx,
        }
    }

    async fn handle_tx_ingress_message(
        &mut self,
        tx: IrysTransactionHeader,
    ) -> Result<(), TxIngressError> {
        debug!(
            "received tx {:?} (data_root {:?})",
            &tx.id.0.to_base58(),
            &tx.data_root.0.to_base58()
        );

        let mempool_state = &self.mempool_state.clone();
        let mempool_state_read_guard = mempool_state.read().await;

        // Early out if we already know about this transaction
        if mempool_state_read_guard.invalid_tx.contains(&tx.id)
            || mempool_state_read_guard.recent_valid_tx.contains(&tx.id)
        {
            error!("error: {:?}", TxIngressError::Skipped);
            return Err(TxIngressError::Skipped);
        }
        drop(mempool_state_read_guard);

        // Validate anchor
        let hdr = match self.validate_anchor(&tx.id, &tx.anchor).await {
            Err(e) => {
                error!("Validation failed: {:?}", e,);
                //todo: should this not return the error?
                //return Err(e);
                return Ok(());
            }
            Ok(v) => v,
        };

        let read_tx = self.read_tx().map_err(|_| TxIngressError::DatabaseError)?;

        // Update any associated ingress proofs
        if let Ok(Some(old_expiry)) = read_tx.get::<DataRootLRU>(tx.data_root) {
            let anchor_expiry_depth = self
                .config
                .node_config
                .consensus_config()
                .mempool
                .anchor_expiry_depth as u64;
            let new_expiry = hdr.height + anchor_expiry_depth;
            debug!(
                "Updating ingress proof for data root {} expiry from {} -> {}",
                &tx.data_root, &old_expiry.last_height, &new_expiry
            );

            self.irys_db
                .update(|write_tx| write_tx.put::<DataRootLRU>(tx.data_root, old_expiry))
                .map_err(|e| {
                    error!(
                        "Error updating ingress proof expiry for {} - {}",
                        &tx.data_root, &e
                    );
                    TxIngressError::DatabaseError
                })?
                .map_err(|e| {
                    error!(
                        "Error updating ingress proof expiry for {} - {}",
                        &tx.data_root, &e
                    );
                    TxIngressError::DatabaseError
                })?;
        }

        // Check account balance
        if self.reth_node_adapter.rpc.get_balance_irys(tx.signer, None) < U256::from(tx.total_fee())
        {
            error!(
                "{:?}: unfunded balance from irys_database::get_account_balance({:?})",
                TxIngressError::Unfunded,
                tx.signer
            );
            return Err(TxIngressError::Unfunded);
        }

        // Validate the transaction signature
        // check the result and error handle
        let _ = self.validate_signature(&tx).await;

        // Having passed the above checks, we now consider this a valid tx. Add it in the mempool state
        let mut mempool_state_write_guard = mempool_state.write().await;
        mempool_state_write_guard.valid_tx.insert(tx.id, tx.clone());
        mempool_state_write_guard.recent_valid_tx.insert(tx.id);
        drop(mempool_state_write_guard);

        // Cache the data_root in the database
        // Persisting transaction headers happens on shutdown
        match self.irys_db.update_eyre(|db_tx| {
            irys_database::cache_data_root(db_tx, &tx)?;
            Ok(())
        }) {
            Ok(()) => {
                info!(
                    "Successfully cached data_root {:?} for tx {:?}",
                    tx.data_root,
                    tx.id.0.to_base58()
                );
            }
            Err(db_error) => {
                error!(
                    "Failed to cache data_root {:?} for tx {:?}: {:?}",
                    tx.data_root,
                    tx.id.0.to_base58(),
                    db_error
                );
            }
        };

        // Process any chunks that arrived before their parent transaction
        // These were temporarily stored in the pending_chunks cache
        let mut mempool_state_write_guard = mempool_state.write().await;
        let option_chunks_map = mempool_state_write_guard.pending_chunks.pop(&tx.data_root);
        drop(mempool_state_write_guard);
        if let Some(chunks_map) = option_chunks_map {
            // Extract owned chunks from the map to process them
            let chunks: Vec<_> = chunks_map.into_iter().map(|(_, chunk)| chunk).collect();
            for chunk in chunks {
                let (oneshot_tx, oneshot_rx) = tokio::sync::oneshot::channel();
                //todo check the value rather than _
                let _ = self
                    .handle_message(MempoolServiceMessage::ChunkIngressMessage(
                        chunk, oneshot_tx,
                    ))
                    .await;

                let msg_result = oneshot_rx
                    .await
                    .expect("pending chunks should be processed by the mempool");

                if let Err(err) = msg_result {
                    tracing::error!("oneshot failure: {:?}", err);
                    return Err(TxIngressError::Other("oneshot failure".to_owned()));
                }
            }
        }

        // Gossip transaction
        let gossip_data = GossipData::Transaction(tx.clone());
        if let Err(error) = self.service_senders.gossip_broadcast.send(gossip_data) {
            tracing::error!("Failed to send gossip data: {:?}", error);
        }

        Ok(())
    }

    /// check the mempool, and then the database for tx
    async fn handle_tx_existence_query(&self, txid: H256) -> Result<bool, TxIngressError> {
        let mempool_state = &self.mempool_state;
        let mempool_state_guard = mempool_state.read().await;

        #[allow(clippy::if_same_then_else, reason = "readability")]
        if mempool_state_guard.valid_tx.contains_key(&txid) {
            Ok(true)
        } else if mempool_state_guard.recent_valid_tx.contains(&txid) {
            Ok(true)
        } else if mempool_state_guard.invalid_tx.contains(&txid) {
            // Still has it, just invalid
            Ok(true)
        } else {
            //todo: should this just return false? i.e. only check mempool and not database?
            drop(mempool_state_guard);
            let read_tx = self.read_tx();

            if read_tx.is_err() {
                Err(TxIngressError::DatabaseError)
            } else {
                Ok(
                    tx_header_by_txid(&read_tx.expect("expected valid header from tx id"), &txid)
                        .map_err(|_| TxIngressError::DatabaseError)?
                        .is_some(),
                )
            }
        }
    }

    async fn handle_get_commitment_txs(
        &self,
        commitment_tx_ids: Vec<H256>,
    ) -> HashMap<IrysTransactionId, CommitmentTransaction> {
        let mut hash_map = HashMap::new();

        // first flat_map all the commitment transactions
        let mempool_state = &self.mempool_state;
        let mempool_state_guard = mempool_state.read().await;

        // Get any CommitmentTransactions from the valid commitments Map
        mempool_state_guard
            .valid_commitment_tx
            .values()
            .flat_map(|txs| txs.iter())
            .for_each(|tx| {
                hash_map.insert(tx.id, tx.clone());
            });

        // Get any CommitmentTransactions from the pending commitments LRU cache
        mempool_state_guard
            .pending_pledges
            .iter()
            .flat_map(|(_, inner)| inner.iter())
            .for_each(|(tx_id, tx)| {
                hash_map.insert(*tx_id, tx.clone());
            });

        debug!(
            "handle_get_commitment_tsx: {:?}",
            hash_map.iter().map(|x| x.0).collect::<Vec<_>>()
        );

        // Attempt to locate and retain only the requested tx_ids
        let mut filtered_map = HashMap::with_capacity(commitment_tx_ids.len());
        for txid in commitment_tx_ids {
            if let Some(tx) = hash_map.get(&txid) {
                filtered_map.insert(txid, tx.clone());
            }
        }

        // Return only the transactions matching the requested IDs
        filtered_map
    }

    #[tracing::instrument(skip_all, err)]
    /// handle inbound MempoolServiceMessage and send oneshot responses where required to do so
    fn handle_message<'a>(
        &'a mut self,
        msg: MempoolServiceMessage,
    ) -> BoxFuture<'a, eyre::Result<()>> {
        Box::pin(async move {
            match msg {
                MempoolServiceMessage::GetStorageTransaction(tx, response) => {
                    let response_message = self.handle_get_storage_transaction_message(tx).await;
                    if let Err(e) = response.send(response_message) {
                        tracing::error!("response.send() error: {:?}", e);
                    };
                }
                MempoolServiceMessage::GetStorageTransactions(txs, response) => {
                    let mut found_txs = vec![];
                    for tx in txs {
                        let response_message =
                            self.handle_get_storage_transaction_message(tx).await;
                        found_txs.push(response_message);
                    }
                    if let Err(e) = response.send(found_txs) {
                        tracing::error!("response.send() error: {:?}", e);
                    }
                }
                MempoolServiceMessage::GetCommitmentTxById(id, response) => {
                    let response_message = self
                        .handle_get_commitment_transaction_by_id_message(id)
                        .await;
                    if let Err(e) = response.send(response_message) {
                        tracing::error!("response.send() error: {:?}", e);
                    };
                }
                MempoolServiceMessage::BlockConfirmedMessage(block) => {
                    let _unused_response_message = self.handle_block_confirmed_message(block).await;
                }
                MempoolServiceMessage::CommitmentTxIngressMessage(commitment_tx, response) => {
                    let response_message = self
                        .handle_commitment_tx_ingress_message(commitment_tx)
                        .await;
                    if let Err(e) = response.send(response_message) {
                        tracing::error!("response.send() error: {:?}", e);
                    };
                }
                MempoolServiceMessage::ChunkIngressMessage(chunk, response) => {
                    let response_value = self.handle_chunk_ingress_message(chunk).await;
                    if let Err(e) = response.send(response_value) {
                        tracing::error!("response.send() error: {:?}", e);
                    };
                }
                MempoolServiceMessage::GetBestMempoolTxs(block_id, response) => {
                    let response_value = self.handle_get_best_mempool_txs(block_id).await;
                    // Return selected transactions grouped by type
                    if let Err(e) = response.send(response_value) {
                        tracing::error!("response.send() error: {:?}", e);
                    };
                }
                MempoolServiceMessage::GetCommitmentTxs {
                    commitment_tx_ids,
                    response,
                } => {
                    let response_value = self.handle_get_commitment_txs(commitment_tx_ids).await;
                    if let Err(e) = response.send(response_value) {
                        tracing::error!("response.send() error: {:?}", e);
                    };
                }
                MempoolServiceMessage::CommitmentTxExistenceQuery(txid, response) => {
                    let response_value = self.handle_tx_existence_query(txid).await;
                    if let Err(e) = response.send(response_value) {
                        tracing::error!("response.send() error: {:?}", e);
                    };
                }
                MempoolServiceMessage::StorageTxExistenceQuery(txid, response) => {
                    let response_value = self.handle_tx_existence_query(txid).await;
                    if let Err(e) = response.send(response_value) {
                        tracing::error!("response.send() error: {:?}", e);
                    };
                }
                MempoolServiceMessage::TxIngressMessage(tx, response) => {
                    let response_value = self.handle_tx_ingress_message(tx).await;
                    if let Err(e) = response.send(response_value) {
                        tracing::error!("response.send() error: {:?}", e);
                    };
                }
            }
            Ok(())
        })
    }

    /// Opens a read-only database transaction from the Irys mempool state.
    ///
    /// Returns a `Tx<RO>` handle if successful, or a `ChunkIngressError::DatabaseError`
    /// if the transaction could not be created. Logs an error if the transaction fails.
    fn read_tx(
        &self,
    ) -> Result<irys_database::reth_db::mdbx::tx::Tx<reth_db::mdbx::RO>, DatabaseError> {
        self.irys_db
            .tx()
            .inspect_err(|e| error!("database error reading tx: {:?}", e))
    }

    async fn persist_mempool_to_disk(&self) -> eyre::Result<()> {
        let base_path = self.config.node_config.mempool_dir();

        let commitment_tx_path = base_path.join("commitment_tx");
        fs::create_dir_all(commitment_tx_path.clone())
            .expect("to create the mempool/commitment_tx dir");
        let commitment_hash_map = self.get_all_commitment_tx().await;
        for tx in commitment_hash_map.values() {
            // Create a filepath for this transaction
            let tx_path = commitment_tx_path.join(format!("{}.json", tx.id.0.to_base58()));

            // Check to see if the file exists
            if tx_path.exists() {
                continue;
            }

            // If not, write it to  {mempool_dir}/commitment_tx/{txid}.json
            let json = serde_json::to_string(tx).unwrap();
            debug!("{}", json);
            debug!("{}", tx_path.to_str().unwrap());

            let mut file = get_atomic_file(tx_path).unwrap();
            file.write_all(json.as_bytes())?;
            file.commit()?;
        }

        let storage_tx_path = base_path.join("storage_tx");
        fs::create_dir_all(storage_tx_path.clone()).expect("to create the mempool/storage_tx dir");
        let storage_hash_map = self.get_all_storage_tx().await;
        for tx in storage_hash_map.values() {
            // Create a filepath for this transaction
            let tx_path = storage_tx_path.join(format!("{}.json", tx.id.0.to_base58()));

            // Check to see if the file exists
            if tx_path.exists() {
                continue;
            }

            // If not, write it to  {mempool_dir}/storage_tx/{txid}.json
            let json = serde_json::to_string(tx).unwrap();
            debug!("{}", json);
            debug!("{}", tx_path.to_str().unwrap());

            let mut file = get_atomic_file(tx_path).unwrap();
            file.write_all(json.as_bytes())?;
            file.commit()?;
        }

        Ok(())
    }

    /// should really only be called by persist_mempool_to_disk, all other scenarios need a more
    /// subtle filtering of commitment state, recently confirmed? pending? valid? etc.
    async fn get_all_commitment_tx(&self) -> HashMap<IrysTransactionId, CommitmentTransaction> {
        let mut hash_map = HashMap::new();

        // first flat_map all the commitment transactions
        let mempool_state = &self.mempool_state;
        let mempool_state_guard = mempool_state.read().await;

        // Get any CommitmentTransactions from the valid commitments
        mempool_state_guard
            .valid_commitment_tx
            .values()
            .flat_map(|txs| txs.iter())
            .for_each(|tx| {
                hash_map.insert(tx.id, tx.clone());
            });

        // Get any CommitmentTransactions from the pending commitments
        mempool_state_guard
            .pending_pledges
            .iter()
            .flat_map(|(_, inner)| inner.iter())
            .for_each(|(tx_id, tx)| {
                hash_map.insert(*tx_id, tx.clone());
            });

        hash_map
    }

    async fn get_all_storage_tx(&self) -> HashMap<IrysTransactionId, IrysTransactionHeader> {
        let mut hash_map = HashMap::new();

        // first flat_map all the storage transactions
        let mempool_state = &self.mempool_state;
        let mempool_state_guard = mempool_state.read().await;

        // Get any IrysTransaction from the valid storage txs
        mempool_state_guard.valid_tx.values().for_each(|tx| {
            hash_map.insert(tx.id, tx.clone());
        });

        hash_map
    }

    async fn restore_mempool_from_disk(&mut self) {
        let recovered =
            RecoveredMempoolState::load_from_disk(&self.config.node_config.mempool_dir(), true)
                .await;

        for (_txid, commitment_tx) in recovered.commitment_txs {
            self.handle_commitment_tx_ingress_message(commitment_tx)
                .await
                .unwrap(); // We don't care about the outcome, just giving the mempool a crack at validating it
        }

        for (_txid, storage_tx) in recovered.storage_txs {
            self.handle_tx_ingress_message(storage_tx).await.unwrap(); // We don't care about the outcome, just giving the mempool a crack at validating it
        }
    }

    /// Removes a commitment transaction with the specified transaction ID from the valid_commitment_tx map
    /// Returns true if the transaction was found and removed, false otherwise
    #[allow(dead_code)]
    async fn remove_commitment_tx(&mut self, txid: &H256) -> bool {
        let mut found = false;

        let mempool_state = &self.mempool_state;
        let mut mempool_state_guard = mempool_state.write().await;

        mempool_state_guard.recent_valid_tx.remove(txid);

        // Create a vector of addresses to update to avoid borrowing issues
        let addresses_to_check: Vec<Address> = mempool_state_guard
            .valid_commitment_tx
            .keys()
            .cloned()
            .collect();

        for address in addresses_to_check {
            if let Some(transactions) = mempool_state_guard.valid_commitment_tx.get_mut(&address) {
                // Find the index of the transaction to remove
                if let Some(index) = transactions.iter().position(|tx| tx.id == *txid) {
                    // Remove the transaction
                    transactions.remove(index);
                    found = true;

                    // If the vector is now empty, remove the entry
                    if transactions.is_empty() {
                        mempool_state_guard.valid_commitment_tx.remove(&address);
                    }

                    // Exit early once we've found and removed the transaction
                    break;
                }
            }
        }

        drop(mempool_state_guard);

        found
    }

    async fn get_commitment_status(
        &self,
        commitment_tx: &CommitmentTransaction,
    ) -> CommitmentCacheStatus {
        let mempool_state = &self.mempool_state;
        // Check if already staked in the blockchain
        let is_staked = self.commitment_state_guard.is_staked(commitment_tx.signer);

        // Most commitments are valid by default
        // Only pledges require special validation when not already staked
        let is_pledge = commitment_tx.commitment_type == CommitmentType::Pledge;
        if !is_pledge || is_staked {
            return CommitmentCacheStatus::Accepted;
        }

        // For unstaked pledges, validate against cache and pending transactions
        let commitment_cache = self.service_senders.commitment_cache.clone();
        let commitment_tx_clone = commitment_tx.clone();

        let (oneshot_tx, oneshot_rx) = tokio::sync::oneshot::channel();
        let _ = commitment_cache.send(CommitmentCacheMessage::GetCommitmentStatus {
            commitment_tx: commitment_tx_clone,
            response: oneshot_tx,
        });
        let cache_status = oneshot_rx
            .await
            .expect("to receive CommitmentStatus from GetCommitmentStatus message");

        // Reject unsupported commitment types
        if matches!(cache_status, CommitmentCacheStatus::Unsupported) {
            warn!(
                "Commitment is unsupported: {}",
                commitment_tx.id.0.to_base58()
            );
            return CommitmentCacheStatus::Unsupported;
        }

        // For unstaked addresses, check for pending stake transactions
        if matches!(cache_status, CommitmentCacheStatus::Unstaked) {
            let mempool_state_guard = mempool_state.read().await;
            // Get pending transactions for this address
            if let Some(pending) = mempool_state_guard
                .valid_commitment_tx
                .get(&commitment_tx.signer)
            {
                // Check if there's at least one pending stake transaction
                if pending
                    .iter()
                    .any(|c| c.commitment_type == CommitmentType::Stake)
                {
                    return CommitmentCacheStatus::Accepted;
                }
            }

            // No pending stakes found
            warn!(
                "Pledge Commitment is unstaked: {}",
                commitment_tx.id.0.to_base58()
            );
            return CommitmentCacheStatus::Unstaked;
        }

        // All other cases are valid
        CommitmentCacheStatus::Accepted
    }

    // Helper to validate anchor
    async fn validate_anchor(
        &mut self,
        tx_id: &IrysTransactionId,
        anchor: &H256,
    ) -> Result<IrysBlockHeader, TxIngressError> {
        let mempool_state = &self.mempool_state;

        let read_tx = self.read_tx().map_err(|_| TxIngressError::DatabaseError)?;

        let latest_height = self.get_latest_block_height()?;
        let anchor_expiry_depth = self
            .config
            .node_config
            .consensus_config()
            .mempool
            .anchor_expiry_depth as u64;

        let mempool_state_read_guard = mempool_state.read().await;
        let anchor_found_in_recent_valid_txs =
            mempool_state_read_guard.recent_valid_tx.contains(anchor);
        drop(mempool_state_read_guard);
        // Allow transactions to use the txid of a transaction in the mempool
        if anchor_found_in_recent_valid_txs {
            let (canonical_blocks, _) = self.block_tree_read_guard.read().get_canonical_chain();
            let (latest_block_hash, _, _, _) = canonical_blocks.last().unwrap();
            // Just provide the most recent block as an anchor
            match irys_database::block_header_by_hash(&read_tx, latest_block_hash, false) {
                Ok(Some(hdr)) if hdr.height + anchor_expiry_depth >= latest_height => {
                    debug!("valid txid anchor {} for tx {}", anchor, tx_id);
                    return Ok(hdr);
                }
                _ => {}
            };
        }

        match irys_database::block_header_by_hash(&read_tx, anchor, false) {
            Ok(Some(hdr)) if hdr.height + anchor_expiry_depth >= latest_height => {
                debug!("valid block hash anchor {} for tx {}", anchor, tx_id);
                Ok(hdr)
            }
            _ => {
                let mut mempool_state_write_guard = mempool_state.write().await;
                mempool_state_write_guard.invalid_tx.push(*tx_id);
                warn!("Invalid anchor value {} for tx {}", anchor, tx_id);
                Err(TxIngressError::InvalidAnchor)
            }
        }
    }

    // Helper to get the canonical chain and latest height
    fn get_latest_block_height(&self) -> Result<u64, TxIngressError> {
        let canon_chain = self.block_tree_read_guard.read().get_canonical_chain();
        let (_, latest_height, _, _) = canon_chain.0.last().ok_or(TxIngressError::Other(
            "unable to get canonical chain from block tree".to_owned(),
        ))?;

        Ok(*latest_height)
    }

    // Helper to verify signature
    async fn validate_signature<T: IrysTransactionCommon>(
        &mut self,
        tx: &T,
    ) -> Result<(), TxIngressError> {
        if tx.is_signature_valid() {
            info!("Signature is valid");
            Ok(())
        } else {
            let mempool_state = &self.mempool_state;
            mempool_state.write().await.invalid_tx.push(tx.id());
            debug!("Signature is NOT valid");
            Err(TxIngressError::InvalidSignature)
        }
    }
}

/// Create a new instance of the mempool state passing in a reference
/// counted reference to a `DatabaseEnv`, a copy of reth's task executor and the miner's signer
pub fn create_state(config: &MempoolConfig) -> MempoolState {
    let max_pending_chunk_items = config.max_pending_chunk_items;
    let max_pending_pledge_items = config.max_pending_pledge_items;
    MempoolState {
        valid_tx: BTreeMap::new(),
        valid_commitment_tx: BTreeMap::new(),
        invalid_tx: Vec::new(),
        recent_valid_tx: HashSet::new(),
        pending_chunks: LruCache::new(NonZeroUsize::new(max_pending_chunk_items).unwrap()),
        pending_pledges: LruCache::new(NonZeroUsize::new(max_pending_pledge_items).unwrap()),
    }
}<|MERGE_RESOLUTION|>--- conflicted
+++ resolved
@@ -637,7 +637,6 @@
         }
     }
 
-<<<<<<< HEAD
     //TODO this is using a flatmap because at the time of writing,
     //     there is no H256 indexed commitment transactions in the mempool.
     //     There is however a map indexed by signer.
@@ -647,12 +646,6 @@
     ) -> Option<CommitmentTransaction> {
         let mempool_state = &self.mempool_state.clone();
         let mempool_state_guard = mempool_state.read().await;
-=======
-        if let Ok(read_tx) = self.read_tx() {
-            let tx_header = tx_header_by_txid(&read_tx, &tx).unwrap_or(None);
-            return tx_header.clone();
-        }
->>>>>>> a09d7c60
 
         // if tx exists in mempool valid_commitment_tx (temporary storage
         mempool_state_guard
