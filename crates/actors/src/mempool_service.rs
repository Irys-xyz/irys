use crate::block_tree_service::BlockTreeReadGuard;
use crate::services::ServiceSenders;
<<<<<<< HEAD
use crate::{CommitmentCacheMessage, CommitmentStateReadGuard, CommitmentStatus};
use actix::{MailboxError, Message, MessageResponse};
use base58::ToBase58 as _;
use core::fmt::Display;
use eyre::eyre;
use futures::future::{BoxFuture, Either};
use irys_database::{
    db::RethDbWrapper,
    db_cache::{data_size_to_chunk_count, DataRootLRUEntry},
    submodule::get_data_size_by_data_root,
    tables::{CachedChunks, CachedChunksIndex, DataRootLRU, IngressProofs},
    {insert_tx_header, tx_header_by_txid, SystemLedger},
};
=======
use crate::{CommitmentCacheMessage, CommitmentCacheStatus, CommitmentStateReadGuard};
use actix::{
    Actor, Addr, Context, Handler, MailboxError, Message, MessageResponse, Supervised,
    SystemService,
};
use async_trait::async_trait;
use base58::ToBase58 as _;
use core::fmt::Display;
use eyre::eyre;
use irys_database::db::{IrysDatabaseExt as _, IrysDupCursorExt as _, RethDbWrapper};
use irys_database::db_cache::data_size_to_chunk_count;
use irys_database::db_cache::DataRootLRUEntry;
use irys_database::submodule::get_data_size_by_data_root;
use irys_database::tables::DataRootLRU;
use irys_database::tables::{CachedChunks, CachedChunksIndex, IngressProofs};
use irys_database::{insert_tx_header, tx_header_by_txid, SystemLedger};
>>>>>>> 368beb85
use irys_primitives::CommitmentType;
use irys_storage::StorageModulesReadGuard;
use irys_types::{
    app_state::DatabaseProvider, chunk::UnpackedChunk, hash_sha256, irys::IrysSigner,
    validate_path, Address, CommitmentTransaction, Config, DataLedger, DataRoot, GossipData,
    IrysBlockHeader, IrysTransactionCommon, IrysTransactionHeader, IrysTransactionId,
    TxChunkOffset, H256, U256,
};
use lru::LruCache;
use reth::tasks::{shutdown::GracefulShutdown, TaskExecutor};
use reth_db::{
    cursor::DbDupCursorRO as _, transaction::DbTx as _, transaction::DbTxMut as _, Database as _,
    DatabaseError,
};
use std::{
    collections::{BTreeMap, HashMap, HashSet},
    num::NonZeroUsize,
    pin::pin,
    sync::Arc,
};
use tokio::{
    sync::{mpsc::UnboundedReceiver, mpsc::UnboundedSender, RwLock},
    task::JoinHandle,
};
use tracing::{debug, error, info, warn};

impl From<MailboxError> for TxIngressError {
    fn from(value: MailboxError) -> Self {
        TxIngressError::Other(format!(
            "Failed to send a message to MempoolService: {:?}",
            value
        ))
    }
}

impl From<MailboxError> for ChunkIngressError {
    fn from(value: MailboxError) -> Self {
        ChunkIngressError::Other(format!(
            "Failed to send a message to MempoolService: {:?}",
            value
        ))
    }
}

#[async_trait::async_trait]
pub trait MempoolFacade: Clone + Send + Sync + 'static {
    async fn handle_data_transaction(
        &self,
        tx_header: IrysTransactionHeader,
    ) -> Result<(), TxIngressError>;
    async fn handle_commitment_transaction(
        &self,
        tx_header: CommitmentTransaction,
    ) -> Result<(), TxIngressError>;
    async fn handle_chunk(&self, chunk: UnpackedChunk) -> Result<(), ChunkIngressError>;
    async fn is_known_tx(&self, tx_id: H256) -> Result<bool, TxIngressError>;
}

#[derive(Clone, Debug)]
pub struct MempoolServiceFacadeImpl {
    service: UnboundedSender<MempoolServiceMessage>,
}

impl From<UnboundedSender<MempoolServiceMessage>> for MempoolServiceFacadeImpl {
    fn from(value: UnboundedSender<MempoolServiceMessage>) -> Self {
        Self { service: value }
    }
}

#[async_trait::async_trait]
impl MempoolFacade for MempoolServiceFacadeImpl {
    async fn handle_data_transaction(
        &self,
        tx_header: IrysTransactionHeader,
    ) -> Result<(), TxIngressError> {
        let (oneshot_tx, oneshot_rx) = tokio::sync::oneshot::channel();
        self.service
            .send(MempoolServiceMessage::TxIngressMessage(
                tx_header, oneshot_tx,
            ))
            .map_err(|_| TxIngressError::Other("Error sending TxIngressMessage ".to_owned()))?;

        oneshot_rx.await.expect("to process TxIngressMessage")
    }

    async fn handle_commitment_transaction(
        &self,
        commitment_tx: CommitmentTransaction,
    ) -> Result<(), TxIngressError> {
        let (oneshot_tx, oneshot_rx) = tokio::sync::oneshot::channel();
        self.service
            .send(MempoolServiceMessage::CommitmentTxIngressMessage(
                commitment_tx,
                oneshot_tx,
            ))
            .map_err(|_| {
                TxIngressError::Other("Error sending CommitmentTxIngressMessage ".to_owned())
            })?;

        oneshot_rx
            .await
            .expect("to process CommitmentTxIngressMessage")
    }

    async fn handle_chunk(&self, chunk: UnpackedChunk) -> Result<(), ChunkIngressError> {
        let (oneshot_tx, oneshot_rx) = tokio::sync::oneshot::channel();
        self.service
            .send(MempoolServiceMessage::ChunkIngressMessage(
                chunk, oneshot_tx,
            ))
            .map_err(|_| {
                ChunkIngressError::Other("Error sending ChunkIngressMessage ".to_owned())
            })?;

        oneshot_rx.await.expect("to process ChunkIngressMessage")
    }

    async fn is_known_tx(&self, tx_id: H256) -> Result<bool, TxIngressError> {
        let (oneshot_tx, oneshot_rx) = tokio::sync::oneshot::channel();
        self.service
            .send(MempoolServiceMessage::TxExistenceQuery(tx_id, oneshot_tx))
            .map_err(|_| TxIngressError::Other("Error sending TxExistenceQuery ".to_owned()))?;

        oneshot_rx.await.expect("to process TxExistenceQuery")
    }
}

#[derive(Debug)]
pub struct MempoolState {
    irys_db: DatabaseProvider,
    reth_db: RethDbWrapper,
    /// Temporary mempool stubs - will replace with proper data models - `DMac`
    valid_tx: BTreeMap<H256, IrysTransactionHeader>,
    valid_commitment_tx: BTreeMap<Address, Vec<CommitmentTransaction>>,
    /// `task_exec` is used to spawn background jobs on reth's MT tokio runtime
    /// instead of the actor executor runtime, while also providing some `QoL`
    task_exec: TaskExecutor,
    /// The miner's signer instance, used to sign ingress proofs
    invalid_tx: Vec<H256>,
    /// Tracks recent valid txids from either storage or commitment
    recent_valid_tx: HashSet<H256>,
    config: Config,
    storage_modules_guard: StorageModulesReadGuard,
    block_tree_read_guard: BlockTreeReadGuard,
    commitment_state_guard: CommitmentStateReadGuard,
    /// LRU caches for out of order gossip data
    pending_chunks: LruCache<DataRoot, LruCache<TxChunkOffset, UnpackedChunk>>,
    pending_pledges: LruCache<Address, LruCache<IrysTransactionId, CommitmentTransaction>>,

    /// Reference to all the services we can send messages to
    service_senders: ServiceSenders,
}

pub type AtomicMempoolState = Arc<RwLock<MempoolState>>;

/// Messages that the Mempool Service handler supports
#[derive(Debug)]
pub enum MempoolServiceMessage {
    /// TODO: comments
    BlockConfirmedMessage(Arc<IrysBlockHeader>, Arc<Vec<IrysTransactionHeader>>),
    GetTransaction(
        H256,
        tokio::sync::oneshot::Sender<Option<IrysTransactionHeader>>,
    ),
    ChunkIngressMessage(
        UnpackedChunk,
        tokio::sync::oneshot::Sender<Result<(), ChunkIngressError>>,
    ),
    CommitmentTxIngressMessage(
        CommitmentTransaction,
        tokio::sync::oneshot::Sender<Result<(), TxIngressError>>,
    ),
    GetBestMempoolTxs(tokio::sync::oneshot::Sender<MempoolTxs>),
    /// Confirm if tx exists in database
    TxExistenceQuery(
        H256,
        tokio::sync::oneshot::Sender<Result<bool, TxIngressError>>,
    ),
    TxIngressMessage(
        IrysTransactionHeader,
        tokio::sync::oneshot::Sender<Result<(), TxIngressError>>,
    ),
}

#[derive(Debug)]
struct Inner {
    mempool_state: AtomicMempoolState,
}

/// The Mempool oversees pending transactions and validation of incoming tx.
#[derive(Debug)]
pub struct MempoolService {
    shutdown: GracefulShutdown,
    msg_rx: UnboundedReceiver<MempoolServiceMessage>,
    inner: Inner,
}

impl Default for MempoolService {
    fn default() -> Self {
        unimplemented!("don't rely on the default implementation of the `MempoolService`");
    }
}

impl MempoolService {
    /// Spawn a new Mempool service
    pub fn spawn_service(
        exec: &TaskExecutor,
        irys_db: &DatabaseProvider,
        reth_db: RethDbWrapper,
        storage_modules_guard: &StorageModulesReadGuard,
        block_tree_guard: &BlockTreeReadGuard,
        commitment_state_guard: &CommitmentStateReadGuard,
        rx: UnboundedReceiver<MempoolServiceMessage>,
        config: &Config,
        service_senders: &ServiceSenders,
    ) -> JoinHandle<()> {
        info!("mempool service spawned");
        let mempool_config = &config.consensus.mempool;
        let max_pending_chunk_items = mempool_config.max_pending_chunk_items;
        let max_pending_pledge_items = mempool_config.max_pending_pledge_items;
        let mempool_state = create_state(
            irys_db,
            reth_db,
            exec.clone(),
            block_tree_guard.clone(),
            commitment_state_guard.clone(),
            storage_modules_guard.clone(),
            config,
            service_senders,
            LruCache::new(NonZeroUsize::new(max_pending_chunk_items).unwrap()),
            LruCache::new(NonZeroUsize::new(max_pending_pledge_items).unwrap()),
        );
        exec.spawn_critical_with_graceful_shutdown_signal(
            "Mempool Service",
            |shutdown| async move {
                let mempool_service = Self {
                    shutdown,
                    msg_rx: rx,
                    inner: Inner {
                        mempool_state: Arc::new(RwLock::new(mempool_state)),
                    },
                };
                mempool_service
                    .start()
                    .await
                    .expect("Mempool service encountered an irrecoverable error")
            },
        )
    }

    async fn start(mut self) -> eyre::Result<()> {
        tracing::info!("starting Mempool service");

        let mut shutdown_future = pin!(self.shutdown);
        let shutdown_guard = loop {
            let mut msg_rx = pin!(self.msg_rx.recv());
            match futures::future::select(&mut msg_rx, &mut shutdown_future).await {
                Either::Left((Some(msg), _)) => {
                    self.inner.handle_message(msg).await?;
                }
<<<<<<< HEAD
                Either::Left((None, _)) => {
                    tracing::warn!("receiver channel closed");
                    break None;
                }
                Either::Right((shutdown, _)) => {
                    tracing::warn!("shutdown signal received");
                    break Some(shutdown);
=======
                _ => {}
            };
        }

        match irys_database::block_header_by_hash(read_tx, anchor, false) {
            Ok(Some(hdr)) if hdr.height + anchor_expiry_depth >= latest_height => {
                debug!("valid block hash anchor {} for tx {}", anchor, tx_id);
                Ok(hdr)
            }
            _ => {
                self.invalid_tx.push(tx_id.clone());
                warn!("Invalid anchor value {} for tx {}", anchor, tx_id);
                Err(TxIngressError::InvalidAnchor)
            }
        }
    }

    // Helper to verify signature
    fn validate_signature<T: IrysTransactionCommon>(
        &mut self,
        tx: &T,
    ) -> Result<(), TxIngressError> {
        if tx.is_signature_valid() {
            info!("Signature is valid");
            Ok(())
        } else {
            self.invalid_tx.push(tx.id());
            debug!("Signature is NOT valid");
            Err(TxIngressError::InvalidSignature)
        }
    }

    // Helper to execute async operation in a synchronous handler
    // TODO: This is actually bad, we spawn a thread to perform the async
    // operation from a sync context, to fix the mempool service needs to be
    // converted to a new style service with async handlers.
    fn execute_async_operation<T, F, Fut>(&self, operation: F) -> Result<T, TxIngressError>
    where
        F: FnOnce() -> Fut + Send + 'static,
        Fut: Future<Output = T>,
        T: Send + 'static,
    {
        let (tx, rx) = std::sync::mpsc::channel();

        std::thread::spawn(move || {
            let rt = tokio::runtime::Builder::new_current_thread()
                .enable_all()
                .build()
                .unwrap();

            let result = rt.block_on(operation());
            tx.send(result)
                .expect("Failed to send result back to handler thread");
        });

        Ok(rx.recv().expect("Failed to receive result from thread"))
    }

    fn get_commitment_status(
        &self,
        commitment_tx: &CommitmentTransaction,
    ) -> CommitmentCacheStatus {
        // Check if already staked in the blockchain
        let is_staked = self.commitment_state_guard.is_staked(commitment_tx.signer);

        // Most commitments are valid by default
        // Only pledges require special validation when not already staked
        let is_pledge = commitment_tx.commitment_type == CommitmentType::Pledge;
        if !is_pledge || is_staked {
            return CommitmentCacheStatus::Accepted;
        }

        // For unstaked pledges, validate against cache and pending transactions
        let commitment_cache = self.service_senders.commitment_cache.clone();
        let commitment_tx_clone = commitment_tx.clone();
        let cache_status = self
            .execute_async_operation(|| async move {
                let (oneshot_tx, oneshot_rx) = tokio::sync::oneshot::channel();
                let _ = commitment_cache.send(CommitmentCacheMessage::GetCommitmentStatus {
                    commitment_tx: commitment_tx_clone,
                    response: oneshot_tx,
                });
                oneshot_rx
                    .await
                    .expect("to receive CommitmentStatus from GetCommitmentStatus message")
            })
            .unwrap();

        // Reject unsupported commitment types
        if matches!(cache_status, CommitmentCacheStatus::Unsupported) {
            warn!(
                "Commitment is unsupported: {}",
                commitment_tx.id.0.to_base58()
            );
            return CommitmentCacheStatus::Unsupported;
        }

        // For unstaked addresses, check for pending stake transactions
        // For unstaked addresses, check for pending stake transactions
        if matches!(cache_status, CommitmentCacheStatus::Unstaked) {
            // Get pending transactions for this address
            if let Some(pending) = self.valid_commitment_tx.get(&commitment_tx.signer) {
                // Check if there's at least one pending stake transaction
                if pending
                    .iter()
                    .any(|c| c.commitment_type == CommitmentType::Stake)
                {
                    return CommitmentCacheStatus::Accepted;
>>>>>>> 368beb85
                }
            }
        };

<<<<<<< HEAD
        tracing::debug!(amount_of_messages = ?self.msg_rx.len(), "processing last in-bound messages before shutdwon");
        while let Ok(msg) = self.msg_rx.try_recv() {
            self.inner.handle_message(msg).await?;
        }

        // explicitly inform the TaskManager that we're shutting down
        drop(shutdown_guard);
=======
            // No pending stakes found
            warn!(
                "Pledge Commitment is unstaked: {}",
                commitment_tx.id.0.to_base58()
            );
            return CommitmentCacheStatus::Unstaked;
        }

        // All other cases are valid
        CommitmentCacheStatus::Accepted
    }

    /// Removes a commitment transaction with the specified transaction ID from the valid_commitment_tx map
    /// Returns true if the transaction was found and removed, false otherwise
    fn remove_commitment_tx(&mut self, txid: &H256) -> bool {
        let mut found = false;

        self.recent_valid_tx.remove(&txid);

        // Create a vector of addresses to update to avoid borrowing issues
        let addresses_to_check: Vec<Address> = self.valid_commitment_tx.keys().cloned().collect();

        for address in addresses_to_check {
            if let Some(transactions) = self.valid_commitment_tx.get_mut(&address) {
                // Find the index of the transaction to remove
                if let Some(index) = transactions.iter().position(|tx| tx.id == *txid) {
                    // Remove the transaction
                    transactions.remove(index);
                    found = true;

                    // If the vector is now empty, remove the entry
                    if transactions.is_empty() {
                        self.valid_commitment_tx.remove(&address);
                    }

                    // Exit early once we've found and removed the transaction
                    break;
                }
            }
        }
>>>>>>> 368beb85

        tracing::info!("shutting down Mempool service");
        Ok(())
    }
}

/// Message for when a new TX is discovered by the node, either though
/// synchronization with peers, or by a user posting the tx.
#[derive(Message, Debug)]
#[rtype(result = "Result<(),TxIngressError>")]
pub struct TxIngressMessage(pub IrysTransactionHeader);

#[derive(Message, Debug)]
#[rtype(result = "Result<(),TxIngressError>")]
pub struct CommitmentTxIngressMessage(pub CommitmentTransaction);

/// Reasons why Transaction Ingress might fail
#[derive(Debug, Clone, PartialEq, Eq)]
pub enum TxIngressError {
    /// The transaction's signature is invalid
    InvalidSignature,
    /// The account does not have enough tokens to fund this transaction
    Unfunded,
    /// This transaction id is already in the cache
    Skipped,
    /// Invalid anchor value (unknown or too old)
    InvalidAnchor,
    /// Some database error occurred
    DatabaseError,
    /// The service is uninitialized
    ServiceUninitialized,
    /// Catch-all variant for other errors.
    Other(String),
}

impl TxIngressError {
    /// Returns an other error with the given message.
    pub fn other(err: impl Into<String>) -> Self {
        Self::Other(err.into())
    }
    /// Allows converting an error that implements Display into an Other error
    pub fn other_display(err: impl Display) -> Self {
        Self::Other(err.to_string())
    }
}

/// Message for when a new chunk is discovered by the node, either though
/// synchronization with peers, or by a user posting the chunk.
#[derive(Message, Debug)]
#[rtype(result = "Result<(),ChunkIngressError>")]
pub struct ChunkIngressMessage(pub UnpackedChunk);

impl ChunkIngressMessage {
    #[must_use]
    pub fn into_inner(self) -> UnpackedChunk {
        self.0
    }
}

/// Reasons why Chunk Ingress might fail
#[derive(Debug, Clone)]
pub enum ChunkIngressError {
    /// The `data_path/proof` provided with the chunk data is invalid
    InvalidProof,
    /// The data hash does not match the chunk data
    InvalidDataHash,
    /// This chunk is for an unknown transaction
    UnknownTransaction,
    /// Only the last chunk in a `data_root` tree can be less than `CHUNK_SIZE`
    InvalidChunkSize,
    /// Chunks should have the same data_size field as their parent tx
    InvalidDataSize,
    /// Some database error occurred when reading or writing the chunk
    DatabaseError,
    /// The service is uninitialized
    ServiceUninitialized,
    // Catch-all variant for other errors.
    Other(String),
}

impl ChunkIngressError {
    /// Returns an other error with the given message.
    pub fn other(err: impl Into<String>) -> Self {
        Self::Other(err.into())
    }
    /// Allows converting an error that implements Display into an Other error
    pub fn other_display(err: impl Display) -> Self {
        Self::Other(err.to_string())
    }
}

#[derive(MessageResponse, Debug)]
pub struct MempoolTxs {
    pub commitment_tx: Vec<CommitmentTransaction>,
    pub storage_tx: Vec<IrysTransactionHeader>,
}

/// Generates an ingress proof for a specific `data_root`
/// pulls required data from all sources
pub fn generate_ingress_proof(
    db: DatabaseProvider,
    data_root: DataRoot,
    size: u64,
    chunk_size: u64,
    signer: IrysSigner,
) -> eyre::Result<()> {
    // load the chunks from the DB
    // TODO: for now we assume the chunks all all in the DB chunk cache
    // in future, we'll need access to whatever unified storage provider API we have to get chunks
    // regardless of actual location

    let ro_tx = db.tx()?;
    let mut dup_cursor = ro_tx.cursor_dup_read::<CachedChunksIndex>()?;

    // start from first duplicate entry for this root_hash
    let dup_walker = dup_cursor.walk_dup(Some(data_root), None)?;

    // we need to validate that the index is valid
    // we do this by constructing a set over the chunk hashes, checking if we've seen this hash before
    // if we have, we *must* error
    let mut set = HashSet::<H256>::new();
    let expected_chunk_count = data_size_to_chunk_count(size, chunk_size).unwrap();

    let mut chunk_count: u32 = 0;
    let mut data_size: u64 = 0;

    let iter = dup_walker.into_iter().map(|entry| {
        let (root_hash2, index_entry) = entry?;
        // make sure we haven't traversed into the wrong key
        assert_eq!(data_root, root_hash2);

        let chunk_path_hash = index_entry.meta.chunk_path_hash;
        if set.contains(&chunk_path_hash) {
            return Err(eyre!(
                "Chunk with hash {} has been found twice for index entry {} of data_root {}",
                &chunk_path_hash,
                &index_entry.index,
                &data_root
            ));
        }
        set.insert(chunk_path_hash);

        // TODO: add code to read from ChunkProvider once it can read through CachedChunks & we have a nice system for unpacking chunks on-demand
        let chunk = ro_tx
            .get::<CachedChunks>(index_entry.meta.chunk_path_hash)?
            .ok_or(eyre!(
                "unable to get chunk {chunk_path_hash} for data root {data_root} from DB"
            ))?;

        let chunk_bin = chunk
            .chunk
            .ok_or(eyre!(
                "Missing required chunk ({chunk_path_hash}) body for data root {data_root} from DB"
            ))?
            .0;
        data_size += chunk_bin.len() as u64;
        chunk_count += 1;

        Ok(chunk_bin)
    });

    // generate the ingress proof hash
    let proof = irys_types::ingress::generate_ingress_proof(signer, data_root, iter)?;
    info!(
        "generated ingress proof {} for data root {}",
        &proof.proof, &data_root
    );
    assert_eq!(data_size, size);
    assert_eq!(chunk_count as u32, expected_chunk_count);

    ro_tx.commit()?;

    db.update(|rw_tx| rw_tx.put::<IngressProofs>(data_root, proof))??;

    Ok(())
}

impl Inner {
    async fn handle_transaction_message(&self, tx: H256) -> Option<IrysTransactionHeader> {
        let mempool_state = &self.mempool_state.clone();
        let mempool_state_guard = mempool_state.read().await;
        // if tx exists
        if let Some(tx_header) = mempool_state_guard.valid_tx.get(&tx) {
            return Some(tx_header.clone());
        }
        drop(mempool_state_guard);

        if let Ok(read_tx) = self.read_tx().await {
            let tx_header = tx_header_by_txid(&read_tx, &tx).unwrap_or(None);
            return tx_header.clone();
        }

        None
    }

    async fn handle_commitment_tx_ingress_message(
        &mut self,
        commitment_tx: CommitmentTransaction,
    ) -> Result<(), TxIngressError> {
        debug!(
            "received commitment tx {:?}",
            &commitment_tx.id.0.to_base58()
        );

        let mempool_state = &self.mempool_state.clone();
        let mempool_state_guard = mempool_state.read().await;

        // Early out if we already know about this transaction (invalid)
        if mempool_state_guard.invalid_tx.contains(&commitment_tx.id) {
            return Err(TxIngressError::Skipped);
        }

        // Check if the transaction already exists in valid transactions
        let tx_exists = mempool_state_guard
            .valid_commitment_tx
            .get(&commitment_tx.signer)
            .map_or(false, |txs| txs.iter().any(|c| c.id == commitment_tx.id));

        drop(mempool_state_guard);

        if tx_exists {
            return Err(TxIngressError::Skipped);
        }

        // Validate the tx anchor
        if let Err(e) = self
            .validate_anchor(&commitment_tx.id, &commitment_tx.anchor)
            .await
        {
            tracing::warn!(
                "Anchor {:?} for tx {:?} failure with error: {:?}",
                &commitment_tx.anchor,
                commitment_tx.id,
                e
            );
            return Err(TxIngressError::InvalidAnchor);
        }

        // Check pending commitments and cached commitments and active commitments
<<<<<<< HEAD
        let commitment_status = self.get_commitment_status(&commitment_tx).await;
        if commitment_status == CommitmentStatus::Accepted {
=======
        let commitment_status = self.get_commitment_status(&commitment_tx);
        if commitment_status == CommitmentCacheStatus::Accepted {
>>>>>>> 368beb85
            // Validate tx signature
            if let Err(e) = self.validate_signature(&commitment_tx).await {
                tracing::error!(
                    "Signature validation for commitment_tx {:?} failed with error: {:?}",
                    &commitment_tx,
                    e
                );
                return Err(TxIngressError::InvalidSignature);
            }

            let mut mempool_state_guard = mempool_state.write().await;
            // Add the commitment tx to the valid tx list to be included in the next block
            mempool_state_guard
                .valid_commitment_tx
                .entry(commitment_tx.signer)
                .or_default()
                .push(commitment_tx.clone());

            mempool_state_guard.recent_valid_tx.insert(commitment_tx.id);

            // Process any pending pledges for this newly staked address
            // ------------------------------------------------------
            // When a stake transaction is accepted, we can now process any pledge
            // transactions from the same address that arrived earlier but were
            // waiting for the stake. This effectively resolves the dependency
            // order for address-based validation.
            let pop = mempool_state_guard
                .pending_pledges
                .pop(&commitment_tx.signer);
            drop(mempool_state_guard);
            if let Some(pledges_lru) = pop {
                // Extract all pending pledges as a vector of owned transactions
                let pledges: Vec<_> = pledges_lru
                    .into_iter()
                    .map(|(_, pledge_tx)| pledge_tx)
                    .collect();

                // PERFORMANCE NOTE: Processing all pending pledges synchronously
                // If an address has accumulated many pending pledges, this could
                // potentially block the actor for a significant time.
                for pledge_tx in pledges {
                    // Re-process each pledge now that its signer is staked
                    // No need to clone as we own the transaction objects
                    let (oneshot_tx, oneshot_rx) = tokio::sync::oneshot::channel();
                    // todo switch _ to actually handle the result
                    let _ = self
                        .handle_message(MempoolServiceMessage::CommitmentTxIngressMessage(
                            pledge_tx, oneshot_tx,
                        ))
                        .await;

                    let _ = oneshot_rx
                        .await
                        .expect("to process pending pledge for newly staked address");
                }
            }

            // HACK HACK: in order for block discovery to validate incoming blocks
            // it needs to read commitment tx from the database. Ideally it should
            // be reading them from the mempool_service in memory cache, but we are
            // putting off that work until the actix mempool_service is rewritten as a
            // tokio service.
            let mempool_state_read_guard = mempool_state.read().await;
            match mempool_state_read_guard.irys_db.update_eyre(|db_tx| {
                irys_database::insert_commitment_tx(db_tx, &commitment_tx)?;
                Ok(())
            }) {
                Ok(()) => {
                    info!(
                        "Successfully stored commitment_tx in db {:?}",
                        commitment_tx.id.0.to_base58()
                    );
                }
                Err(db_error) => {
                    error!(
                        "Failed to store commitment_tx in db {:?}: {:?}",
                        commitment_tx.id.0.to_base58(),
                        db_error
                    );
                }
            }

            // Gossip transaction
            let gossip_sender = mempool_state_read_guard
                .service_senders
                .gossip_broadcast
                .clone();
            drop(mempool_state_read_guard);
            let gossip_data = GossipData::CommitmentTransaction(commitment_tx.clone());

            gossip_sender
                .send(gossip_data)
                .expect("Failed to send gossip data");
        } else {
            if commitment_status == CommitmentCacheStatus::Unstaked {
                // For unstaked pledges, we cache them in a 2-level LRU structure:
                // Level 1: Keyed by signer address (allows tracking multiple addresses)
                // Level 2: Keyed by transaction ID (allows tracking multiple pledge tx per address)

                let mut mempool_state_guard = mempool_state.write().await;
                if let Some(pledges_cache) = mempool_state_guard
                    .pending_pledges
                    .get_mut(&commitment_tx.signer)
                {
                    // Address already exists in cache - add this pledge transaction to its lru cache
                    pledges_cache.put(commitment_tx.id, commitment_tx.clone());
                } else {
                    // First pledge from this address - create a new nested lru cache
                    let max_pending_pledge_items = mempool_state_guard
                        .config
                        .consensus
                        .mempool
                        .max_pending_pledge_items;
                    let mut new_address_cache =
                        LruCache::new(NonZeroUsize::new(max_pending_pledge_items).unwrap());

                    // Add the pledge transaction to the new lru cache for the address
                    new_address_cache.put(commitment_tx.id, commitment_tx.clone());

                    // Add the address cache to the primary lru cache
                    mempool_state_guard
                        .pending_pledges
                        .put(commitment_tx.signer, new_address_cache);
                }
                drop(mempool_state_guard)
            } else {
                return Err(TxIngressError::Skipped);
            }
        }
        Ok(())
    }

    async fn handle_block_confirmed_message(
        &mut self,
        block: Arc<IrysBlockHeader>,
        all_txs: Arc<Vec<IrysTransactionHeader>>,
    ) -> Result<(), TxIngressError> {
        let mempool_state = &self.mempool_state.clone();
        let mut mempool_state_write_guard = mempool_state.write().await;
        for txid in block.data_ledgers[DataLedger::Submit].tx_ids.iter() {
            // Remove the submit tx from the pending valid_tx pool
            mempool_state_write_guard.valid_tx.remove(txid);
            mempool_state_write_guard.recent_valid_tx.remove(txid);
        }
        drop(mempool_state_write_guard);

        // Is there a commitment ledger in this block?
        let commitment_ledger = block
            .system_ledgers
            .iter()
            .find(|b| b.ledger_id == SystemLedger::Commitment);

        if let Some(commitment_ledger) = commitment_ledger {
            for txid in commitment_ledger.tx_ids.iter() {
                // Remove the commitment tx from the pending valid_tx pool
                self.remove_commitment_tx(txid).await;
            }
        }

        let published_txids = &block.data_ledgers[DataLedger::Publish].tx_ids.0;

        // Loop though the promoted transactions and remove their ingress proofs
        // from the mempool. In the future on a multi node network we may keep
        // ingress proofs around longer to account for re-orgs, but for now
        // we just remove them.
        // FIXME: Note above about re-orgs!
        if !published_txids.is_empty() {
            let mempool_state_read_guard = mempool_state.read().await;
            let mut_tx = mempool_state_read_guard
                .irys_db
                .tx_mut()
                .map_err(|e| {
                    error!("Failed to create mdbx transaction: {}", e);
                })
                .expect("expected to read/write to database");
            drop(mempool_state_read_guard);

            for (i, txid) in block.data_ledgers[DataLedger::Publish]
                .tx_ids
                .0
                .iter()
                .enumerate()
            {
                // Retrieve the promoted transactions header
                let mut tx_header = match tx_header_by_txid(&mut_tx, txid) {
                    Ok(Some(header)) => header,
                    Ok(None) => {
                        error!("No transaction header found for txid: {}", txid);
                        continue;
                    }
                    Err(e) => {
                        error!("Error fetching transaction header for txid {}: {}", txid, e);
                        continue;
                    }
                };

                // TODO: In a single node world there is only one ingress proof
                // per promoted tx, but in the future there will be multiple proofs.
                let proofs = block.data_ledgers[DataLedger::Publish]
                    .proofs
                    .as_ref()
                    .unwrap();
                let proof = proofs.0[i].clone();
                tx_header.ingress_proofs = Some(proof);

                // Update the header record in the database to include the ingress
                // proof, indicating it is promoted
                if let Err(err) = insert_tx_header(&mut_tx, &tx_header) {
                    error!(
                        "Could not update transactions with ingress proofs - txid: {} err: {}",
                        txid, err
                    );
                }

                info!("Promoted tx:\n{:?}", tx_header);
            }

            mut_tx.commit().expect("expect to commit to database");
        }

        info!(
            "Removing confirmed tx - Block height: {} num tx: {}",
            block.height,
            all_txs.len()
        );

        Ok(())
    }

    async fn handle_chunk_ingress_message(
        &self,
        chunk: UnpackedChunk,
    ) -> Result<(), ChunkIngressError> {
        let mempool_state = &self.mempool_state;
        let mempool_state_read_guard = mempool_state.read().await;
        // TODO: maintain a shared read transaction so we have read isolation
        let max_chunks_per_item = mempool_state_read_guard
            .config
            .consensus
            .mempool
            .max_chunks_per_item;
        drop(mempool_state_read_guard);

        info!(data_root = ?chunk.data_root, number = ?chunk.tx_offset, "Processing chunk");

        // Check to see if we have a cached data_root for this chunk
        let read_tx = self
            .read_tx()
            .await
            .map_err(|_| ChunkIngressError::DatabaseError)?;

        let mempool_state_read_guard = mempool_state.read().await;
        let binding = mempool_state_read_guard
            .storage_modules_guard
            .read()
            .clone();
        drop(mempool_state_read_guard);
        let candidate_sms = binding
            .iter()
            .filter_map(|sm| {
                sm.get_writeable_offsets(&chunk)
                    .ok()
                    .map(|write_offsets| (sm, write_offsets))
            })
            .collect::<Vec<_>>();

        let data_size = irys_database::cached_data_root_by_data_root(&read_tx, chunk.data_root)
            .map_err(|_| ChunkIngressError::DatabaseError)?
            .map(|cdr| cdr.data_size)
            .or_else(|| {
                debug!(data_root=?chunk.data_root, number=?chunk.tx_offset,"Checking SMs for data_size");
                candidate_sms.iter().find_map(|(sm, write_offsets)| {
                    write_offsets.iter().find_map(|wo| {
                        sm.query_submodule_db_by_offset(*wo, |tx| {
                            get_data_size_by_data_root(tx, chunk.data_root)
                        })
                        .ok()
                        .flatten()
                    })
                })
            });

        let data_size = match data_size {
            Some(ds) => ds,
            None => {
                let mut mempool_state_write_guard = mempool_state.write().await;
                // We don't have a data_root for this chunk but possibly the transaction containing this
                // chunks data_root will arrive soon. Park it in the pending chunks LRU cache until it does.
                if let Some(chunks_map) = mempool_state_write_guard
                    .pending_chunks
                    .get_mut(&chunk.data_root)
                {
                    chunks_map.put(chunk.tx_offset, chunk.clone());
                } else {
                    // If there's no entry for this data_root yet, create one
                    let mut new_lru_cache = LruCache::new(
                        NonZeroUsize::new(max_chunks_per_item)
                            .expect("expected valid NonZeroUsize::new"),
                    );
                    new_lru_cache.put(chunk.tx_offset, chunk.clone());
                    mempool_state_write_guard
                        .pending_chunks
                        .put(chunk.data_root, new_lru_cache);
                }
                drop(mempool_state_write_guard);
                return Ok(());
            }
        };

        // Validate that the data_size for this chunk matches the data_size
        // recorded in the transaction header.
        if data_size != chunk.data_size {
            error!(
                "Error: {:?}. Invalid data_size for data_root: expected: {} got:{}",
                ChunkIngressError::InvalidDataSize,
                data_size,
                chunk.data_size
            );
            return Err(ChunkIngressError::InvalidDataSize);
        }

        let mempool_state_guard = mempool_state.read().await;

        // Next validate the data_path/proof for the chunk, linking
        // data_root->chunk_hash
        let root_hash = chunk.data_root.0;
        let target_offset =
            u128::from(chunk.end_byte_offset(mempool_state_guard.config.consensus.chunk_size));
        let path_buff = &chunk.data_path;

        info!(
            "chunk_offset:{} data_size:{} offset:{}",
            chunk.tx_offset, chunk.data_size, target_offset
        );

        let path_result = match validate_path(root_hash, path_buff, target_offset)
            .map_err(|_| ChunkIngressError::InvalidProof)
        {
            Err(e) => {
                error!("error validating path: {:?}", e);
                return Err(e);
            }
            Ok(v) => v,
        };

        // Use data_size to identify and validate that only the last chunk
        // can be less than chunk_size
        let chunk_len = chunk.bytes.len() as u64;

        // TODO: Mark the data_root as invalid if the chunk is an incorrect size
        // Someone may have created a data_root that seemed valid, but if the
        // data_path is valid but the chunk size doesn't mach the protocols
        // consensus size, then the data_root is actually invalid and no future
        // chunks from that data_root should be ingressed.
        let chunk_size = mempool_state_guard.config.consensus.chunk_size;

        // Is this chunk index any of the chunks before the last in the tx?
        let num_chunks_in_tx = data_size.div_ceil(chunk_size);
        if u64::from(*chunk.tx_offset) < num_chunks_in_tx - 1 {
            // Ensure prefix chunks are all exactly chunk_size
            if chunk_len != chunk_size {
                error!(
                    "{:?}: incomplete not last chunk, tx offset: {} chunk len: {}",
                    ChunkIngressError::InvalidChunkSize,
                    chunk.tx_offset,
                    chunk_len
                );
                return Ok(());
            }
        } else {
            // Ensure the last chunk is no larger than chunk_size
            if chunk_len > chunk_size {
                error!(
                    "{:?}: chunk bigger than max. chunk size, tx offset: {} chunk len: {}",
                    ChunkIngressError::InvalidChunkSize,
                    chunk.tx_offset,
                    chunk_len
                );
                return Ok(());
            }
        }

        // Check that the leaf hash on the data_path matches the chunk_hash
        match hash_sha256(&chunk.bytes.0).map_err(|_| ChunkIngressError::InvalidDataHash) {
            Err(e) => {
                error!("{:?}: hashed chunk_bytes hash_sha256() errored!", e);
                return Err(e);
            }
            Ok(hash_256) => {
                if path_result.leaf_hash != hash_256 {
                    warn!(
                        "{:?}: leaf_hash does not match hashed chunk_bytes",
                        ChunkIngressError::InvalidDataHash,
                    );
                    return Err(ChunkIngressError::InvalidDataHash);
                }
            }
        }

        // Finally write the chunk to CachedChunks, this will succeed even if the chunk is one that's already inserted
        if let Err(e) = mempool_state_guard
            .irys_db
            .update_eyre(|tx| irys_database::cache_chunk(tx, &chunk))
            .map_err(|_| ChunkIngressError::DatabaseError)
        {
            error!("Database error: {:?}", e);
            return Err(e);
        }

        for sm in mempool_state_guard.storage_modules_guard.read().iter() {
            if !sm
                .get_writeable_offsets(&chunk)
                .unwrap_or_default()
                .is_empty()
            {
                info!(target: "irys::mempool::chunk_ingress", "Writing chunk with offset {} for data_root {} to sm {}", &chunk.tx_offset, &chunk.data_root, &sm.id );
                let result = sm
                    .write_data_chunk(&chunk)
                    .map_err(|_| ChunkIngressError::Other("Internal error".to_owned()));
                if let Err(e) = result {
                    error!("Internal error: {:?}", e);
                    return Err(e);
                }
            }
        }

        // ==== INGRESS PROOFS ====
        let root_hash: H256 = root_hash.into();

        // check if we have generated an ingress proof for this tx already
        // if we have, update it's expiry height

        //  TODO: hook into whatever manages ingress proofs
        match read_tx
            .get::<IngressProofs>(root_hash)
            .map_err(|_| ChunkIngressError::DatabaseError)
        {
            Err(e) => {
                error!("Database error: {:?}", e);
                return Err(e);
            }
            Ok(v) => {
                if v.is_some() {
                    info!(
                        "We've already generated an ingress proof for data root {}",
                        &root_hash
                    );

                    return Ok(());
                };
            }
        }

        // check if we have all the chunks for this tx
        let read_tx = self
            .read_tx()
            .await
            .map_err(|_| ChunkIngressError::DatabaseError)?;

        let mut cursor = read_tx
            .cursor_dup_read::<CachedChunksIndex>()
            .map_err(|_| ChunkIngressError::DatabaseError)?;

        // get the number of dupsort values (aka the number of chunks)
        // this ASSUMES that the index isn't corrupt (no double values etc)
        // the ingress proof generation task does a more thorough check
        let chunk_count = cursor
            .dup_count(root_hash)
            .map_err(|_| ChunkIngressError::DatabaseError)?
            .ok_or(ChunkIngressError::DatabaseError)?;

        // data size is the offset of the last chunk
        // add one as index is 0-indexed
        let expected_chunk_count = data_size_to_chunk_count(data_size, chunk_size).unwrap();

        if chunk_count == expected_chunk_count {
            // we *should* have all the chunks
            // dispatch a ingress proof task

            let canon_chain = mempool_state_guard
                .block_tree_read_guard
                .read()
                .get_canonical_chain();

            let (_, latest_height, _, _) = canon_chain
                .0
                .last()
                .ok_or(ChunkIngressError::ServiceUninitialized)
                .unwrap();

            let db = mempool_state_guard.irys_db.clone();
            let signer = mempool_state_guard.config.irys_signer();
            let latest_height = *latest_height;
            mempool_state_guard
                .task_exec
                .clone()
                .spawn_blocking(async move {
                    generate_ingress_proof(db.clone(), root_hash, data_size, chunk_size, signer)
                        // TODO: handle results instead of unwrapping
                        .unwrap();
                    db.update(|wtx| {
                        wtx.put::<DataRootLRU>(
                            root_hash,
                            DataRootLRUEntry {
                                last_height: latest_height,
                                ingress_proof: true,
                            },
                        )
                    })
                    .unwrap()
                    .unwrap();
                });
        }

        let gossip_sender = mempool_state_guard.service_senders.gossip_broadcast.clone();
        drop(mempool_state_guard);
        let gossip_data = GossipData::Chunk(chunk);

        if let Err(error) = gossip_sender.send(gossip_data) {
            tracing::error!("Failed to send gossip data: {:?}", error);
        }

        Ok(())
    }

    async fn handle_get_best_mempool_txs(&self) -> MempoolTxs {
        let mempool_state = &self.mempool_state;
        let mempool_state_guard = mempool_state.read().await;
        let reth_db = mempool_state_guard.reth_db.clone();
        let mut fees_spent_per_address = HashMap::new();
        let mut commitment_tx = Vec::new();
        let mut unfunded_address = HashSet::new();

        // Helper function that verifies transaction funding and tracks cumulative fees
        // Returns true if the transaction can be funded based on current account balance
        // and previously included transactions in this block
        let mut check_funding = |tx: &dyn IrysTransactionCommon| -> bool {
            let signer = tx.signer();

            // Skip transactions from addresses with previously unfunded transactions
            // This ensures we don't include any transactions (including pledges) from
            // addresses that couldn't afford their stake commitments
            if unfunded_address.contains(&signer) {
                return false;
            }

            let fee = tx.total_fee();
            let current_spent = *fees_spent_per_address.get(&signer).unwrap_or(&0_u64);

            // Calculate total required balance including previously selected transactions
            let tx_ref = &reth_db.tx().unwrap();
            let has_funds = irys_database::get_account_balance(tx_ref, signer).unwrap()
                >= U256::from(current_spent + fee);

            // Track fees for this address regardless of whether this specific transaction is included
            fees_spent_per_address
                .entry(signer)
                .and_modify(|val| *val += fee)
                .or_insert(fee);

            // If transaction cannot be funded, mark the entire address as unfunded
            // Since stakes are processed before pledges, this prevents inclusion of
            // pledge commitments when their associated stake commitment is unfunded
            if !has_funds {
                unfunded_address.insert(signer);
                return false;
            }

            has_funds
        };

        // Process commitments in priority order (stakes then pledges)
        // This order ensures stake transactions are processed before pledges
        for commitment_type in &[CommitmentType::Stake, CommitmentType::Pledge] {
            // Gather all commitments of current type from all addresses
            let mut sorted_commitments: Vec<_> = mempool_state_guard
                .valid_commitment_tx
                .values()
                .flat_map(|txs| {
                    txs.iter()
                        .filter(|tx| tx.commitment_type == *commitment_type)
                        .map(|tx| tx.clone())
                })
                .collect();

            // Sort commitments by fee (highest first) to maximize network revenue
            sorted_commitments.sort_by(|a, b| b.total_fee().cmp(&a.total_fee()));

            // Select fundable commitments in fee-priority order
            for tx in sorted_commitments {
                if check_funding(&tx) {
                    commitment_tx.push(tx);
                }
            }
        }

        // Prepare storage transactions for inclusion after commitments
        let mut all_storage_txs: Vec<_> = mempool_state_guard.valid_tx.values().cloned().collect();

        // Sort storage transactions by fee (highest first) to maximize revenue
        all_storage_txs.sort_by(|a, b| b.total_fee().cmp(&a.total_fee()));

        // Apply block size constraint and funding checks to storage transactions
        let mut storage_tx = Vec::new();
        let max_txs = mempool_state_guard
            .config
            .node_config
            .consensus_config()
            .mempool
            .max_data_txs_per_block
            .try_into()
            .expect("max_data_txs_per_block to fit into usize");

        drop(mempool_state_guard);

        // Select storage transactions in fee-priority order, respecting funding limits
        // and maximum transaction count per block
        for tx in all_storage_txs {
            if check_funding(&tx) {
                storage_tx.push(tx);
                if storage_tx.len() >= max_txs {
                    break;
                }
            }
        }

        // Return selected transactions grouped by type
        MempoolTxs {
            commitment_tx,
            storage_tx,
        }
    }

    async fn handle_tx_ingress_message(
        &mut self,
        tx: IrysTransactionHeader,
    ) -> Result<(), TxIngressError> {
        debug!(
            "received tx {:?} (data_root {:?})",
            &tx.id.0.to_base58(),
            &tx.data_root.0.to_base58()
        );

        let mempool_state = &self.mempool_state.clone();
        let mempool_state_read_guard = mempool_state.read().await;

        let gossip_sender = mempool_state_read_guard
            .service_senders
            .gossip_broadcast
            .clone();

        // Early out if we already know about this transaction
        if mempool_state_read_guard.invalid_tx.contains(&tx.id)
            || mempool_state_read_guard.recent_valid_tx.contains(&tx.id)
        {
            error!("error: {:?}", TxIngressError::Skipped);
            return Err(TxIngressError::Skipped);
        }
        drop(mempool_state_read_guard);

        // Validate anchor
        let hdr = match self.validate_anchor(&tx.id, &tx.anchor).await {
            Err(e) => {
                error!(
                    "Validation failed: {:?} - mapped to: {:?}",
                    e,
                    TxIngressError::DatabaseError
                );
                return Ok(());
            }
            Ok(v) => v,
        };

        let read_tx = self
            .read_tx()
            .await
            .map_err(|_| TxIngressError::DatabaseError)?;

        let mempool_state_read_guard = mempool_state.read().await;
        let read_reth_tx = &mempool_state_read_guard
            .reth_db
            .tx()
            .map_err(|_| TxIngressError::DatabaseError)?;

        drop(mempool_state_read_guard);

        // Update any associated ingress proofs
        if let Ok(Some(old_expiry)) = read_tx.get::<DataRootLRU>(tx.data_root) {
            let mempool_state_read_guard = mempool_state.read().await;
            let anchor_expiry_depth = mempool_state_read_guard
                .config
                .node_config
                .consensus_config()
                .mempool
                .anchor_expiry_depth as u64;
            let new_expiry = hdr.height + anchor_expiry_depth;
            debug!(
                "Updating ingress proof for data root {} expiry from {} -> {}",
                &tx.data_root, &old_expiry.last_height, &new_expiry
            );

            mempool_state_read_guard
                .irys_db
                .update(|write_tx| write_tx.put::<DataRootLRU>(tx.data_root, old_expiry))
                .map_err(|e| {
                    error!(
                        "Error updating ingress proof expiry for {} - {}",
                        &tx.data_root, &e
                    );
                    TxIngressError::DatabaseError
                })?
                .map_err(|e| {
                    error!(
                        "Error updating ingress proof expiry for {} - {}",
                        &tx.data_root, &e
                    );
                    TxIngressError::DatabaseError
                })?;
            drop(mempool_state_read_guard);
        }

        // Check account balance
        if irys_database::get_account_balance(read_reth_tx, tx.signer)
            .map_err(|_| TxIngressError::DatabaseError)?
            < U256::from(tx.total_fee())
        {
            error!(
                "{:?}: unfunded balance from irys_database::get_account_balance({:?})",
                TxIngressError::Unfunded,
                tx.signer
            );
            return Err(TxIngressError::Unfunded);
        }

        // Validate the transaction signature
        // check the result and error handle
        let _ = self.validate_signature(&tx).await;
        let mut mempool_state_write_guard = mempool_state.write().await;
        mempool_state_write_guard.valid_tx.insert(tx.id, tx.clone());
        mempool_state_write_guard.recent_valid_tx.insert(tx.id);

        // Cache the data_root in the database
        match mempool_state_write_guard.irys_db.update_eyre(|db_tx| {
            irys_database::cache_data_root(db_tx, &tx)?;
            // TODO: tx headers should not immediately be added to the database
            // this is a work around until the mempool can persist its state
            // during shutdown. Currently this has the potential to create
            // orphaned tx headers in the database with expired anchors and
            // not linked to any blocks.
            irys_database::insert_tx_header(db_tx, &tx)?;
            Ok(())
        }) {
            Ok(()) => {
                info!(
                    "Successfully cached data_root {:?} for tx {:?}",
                    tx.data_root,
                    tx.id.0.to_base58()
                );
            }
            Err(db_error) => {
                error!(
                    "Failed to cache data_root {:?} for tx {:?}: {:?}",
                    tx.data_root,
                    tx.id.0.to_base58(),
                    db_error
                );
            }
        };

        // Process any chunks that arrived before their parent transaction
        // These were temporarily stored in the pending_chunks cache
        let option_chunks_map = mempool_state_write_guard.pending_chunks.pop(&tx.data_root);
        drop(mempool_state_write_guard);
        if let Some(chunks_map) = option_chunks_map {
            // Extract owned chunks from the map to process them
            let chunks: Vec<_> = chunks_map.into_iter().map(|(_, chunk)| chunk).collect();

            // PERFORMANCE CONSIDERATION:
            // This is executing in a synchronous actor context. If this transaction has
            // many pending chunks (hundreds or thousands), processing them
            // all here could block the actor for a significant time, delaying other messages.
            // This should be addressed when the mempool_service is converted to a tokio service
            // and the handlers become async
            for chunk in chunks {
                // Process each chunk with full ownership (no cloning needed)
                let (oneshot_tx, oneshot_rx) = tokio::sync::oneshot::channel();
                //todo check the value rather than _
                let _ = self
                    .handle_message(MempoolServiceMessage::ChunkIngressMessage(
                        chunk, oneshot_tx,
                    ))
                    .await;

                let msg_result = oneshot_rx
                    .await
                    .expect("pending chunks should be processed by the mempool");

                if let Err(err) = msg_result {
                    tracing::error!("oneshot failure: {:?}", err);
                    return Err(TxIngressError::Other("oneshot failure".to_owned()));
                }
            }
        }

        // Gossip transaction
        let gossip_data = GossipData::Transaction(tx.clone());

        if let Err(error) = gossip_sender.send(gossip_data) {
            tracing::error!("Failed to send gossip data: {:?}", error);
        }

        Ok(())
    }

    async fn handle_tx_existence_query(&self, txid: H256) -> Result<bool, TxIngressError> {
        let mempool_state = &self.mempool_state;
        let mempool_state_guard = mempool_state.read().await;
        let response_value = if mempool_state_guard.valid_tx.contains_key(&txid) {
            Ok(true)
        } else if mempool_state_guard.recent_valid_tx.contains(&txid) {
            Ok(true)
        } else if mempool_state_guard.invalid_tx.contains(&txid) {
            // Still has it, just invalid
            Ok(true)
        } else {
            drop(mempool_state_guard);
            let read_tx = self.read_tx().await;
            let result = if read_tx.is_err() {
                Err(TxIngressError::DatabaseError)
            } else {
                Ok(
                    tx_header_by_txid(&read_tx.expect("expected valid header from tx id"), &txid)
                        .map_err(|_| TxIngressError::DatabaseError)?
                        .is_some(),
                )
            };

            result
        };
        response_value
    }

    #[tracing::instrument(skip_all, err)]
    /// handle inbound MempoolServiceMessage and send oneshot responses where required to do so
    fn handle_message<'a>(
        &'a mut self,
        msg: MempoolServiceMessage,
    ) -> BoxFuture<'a, eyre::Result<()>> {
        Box::pin(async move {
            match msg {
                MempoolServiceMessage::GetTransaction(tx, response) => {
                    let response_message = self.handle_transaction_message(tx).await;
                    if let Err(e) = response.send(response_message) {
                        tracing::error!("response.send() error: {:?}", e);
                    };
                }
                MempoolServiceMessage::BlockConfirmedMessage(block, all_txs) => {
                    let _unused_response_message =
                        self.handle_block_confirmed_message(block, all_txs).await;
                }
                MempoolServiceMessage::CommitmentTxIngressMessage(commitment_tx, response) => {
                    let response_message = self
                        .handle_commitment_tx_ingress_message(commitment_tx)
                        .await;
                    if let Err(e) = response.send(response_message) {
                        tracing::error!("response.send() error: {:?}", e);
                    };
                }
                MempoolServiceMessage::ChunkIngressMessage(chunk, response) => {
                    let response_value = self.handle_chunk_ingress_message(chunk).await;
                    if let Err(e) = response.send(response_value) {
                        tracing::error!("response.send() error: {:?}", e);
                    };
                }
                MempoolServiceMessage::GetBestMempoolTxs(response) => {
                    let response_value = self.handle_get_best_mempool_txs().await;
                    // Return selected transactions grouped by type
                    if let Err(e) = response.send(response_value) {
                        tracing::error!("response.send() error: {:?}", e);
                    };
                }
                MempoolServiceMessage::TxExistenceQuery(txid, response) => {
                    let response_value = self.handle_tx_existence_query(txid).await;
                    if let Err(e) = response.send(response_value) {
                        tracing::error!("response.send() error: {:?}", e);
                    };
                }
                MempoolServiceMessage::TxIngressMessage(tx, response) => {
                    let response_value = self.handle_tx_ingress_message(tx).await;
                    if let Err(e) = response.send(response_value) {
                        tracing::error!("response.send() error: {:?}", e);
                    };
                }
            }
            Ok(())
        })
    }

    /// Opens a read-only database transaction from the Irys mempool state.
    ///
    /// Returns a `Tx<RO>` handle if successful, or a `ChunkIngressError::DatabaseError`
    /// if the transaction could not be created. Logs an error if the transaction fails.
    async fn read_tx(
        &self,
    ) -> Result<irys_database::reth_db::mdbx::tx::Tx<reth_db::mdbx::RO>, DatabaseError> {
        let mempool_state = &self.mempool_state;
        let mempool_state_read_guard = mempool_state.read().await;

        mempool_state_read_guard
            .irys_db
            .tx()
            .inspect_err(|e| error!("database error reading tx: {:?}", e))
    }

    /// Removes a commitment transaction with the specified transaction ID from the valid_commitment_tx map
    /// Returns true if the transaction was found and removed, false otherwise
    async fn remove_commitment_tx(&mut self, txid: &H256) -> bool {
        let mut found = false;

        let mempool_state = &self.mempool_state;
        let mut mempool_state_guard = mempool_state.write().await;

        mempool_state_guard.recent_valid_tx.remove(&txid);

        // Create a vector of addresses to update to avoid borrowing issues
        let addresses_to_check: Vec<Address> = mempool_state_guard
            .valid_commitment_tx
            .keys()
            .cloned()
            .collect();

        for address in addresses_to_check {
            if let Some(transactions) = mempool_state_guard.valid_commitment_tx.get_mut(&address) {
                // Find the index of the transaction to remove
                if let Some(index) = transactions.iter().position(|tx| tx.id == *txid) {
                    // Remove the transaction
                    transactions.remove(index);
                    found = true;

                    // If the vector is now empty, remove the entry
                    if transactions.is_empty() {
                        mempool_state_guard.valid_commitment_tx.remove(&address);
                    }

                    // Exit early once we've found and removed the transaction
                    break;
                }
            }
        }

        found
    }

    async fn get_commitment_status(
        &self,
        commitment_tx: &CommitmentTransaction,
    ) -> CommitmentStatus {
        let mempool_state = &self.mempool_state;
        let mempool_state_guard = mempool_state.read().await;
        // Check if already staked in the blockchain
        let is_staked = mempool_state_guard
            .commitment_state_guard
            .is_staked(commitment_tx.signer);

        // Most commitments are valid by default
        // Only pledges require special validation when not already staked
        let is_pledge = commitment_tx.commitment_type == CommitmentType::Pledge;
        if !is_pledge || is_staked {
            return CommitmentStatus::Accepted;
        }

        // For unstaked pledges, validate against cache and pending transactions
        let commitment_cache = mempool_state_guard.service_senders.commitment_cache.clone();
        drop(mempool_state_guard);
        let commitment_tx_clone = commitment_tx.clone();

        let (oneshot_tx, oneshot_rx) = tokio::sync::oneshot::channel();
        let _ = commitment_cache.send(CommitmentCacheMessage::GetCommitmentStatus {
            commitment_tx: commitment_tx_clone,
            response: oneshot_tx,
        });
        let cache_status = oneshot_rx
            .await
            .expect("to receive CommitmentStatus from GetCommitmentStatus message");

        // Reject unsupported commitment types
        if matches!(cache_status, CommitmentStatus::Unsupported) {
            warn!(
                "Commitment is unsupported: {}",
                commitment_tx.id.0.to_base58()
            );
            return CommitmentStatus::Unsupported;
        }

        // For unstaked addresses, check for pending stake transactions
        if matches!(cache_status, CommitmentStatus::Unstaked) {
            let mempool_state_guard = mempool_state.read().await;
            // Get pending transactions for this address
            if let Some(pending) = mempool_state_guard
                .valid_commitment_tx
                .get(&commitment_tx.signer)
            {
                // Check if there's at least one pending stake transaction
                if pending
                    .iter()
                    .any(|c| c.commitment_type == CommitmentType::Stake)
                {
                    return CommitmentStatus::Accepted;
                }
            }

            // No pending stakes found
            warn!(
                "Pledge Commitment is unstaked: {}",
                commitment_tx.id.0.to_base58()
            );
            return CommitmentStatus::Unstaked;
        }

        // All other cases are valid
        CommitmentStatus::Accepted
    }

    // Helper to validate anchor
    async fn validate_anchor(
        &mut self,
        tx_id: &IrysTransactionId,
        anchor: &H256,
    ) -> Result<IrysBlockHeader, TxIngressError> {
        let mempool_state = &self.mempool_state;
        let mempool_state_read_guard = mempool_state.read().await;

        let read_tx = self
            .read_tx()
            .await
            .map_err(|_| TxIngressError::DatabaseError)?;

        let latest_height = self.get_latest_block_height().await?;
        let anchor_expiry_depth = mempool_state_read_guard
            .config
            .node_config
            .consensus_config()
            .mempool
            .anchor_expiry_depth as u64;

        // Allow transactions to use the txid of a transaction in the mempool
        if mempool_state_read_guard.recent_valid_tx.contains(anchor) {
            let (canonical_blocks, _) = mempool_state_read_guard
                .block_tree_read_guard
                .read()
                .get_canonical_chain();
            let (latest_block_hash, _, _, _) = canonical_blocks.last().unwrap();
            // Just provide the most recent block as an anchor
            match irys_database::block_header_by_hash(&read_tx, latest_block_hash, false) {
                Ok(Some(hdr)) if hdr.height + anchor_expiry_depth >= latest_height => {
                    debug!("valid txid anchor {} for tx {}", anchor, tx_id);
                    return Ok(hdr);
                }
                _ => {}
            };
        }

        drop(mempool_state_read_guard); // Release read lock before acquiring write lock

        match irys_database::block_header_by_hash(&read_tx, anchor, false) {
            Ok(Some(hdr)) if hdr.height + anchor_expiry_depth >= latest_height => {
                debug!("valid block hash anchor {} for tx {}", anchor, tx_id);
                Ok(hdr)
            }
            _ => {
                let mut mempool_state_write_guard = mempool_state.write().await;
                mempool_state_write_guard.invalid_tx.push(tx_id.clone());
                warn!("Invalid anchor value {} for tx {}", anchor, tx_id);
                Err(TxIngressError::InvalidAnchor)
            }
        }
    }

    // Helper to get the canonical chain and latest height
    async fn get_latest_block_height(&self) -> Result<u64, TxIngressError> {
        let mempool_state = &self.mempool_state;
        let mempool_state_read_guard = mempool_state.read().await;
        let canon_chain = mempool_state_read_guard
            .block_tree_read_guard
            .read()
            .get_canonical_chain();
        drop(mempool_state_read_guard);
        let (_, latest_height, _, _) = canon_chain.0.last().ok_or(TxIngressError::Other(
            "unable to get canonical chain from block tree".to_owned(),
        ))?;

        Ok(*latest_height)
    }

    // Helper to verify signature
    async fn validate_signature<T: IrysTransactionCommon>(
        &mut self,
        tx: &T,
    ) -> Result<(), TxIngressError> {
        if tx.is_signature_valid() {
            info!("Signature is valid");
            Ok(())
        } else {
            let mempool_state = &self.mempool_state;
            mempool_state.write().await.invalid_tx.push(tx.id());
            debug!("Signature is NOT valid");
            Err(TxIngressError::InvalidSignature)
        }
    }
}

/// Create a new instance of the mempool state passing in a reference
/// counted reference to a `DatabaseEnv`, a copy of reth's task executor and the miner's signer
pub fn create_state(
    irys_db: &DatabaseProvider,
    reth_db: RethDbWrapper,
    task_exec: TaskExecutor,
    block_tree_guard: BlockTreeReadGuard,
    commitment_state_guard: CommitmentStateReadGuard,
    storage_modules_guard: StorageModulesReadGuard,
    config: &Config,
    service_senders: &ServiceSenders,
    pending_chunks: LruCache<DataRoot, LruCache<TxChunkOffset, UnpackedChunk>>,
    pending_pledges: LruCache<Address, LruCache<IrysTransactionId, CommitmentTransaction>>,
) -> MempoolState {
    MempoolState {
        irys_db: irys_db.clone(),
        reth_db,
        valid_tx: BTreeMap::new(),
        valid_commitment_tx: BTreeMap::new(),
        invalid_tx: Vec::new(),
        task_exec,
        config: config.clone(),
        storage_modules_guard,
        block_tree_read_guard: block_tree_guard,
        commitment_state_guard,
        service_senders: service_senders.clone(),
        recent_valid_tx: HashSet::new(),
        pending_chunks,
        pending_pledges,
    }
}<|MERGE_RESOLUTION|>--- conflicted
+++ resolved
@@ -1,7 +1,6 @@
 use crate::block_tree_service::BlockTreeReadGuard;
 use crate::services::ServiceSenders;
-<<<<<<< HEAD
-use crate::{CommitmentCacheMessage, CommitmentStateReadGuard, CommitmentStatus};
+use crate::{CommitmentCacheMessage, CommitmentStateReadGuard, CommitmentCacheStatus};
 use actix::{MailboxError, Message, MessageResponse};
 use base58::ToBase58 as _;
 use core::fmt::Display;
@@ -14,24 +13,6 @@
     tables::{CachedChunks, CachedChunksIndex, DataRootLRU, IngressProofs},
     {insert_tx_header, tx_header_by_txid, SystemLedger},
 };
-=======
-use crate::{CommitmentCacheMessage, CommitmentCacheStatus, CommitmentStateReadGuard};
-use actix::{
-    Actor, Addr, Context, Handler, MailboxError, Message, MessageResponse, Supervised,
-    SystemService,
-};
-use async_trait::async_trait;
-use base58::ToBase58 as _;
-use core::fmt::Display;
-use eyre::eyre;
-use irys_database::db::{IrysDatabaseExt as _, IrysDupCursorExt as _, RethDbWrapper};
-use irys_database::db_cache::data_size_to_chunk_count;
-use irys_database::db_cache::DataRootLRUEntry;
-use irys_database::submodule::get_data_size_by_data_root;
-use irys_database::tables::DataRootLRU;
-use irys_database::tables::{CachedChunks, CachedChunksIndex, IngressProofs};
-use irys_database::{insert_tx_header, tx_header_by_txid, SystemLedger};
->>>>>>> 368beb85
 use irys_primitives::CommitmentType;
 use irys_storage::StorageModulesReadGuard;
 use irys_types::{
@@ -292,7 +273,6 @@
                 Either::Left((Some(msg), _)) => {
                     self.inner.handle_message(msg).await?;
                 }
-<<<<<<< HEAD
                 Either::Left((None, _)) => {
                     tracing::warn!("receiver channel closed");
                     break None;
@@ -300,121 +280,10 @@
                 Either::Right((shutdown, _)) => {
                     tracing::warn!("shutdown signal received");
                     break Some(shutdown);
-=======
-                _ => {}
-            };
-        }
-
-        match irys_database::block_header_by_hash(read_tx, anchor, false) {
-            Ok(Some(hdr)) if hdr.height + anchor_expiry_depth >= latest_height => {
-                debug!("valid block hash anchor {} for tx {}", anchor, tx_id);
-                Ok(hdr)
-            }
-            _ => {
-                self.invalid_tx.push(tx_id.clone());
-                warn!("Invalid anchor value {} for tx {}", anchor, tx_id);
-                Err(TxIngressError::InvalidAnchor)
-            }
-        }
-    }
-
-    // Helper to verify signature
-    fn validate_signature<T: IrysTransactionCommon>(
-        &mut self,
-        tx: &T,
-    ) -> Result<(), TxIngressError> {
-        if tx.is_signature_valid() {
-            info!("Signature is valid");
-            Ok(())
-        } else {
-            self.invalid_tx.push(tx.id());
-            debug!("Signature is NOT valid");
-            Err(TxIngressError::InvalidSignature)
-        }
-    }
-
-    // Helper to execute async operation in a synchronous handler
-    // TODO: This is actually bad, we spawn a thread to perform the async
-    // operation from a sync context, to fix the mempool service needs to be
-    // converted to a new style service with async handlers.
-    fn execute_async_operation<T, F, Fut>(&self, operation: F) -> Result<T, TxIngressError>
-    where
-        F: FnOnce() -> Fut + Send + 'static,
-        Fut: Future<Output = T>,
-        T: Send + 'static,
-    {
-        let (tx, rx) = std::sync::mpsc::channel();
-
-        std::thread::spawn(move || {
-            let rt = tokio::runtime::Builder::new_current_thread()
-                .enable_all()
-                .build()
-                .unwrap();
-
-            let result = rt.block_on(operation());
-            tx.send(result)
-                .expect("Failed to send result back to handler thread");
-        });
-
-        Ok(rx.recv().expect("Failed to receive result from thread"))
-    }
-
-    fn get_commitment_status(
-        &self,
-        commitment_tx: &CommitmentTransaction,
-    ) -> CommitmentCacheStatus {
-        // Check if already staked in the blockchain
-        let is_staked = self.commitment_state_guard.is_staked(commitment_tx.signer);
-
-        // Most commitments are valid by default
-        // Only pledges require special validation when not already staked
-        let is_pledge = commitment_tx.commitment_type == CommitmentType::Pledge;
-        if !is_pledge || is_staked {
-            return CommitmentCacheStatus::Accepted;
-        }
-
-        // For unstaked pledges, validate against cache and pending transactions
-        let commitment_cache = self.service_senders.commitment_cache.clone();
-        let commitment_tx_clone = commitment_tx.clone();
-        let cache_status = self
-            .execute_async_operation(|| async move {
-                let (oneshot_tx, oneshot_rx) = tokio::sync::oneshot::channel();
-                let _ = commitment_cache.send(CommitmentCacheMessage::GetCommitmentStatus {
-                    commitment_tx: commitment_tx_clone,
-                    response: oneshot_tx,
-                });
-                oneshot_rx
-                    .await
-                    .expect("to receive CommitmentStatus from GetCommitmentStatus message")
-            })
-            .unwrap();
-
-        // Reject unsupported commitment types
-        if matches!(cache_status, CommitmentCacheStatus::Unsupported) {
-            warn!(
-                "Commitment is unsupported: {}",
-                commitment_tx.id.0.to_base58()
-            );
-            return CommitmentCacheStatus::Unsupported;
-        }
-
-        // For unstaked addresses, check for pending stake transactions
-        // For unstaked addresses, check for pending stake transactions
-        if matches!(cache_status, CommitmentCacheStatus::Unstaked) {
-            // Get pending transactions for this address
-            if let Some(pending) = self.valid_commitment_tx.get(&commitment_tx.signer) {
-                // Check if there's at least one pending stake transaction
-                if pending
-                    .iter()
-                    .any(|c| c.commitment_type == CommitmentType::Stake)
-                {
-                    return CommitmentCacheStatus::Accepted;
->>>>>>> 368beb85
                 }
             }
         };
 
-<<<<<<< HEAD
         tracing::debug!(amount_of_messages = ?self.msg_rx.len(), "processing last in-bound messages before shutdwon");
         while let Ok(msg) = self.msg_rx.try_recv() {
             self.inner.handle_message(msg).await?;
@@ -422,48 +291,6 @@
 
         // explicitly inform the TaskManager that we're shutting down
         drop(shutdown_guard);
-=======
-            // No pending stakes found
-            warn!(
-                "Pledge Commitment is unstaked: {}",
-                commitment_tx.id.0.to_base58()
-            );
-            return CommitmentCacheStatus::Unstaked;
-        }
-
-        // All other cases are valid
-        CommitmentCacheStatus::Accepted
-    }
-
-    /// Removes a commitment transaction with the specified transaction ID from the valid_commitment_tx map
-    /// Returns true if the transaction was found and removed, false otherwise
-    fn remove_commitment_tx(&mut self, txid: &H256) -> bool {
-        let mut found = false;
-
-        self.recent_valid_tx.remove(&txid);
-
-        // Create a vector of addresses to update to avoid borrowing issues
-        let addresses_to_check: Vec<Address> = self.valid_commitment_tx.keys().cloned().collect();
-
-        for address in addresses_to_check {
-            if let Some(transactions) = self.valid_commitment_tx.get_mut(&address) {
-                // Find the index of the transaction to remove
-                if let Some(index) = transactions.iter().position(|tx| tx.id == *txid) {
-                    // Remove the transaction
-                    transactions.remove(index);
-                    found = true;
-
-                    // If the vector is now empty, remove the entry
-                    if transactions.is_empty() {
-                        self.valid_commitment_tx.remove(&address);
-                    }
-
-                    // Exit early once we've found and removed the transaction
-                    break;
-                }
-            }
-        }
->>>>>>> 368beb85
 
         tracing::info!("shutting down Mempool service");
         Ok(())
@@ -703,13 +530,8 @@
         }
 
         // Check pending commitments and cached commitments and active commitments
-<<<<<<< HEAD
         let commitment_status = self.get_commitment_status(&commitment_tx).await;
         if commitment_status == CommitmentStatus::Accepted {
-=======
-        let commitment_status = self.get_commitment_status(&commitment_tx);
-        if commitment_status == CommitmentCacheStatus::Accepted {
->>>>>>> 368beb85
             // Validate tx signature
             if let Err(e) = self.validate_signature(&commitment_tx).await {
                 tracing::error!(
@@ -1666,7 +1488,7 @@
     async fn get_commitment_status(
         &self,
         commitment_tx: &CommitmentTransaction,
-    ) -> CommitmentStatus {
+    ) -> CommitmentCacheStatus {
         let mempool_state = &self.mempool_state;
         let mempool_state_guard = mempool_state.read().await;
         // Check if already staked in the blockchain
@@ -1678,7 +1500,7 @@
         // Only pledges require special validation when not already staked
         let is_pledge = commitment_tx.commitment_type == CommitmentType::Pledge;
         if !is_pledge || is_staked {
-            return CommitmentStatus::Accepted;
+            return CommitmentCacheStatus::Accepted;
         }
 
         // For unstaked pledges, validate against cache and pending transactions
@@ -1696,16 +1518,16 @@
             .expect("to receive CommitmentStatus from GetCommitmentStatus message");
 
         // Reject unsupported commitment types
-        if matches!(cache_status, CommitmentStatus::Unsupported) {
+        if matches!(cache_status, CommitmentCacheStatus::Unsupported) {
             warn!(
                 "Commitment is unsupported: {}",
                 commitment_tx.id.0.to_base58()
             );
-            return CommitmentStatus::Unsupported;
+            return CommitmentCacheStatus::Unsupported;
         }
 
         // For unstaked addresses, check for pending stake transactions
-        if matches!(cache_status, CommitmentStatus::Unstaked) {
+        if matches!(cache_status, CommitmentCacheStatus::Unstaked) {
             let mempool_state_guard = mempool_state.read().await;
             // Get pending transactions for this address
             if let Some(pending) = mempool_state_guard
@@ -1717,7 +1539,7 @@
                     .iter()
                     .any(|c| c.commitment_type == CommitmentType::Stake)
                 {
-                    return CommitmentStatus::Accepted;
+                    return CommitmentCacheStatus::Accepted;
                 }
             }
 
@@ -1726,11 +1548,11 @@
                 "Pledge Commitment is unstaked: {}",
                 commitment_tx.id.0.to_base58()
             );
-            return CommitmentStatus::Unstaked;
+            return CommitmentCacheStatus::Unstaked;
         }
 
         // All other cases are valid
-        CommitmentStatus::Accepted
+        CommitmentCacheStatus::Accepted
     }
 
     // Helper to validate anchor
