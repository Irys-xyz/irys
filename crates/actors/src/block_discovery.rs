use crate::{
    block_index::BlockIndexReadGuard, block_tree::BlockTreeActor, block_validation::poa_is_valid,
    epoch_service::PartitionAssignmentsReadGuard, mempool::MempoolActor,
};
use actix::prelude::*;
use irys_database::{tx_header_by_txid, BlockIndex, Initialized, Ledger};
use irys_types::{DatabaseProvider, IrysBlockHeader, IrysTransactionHeader, StorageConfig};
use reth_db::Database;
use std::sync::{Arc, RwLock};
use tracing::error;

/// BlockDiscoveryActor listens for discovered blocks & validates them.
#[derive(Debug)]
pub struct BlockDiscoveryActor {
    /// Read only view of the block index
    pub block_index_guard: BlockIndexReadGuard,
    /// PartitionAssignmentsReadGuard for looking up ledger info
    pub partition_assignments_guard: PartitionAssignmentsReadGuard,
    /// Manages forks at the head of the chain before finalization
    pub block_tree: Addr<BlockTreeActor>,
    /// Reference to the mempool actor, which maintains the validity of pending transactions.
    pub mempool: Addr<MempoolActor>,
    /// Reference to global storage config for node
    pub storage_config: StorageConfig,
    /// Database provider for accessing transaction headers and related data.
    pub db: DatabaseProvider,
}

/// When a block is discovered, either produced locally or received from
/// a network peer, this message is broadcast.
#[derive(Message, Debug, Clone)]
#[rtype(result = "()")]
pub struct BlockDiscoveredMessage(pub Arc<IrysBlockHeader>);

/// Sent when a discovered block is pre-validated
#[derive(Message, Debug, Clone)]
#[rtype(result = "()")]
pub struct BlockPreValidatedMessage(
    pub Arc<IrysBlockHeader>,
    pub Arc<Vec<IrysTransactionHeader>>,
);

impl Actor for BlockDiscoveryActor {
    type Context = Context<Self>;
}

impl BlockDiscoveryActor {
    /// Initializes a new BlockDiscoveryActor
    pub fn new(
        block_index_guard: BlockIndexReadGuard,
        partition_assignments_guard: PartitionAssignmentsReadGuard,
        block_tree: Addr<BlockTreeActor>,
        mempool: Addr<MempoolActor>,
        storage_config: StorageConfig,
        db: DatabaseProvider,
    ) -> Self {
        Self {
            block_index_guard,
            partition_assignments_guard,
            block_tree,
            mempool,
            storage_config,
            db,
        }
    }
}

impl Handler<BlockDiscoveredMessage> for BlockDiscoveryActor {
    type Result = ();
    fn handle(&mut self, msg: BlockDiscoveredMessage, _ctx: &mut Context<Self>) -> Self::Result {
        // Validate discovered block
        let new_block_header = msg.0;

        //====================================
        // Submit ledger TX validation
        //------------------------------------
        // Get all the submit ledger transactions for the new block, error if not found
        // this is how we validate that the TXIDs in the Submit Ledger are real transactions.
        // If they are in our mempool and validated we know they are real, if not we have
        // to retrieve and validate them from the block producer.
        // TODO: in the future we'll retrieve the missing transactions from the block
        // producer and validate them.
        let submit_txs = match new_block_header.ledgers[Ledger::Submit]
            .txids
            .iter()
            .map(|txid| {
                self.db
                    .view_eyre(|tx| tx_header_by_txid(tx, txid))
                    .and_then(|opt| {
                        opt.ok_or_else(|| eyre::eyre!("No tx header found for txid {:?}", txid))
                    })
            })
            .collect::<Result<Vec<_>, _>>()
        {
            Ok(txs) => txs,
            Err(e) => {
                error!("Failed to collect submit tx headers: {}", e);
                return;
            }
        };

        //====================================
        // Publish ledger TX Validation
        //------------------------------------
        // 1. Validate the proof
        // 2. Validate the transaction
        // 3. Update the local tx headers index so include the ingress- proof.
        //    This keeps the transaction from getting re-promoted each block.
        let publish_txs = match new_block_header.ledgers[Ledger::Publish]
            .txids
            .iter()
            .map(|txid| {
                self.db
                    .view_eyre(|tx| tx_header_by_txid(tx, txid))
                    .and_then(|opt| {
                        opt.ok_or_else(|| eyre::eyre!("No tx header found for txid {:?}", txid))
                    })
            })
            .collect::<Result<Vec<_>, _>>()
        {
            Ok(txs) => txs,
            Err(e) => {
                error!("Failed to collect publish tx headers: {}", e);
                return;
            }
        };

        if publish_txs.len() > 0 {
            let publish_proofs = match &new_block_header.ledgers[Ledger::Publish].proofs {
                Some(proofs) => proofs,
                None => {
                    error!("Ingress proofs missing");
                    return;
                }
            };

            // Pre-Validate the ingress-proof by verifying the signature
            for (i, tx_header) in publish_txs.iter().enumerate() {
                if let Err(e) = publish_proofs.0[i].pre_validate(&tx_header.data_root) {
                    error!("Invalid ingress proof signature: {}", e);
                    return;
                }
            }
        }

        //====================================
        // PoA validation
        //------------------------------------
        let poa = new_block_header.poa.clone();
        let block_index_guard = self.block_index_guard.clone();
        let partitions_guard = self.partition_assignments_guard.clone();
        let block_tree_addr = self.block_tree.clone();
        let storage_config = &self.storage_config;

        match poa_is_valid(
            &poa,
            &block_index_guard,
            &partitions_guard,
            storage_config,
<<<<<<< HEAD
            &new_block_header.reward_address,
=======
            &new_block_header.miner_address,
>>>>>>> 8024a6bf
        ) {
            Ok(_) => {
                block_tree_addr.do_send(BlockPreValidatedMessage(
                    new_block_header,
                    Arc::new(submit_txs),
                ));
            }
            Err(err) => {
                error!("PoA error {:?}", err);
            }
        }
    }
}<|MERGE_RESOLUTION|>--- conflicted
+++ resolved
@@ -157,11 +157,7 @@
             &block_index_guard,
             &partitions_guard,
             storage_config,
-<<<<<<< HEAD
-            &new_block_header.reward_address,
-=======
             &new_block_header.miner_address,
->>>>>>> 8024a6bf
         ) {
             Ok(_) => {
                 block_tree_addr.do_send(BlockPreValidatedMessage(
