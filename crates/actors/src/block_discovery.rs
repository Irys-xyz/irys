--- conflicted
+++ resolved
@@ -4,19 +4,12 @@
 };
 use actix::prelude::*;
 use irys_database::{tx_header_by_txid, Ledger};
-<<<<<<< HEAD
-use irys_types::{DatabaseProvider, IrysBlockHeader, IrysTransactionHeader, StorageConfig};
-use reth_db::Database;
-use std::sync::Arc;
-use tracing::error;
-=======
 use irys_types::{
     DatabaseProvider, IrysBlockHeader, IrysTransactionHeader, StorageConfig, VDFStepsConfig,
 };
 use reth_db::Database;
 use std::sync::Arc;
 use tracing::{error, info};
->>>>>>> 3ee4f594
 
 /// `BlockDiscoveryActor` listens for discovered blocks & validates them.
 #[derive(Debug)]
@@ -165,14 +158,6 @@
         let block_tree_addr = self.block_tree.clone();
         let storage_config = &self.storage_config;
 
-<<<<<<< HEAD
-        match poa_is_valid(
-            &poa,
-            &block_index_guard,
-            &partitions_guard,
-            storage_config,
-            &new_block_header.reward_address,
-=======
         info!(
             "Validating block height: {} step: {} output: {} prev output: {}",
             new_block_header.height,
@@ -187,7 +172,6 @@
             storage_config,
             &self.vdf_config,
             &new_block_header.miner_address,
->>>>>>> 3ee4f594
         ) {
             Ok(_) => {
                 info!("Block is valid, sending to block tree");
