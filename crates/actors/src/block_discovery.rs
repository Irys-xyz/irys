--- conflicted
+++ resolved
@@ -24,11 +24,7 @@
 use irys_vdf::state::VdfStateReadonly;
 use reth::tasks::shutdown::Shutdown;
 use reth_db::Database as _;
-<<<<<<< HEAD
-use std::{collections::HashMap, sync::Arc, time::Duration};
-=======
 use std::{collections::HashMap, sync::Arc};
->>>>>>> 46cb0284
 use tokio::sync::{
     mpsc::{self, error::SendError, UnboundedSender},
     oneshot::{self, error::RecvError},
@@ -725,11 +721,6 @@
     }
 }
 
-<<<<<<< HEAD
-pub const DEFAULT_MEMPOOL_TX_TIMEOUT: Duration = Duration::from_secs(5);
-
-=======
->>>>>>> 46cb0284
 /// Query database for commitment transactions by IDs
 async fn query_commitment_txs_from_db(
     commitment_tx_ids: &[IrysTransactionId],
@@ -784,10 +775,6 @@
     commitment_tx_ids: &[IrysTransactionId],
     mempool_guard: &MempoolReadGuard,
     db: &DatabaseProvider,
-<<<<<<< HEAD
-    _fetch_timeout: Option<Duration>,
-=======
->>>>>>> 46cb0284
 ) -> eyre::Result<Vec<CommitmentTransaction>> {
     let mempool_future = {
         let guard = mempool_guard.clone();
