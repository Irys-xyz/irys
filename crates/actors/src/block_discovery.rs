--- conflicted
+++ resolved
@@ -145,12 +145,7 @@
 
         let gossip_sender = self.service_senders.gossip_broadcast.clone();
         let reward_curve = Arc::clone(&self.reward_curve);
-<<<<<<< HEAD
         let mempool = self.service_senders.mempool.clone();
-=======
-        // let mempool_config = self.config.consensus.mempool.clone();
-
->>>>>>> 7945f3f5
         Box::pin(async move {
             let span3 = span2.clone();
             let _span = span3.enter();
