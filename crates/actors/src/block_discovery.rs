use crate::{
<<<<<<< HEAD
    block_index::BlockIndexView, block_tree::BlockTreeActor, block_validation::block_is_valid,
    epoch_service::PartitionAssignmentsReadGuard, mempool::MempoolActor, vdf,
=======
    block_index::BlockIndexReadGuard, block_tree::BlockTreeActor, block_validation::poa_is_valid,
    epoch_service::PartitionAssignmentsReadGuard, mempool::MempoolActor,
>>>>>>> 156a0358
};
use actix::prelude::*;
use irys_database::{tx_header_by_txid, BlockIndex, Initialized, Ledger};
use irys_types::{DatabaseProvider, IrysBlockHeader, IrysTransactionHeader, StorageConfig, VDFStepsConfig};
use reth::network::error;
use reth_db::Database;
use std::sync::{Arc, RwLock};
use tracing::{error, info};

/// BlockDiscoveryActor listens for discovered blocks & validates them.
#[derive(Debug)]
pub struct BlockDiscoveryActor {
    /// Read only view of the block index
    pub block_index_guard: BlockIndexReadGuard,
    /// PartitionAssignmentsReadGuard for looking up ledger info
    pub partition_assignments_guard: PartitionAssignmentsReadGuard,
    /// Manages forks at the head of the chain before finalization
    pub block_tree: Addr<BlockTreeActor>,
    /// Reference to the mempool actor, which maintains the validity of pending transactions.
    pub mempool: Addr<MempoolActor>,
    /// Reference to global storage config for node
    pub storage_config: StorageConfig,
    /// Database provider for accessing transaction headers and related data.
    pub db: DatabaseProvider,
    /// VDF configuration for the node
    pub vdf_config: VDFStepsConfig,
}

/// When a block is discovered, either produced locally or received from
/// a network peer, this message is broadcast.
#[derive(Message, Debug, Clone)]
#[rtype(result = "()")]
pub struct BlockDiscoveredMessage(pub Arc<IrysBlockHeader>);

/// Sent when a discovered block is pre-validated
#[derive(Message, Debug, Clone)]
#[rtype(result = "()")]
pub struct BlockPreValidatedMessage(
    pub Arc<IrysBlockHeader>,
    pub Arc<Vec<IrysTransactionHeader>>,
);

impl Actor for BlockDiscoveryActor {
    type Context = Context<Self>;
}

impl BlockDiscoveryActor {
    /// Initializes a new BlockDiscoveryActor
    pub fn new(
        block_index_guard: BlockIndexReadGuard,
        partition_assignments_guard: PartitionAssignmentsReadGuard,
        block_tree: Addr<BlockTreeActor>,
        mempool: Addr<MempoolActor>,
        storage_config: StorageConfig,
        db: DatabaseProvider,
        vdf_config: VDFStepsConfig,
    ) -> Self {
        Self {
            block_index_guard,
            partition_assignments_guard,
            block_tree,
            mempool,
            storage_config,
            db,
            vdf_config,
        }
    }
}

impl Handler<BlockDiscoveredMessage> for BlockDiscoveryActor {
    type Result = ();
    fn handle(&mut self, msg: BlockDiscoveredMessage, _ctx: &mut Context<Self>) -> Self::Result {
        // Validate discovered block
        let new_block_header = msg.0;

        // Get all the submit ledger transactions for the new block, error if not found
        // TODO: in the future we'll retrieve the missing transactions from the block
        // producer and validate them.
        let submit_txs = match new_block_header.ledgers[Ledger::Submit]
            .txids
            .iter()
            .map(|txid| {
                self.db
                    .view_eyre(|tx| tx_header_by_txid(tx, txid))
                    .and_then(|opt| {
                        opt.ok_or_else(|| eyre::eyre!("No tx header found for txid {:?}", txid))
                    })
            })
            .collect::<Result<Vec<_>, _>>()
        {
            Ok(txs) => txs,
            Err(e) => {
                error!("Failed to collect tx headers: {}", e);
                return;
            }
        };

<<<<<<< HEAD
        let block_index_view = self.block_index_view.clone();
        let partitions_view = self.partition_assignments_view.clone();
        let block_tree_addr = self.block_tree.clone();
        let storage_config = &self.storage_config;

        info!("Validating block height:{} step:{} output:{} prev output: {}", new_block_header.height, new_block_header.vdf_limiter_info.global_step_number, new_block_header.vdf_limiter_info.output, new_block_header.vdf_limiter_info.prev_output);
        match block_is_valid(&new_block_header, &block_index_view, &partitions_view, storage_config, &self.vdf_config) {
=======
        let poa = new_block_header.poa.clone();
        let block_index_guard = self.block_index_guard.clone();
        let partitions_guard = self.partition_assignments_guard.clone();
        let block_tree_addr = self.block_tree.clone();
        let storage_config = &self.storage_config;

        match poa_is_valid(&poa, &block_index_guard, &partitions_guard, storage_config) {
>>>>>>> 156a0358
            Ok(_) => {
                info!("Block is valid, sending to block tree");
                block_tree_addr.do_send(BlockPreValidatedMessage(
                    new_block_header,
                    Arc::new(submit_txs),
                ));
            }
            Err(err) => {
                error!("Block validation error {:?}", err);
            }
        }
    }
}<|MERGE_RESOLUTION|>--- conflicted
+++ resolved
@@ -1,11 +1,6 @@
 use crate::{
-<<<<<<< HEAD
-    block_index::BlockIndexView, block_tree::BlockTreeActor, block_validation::block_is_valid,
-    epoch_service::PartitionAssignmentsReadGuard, mempool::MempoolActor, vdf,
-=======
-    block_index::BlockIndexReadGuard, block_tree::BlockTreeActor, block_validation::poa_is_valid,
+    block_index::BlockIndexReadGuard, block_tree::BlockTreeActor, block_validation::block_is_valid,
     epoch_service::PartitionAssignmentsReadGuard, mempool::MempoolActor,
->>>>>>> 156a0358
 };
 use actix::prelude::*;
 use irys_database::{tx_header_by_txid, BlockIndex, Initialized, Ledger};
@@ -103,23 +98,13 @@
             }
         };
 
-<<<<<<< HEAD
-        let block_index_view = self.block_index_view.clone();
-        let partitions_view = self.partition_assignments_view.clone();
-        let block_tree_addr = self.block_tree.clone();
-        let storage_config = &self.storage_config;
-
-        info!("Validating block height:{} step:{} output:{} prev output: {}", new_block_header.height, new_block_header.vdf_limiter_info.global_step_number, new_block_header.vdf_limiter_info.output, new_block_header.vdf_limiter_info.prev_output);
-        match block_is_valid(&new_block_header, &block_index_view, &partitions_view, storage_config, &self.vdf_config) {
-=======
-        let poa = new_block_header.poa.clone();
         let block_index_guard = self.block_index_guard.clone();
         let partitions_guard = self.partition_assignments_guard.clone();
         let block_tree_addr = self.block_tree.clone();
         let storage_config = &self.storage_config;
 
-        match poa_is_valid(&poa, &block_index_guard, &partitions_guard, storage_config) {
->>>>>>> 156a0358
+        info!("Validating block height:{} step:{} output:{} prev output: {}", new_block_header.height, new_block_header.vdf_limiter_info.global_step_number, new_block_header.vdf_limiter_info.output, new_block_header.vdf_limiter_info.prev_output);
+        match block_is_valid(&new_block_header, &block_index_guard, &partitions_guard, storage_config, &self.vdf_config) {
             Ok(_) => {
                 info!("Block is valid, sending to block tree");
                 block_tree_addr.do_send(BlockPreValidatedMessage(
