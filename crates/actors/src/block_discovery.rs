use crate::{
    block_index_service::BlockIndexReadGuard,
    block_tree_service::BlockTreeServiceMessage,
    block_validation::prevalidate_block,
    epoch_service::{EpochServiceActor, NewEpochMessage, PartitionAssignmentsReadGuard},
    mempool_service::MempoolServiceMessage,
    services::ServiceSenders,
    CommitmentCache, CommitmentCacheStatus, GetCommitmentStateGuardMessage,
};
use actix::prelude::*;
use async_trait::async_trait;
use base58::ToBase58 as _;
use eyre::eyre;
use irys_database::{
    block_header_by_hash, commitment_tx_by_txid, db::IrysDatabaseExt as _, tx_header_by_txid,
    SystemLedger,
};
use irys_reward_curve::HalvingCurve;
use irys_types::{
    CommitmentTransaction, Config, DataLedger, DatabaseProvider, GossipData, IrysBlockHeader,
    IrysTransactionHeader, IrysTransactionId,
};
use irys_vdf::state::VdfStateReadonly;
<<<<<<< HEAD
use reth_db::Database;
use std::{collections::HashMap, sync::Arc, time::Duration};
use tokio::{
    sync::{mpsc::UnboundedSender, oneshot},
    time::timeout,
};
use tracing::{debug, error, info, Instrument, Span};
=======
use reth_db::Database as _;
use std::{collections::HashMap, sync::Arc};
use tokio::sync::{mpsc::UnboundedSender, oneshot};
use tracing::{debug, error, info, Instrument as _, Span};
>>>>>>> c3d70e64

/// `BlockDiscoveryActor` listens for discovered blocks & validates them.
#[derive(Debug)]
pub struct BlockDiscoveryActor {
    /// Tracks the global state of partition assignments on the protocol
    pub epoch_service: Addr<EpochServiceActor>,
    /// Read only view of the block index
    pub block_index_guard: BlockIndexReadGuard,
    /// `PartitionAssignmentsReadGuard` for looking up ledger info
    pub partition_assignments_guard: PartitionAssignmentsReadGuard,
    /// Reference to the global config
    pub config: Config,
    /// The block reward curve
    pub reward_curve: Arc<HalvingCurve>,
    /// Database provider for accessing transaction headers and related data.
    pub db: DatabaseProvider,
    /// Store last VDF Steps
    pub vdf_steps_guard: VdfStateReadonly,
    /// Service Senders
    pub service_senders: ServiceSenders,
    /// Tracing span
    pub span: Span,
}

#[async_trait::async_trait]
pub trait BlockDiscoveryFacade: Clone + Unpin + Send + Sync + 'static {
    async fn handle_block(&self, block: IrysBlockHeader) -> eyre::Result<()>;
}

#[derive(Debug, Clone)]
pub struct BlockDiscoveryFacadeImpl {
    addr: Addr<BlockDiscoveryActor>,
}

impl BlockDiscoveryFacadeImpl {
    pub fn new(addr: Addr<BlockDiscoveryActor>) -> Self {
        Self { addr }
    }
}

#[async_trait]
impl BlockDiscoveryFacade for BlockDiscoveryFacadeImpl {
    async fn handle_block(&self, block: IrysBlockHeader) -> eyre::Result<()> {
        self.addr
            .send(BlockDiscoveredMessage(Arc::new(block)))
            .await
            .map_err(|mailbox_error: MailboxError| eyre!("MailboxError: {:?}", mailbox_error))?
    }
}
/// When a block is discovered, either produced locally or received from
/// a network peer, this message is broadcast.
#[derive(Message, Debug, Clone)]
#[rtype(result = "eyre::Result<()>")]
pub struct BlockDiscoveredMessage(pub Arc<IrysBlockHeader>);

/// Sent when a discovered block is pre-validated
#[derive(Message, Debug, Clone)]
#[rtype(result = "eyre::Result<()>")]
pub struct BlockPreValidatedMessage(
    pub Arc<IrysBlockHeader>,
    pub Arc<Vec<IrysTransactionHeader>>,
);

impl Actor for BlockDiscoveryActor {
    type Context = Context<Self>;
}

impl Handler<BlockDiscoveredMessage> for BlockDiscoveryActor {
    type Result = ResponseFuture<eyre::Result<()>>;

    fn handle(&mut self, msg: BlockDiscoveredMessage, _ctx: &mut Context<Self>) -> Self::Result {
        let span = self.span.clone();
        let _span = span.enter();
        // Validate discovered block
        let new_block_header = msg.0;
        let prev_block_hash = new_block_header.previous_block_hash;

        let previous_block_header = match self
            .db
            .view_eyre(|tx| block_header_by_hash(tx, &prev_block_hash, false))
        {
            Ok(Some(header)) => header,
            other => {
                return Box::pin(async move {
                    Err(eyre::eyre!(
                        // the previous blocks header was not found in the database
                        "Failed to get previous block header. Previous block hash: {}: {:?}",
                        prev_block_hash,
                        other
                    ))
                });
            }
        };

        //====================================
        // Submit ledger TX validation
        //------------------------------------
        // Get all the submit ledger transactions for the new block, error if not found
        // this is how we validate that the TXIDs in the Submit Ledger are real transactions.
        // If they are in our mempool and validated we know they are real, if not we have
        // to retrieve and validate them from the block producer.
        // TODO: in the future we'll retrieve the missing transactions from the block
        // producer and validate them.
        let submit_txs = match new_block_header.data_ledgers[DataLedger::Submit]
            .tx_ids
            .iter()
            .map(|txid| {
                let opt = self.db.view_eyre(|tx| tx_header_by_txid(tx, txid))?;
                opt.ok_or_else(|| {
                    eyre::eyre!("No tx header found for txid {:?}", txid.0.to_base58())
                })
            })
            .collect::<Result<Vec<_>, _>>()
        {
            Ok(txs) => txs,
            Err(e) => {
                return Box::pin(async move {
                    Err(eyre::eyre!("Failed to collect submit tx headers: {}", e))
                });
            }
        };

        //====================================
        // Publish ledger TX Validation
        //------------------------------------
        // 1. Validate the proof
        // 2. Validate the transaction
        // 3. Update the local tx headers index so include the ingress- proof.
        //    This keeps the transaction from getting re-promoted each block.
        //    (this last step performed in mempool after the block is confirmed)
        let publish_txs = match new_block_header.data_ledgers[DataLedger::Publish]
            .tx_ids
            .iter()
            .map(|txid| {
                let opt = self.db.view_eyre(|tx| tx_header_by_txid(tx, txid))?;
                opt.ok_or_else(|| eyre::eyre!("No tx header found for txid {:?}", txid))
            })
            .collect::<Result<Vec<_>, _>>()
        {
            Ok(txs) => txs,
            Err(e) => {
                return Box::pin(async move {
                    Err(eyre::eyre!("Failed to collect publish tx headers: {}", e))
                });
            }
        };

        if !publish_txs.is_empty() {
            let publish_proofs = match &new_block_header.data_ledgers[DataLedger::Publish].proofs {
                Some(proofs) => proofs,
                None => {
                    return Box::pin(async move { Err(eyre::eyre!("Ingress proofs missing")) });
                }
            };

            // Pre-Validate the ingress-proof by verifying the signature
            for (i, tx_header) in publish_txs.iter().enumerate() {
                if let Err(e) = publish_proofs.0[i].pre_validate(&tx_header.data_root) {
                    return Box::pin(async move {
                        Err(eyre::eyre!("Invalid ingress proof signature: {}", e))
                    });
                }
            }
        }

        //====================================
        // Block header pre-validation
        //------------------------------------
        let block_index_guard2 = self.block_index_guard.clone();
        let partitions_guard = self.partition_assignments_guard.clone();
        let config = self.config.clone();
        let db = self.db.clone();
        let ema_service_sender = self.service_senders.ema.clone();
        let block_header: IrysBlockHeader = (*new_block_header).clone();
        let epoch_service = self.epoch_service.clone();
        let epoch_config = self.config.consensus.epoch.clone();
        let span2 = self.span.clone();
        let block_tree_sender = self.service_senders.block_tree.clone();
        let mempool_sender = self.service_senders.mempool.clone();

        debug!(height = ?new_block_header.height,
            global_step_counter = ?new_block_header.vdf_limiter_info.global_step_number,
            output = ?new_block_header.vdf_limiter_info.output,
            prev_output = ?new_block_header.vdf_limiter_info.prev_output,
            "\nPre Validating block"
        );

        let gossip_sender = self.service_senders.gossip_broadcast.clone();
        let reward_curve = Arc::clone(&self.reward_curve);
        // let mempool_config = self.config.consensus.mempool.clone();

        Box::pin(async move {
            let span3 = span2.clone();
            let _span = span3.enter();

            //====================================
            // Commitment ledger TX Validation
            //------------------------------------
            // Extract the Commitment ledger from the epoch block
            let commitment_ledger = new_block_header
                .system_ledgers
                .iter()
                .find(|b| b.ledger_id == SystemLedger::Commitment);

            // Validate commitments (if there are some)
            let mut commitments: Vec<CommitmentTransaction> = Vec::new();
            if let Some(commitment_ledger) = commitment_ledger {
                debug!(
                    "incoming block commitment txids, height {}\n{:#?}",
                    new_block_header.height, commitment_ledger
                );
                match get_commitment_tx_in_parallel(
                    commitment_ledger.tx_ids.0.clone(),
                    &mempool_sender,
                    &db,
                )
                .await
                {
                    Ok(tx) => {
                        commitments = tx;
                    }
                    Err(e) => error!("Failed to collect commitment transactions: {:?}", e),
                }
            }

            info!("Pre-validating block: {}", new_block_header.height);

            // Walk the this blocks ancestors up to the anchor depth checking to see if any of the transactions
            // have already been included in a recent parent.
            let block_height = new_block_header.height;

            /*(
            let anchor_expiry_depth = mempool_config.anchor_expiry_depth as u64;
            let min_anchor_height = block_height.saturating_sub(anchor_expiry_depth);
            let mut parent_block = previous_block_header.clone();

            // Get the transaction IDs from the current block to check against
            let _current_commitment_tx_ids: HashSet<_> = new_block_header
                .get_commitment_ledger_tx_ids()
                .into_iter()
                .collect();
            let current_data_tx_ids = new_block_header.get_data_ledger_tx_ids();

            while parent_block.height >= min_anchor_height {
                // Check to see if any commitment txids appeared in prior blocks
                // let parent_commitment_tx_ids = parent_block.get_commitment_ledger_tx_ids();
                // for txid in &parent_commitment_tx_ids {
                //     if current_commitment_tx_ids.contains(txid) {
                //         return Err(eyre!("Duplicate commitment transaction id {}", txid));
                //     }
                // }

                // Check to see if any data txids appeared in prior blocks
                let parent_data_tx_ids = parent_block.get_data_ledger_tx_ids();

                // Compare each ledger type between current and parent blocks
                for (ledger_type, current_txids) in &current_data_tx_ids {
                    if let Some(parent_txids) = parent_data_tx_ids.get(ledger_type) {
                        // Check for intersection between current and parent txids for this ledger
                        for txid in current_txids {
                            if parent_txids.contains(txid) {
                                return Err(eyre!("Duplicate data transaction id {}", txid));
                            }
                        }
                    }
                }

                if parent_block.height == 0 {
                    break;
                }

                // Continue the loop - get the next parent block
                // Get the next parent block and own it
                let previous_block_header = match db.view_eyre(|tx| {
                    block_header_by_hash(tx, &parent_block.previous_block_hash, false)
                }) {
                    Ok(Some(header)) => header,
                    Ok(None) => break,
                    Err(e) => return Err(e),
                };

                parent_block = previous_block_header; // Move instead of borrow
            }
            */

            let validation_result = tokio::task::spawn_blocking(move || {
                prevalidate_block(
                    block_header,
                    previous_block_header,
                    partitions_guard,
                    config,
                    reward_curve,
                    ema_service_sender,
                )
                .instrument(span2)
            })
            .await
            .unwrap()
            .await;

            match validation_result {
<<<<<<< HEAD
                Ok(_) => {
                    // TODO: we shouldn't insert the block just yet, let it live in the mempool until it migrates
=======
                Ok(()) => {
                    // Attempt to validate / update the epoch commitment cache
                    for commitment_tx in commitments.iter() {
                        let (oneshot_tx, oneshot_rx) = tokio::sync::oneshot::channel();
                        let _ =
                            commitment_cache_sender.send(CommitmentCacheMessage::AddCommitment {
                                commitment_tx: commitment_tx.clone(),
                                response: oneshot_tx,
                            });
                        let status = oneshot_rx
                            .await
                            .expect("to receive CommitmentStatus from AddCommitment message");

                        if !matches!(status, CommitmentCacheStatus::Accepted) {
                            // Something went wrong with the commitments validation, it's time to roll back
                            let (tx, rx) = tokio::sync::oneshot::channel();
                            let _ = commitment_cache_sender.send(
                                CommitmentCacheMessage::RollbackCommitments {
                                    commitment_txs: commitment_tx_ids,
                                    response: tx,
                                },
                            );
                            let _ = rx
                                .await
                                .expect("to receive a response from RollbackCommitments message");

                            // These commitments do not result in valid commitment state
                            return Err(eyre::eyre!("Invalid commitments"));
                        }
                    }

>>>>>>> c3d70e64
                    db.update_eyre(|tx| irys_database::insert_block_header(tx, &new_block_header))
                        .unwrap();

                    let mut all_txs = submit_txs;
                    all_txs.extend_from_slice(&publish_txs);

                    // Check if we've reached the end of an epoch and should finalize commitments

                    let blocks_in_epoch = epoch_config.num_blocks_in_epoch;
                    let is_epoch_block = block_height > 0 && block_height % blocks_in_epoch == 0;

                    let arc_commitment_txs = Arc::new(commitments);

                    if is_epoch_block {
                        // For epoch blocks, validate that all included commitments are legitimate
                        // Get current commitment state from epoch service for validation
                        let commitment_state_guard = epoch_service
                            .send(GetCommitmentStateGuardMessage)
                            .await
                            .unwrap();

                        // Create a temporary local commitment validation environment
                        // This avoids async overhead while checking commitment validity and creates
                        // an independent cache we can populate and discard
                        let mut local_commitment_cache = CommitmentCache::new();

                        // Validate each commitment transaction before accepting the epoch block
                        for commitment_tx in arc_commitment_txs.iter() {
                            let is_staked_in_current_epoch =
                                commitment_state_guard.is_staked(commitment_tx.signer);

                            let status = local_commitment_cache
                                .add_commitment(&commitment_tx, is_staked_in_current_epoch);

                            // Reject the entire epoch block if any commitment is invalid
                            // This ensures only verified commitments are finalized at epoch boundaries
                            if status != CommitmentCacheStatus::Accepted {
                                return Err(eyre::eyre!("Invalid commitments in epoch block"));
                            }
                        }

                        // Look up the previous epoch block
                        let block_item = block_index_guard2
                            .read()
                            .get_item(block_height - blocks_in_epoch)
                            .expect("previous epoch block to be in block index")
                            .clone();

                        let previous_epoch_block = db
                            .view(|tx| block_header_by_hash(tx, &block_item.block_hash, false))
                            .unwrap()
                            .expect("previous epoch block to be in database");

                        // Send the NewEpochMessage referencing the current and previous epoch blocks
                        epoch_service.do_send(NewEpochMessage {
                            previous_epoch_block,
                            epoch_block: new_block_header.clone(),
                            commitments: arc_commitment_txs.clone(),
                        });
                    }

                    // WARNING: All block pre-validation needs to be completed before
                    // sending this message.
                    info!("Block is valid, sending to block tree");

                    let (oneshot_tx, oneshot_rx) = tokio::sync::oneshot::channel();
                    let _ = block_tree_sender.send(BlockTreeServiceMessage::BlockPreValidated {
                        block: new_block_header.clone(),
<<<<<<< HEAD
                        commitment_txs: arc_commitment_txs,
=======
>>>>>>> c3d70e64
                        response: oneshot_tx,
                    });
                    let _ = oneshot_rx
                        .await
                        .expect("to send the BlockPreValidated message");

                    // Send the block to the gossip bus
                    tracing::trace!(
                        "sending block to bus: block height {:?}",
                        &new_block_header.height
                    );
                    if let Err(error) =
                        gossip_sender.send(GossipData::Block(new_block_header.as_ref().clone()))
                    {
                        tracing::error!("Failed to send gossip message: {}", error);
                    }

                    Ok(())
                }
                Err(err) => {
                    tracing::error!("Block validation error {:?}", err);
                    Err(eyre::eyre!("Block validation error {:?}", err))
                }
            }
        })
    }
}

/// Get all commitment transactions from the mempool and database
pub async fn get_commitment_tx_in_parallel(
    commitment_tx_ids: Vec<IrysTransactionId>,
    mempool_sender: &UnboundedSender<MempoolServiceMessage>,
    db: &DatabaseProvider,
) -> eyre::Result<Vec<CommitmentTransaction>> {
    let tx_ids_clone = commitment_tx_ids.clone();

    // Set up a function to query the mempool for commitment transactions
    let mempool_future = {
        let tx_ids = tx_ids_clone.clone();
        async move {
            let (tx, rx) = oneshot::channel();

            match mempool_sender.send(MempoolServiceMessage::GetCommitmentTxs {
                commitment_tx_ids: tx_ids,
                response: tx,
            }) {
                Ok(()) => {
                    // Message was sent successfully, wait for response with timeout
                    let result = timeout(Duration::from_secs(5), rx)
                    .await
                    .map_err(|_| eyre::eyre!("Mempool request timed out after 5 seconds - service may be unresponsive"))?
                    .map_err(|e| eyre::eyre!("Mempool response channel closed: {}", e))?;

                    Ok(result)
                }
                Err(_) => {
                    // Channel is closed - either no receiver was ever created or it was dropped
                    Err(eyre::eyre!("Mempool service is not available (channel closed - service may not be running)"))
                }
            }
        }
    };

    // Set up a function to query the database for commitment transactions
    let db_future = {
        let tx_ids = commitment_tx_ids.clone();
        let db_ref = db.clone();
        async move {
            let db_tx = db_ref.tx()?;
            let mut results = HashMap::new();
            for tx_id in &tx_ids {
                if let Some(header) = commitment_tx_by_txid(&db_tx, tx_id)? {
                    results.insert(*tx_id, header);
                }
            }
            Ok::<HashMap<IrysTransactionId, CommitmentTransaction>, eyre::Report>(results)
        }
    };

    // Query mempool and database in parallel
    let (mempool_results, db_results) = tokio::join!(mempool_future, db_future);
    let mempool_map = mempool_results?;
    let db_map = db_results?;

    // Combine results, preferring mempool
    let mut headers = Vec::with_capacity(commitment_tx_ids.len());
    let mut missing = Vec::new();

    for tx_id in commitment_tx_ids {
        if let Some(header) = mempool_map.get(&tx_id) {
            headers.push(header.clone());
        } else if let Some(header) = db_map.get(&tx_id) {
            headers.push(header.clone());
        } else {
            missing.push(tx_id);
        }
    }

    if missing.is_empty() {
        Ok(headers)
    } else {
        Err(eyre::eyre!("Missing transactions: {:?}", missing))
    }
}

/// Get all data/storage transactions from the mempool and database
pub async fn get_data_tx_in_parallel(
    storage_tx_ids: Vec<IrysTransactionId>,
    mempool_sender: &UnboundedSender<MempoolServiceMessage>,
    db: &DatabaseProvider,
) -> eyre::Result<Vec<IrysTransactionHeader>> {
    let tx_ids_clone = storage_tx_ids.clone();

    // Set up a function to query the mempool for storage transactions
    let mempool_future = {
        let tx_ids = tx_ids_clone.clone();
        async move {
            let (tx, rx) = oneshot::channel();
            mempool_sender.send(MempoolServiceMessage::GetDataTxs(tx_ids, tx))?;
            let x = rx
                .await
                .map_err(|e| eyre::eyre!("Mempool response error: {}", e))?
                .into_iter()
                .filter(Option::is_some)
                .map(|v| (v.clone().unwrap().id, v.unwrap()))
                .collect::<HashMap<IrysTransactionId, IrysTransactionHeader>>();
            Ok::<HashMap<IrysTransactionId, IrysTransactionHeader>, eyre::Report>(x)
        }
    };

    // Set up a function to query the database for commitment transactions
    let db_future = {
        let tx_ids = storage_tx_ids.clone();
        let db_ref = db.clone();
        async move {
            let db_tx = db_ref.tx()?;
            let mut results = HashMap::new();
            for tx_id in &tx_ids {
                if let Some(header) = tx_header_by_txid(&db_tx, tx_id)? {
                    results.insert(*tx_id, header);
                }
            }
            Ok::<HashMap<IrysTransactionId, IrysTransactionHeader>, eyre::Report>(results)
        }
    };

    // Query mempool and database in parallel
    let (mempool_results, db_results) = tokio::join!(mempool_future, db_future);

    let mempool_map = mempool_results?;
    let db_map = db_results?;

    debug!(
        "mempool_results:\n {:?}",
        mempool_map.iter().map(|x| x.0).collect::<Vec<_>>()
    );
    debug!(
        "db_results:\n {:?}",
        db_map.iter().map(|x| x.0).collect::<Vec<_>>()
    );

    // Combine results, preferring mempool
    let mut headers = Vec::with_capacity(storage_tx_ids.len());
    let mut missing = Vec::new();

    for tx_id in storage_tx_ids {
        if let Some(header) = mempool_map.get(&tx_id) {
            headers.push(header.clone());
        } else if let Some(header) = db_map.get(&tx_id) {
            headers.push(header.clone());
        } else {
            missing.push(tx_id);
        }
    }

    if missing.is_empty() {
        Ok(headers)
    } else {
        Err(eyre::eyre!("Missing transactions: {:?}", missing))
    }
}<|MERGE_RESOLUTION|>--- conflicted
+++ resolved
@@ -21,7 +21,6 @@
     IrysTransactionHeader, IrysTransactionId,
 };
 use irys_vdf::state::VdfStateReadonly;
-<<<<<<< HEAD
 use reth_db::Database;
 use std::{collections::HashMap, sync::Arc, time::Duration};
 use tokio::{
@@ -29,12 +28,6 @@
     time::timeout,
 };
 use tracing::{debug, error, info, Instrument, Span};
-=======
-use reth_db::Database as _;
-use std::{collections::HashMap, sync::Arc};
-use tokio::sync::{mpsc::UnboundedSender, oneshot};
-use tracing::{debug, error, info, Instrument as _, Span};
->>>>>>> c3d70e64
 
 /// `BlockDiscoveryActor` listens for discovered blocks & validates them.
 #[derive(Debug)]
@@ -262,6 +255,10 @@
 
             info!("Pre-validating block: {}", new_block_header.height);
 
+            // TODO: This first pass a validating transactions are not duplicates causes a bunch
+            // of tests to fail that seem to rely on or not expect this validation check.
+            // Disabling the code for now as this is already a difficult to marge PR.
+
             // Walk the this blocks ancestors up to the anchor depth checking to see if any of the transactions
             // have already been included in a recent parent.
             let block_height = new_block_header.height;
@@ -336,42 +333,8 @@
             .await;
 
             match validation_result {
-<<<<<<< HEAD
                 Ok(_) => {
                     // TODO: we shouldn't insert the block just yet, let it live in the mempool until it migrates
-=======
-                Ok(()) => {
-                    // Attempt to validate / update the epoch commitment cache
-                    for commitment_tx in commitments.iter() {
-                        let (oneshot_tx, oneshot_rx) = tokio::sync::oneshot::channel();
-                        let _ =
-                            commitment_cache_sender.send(CommitmentCacheMessage::AddCommitment {
-                                commitment_tx: commitment_tx.clone(),
-                                response: oneshot_tx,
-                            });
-                        let status = oneshot_rx
-                            .await
-                            .expect("to receive CommitmentStatus from AddCommitment message");
-
-                        if !matches!(status, CommitmentCacheStatus::Accepted) {
-                            // Something went wrong with the commitments validation, it's time to roll back
-                            let (tx, rx) = tokio::sync::oneshot::channel();
-                            let _ = commitment_cache_sender.send(
-                                CommitmentCacheMessage::RollbackCommitments {
-                                    commitment_txs: commitment_tx_ids,
-                                    response: tx,
-                                },
-                            );
-                            let _ = rx
-                                .await
-                                .expect("to receive a response from RollbackCommitments message");
-
-                            // These commitments do not result in valid commitment state
-                            return Err(eyre::eyre!("Invalid commitments"));
-                        }
-                    }
-
->>>>>>> c3d70e64
                     db.update_eyre(|tx| irys_database::insert_block_header(tx, &new_block_header))
                         .unwrap();
 
@@ -440,10 +403,7 @@
                     let (oneshot_tx, oneshot_rx) = tokio::sync::oneshot::channel();
                     let _ = block_tree_sender.send(BlockTreeServiceMessage::BlockPreValidated {
                         block: new_block_header.clone(),
-<<<<<<< HEAD
                         commitment_txs: arc_commitment_txs,
-=======
->>>>>>> c3d70e64
                         response: oneshot_tx,
                     });
                     let _ = oneshot_rx
