--- conflicted
+++ resolved
@@ -3,11 +3,7 @@
     block_tree_service::BlockTreeServiceMessage,
     block_validation::prevalidate_block,
     epoch_service::{EpochServiceActor, NewEpochMessage, PartitionAssignmentsReadGuard},
-<<<<<<< HEAD
-    mempool_service::{MempoolFacade, MempoolServiceFacadeImpl},
-=======
-    mempool_service::MempoolServiceMessage,
->>>>>>> 86f55a66
+    mempool_service::{MempoolFacade, MempoolServiceFacadeImpl, MempoolServiceMessage},
     services::ServiceSenders,
     CommitmentCacheInner, CommitmentCacheMessage, CommitmentCacheStatus,
     GetCommitmentStateGuardMessage,
@@ -133,7 +129,6 @@
         // in the async block below. If a transaction is not found, block validation fails.
         let submit_txids = new_block_header.data_ledgers[DataLedger::Submit]
             .tx_ids
-<<<<<<< HEAD
             .clone();
         let publish_txids = new_block_header.data_ledgers[DataLedger::Publish]
             .tx_ids
@@ -142,43 +137,6 @@
             .proofs
             .clone();
         let mempool = self.mempool.clone();
-=======
-            .iter()
-            .map(|txid| {
-                self.db
-                    .view_eyre(|tx| tx_header_by_txid(tx, txid))
-                    .and_then(|opt| {
-                        opt.ok_or_else(|| eyre::eyre!("No tx header found for txid {:?}", txid))
-                    })
-            })
-            .collect::<Result<Vec<_>, _>>()
-        {
-            Ok(txs) => txs,
-            Err(e) => {
-                return Box::pin(async move {
-                    Err(eyre::eyre!("Failed to collect publish tx headers: {}", e))
-                });
-            }
-        };
-
-        if !publish_txs.is_empty() {
-            let publish_proofs = match &new_block_header.data_ledgers[DataLedger::Publish].proofs {
-                Some(proofs) => proofs,
-                None => {
-                    return Box::pin(async move { Err(eyre::eyre!("Ingress proofs missing")) });
-                }
-            };
-
-            // Pre-Validate the ingress-proof by verifying the signature
-            for (i, tx_header) in publish_txs.iter().enumerate() {
-                if let Err(e) = publish_proofs.0[i].pre_validate(&tx_header.data_root) {
-                    return Box::pin(async move {
-                        Err(eyre::eyre!("Invalid ingress proof signature: {}", e))
-                    });
-                }
-            }
-        }
->>>>>>> 86f55a66
 
         //====================================
         // Block header pre-validation
@@ -218,7 +176,7 @@
                 .system_ledgers
                 .iter()
                 .find(|b| b.ledger_id == SystemLedger::Commitment);
-<<<<<<< HEAD
+
             // Validate commitments (if there are some)
             let mut commitments: Vec<CommitmentTransaction> = Vec::new();
             let mut commitment_txids: H256List = H256List::new();
@@ -292,7 +250,6 @@
                     if let Err(e) = publish_proofs.0[i].pre_validate(&tx_header.data_root) {
                         return Err(eyre::eyre!("Invalid ingress proof signature: {}", e));
                     }
-=======
 
             // Validate commitments (if there are some)
             let mut commitments: Vec<CommitmentTransaction> = Vec::new();
@@ -311,7 +268,6 @@
                         commitments = tx;
                     }
                     Err(e) => error!("Failed to collect commitment transactions: {:?}", e),
->>>>>>> 86f55a66
                 }
             }
 
