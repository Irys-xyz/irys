--- conflicted
+++ resolved
@@ -436,24 +436,12 @@
 
                     let arc_commitment_txs = Arc::new(commitments);
 
-<<<<<<< HEAD
-                    let commitment_state_guard = epoch_service
-                        .send(GetCommitmentStateGuardMessage)
-                        .await
-                        .map_err(|e| {
-                            BlockDiscoveryInternalError::MempoolRequestFailed(format!(
-                                "Failed to get commitment state: {}",
-                                e
-                            ))
-                        })?;
-=======
                     let (oneshot_tx, oneshot_rx) = tokio::sync::oneshot::channel();
                     epoch_sender.send(crate::EpochServiceMessage::GetCommitmentStateGuard(
                         oneshot_tx,
                     ))?;
 
                     let commitment_state_guard = oneshot_rx.await.unwrap();
->>>>>>> 1ae566b5
 
                     // Get the current epoch snapshot from the parent block
                     let mut parent_snapshot = block_tree_guard
