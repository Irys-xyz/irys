use crate::{
    block_tree_service::BlockTreeServiceMessage, block_validation::prevalidate_block,
    mempool_service::MempoolServiceMessage, services::ServiceSenders,
};
use actix::prelude::*;
use async_trait::async_trait;
use futures::{future::BoxFuture, FutureExt as _};
use irys_database::{
    block_header_by_hash, commitment_tx_by_txid, db::IrysDatabaseExt as _, tx_header_by_txid,
    SystemLedger,
};
use irys_domain::{
    block_index_guard::BlockIndexReadGuard, BlockTreeReadGuard, CommitmentSnapshotStatus,
};
use irys_reward_curve::HalvingCurve;
use irys_types::{
    BlockHash, CommitmentTransaction, Config, DataLedger, DataTransactionHeader, DatabaseProvider,
    GossipBroadcastMessage, IrysBlockHeader, IrysTransactionId, TokioServiceHandle,
};
use irys_vdf::state::VdfStateReadonly;
use reth::tasks::shutdown::Shutdown;
use reth_db::Database as _;
use std::{collections::HashMap, sync::Arc, time::Duration};
use tokio::{
    sync::{
        mpsc::{self, error::SendError, UnboundedSender},
        oneshot::{self, error::RecvError},
    },
    time::timeout,
};
use tracing::{debug, error, info, warn, Instrument as _, Span};

/// `BlockDiscoveryActor` listens for discovered blocks & validates them.
#[derive(Debug)]
pub struct BlockDiscoveryActor {
    /// Read only view of the block index
    pub block_index_guard: BlockIndexReadGuard,
    /// Read only view of the block_tree
    pub block_tree_guard: BlockTreeReadGuard,
    /// Reference to the global config
    pub config: Config,
    /// The block reward curve
    pub reward_curve: Arc<HalvingCurve>,
    /// Database provider for accessing transaction headers and related data.
    pub db: DatabaseProvider,
    /// Store last VDF Steps
    pub vdf_steps_guard: VdfStateReadonly,
    /// Service Senders
    pub service_senders: ServiceSenders,
    /// Tracing span
    pub span: Span,
}

#[derive(Debug, thiserror::Error)]
pub enum BlockDiscoveryError {
    #[error("Validation error: {0}")]
    BlockValidationError(eyre::Report),
    #[error("Failed to get previous block header. Previous block hash: {previous_block_hash:?}")]
    PreviousBlockNotFound {
        /// The hash of the previous block that was not found
        previous_block_hash: BlockHash,
    },
    #[error("{0}")]
    InternalError(BlockDiscoveryInternalError),
    #[error("Duplicate data transaction detected: {0}")]
    DuplicateTransaction(IrysTransactionId),
    #[error("Missing transactions: {0:?}")]
    MissingTransactions(Vec<IrysTransactionId>),
    #[error("Invalid epoch block: {0}")]
    InvalidEpochBlock(String),
    #[error("Invalid commitment transaction: {0}")]
    InvalidCommitmentTransaction(String),
}

impl From<BlockDiscoveryInternalError> for BlockDiscoveryError {
    fn from(err: BlockDiscoveryInternalError) -> Self {
        Self::InternalError(err)
    }
}

#[derive(Debug, thiserror::Error)]
pub enum BlockDiscoveryInternalError {
    #[error("Failed to communicate with the mempool: {0}")]
    MempoolRequestFailed(String),
    #[error("Database error: {0:?}")]
    DatabaseError(eyre::Report),
    #[error("Failed to send message to the BlockDiscovery service: {0}")]
    SenderError(#[from] SendError<BlockDiscoveryMessage>),
    #[error("Failed to receive message from the BlockDiscovery service: {0}")]
    RecvError(#[from] RecvError),
    #[error("Failed to send message to the epoch service: {0}")]
    EpochRequestFailed(String),
    #[error("Failed to send message to the block tree service: {0}")]
    BlockTreeRequestFailed(String),
}

#[async_trait::async_trait]
pub trait BlockDiscoveryFacade: Clone + Unpin + Send + Sync + 'static {
    async fn handle_block(&self, block: Arc<IrysBlockHeader>) -> Result<(), BlockDiscoveryError>;
}

#[derive(Debug, Clone)]
pub struct BlockDiscoveryFacadeImpl {
    sender: mpsc::UnboundedSender<BlockDiscoveryMessage>,
}

impl BlockDiscoveryFacadeImpl {
    pub fn new(sender: mpsc::UnboundedSender<BlockDiscoveryMessage>) -> Self {
        Self { sender }
    }
}

#[async_trait]
impl BlockDiscoveryFacade for BlockDiscoveryFacadeImpl {
    async fn handle_block(&self, block: Arc<IrysBlockHeader>) -> Result<(), BlockDiscoveryError> {
        let (tx, rx) = oneshot::channel();
        self.sender
            .send(BlockDiscoveryMessage::BlockDiscovered(block, Some(tx)))
            .map_err(BlockDiscoveryInternalError::SenderError)?;

        rx.await.map_err(BlockDiscoveryInternalError::RecvError)?
    }
}
/// When a block is discovered, either produced locally or received from
/// a network peer, this message is broadcast.
#[derive(Message, Debug, Clone)]
#[rtype(result = "Result<(), BlockDiscoveryError>")]
pub struct BlockDiscoveredMessage(pub Arc<IrysBlockHeader>);

/// Sent when a discovered block is pre-validated
#[derive(Message, Debug, Clone)]
#[rtype(result = "eyre::Result<()>")]
pub struct BlockPreValidatedMessage(
    pub Arc<IrysBlockHeader>,
    pub Arc<Vec<DataTransactionHeader>>,
);

impl Actor for BlockDiscoveryActor {
    type Context = Context<Self>;
}

/// `BlockDiscoveryService` listens for discovered blocks & validates them.
#[derive(Debug)]
pub struct BlockDiscoveryServiceInner {
    /// Read only view of the block index
    pub block_index_guard: BlockIndexReadGuard,
    /// Read only view of the block_tree
    pub block_tree_guard: BlockTreeReadGuard,
    /// Reference to the global config
    pub config: Config,
    /// The block reward curve
    pub reward_curve: Arc<HalvingCurve>,
    /// Database provider for accessing transaction headers and related data.
    pub db: DatabaseProvider,
    /// Store last VDF Steps
    pub vdf_steps_guard: VdfStateReadonly,
    /// Service Senders
    pub service_senders: ServiceSenders,
}

#[derive(Debug)]

pub struct BlockDiscoveryService {
    shutdown: Shutdown,
    msg_rx: mpsc::UnboundedReceiver<BlockDiscoveryMessage>,
    inner: Arc<BlockDiscoveryServiceInner>,
}

impl BlockDiscoveryService {
    #[tracing::instrument(skip_all)]
    pub fn spawn_service(
        inner: Arc<BlockDiscoveryServiceInner>,
        rx: mpsc::UnboundedReceiver<BlockDiscoveryMessage>,
        runtime_handle: tokio::runtime::Handle,
    ) -> TokioServiceHandle {
        info!("Spawning block discovery service");

        let (shutdown_tx, shutdown_rx) = reth::tasks::shutdown::signal();

        let handle = runtime_handle.spawn(
            async move {
                let service = Self {
                    shutdown: shutdown_rx,
                    msg_rx: rx,
                    inner,
                };
                service
                    .start()
                    .await
                    .expect("Block discovery service encountered an irrecoverable error")
            }
            .instrument(tracing::Span::current()),
        );

        TokioServiceHandle {
            name: "block_discovery_service".to_string(),
            handle,
            shutdown_signal: shutdown_tx,
        }
    }

    #[tracing::instrument(skip_all)]
    async fn start(mut self) -> eyre::Result<()> {
        info!("Starting block discovery service");

        loop {
            tokio::select! {
                biased; // enable bias so polling happens in definition order

                // Check for shutdown signal
                _ = &mut self.shutdown => {
                    info!("Shutdown signal received for block discovery service");
                    break;
                }
                // Handle commands
                cmd = self.msg_rx.recv() => {
                    match cmd {
                        Some(cmd) => {
                            self.handle_message(cmd).await?;
                        }
                        None => {
                            warn!("Command channel closed unexpectedly");
                            break;
                        }
                    }
                }
            }
        }

        info!("Shutting down block discovery service gracefully");
        Ok(())
    }

    #[tracing::instrument(skip_all)]
    async fn handle_message(&self, msg: BlockDiscoveryMessage) -> eyre::Result<()> {
        match msg {
            BlockDiscoveryMessage::BlockDiscovered(irys_block_header, sender) => {
                let result = self.inner.clone().block_discovered(irys_block_header).await;
                if let Some(sender) = sender {
                    if let Err(e) = sender.send(result) {
                        tracing::error!("sender error: {:?}", e);
                    };
                }
            }
        };

        Ok(())
    }
}

#[derive(Debug)]

pub enum BlockDiscoveryMessage {
    BlockDiscovered(
        Arc<IrysBlockHeader>,
        Option<oneshot::Sender<Result<(), BlockDiscoveryError>>>,
    ),
}

impl BlockDiscoveryServiceInner {
    pub async fn block_discovered(
        &self,
        block: Arc<IrysBlockHeader>,
    ) -> Result<(), BlockDiscoveryError> {
        // Validate discovered block
        let new_block_header = block;
        let parent_block_hash = new_block_header.previous_block_hash;

        //====================================
        // Block header pre-validation
        //------------------------------------
        let block_tree_guard = self.block_tree_guard.clone();
        let config = self.config.clone();
        let db = self.db.clone();
        let block_header: IrysBlockHeader = (*new_block_header).clone();
        let epoch_config = self.config.consensus.epoch.clone();
        let block_tree_sender = self.service_senders.block_tree.clone();
        let mempool_sender = self.service_senders.mempool.clone();

        debug!(height = ?new_block_header.height,
            global_step_counter = ?new_block_header.vdf_limiter_info.global_step_number,
            output = ?new_block_header.vdf_limiter_info.output,
            prev_output = ?new_block_header.vdf_limiter_info.prev_output,
            "\nPre Validating block"
        );

        let gossip_sender = self.service_senders.gossip_broadcast.clone();
        let reward_curve = Arc::clone(&self.reward_curve);
        let mempool = self.service_senders.mempool.clone();
        let mempool_config = self.config.consensus.mempool.clone();

        let previous_block_header = {
            let (tx_prev, rx_prev) = oneshot::channel();
            mempool_sender
                .send(MempoolServiceMessage::GetBlockHeader(
                    parent_block_hash,
                    false,
                    tx_prev,
                ))
                .map_err(|channel_error| {
                    BlockDiscoveryInternalError::MempoolRequestFailed(channel_error.to_string())
                })?;
            match rx_prev
                .await
                .map_err(|e| BlockDiscoveryInternalError::MempoolRequestFailed(e.to_string()))?
            {
                Some(hdr) => hdr,
                None => db
                    .view_eyre(|tx| block_header_by_hash(tx, &parent_block_hash, false))
                    .map_err(BlockDiscoveryInternalError::DatabaseError)?
                    .ok_or_else(|| BlockDiscoveryError::PreviousBlockNotFound {
                        previous_block_hash: parent_block_hash,
                    })?,
            }
        };

        //====================================
        // Submit ledger TX validation
        //------------------------------------
        // Get all the submit ledger transactions for the new block, error if not found
        // this is how we validate that the TXIDs in the Submit Ledger are real transactions.
        // If they are in our mempool and validated we know they are real, if not we have
        // to retrieve and validate them from the block producer.
        // TODO: in the future we'll retrieve the missing transactions from the block
        // producer and validate them.

        let submit_tx_ids_to_check = new_block_header.data_ledgers[DataLedger::Submit]
            .tx_ids
            .0
            .clone();

        let (tx, rx) = oneshot::channel();
        mempool
            .send(MempoolServiceMessage::GetDataTxs(
                submit_tx_ids_to_check.clone(),
                tx,
            ))
            .map_err(|channel_error| {
                BlockDiscoveryInternalError::MempoolRequestFailed(channel_error.to_string())
            })?;

        let submit_txs = rx
            .await
            .map_err(|e| {
                BlockDiscoveryInternalError::MempoolRequestFailed(format!(
                    "Mempool response error: {}",
                    e
                ))
            })?
            .into_iter()
            .flatten()
            .collect::<Vec<DataTransactionHeader>>();

        if submit_txs.len() != submit_tx_ids_to_check.len() {
            return Err(BlockDiscoveryError::MissingTransactions(
                submit_tx_ids_to_check
                    .into_iter()
                    .filter(|id| !submit_txs.iter().any(|tx| tx.id == *id))
                    .collect(),
            ));
        }

        //====================================
        // Publish ledger TX Validation
        //------------------------------------
        // 1. Validate the proof
        // 2. Validate the transaction
        // 3. Update the local tx headers index to include the ingress-proof.
        //    This keeps the transaction from getting re-promoted each block.
        //    (this last step performed in mempool after the block is confirmed)

        let publish_tx_ids_to_check = new_block_header.data_ledgers[DataLedger::Publish]
            .tx_ids
            .0
            .clone();

        let (tx, rx) = oneshot::channel();
        mempool
            .send(MempoolServiceMessage::GetDataTxs(
                publish_tx_ids_to_check.clone(),
                tx,
            ))
            .map_err(|channel_error| {
                BlockDiscoveryInternalError::MempoolRequestFailed(channel_error.to_string())
            })?;

        let publish_txs = rx
            .await
            .map_err(|e| {
                BlockDiscoveryInternalError::MempoolRequestFailed(format!(
                    "Mempool response error: {}",
                    e
                ))
            })?
            .into_iter()
            .flatten()
            .collect::<Vec<DataTransactionHeader>>();

        if publish_txs.len() != publish_tx_ids_to_check.len() {
            let missing_txs = publish_tx_ids_to_check
                .into_iter()
                .filter(|id| !publish_txs.iter().any(|tx| tx.id == *id))
                .collect();
            return Err(BlockDiscoveryError::MissingTransactions(missing_txs));
        }

        if !publish_txs.is_empty() {
            let publish_proofs = match &new_block_header.data_ledgers[DataLedger::Publish].proofs {
                Some(proofs) => proofs,
                None => {
                    return Err(BlockDiscoveryError::BlockValidationError(eyre::eyre!(
                        "Ingress proofs missing"
                    )));
                }
            };

            // Pre-Validate the ingress-proof by verifying the signature
            for (i, tx_header) in publish_txs.iter().enumerate() {
                if let Err(e) = publish_proofs.0[i].pre_validate(&tx_header.data_root) {
                    return Err(BlockDiscoveryError::BlockValidationError(eyre::eyre!(
                        "Invalid ingress proof signature: {}",
                        e
                    )));
                }
            }
        }

        //====================================
        // Commitment ledger TX Validation
        //------------------------------------
        // Extract the Commitment ledger from the block
        let commitment_ledger = new_block_header
            .system_ledgers
            .iter()
            .find(|b| b.ledger_id == SystemLedger::Commitment);

        // Validate commitments transactions exist (if there are commitment txids in the block)
        let mut commitments: Vec<CommitmentTransaction> = Vec::new();
        if let Some(commitment_ledger) = commitment_ledger {
            debug!(
                "incoming block commitment txids, height {}\n{:#?}",
                new_block_header.height, commitment_ledger
            );
            match get_commitment_tx_in_parallel(
                commitment_ledger.tx_ids.0.clone(),
                &mempool_sender,
                &db,
            )
            .await
            {
                Ok(tx) => {
                    commitments = tx;
                }
                Err(e) => {
                    error!("Failed to collect commitment transactions: {:?}", e);
                    return Err(BlockDiscoveryError::MissingTransactions(
                        commitment_ledger.tx_ids.0.clone(),
                    ));
                }
            }
        }

        info!(
            "Pre-validating block {:?} {}\ncommitments:\n{:#?}\ntransactions:\n{:?}",
            new_block_header.block_hash,
            new_block_header.height,
            new_block_header.get_commitment_ledger_tx_ids(),
            commitments.iter().map(|x| x.id).collect::<Vec<_>>()
        );

        // Walk the this blocks ancestors up to the anchor depth checking to see if any of the transactions
        // have already been included in a recent parent.
        let block_height = new_block_header.height;

        let anchor_expiry_depth = mempool_config.anchor_expiry_depth as u64;
        let min_anchor_height = block_height.saturating_sub(anchor_expiry_depth);
        let mut parent_block = previous_block_header.clone();

        let binding = new_block_header.get_data_ledger_tx_ids();
        let incoming_data_tx_ids = binding.get(&DataLedger::Submit);

        if let Some(incoming_data_tx_ids) = incoming_data_tx_ids {
            while parent_block.height >= min_anchor_height {
                // Check to see if any data txids appeared in prior blocks
                let parent_data_tx_ids = parent_block.get_data_ledger_tx_ids();

                // Compare each ledger type between current and parent blocks
                if let Some(parent_txids) = parent_data_tx_ids.get(&DataLedger::Submit) {
                    // Check for intersection between current and parent txids for this ledger
                    for txid in incoming_data_tx_ids {
                        if parent_txids.contains(txid) {
                            return Err(BlockDiscoveryError::DuplicateTransaction(*txid));
                        }
                    }
                }

                if parent_block.height == 0 {
                    break;
                }

                // Continue the loop - get the next parent block
                // Get the next parent block and own it
                let previous_block_header = match db.view_eyre(|tx| {
                    block_header_by_hash(tx, &parent_block.previous_block_hash, false)
                }) {
                    Ok(Some(header)) => header,
                    Ok(None) => break,
                    Err(e) => {
                        return Err(BlockDiscoveryError::InternalError(
                            BlockDiscoveryInternalError::DatabaseError(e),
                        ))
                    }
                };

                parent_block = previous_block_header; // Move instead of borrow
            }
        }

        let (parent_ema_snapshot, parent_epoch_snapshot) = {
            let read = block_tree_guard.read();
            let ema_snapshot = read
                .get_ema_snapshot(&parent_block_hash)
                .expect("parent block to be in block tree");
            // FIXME: Does this need to be for the current block if it's an epoch block?
            let epoch_snapshot = read
                .get_epoch_snapshot(&parent_block_hash)
                .expect("parent block to be in block_tree");
            (ema_snapshot, epoch_snapshot)
        };

        let validation_result = prevalidate_block(
            block_header,
            previous_block_header,
            parent_epoch_snapshot.clone(),
            config,
            reward_curve,
            &parent_ema_snapshot,
        )
        .in_current_span()
        .await;

        match validation_result {
            Ok(()) => {
                // add block to mempool
                mempool_sender
                    .send(MempoolServiceMessage::IngestBlocks {
                        prevalidated_blocks: vec![new_block_header.clone()],
                    })
                    .map_err(|channel_error| {
                        BlockDiscoveryInternalError::MempoolRequestFailed(channel_error.to_string())
                    })?;

                // all txs
                let mut all_txs = submit_txs;
                all_txs.extend_from_slice(&publish_txs);

                // Check if we've reached the end of an epoch and should finalize commitments
                let blocks_in_epoch = epoch_config.num_blocks_in_epoch;
                let is_epoch_block = block_height > 0 && block_height % blocks_in_epoch == 0;

                let arc_commitment_txs = Arc::new(commitments);

                let epoch_snapshot = block_tree_guard
                    .read()
                    .get_epoch_snapshot(&parent_block_hash)
                    .expect("parent blocks epoch_snapshot should be retrievable");

                // Get the current epoch snapshot from the parent block
                let mut parent_commitment_snapshot = block_tree_guard
                    .read()
                    .get_commitment_snapshot(&parent_block_hash)
                    .expect("parent block to be in block_tree")
                    .as_ref()
                    .clone();

                if is_epoch_block {
                    let expected_commitment_tx = parent_commitment_snapshot.get_epoch_commitments();

                    // Validate epoch block has expected commitments in correct order
                    let commitments_match =
                        expected_commitment_tx.iter().eq(arc_commitment_txs.iter());
                    if !commitments_match {
                        debug!(
                                "Epoch block commitment tx for block height: {block_height}\nexpected: {:#?}\nactual: {:#?}",
                                expected_commitment_tx.iter().map(|x| x.id).collect::<Vec<_>>(),
                                arc_commitment_txs.iter().map(|x| x.id).collect::<Vec<_>>()
                            );
<<<<<<< HEAD
                            return Err(BlockDiscoveryError::InvalidEpochBlock(
                                "Epoch block commitments don't match expected".to_string(),
                            ));
                        }
                    } else {
                        // Validate and add each commitment transaction for non-epoch blocks
                        for commitment_tx in arc_commitment_txs.iter() {
                            let is_staked = epoch_snapshot.is_staked(commitment_tx.signer);
                            let status = parent_commitment_snapshot
                                .get_commitment_status(commitment_tx, is_staked);

                            // Ensure commitment is unknown (new) and from staked address
                            match status {
                                CommitmentSnapshotStatus::Accepted => {
                                    return Err(BlockDiscoveryError::InvalidCommitmentTransaction(
                                        format!(
                                            "{:?} Commitment tx {:?} included in prior block",
                                            commitment_tx.commitment_type, commitment_tx.id
                                        ),
                                    ));
                                }
                                CommitmentSnapshotStatus::Unsupported => {
                                    return Err(BlockDiscoveryError::InvalidCommitmentTransaction(
                                        "Commitment tx of unsupported type".to_string(),
                                    ));
                                }
                                CommitmentSnapshotStatus::Unstaked => {
                                    return Err(BlockDiscoveryError::InvalidCommitmentTransaction(
                                        format!(
                                            "Commitment tx {} from unstaked address {:?}",
                                            commitment_tx.id, commitment_tx.signer
                                        ),
                                    ));
                                }
                                CommitmentSnapshotStatus::InvalidPledgeCount => {
                                    return Err(BlockDiscoveryError::InvalidCommitmentTransaction(
                                        format!(
                                            "Pledge tx {} has invalid pledge count",
                                            commitment_tx.id
                                        ),
                                    ));
                                }
                                CommitmentSnapshotStatus::Unknown => {} // Success case
                            }

                            // Add commitment and validate it's accepted
                            let add_status = parent_commitment_snapshot
                                .add_commitment(commitment_tx, &epoch_snapshot);
                            if add_status != CommitmentSnapshotStatus::Accepted {
=======
                        return Err(BlockDiscoveryError::InvalidEpochBlock(
                            "Epoch block commitments don't match expected".to_string(),
                        ));
                    }
                } else {
                    // Validate and add each commitment transaction for non-epoch blocks
                    for commitment_tx in arc_commitment_txs.iter() {
                        let is_staked = epoch_snapshot.is_staked(commitment_tx.signer);
                        let status = parent_commitment_snapshot
                            .get_commitment_status(commitment_tx, is_staked);

                        // Ensure commitment is unknown (new) and from staked address
                        match status {
                            CommitmentSnapshotStatus::Accepted => {
                                return Err(BlockDiscoveryError::InvalidCommitmentTransaction(
                                    format!(
                                        "{:?} Commitment tx {:?} included in prior block",
                                        commitment_tx.commitment_type, commitment_tx.id
                                    ),
                                ));
                            }
                            CommitmentSnapshotStatus::Unsupported => {
>>>>>>> 2829bbaa
                                return Err(BlockDiscoveryError::InvalidCommitmentTransaction(
                                    "Commitment tx of unsupported type".to_string(),
                                ));
                            }
                            CommitmentSnapshotStatus::Unstaked => {
                                return Err(BlockDiscoveryError::InvalidCommitmentTransaction(
                                    format!(
                                        "Commitment tx {} from unstaked address {:?}",
                                        commitment_tx.id, commitment_tx.signer
                                    ),
                                ));
                            }
                            CommitmentSnapshotStatus::Unknown => {} // Success case
                        }

                        // Add commitment and validate it's accepted
                        let is_staked_in_current_epoch =
                            epoch_snapshot.is_staked(commitment_tx.signer);
                        let add_status = parent_commitment_snapshot
                            .add_commitment(commitment_tx, is_staked_in_current_epoch);
                        if add_status != CommitmentSnapshotStatus::Accepted {
                            return Err(BlockDiscoveryError::InvalidCommitmentTransaction(
                                "Commitment tx is invalid".to_string(),
                            ));
                        }
                    }
                }

                // WARNING: All block pre-validation needs to be completed before
                // sending this message.
                info!("Block is valid, sending to block tree");

                let (oneshot_tx, oneshot_rx) = tokio::sync::oneshot::channel();
                block_tree_sender
                    .send(BlockTreeServiceMessage::BlockPreValidated {
                        block: new_block_header.clone(),
                        commitment_txs: arc_commitment_txs,
                        response: oneshot_tx,
                    })
                    .map_err(|channel_error| {
                        BlockDiscoveryInternalError::BlockTreeRequestFailed(format!(
                            "Failed to send BlockPreValidated message: {}",
                            channel_error
                        ))
                    })?;

                oneshot_rx
                    .await
                    .map_err(|e| {
                        BlockDiscoveryInternalError::BlockTreeRequestFailed(format!(
                            "Failed to receive response for BlockPreValidated: {}",
                            e
                        ))
                    })?
                    .map_err(|e| {
                        BlockDiscoveryError::BlockValidationError(eyre::eyre!(
                            "Block pre-validation failed: {}",
                            e
                        ))
                    })?;

                // Send the block to the gossip bus
                tracing::trace!(
                    "sending block to bus: block height {:?}",
                    &new_block_header.height
                );
                if let Err(error) =
                    gossip_sender.send(GossipBroadcastMessage::from(new_block_header))
                {
                    tracing::error!("Failed to send gossip message: {}", error);
                }

                Ok(())
            }
            Err(err) => {
                tracing::error!("Block validation error {:?}", err);
                Err(BlockDiscoveryError::BlockValidationError(err))
            }
        }
    }
}

/// Get all commitment transactions from the mempool and database
pub async fn get_commitment_tx_in_parallel(
    commitment_tx_ids: Vec<IrysTransactionId>,
    mempool_sender: &UnboundedSender<MempoolServiceMessage>,
    db: &DatabaseProvider,
) -> eyre::Result<Vec<CommitmentTransaction>> {
    let tx_ids_clone = commitment_tx_ids.clone();

    // Set up a function to query the mempool for commitment transactions
    let mempool_future = {
        let tx_ids = tx_ids_clone.clone();
        async move {
            let (tx, rx) = oneshot::channel();

            match mempool_sender.send(MempoolServiceMessage::GetCommitmentTxs {
                commitment_tx_ids: tx_ids,
                response: tx,
            }) {
                Ok(()) => {
                    // Message was sent successfully, wait for response with timeout
                    let result = timeout(Duration::from_secs(5), rx)
                    .await
                    .map_err(|_| eyre::eyre!("Mempool request timed out after 5 seconds - service may be unresponsive"))?
                    .map_err(|e| eyre::eyre!("Mempool response channel closed: {}", e))?;

                    Ok(result)
                }
                Err(_) => {
                    // Channel is closed - either no receiver was ever created or it was dropped
                    Err(eyre::eyre!("Mempool service is not available (channel closed - service may not be running)"))
                }
            }
        }
    };

    // Set up a function to query the database for commitment transactions
    let db_future = {
        let tx_ids = commitment_tx_ids.clone();
        let db_ref = db.clone();
        async move {
            let db_tx = db_ref.tx()?;
            let mut results = HashMap::new();
            for tx_id in &tx_ids {
                if let Some(header) = commitment_tx_by_txid(&db_tx, tx_id)? {
                    results.insert(*tx_id, header);
                }
            }
            Ok::<HashMap<IrysTransactionId, CommitmentTransaction>, eyre::Report>(results)
        }
    };

    // Query mempool and database in parallel
    let (mempool_results, db_results) = tokio::join!(mempool_future, db_future);
    let mempool_map = mempool_results?;
    let db_map = db_results?;

    // Combine results, preferring mempool
    let mut headers = Vec::with_capacity(commitment_tx_ids.len());
    let mut missing = Vec::new();

    for tx_id in commitment_tx_ids {
        if let Some(header) = mempool_map.get(&tx_id) {
            headers.push(header.clone());
        } else if let Some(header) = db_map.get(&tx_id) {
            headers.push(header.clone());
        } else {
            missing.push(tx_id);
        }
    }

    if missing.is_empty() {
        Ok(headers)
    } else {
        Err(eyre::eyre!("Missing transactions: {:?}", missing))
    }
}

/// Get all data transactions from the mempool and database
pub async fn get_data_tx_in_parallel(
    data_tx_ids: Vec<IrysTransactionId>,
    mempool_sender: &UnboundedSender<MempoolServiceMessage>,
    db: &DatabaseProvider,
) -> eyre::Result<Vec<DataTransactionHeader>> {
    get_data_tx_in_parallel_inner(
        data_tx_ids,
        |tx_ids| {
            let sender = mempool_sender.clone();
            async move {
                let (tx, rx) = oneshot::channel();
                sender.send(MempoolServiceMessage::GetDataTxs(tx_ids, tx))?;
                Ok(rx.await?)
            }
            .boxed()
        },
        db,
    )
    .await
}

/// Get all data transactions from the mempool and database
/// with a custom get_data_txs function (this is used by the mempool)
pub async fn get_data_tx_in_parallel_inner<F>(
    data_tx_ids: Vec<IrysTransactionId>,
    get_data_txs: F,
    db: &DatabaseProvider,
) -> eyre::Result<Vec<DataTransactionHeader>>
where
    F: Fn(
        Vec<IrysTransactionId>,
    ) -> BoxFuture<'static, eyre::Result<Vec<Option<DataTransactionHeader>>>>,
{
    let tx_ids_clone = data_tx_ids.clone();

    // Set up a function to query the mempool for data transactions
    let mempool_future = {
        let tx_ids = tx_ids_clone.clone();
        async move {
            let x = get_data_txs(tx_ids)
                .await
                .map_err(|e| eyre::eyre!("Mempool response error: {}", e))?
                .into_iter()
                .filter(Option::is_some)
                .map(|v| (v.clone().unwrap().id, v.unwrap()))
                .collect::<HashMap<IrysTransactionId, DataTransactionHeader>>();
            Ok::<HashMap<IrysTransactionId, DataTransactionHeader>, eyre::Report>(x)
        }
    };

    // Set up a function to query the database for commitment transactions
    let db_future = {
        let tx_ids = data_tx_ids.clone();
        let db_ref = db.clone();
        async move {
            let db_tx = db_ref.tx()?;
            let mut results = HashMap::new();
            for tx_id in &tx_ids {
                if let Some(header) = tx_header_by_txid(&db_tx, tx_id)? {
                    results.insert(*tx_id, header);
                }
            }
            Ok::<HashMap<IrysTransactionId, DataTransactionHeader>, eyre::Report>(results)
        }
    };

    // Query mempool and database in parallel
    let (mempool_results, db_results) = tokio::join!(mempool_future, db_future);

    let mempool_map = mempool_results?;
    let db_map = db_results?;

    debug!(
        "mempool_results:\n {:?}",
        mempool_map.iter().map(|x| x.0).collect::<Vec<_>>()
    );
    debug!(
        "db_results:\n {:?}",
        db_map.iter().map(|x| x.0).collect::<Vec<_>>()
    );

    // Combine results, preferring mempool
    let mut headers = Vec::with_capacity(data_tx_ids.len());
    let mut missing = Vec::new();

    for tx_id in data_tx_ids {
        if let Some(header) = mempool_map.get(&tx_id) {
            headers.push(header.clone());
        } else if let Some(header) = db_map.get(&tx_id) {
            headers.push(header.clone());
        } else {
            missing.push(tx_id);
        }
    }

    if missing.is_empty() {
        Ok(headers)
    } else {
        Err(eyre::eyre!("Missing transactions: {:?}", missing))
    }
}<|MERGE_RESOLUTION|>--- conflicted
+++ resolved
@@ -585,57 +585,6 @@
                                 expected_commitment_tx.iter().map(|x| x.id).collect::<Vec<_>>(),
                                 arc_commitment_txs.iter().map(|x| x.id).collect::<Vec<_>>()
                             );
-<<<<<<< HEAD
-                            return Err(BlockDiscoveryError::InvalidEpochBlock(
-                                "Epoch block commitments don't match expected".to_string(),
-                            ));
-                        }
-                    } else {
-                        // Validate and add each commitment transaction for non-epoch blocks
-                        for commitment_tx in arc_commitment_txs.iter() {
-                            let is_staked = epoch_snapshot.is_staked(commitment_tx.signer);
-                            let status = parent_commitment_snapshot
-                                .get_commitment_status(commitment_tx, is_staked);
-
-                            // Ensure commitment is unknown (new) and from staked address
-                            match status {
-                                CommitmentSnapshotStatus::Accepted => {
-                                    return Err(BlockDiscoveryError::InvalidCommitmentTransaction(
-                                        format!(
-                                            "{:?} Commitment tx {:?} included in prior block",
-                                            commitment_tx.commitment_type, commitment_tx.id
-                                        ),
-                                    ));
-                                }
-                                CommitmentSnapshotStatus::Unsupported => {
-                                    return Err(BlockDiscoveryError::InvalidCommitmentTransaction(
-                                        "Commitment tx of unsupported type".to_string(),
-                                    ));
-                                }
-                                CommitmentSnapshotStatus::Unstaked => {
-                                    return Err(BlockDiscoveryError::InvalidCommitmentTransaction(
-                                        format!(
-                                            "Commitment tx {} from unstaked address {:?}",
-                                            commitment_tx.id, commitment_tx.signer
-                                        ),
-                                    ));
-                                }
-                                CommitmentSnapshotStatus::InvalidPledgeCount => {
-                                    return Err(BlockDiscoveryError::InvalidCommitmentTransaction(
-                                        format!(
-                                            "Pledge tx {} has invalid pledge count",
-                                            commitment_tx.id
-                                        ),
-                                    ));
-                                }
-                                CommitmentSnapshotStatus::Unknown => {} // Success case
-                            }
-
-                            // Add commitment and validate it's accepted
-                            let add_status = parent_commitment_snapshot
-                                .add_commitment(commitment_tx, &epoch_snapshot);
-                            if add_status != CommitmentSnapshotStatus::Accepted {
-=======
                         return Err(BlockDiscoveryError::InvalidEpochBlock(
                             "Epoch block commitments don't match expected".to_string(),
                         ));
@@ -658,7 +607,6 @@
                                 ));
                             }
                             CommitmentSnapshotStatus::Unsupported => {
->>>>>>> 2829bbaa
                                 return Err(BlockDiscoveryError::InvalidCommitmentTransaction(
                                     "Commitment tx of unsupported type".to_string(),
                                 ));
