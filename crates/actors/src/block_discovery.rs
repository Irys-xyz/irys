--- conflicted
+++ resolved
@@ -10,10 +10,6 @@
 };
 use actix::prelude::*;
 use async_trait::async_trait;
-<<<<<<< HEAD
-=======
-use base58::ToBase58 as _;
->>>>>>> 78b32bab
 use eyre::eyre;
 use irys_database::{
     block_header_by_hash, commitment_tx_by_txid, db::IrysDatabaseExt as _, tx_header_by_txid,
@@ -124,37 +120,6 @@
         };
 
         //====================================
-<<<<<<< HEAD
-=======
-        // Submit ledger TX validation
-        //------------------------------------
-        // Get all the submit ledger transactions for the new block, error if not found
-        // this is how we validate that the TXIDs in the Submit Ledger are real transactions.
-        // If they are in our mempool and validated we know they are real, if not we have
-        // to retrieve and validate them from the block producer.
-        // TODO: in the future we'll retrieve the missing transactions from the block
-        // producer and validate them.
-        let submit_txs = match new_block_header.data_ledgers[DataLedger::Submit]
-            .tx_ids
-            .iter()
-            .map(|txid| {
-                let opt = self.db.view_eyre(|tx| tx_header_by_txid(tx, txid))?;
-                opt.ok_or_else(|| {
-                    eyre::eyre!("No tx header found for txid {:?}", txid.0.to_base58())
-                })
-            })
-            .collect::<Result<Vec<_>, _>>()
-        {
-            Ok(txs) => txs,
-            Err(e) => {
-                return Box::pin(async move {
-                    Err(eyre::eyre!("Failed to collect submit tx headers: {}", e))
-                });
-            }
-        };
-
-        //====================================
->>>>>>> 78b32bab
         // Publish ledger TX Validation
         //------------------------------------
         // 1. Validate the proof
