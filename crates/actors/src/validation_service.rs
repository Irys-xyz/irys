<<<<<<< HEAD
use crate::{
    block_tree_service::BlockTreeServiceMessage,
    services::ServiceSenders,
    vdf_service::{vdf_steps_are_valid, VdfStepsReadGuard},
};
=======
>>>>>>> 00235eeb
use actix::{
    Actor, AsyncContext, Context, Handler, Message, Supervised, SystemService, WrapFuture,
};
use irys_types::{Config, IrysBlockHeader};
use irys_vdf::state::{vdf_steps_are_valid, VdfStateReadonly};
use std::sync::Arc;
use tracing::error;

use crate::{
    block_index_service::BlockIndexReadGuard, block_tree_service::ValidationResult,
    block_validation::poa_is_valid, epoch_service::PartitionAssignmentsReadGuard,
};

#[derive(Debug)]
pub struct ValidationService {
    /// Read only view of the block index
    pub block_index_guard: BlockIndexReadGuard,
    /// `PartitionAssignmentsReadGuard` for looking up ledger info
    pub partition_assignments_guard: PartitionAssignmentsReadGuard,
    /// VDF steps read guard
    pub vdf_steps_guard: VdfStateReadonly,
    /// Reference to global config for node
    pub config: Config,
    /// Service channels
    pub service_senders: ServiceSenders,
}

impl Default for ValidationService {
    fn default() -> Self {
        unimplemented!("don't rely on the default implementation for ValidationService");
    }
}

impl ValidationService {
    /// Creates a new `VdfService` setting up how many steps are stored in memory
    pub fn new(
        block_index_guard: BlockIndexReadGuard,
        partition_assignments_guard: PartitionAssignmentsReadGuard,
        vdf_steps_guard: VdfStateReadonly,
        config: &Config,
        service_senders: &ServiceSenders,
    ) -> Self {
        Self {
            block_index_guard,
            partition_assignments_guard,
            vdf_steps_guard,
            config: config.clone(),
            service_senders: service_senders.clone(),
        }
    }
}

/// `ValidationService` is an Actor
impl Actor for ValidationService {
    type Context = Context<Self>;
}

/// Allows this actor to live in the the local service registry
impl Supervised for ValidationService {}

impl SystemService for ValidationService {
    fn service_started(&mut self, _ctx: &mut Context<Self>) {
        println!("service started: block_index");
    }
}

#[derive(Message, Debug)]
#[rtype(result = "()")]
pub struct RequestValidationMessage(pub Arc<IrysBlockHeader>);

impl Handler<RequestValidationMessage> for ValidationService {
    type Result = ();

    fn handle(&mut self, msg: RequestValidationMessage, ctx: &mut Self::Context) -> Self::Result {
        let block = msg.0;
        let block_index_guard = self.block_index_guard.clone();
        let partitions_guard = self.partition_assignments_guard.clone();
        let miner_address = block.miner_address;
        let block_hash = block.block_hash;
        let vdf_info = block.vdf_limiter_info.clone();
        let poa = block.poa.clone();
        let vdf_steps_guard = self.vdf_steps_guard.clone();

        // Spawn VDF validation first
        let vdf_config = self.config.consensus.vdf.clone();
        let vdf_future = tokio::task::spawn_blocking(move || {
            vdf_steps_are_valid(&vdf_info, &vdf_config, vdf_steps_guard)
        });

        // Wait for results before processing next message
        let config = self.config.clone();
        let block_tree_sender = self.service_senders.block_tree.clone();
        ctx.wait(
            async move {
                let validation_result = match vdf_future.await.unwrap() {
                    Ok(_) => {
                        // VDF passed, now spawn and run PoA validation
                        let poa_future = tokio::task::spawn_blocking(move || {
                            poa_is_valid(
                                &poa,
                                &block_index_guard,
                                &partitions_guard,
                                &config.consensus,
                                &miner_address,
                            )
                        });

                        match poa_future.await.unwrap() {
                            Ok(_) => ValidationResult::Valid,
                            Err(e) => {
                                error!("PoA validation failed: {}", e);
                                ValidationResult::Invalid
                            }
                        }
                    }
                    Err(e) => {
                        error!("VDF validation failed: {}", e);
                        ValidationResult::Invalid
                    }
                };

                block_tree_sender
                    .send(BlockTreeServiceMessage::BlockValidationFinished {
                        block_hash,
                        validation_result,
                    })
                    .unwrap();
            }
            .into_actor(self),
        );
    }
}<|MERGE_RESOLUTION|>--- conflicted
+++ resolved
@@ -1,11 +1,3 @@
-<<<<<<< HEAD
-use crate::{
-    block_tree_service::BlockTreeServiceMessage,
-    services::ServiceSenders,
-    vdf_service::{vdf_steps_are_valid, VdfStepsReadGuard},
-};
-=======
->>>>>>> 00235eeb
 use actix::{
     Actor, AsyncContext, Context, Handler, Message, Supervised, SystemService, WrapFuture,
 };
