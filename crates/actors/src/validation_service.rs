--- conflicted
+++ resolved
@@ -337,9 +337,7 @@
             vdf_info.prev_output,
         );
 
-<<<<<<< HEAD
         // Spawn VDF validation task unless skipping
-=======
         // Early guard: validate seeds against parent before heavy VDF work
         let vdf_reset_frequency = self.config.consensus.vdf.reset_frequency as u64;
         {
@@ -357,7 +355,6 @@
         }
 
         // Spawn VDF validation task
->>>>>>> 61b88742
         let vdf_ff = self.service_senders.vdf_fast_forward.clone();
         let vdf_state = self.vdf_state.clone();
         if !skip_vdf_validation {
