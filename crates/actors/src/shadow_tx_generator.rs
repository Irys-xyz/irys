--- conflicted
+++ resolved
@@ -42,69 +42,10 @@
     treasury_balance: U256,
     phase: Phase,
     index: usize,
-<<<<<<< HEAD
     // Current publish ledger iterator
     current_publish_iter: std::vec::IntoIter<Result<ShadowMetadata>>,
     // Current expired ledger fees iterator
     current_expired_ledger_iter: std::vec::IntoIter<Result<ShadowMetadata>>,
-=======
-    // Current publish ledger iterator (if processing publish ledger)
-    current_publish_iter: Option<std::vec::IntoIter<Result<ShadowMetadata>>>,
-    // Current expired ledger fees iterator (if processing expired ledger fees)
-    current_expired_ledger_iter: Option<std::vec::IntoIter<Result<ShadowMetadata>>>,
-}
-
-impl<'a> ShadowTxGenerator<'a> {
-    pub fn new(
-        block_height: &'a u64,
-        reward_address: &'a Address,
-        reward_amount: &'a U256,
-        parent_block: &'a IrysBlockHeader,
-        solution_hash: &'a H256,
-        config: &'a ConsensusConfig,
-        commitment_txs: &'a [CommitmentTransaction],
-        submit_txs: &'a [DataTransactionHeader],
-        publish_ledger: &'a mut PublishLedgerWithTxs,
-        initial_treasury_balance: U256,
-        expired_ledger_fees: &'a BTreeMap<Address, (U256, RollingHash)>,
-    ) -> Self {
-        // Sort publish ledger transactions by id for deterministic processing
-        publish_ledger.txs.sort();
-
-        Self {
-            block_height,
-            reward_address,
-            reward_amount,
-            parent_block,
-            solution_hash,
-            config,
-            commitment_txs,
-            submit_txs,
-            publish_ledger,
-            expired_ledger_fees,
-            treasury_balance: initial_treasury_balance,
-            phase: Phase::Header,
-            index: 0,
-            current_publish_iter: None,
-            current_expired_ledger_iter: None,
-        }
-    }
-
-    /// Get the current treasury balance
-    pub fn treasury_balance(&self) -> U256 {
-        self.treasury_balance
-    }
-}
-
-#[derive(Debug, Clone, Copy, PartialEq)]
-enum Phase {
-    Header,
-    Commitments,
-    SubmitLedger,
-    ExpiredLedgerFees,
-    PublishLedger,
-    Done,
->>>>>>> 54c71a9a
 }
 
 impl Iterator for ShadowTxGenerator<'_> {
@@ -182,6 +123,7 @@
         reward_address: &'a Address,
         reward_amount: &'a U256,
         parent_block: &'a IrysBlockHeader,
+        solution_hash: &'a H256,
         config: &'a ConsensusConfig,
         commitment_txs: &'a [CommitmentTransaction],
         submit_txs: &'a [DataTransactionHeader],
@@ -212,13 +154,30 @@
             ledger_expiry_balance_diff.user_perm_fee_refunds.len()
         );
 
+        // Create a temporary generator to initialize the iterators
+        let generator = Self {
+            block_height,
+            reward_address,
+            reward_amount,
+            parent_block,
+            solution_hash,
+            config,
+            commitment_txs,
+            submit_txs,
+            treasury_balance: initial_treasury_balance,
+            phase: Phase::Header,
+            index: 0,
+            current_publish_iter: Vec::new().into_iter(),
+            current_expired_ledger_iter: Vec::new().into_iter(),
+        };
+
         // Initialize expired ledger iterator with all fee rewards and refunds
         let expired_ledger_txs = if !ledger_expiry_balance_diff
             .miner_balance_increment
             .is_empty()
             || !ledger_expiry_balance_diff.user_perm_fee_refunds.is_empty()
         {
-            Self::create_expired_ledger_shadow_txs(ledger_expiry_balance_diff)?
+            generator.create_expired_ledger_shadow_txs(ledger_expiry_balance_diff)?
         } else {
             Vec::new()
         };
@@ -231,7 +190,7 @@
         // Initialize publish ledger iterator with aggregated ingress proof rewards
         let aggregated_rewards = Self::accumulate_ingress_rewards_for_init(publish_ledger, config)?;
         let publish_ledger_txs = if !aggregated_rewards.is_empty() {
-            Self::create_publish_shadow_txs(aggregated_rewards)?
+            generator.create_publish_shadow_txs(aggregated_rewards)?
         } else {
             Vec::new()
         };
@@ -246,6 +205,7 @@
             reward_address,
             reward_amount,
             parent_block,
+            solution_hash,
             config,
             commitment_txs,
             submit_txs,
@@ -259,6 +219,7 @@
 
     // Static helper methods for initialization
     fn create_expired_ledger_shadow_txs(
+        &self,
         balance_diff: &LedgerExpiryBalanceDiff,
     ) -> Result<Vec<ShadowMetadata>> {
         let mut shadow_txs = Vec::new();
@@ -271,13 +232,14 @@
             let irys_ref = h256.into();
 
             shadow_txs.push(ShadowMetadata {
-                shadow_tx: ShadowTransaction::new_v1(TransactionPacket::TermFeeReward(
-                    BalanceIncrement {
+                shadow_tx: ShadowTransaction::new_v1(
+                    TransactionPacket::TermFeeReward(BalanceIncrement {
                         amount: Uint::from_le_bytes(amount.to_le_bytes()),
                         target: *address,
                         irys_ref,
-                    },
-                )),
+                    }),
+                    (*self.solution_hash).into(),
+                ),
                 transaction_fee: 0, // No block producer reward for term fee rewards
             });
         }
@@ -289,13 +251,14 @@
         );
         for (tx_id, refund_amount, user_address) in balance_diff.user_perm_fee_refunds.iter() {
             shadow_txs.push(ShadowMetadata {
-                shadow_tx: ShadowTransaction::new_v1(TransactionPacket::PermFeeRefund(
-                    BalanceIncrement {
+                shadow_tx: ShadowTransaction::new_v1(
+                    TransactionPacket::PermFeeRefund(BalanceIncrement {
                         amount: Uint::from_le_bytes(refund_amount.to_le_bytes()),
                         target: *user_address,
                         irys_ref: (*tx_id).into(),
-                    },
-                )),
+                    }),
+                    (*self.solution_hash).into(),
+                ),
                 transaction_fee: 0, // No block producer reward for refunds
             });
         }
@@ -353,7 +316,8 @@
         Ok(rewards_map)
     }
 
-    fn create_publish_shadow_txs(
+    fn create_publish_shadow_txs_old(
+        &self,
         aggregated_rewards: BTreeMap<Address, (RewardAmount, RollingHash)>,
     ) -> Result<Vec<ShadowMetadata>> {
         let mut shadow_txs = Vec::new();
@@ -368,13 +332,14 @@
             let total_amount = reward_amount.into_inner();
 
             shadow_txs.push(ShadowMetadata {
-                shadow_tx: ShadowTransaction::new_v1(TransactionPacket::IngressProofReward(
-                    BalanceIncrement {
+                shadow_tx: ShadowTransaction::new_v1(
+                    TransactionPacket::IngressProofReward(BalanceIncrement {
                         amount: Uint::from_le_bytes(total_amount.to_le_bytes()),
                         target: address,
                         irys_ref,
-                    },
-                )),
+                    }),
+                    (*self.solution_hash).into(),
+                ),
                 transaction_fee: 0,
             });
         }
@@ -485,8 +450,6 @@
         }
     }
 
-<<<<<<< HEAD
-=======
     /// Creates shadow transactions from aggregated rewards
     fn create_publish_shadow_txs(
         &self,
@@ -520,8 +483,6 @@
 
         Ok(shadow_txs)
     }
-
->>>>>>> 54c71a9a
     /// Creates a shadow transaction for a submit ledger transaction
     fn create_submit_shadow_tx(
         &self,
@@ -538,27 +499,16 @@
             .saturating_add(tx.perm_fee.unwrap_or(U256::zero()));
 
         Ok(ShadowMetadata {
-<<<<<<< HEAD
-            shadow_tx: ShadowTransaction::new_v1(TransactionPacket::StorageFees(
-                BalanceDecrement {
-                    amount: Uint::from_le_bytes(treasury_amount.to_le_bytes()),
-                    target: tx.signer,
-                    irys_ref: tx.id.into(),
-                },
-            )),
-            // Block producer gets their reward (5% of term_fee) via transaction_fee
-            // This becomes a priority fee in the EVM layer
-=======
             shadow_tx: ShadowTransaction::new_v1(
                 TransactionPacket::StorageFees(BalanceDecrement {
-                    amount: Uint::from_le_bytes(total_cost.to_le_bytes()),
+                    amount: Uint::from_le_bytes(treasury_amount.to_le_bytes()),
                     target: tx.signer,
                     irys_ref: tx.id.into(),
                 }),
                 (*self.solution_hash).into(),
             ),
-            // Block producer gets their reward via transaction_fee
->>>>>>> 54c71a9a
+            // Block producer gets their reward (5% of term_fee) via transaction_fee
+            // This becomes a priority fee in the EVM layer
             transaction_fee: term_charges
                 .block_producer_reward
                 .try_into()
@@ -628,7 +578,6 @@
 
     /// Process expired ledger fees - handles treasury updates and validation
     #[tracing::instrument(skip_all, err)]
-<<<<<<< HEAD
     fn try_process_expired_ledger(&mut self) -> Result<Option<ShadowMetadata>> {
         self.current_expired_ledger_iter
             .next()
@@ -658,65 +607,6 @@
                             metadata.shadow_tx
                         ));
                     }
-=======
-    fn try_process_expired_ledger_fees(&mut self) -> Result<Option<ShadowMetadata>> {
-        // On first entry to ExpiredLedgerFees phase, prepare all rewards
-        if self.current_expired_ledger_iter.is_none() {
-            if !self.expired_ledger_fees.is_empty() {
-                // Create TermFeeReward transactions
-                let shadow_txs = self.create_expired_ledger_shadow_txs(self.expired_ledger_fees)?;
-                self.current_expired_ledger_iter = Some(
-                    shadow_txs
-                        .into_iter()
-                        .map(Ok)
-                        .collect::<Vec<_>>()
-                        .into_iter(),
-                );
-            } else {
-                // No expired ledger fees, move to PublishLedger
-                self.phase = Phase::PublishLedger;
-                return Ok(None);
-            }
-        }
-
-        // Yield shadow txs
-        if let Some(ref mut iter) = self.current_expired_ledger_iter {
-            if let Some(result) = iter.next() {
-                // result is already Result<ShadowMetadata, _>, wrap in Some
-                return Ok(Some(result?));
-            }
-        }
-
-        // All rewards processed, move to PublishLedger
-        self.phase = Phase::PublishLedger;
-        Ok(None)
-    }
-
-    /// Creates shadow transactions for expired ledger fee rewards
-    fn create_expired_ledger_shadow_txs(
-        &self,
-        fees: &BTreeMap<Address, (U256, RollingHash)>,
-    ) -> Result<Vec<ShadowMetadata>> {
-        // BTreeMap already maintains sorted order by address
-        let shadow_txs: Vec<ShadowMetadata> = fees
-            .iter()
-            .map(|(address, (amount, rolling_hash))| {
-                // Convert the rolling hash to FixedBytes<32> for irys_ref
-                let hash_bytes = rolling_hash.to_bytes();
-                let h256 = irys_types::H256::from(hash_bytes);
-                let irys_ref = h256.into();
-
-                ShadowMetadata {
-                    shadow_tx: ShadowTransaction::new_v1(
-                        TransactionPacket::TermFeeReward(BalanceIncrement {
-                            amount: Uint::from_le_bytes(amount.to_le_bytes()),
-                            target: *address,
-                            irys_ref,
-                        }),
-                        (*self.solution_hash).into(),
-                    ),
-                    transaction_fee: 0, // No block producer reward for term fee rewards
->>>>>>> 54c71a9a
                 }
 
                 Ok(metadata)
@@ -923,15 +813,11 @@
             transaction_fee: 0,
         }];
 
-<<<<<<< HEAD
         let empty_fees = LedgerExpiryBalanceDiff {
             miner_balance_increment: BTreeMap::new(),
             user_perm_fee_refunds: Vec::new(),
         };
-=======
-        let empty_fees = BTreeMap::new();
         let solution_hash = H256::zero();
->>>>>>> 54c71a9a
         let generator = ShadowTxGenerator::new(
             &block_height,
             &reward_address,
@@ -1055,15 +941,11 @@
             },
         ];
 
-<<<<<<< HEAD
         let empty_fees = LedgerExpiryBalanceDiff {
             miner_balance_increment: BTreeMap::new(),
             user_perm_fee_refunds: Vec::new(),
         };
-=======
-        let empty_fees = BTreeMap::new();
         let solution_hash = H256::zero();
->>>>>>> 54c71a9a
         let generator = ShadowTxGenerator::new(
             &block_height,
             &reward_address,
@@ -1124,15 +1006,9 @@
             },
             // Storage fee for the submit transaction (treasury amount only)
             ShadowMetadata {
-<<<<<<< HEAD
-                shadow_tx: ShadowTransaction::new_v1(TransactionPacket::StorageFees(
-                    BalanceDecrement {
+                shadow_tx: ShadowTransaction::new_v1(
+                    TransactionPacket::StorageFees(BalanceDecrement {
                         amount: term_charges.term_fee_treasury.into(),
-=======
-                shadow_tx: ShadowTransaction::new_v1(
-                    TransactionPacket::StorageFees(BalanceDecrement {
-                        amount: submit_tx.total_cost().into(),
->>>>>>> 54c71a9a
                         target: submit_tx.signer,
                         irys_ref: submit_tx.id.into(),
                     }),
@@ -1145,15 +1021,11 @@
             },
         ];
 
-<<<<<<< HEAD
         let empty_fees = LedgerExpiryBalanceDiff {
             miner_balance_increment: BTreeMap::new(),
             user_perm_fee_refunds: Vec::new(),
         };
-=======
-        let empty_fees = BTreeMap::new();
         let solution_hash = H256::zero();
->>>>>>> 54c71a9a
         let mut generator = ShadowTxGenerator::new(
             &block_height,
             &reward_address,
@@ -1285,15 +1157,9 @@
             },
             // Storage fee for the publish transaction (treasury amount + perm_fee)
             ShadowMetadata {
-<<<<<<< HEAD
-                shadow_tx: ShadowTransaction::new_v1(TransactionPacket::StorageFees(
-                    BalanceDecrement {
+                shadow_tx: ShadowTransaction::new_v1(
+                    TransactionPacket::StorageFees(BalanceDecrement {
                         amount: (term_charges.term_fee_treasury + perm_fee).into(),
-=======
-                shadow_tx: ShadowTransaction::new_v1(
-                    TransactionPacket::StorageFees(BalanceDecrement {
-                        amount: publish_tx.total_cost().into(),
->>>>>>> 54c71a9a
                         target: publish_tx.signer,
                         irys_ref: publish_tx.id.into(),
                     }),
@@ -1340,15 +1206,11 @@
             },
         ];
 
-<<<<<<< HEAD
         let empty_fees = LedgerExpiryBalanceDiff {
             miner_balance_increment: BTreeMap::new(),
             user_perm_fee_refunds: Vec::new(),
         };
-=======
-        let empty_fees = BTreeMap::new();
         let solution_hash = H256::zero();
->>>>>>> 54c71a9a
         let generator = ShadowTxGenerator::new(
             &block_height,
             &reward_address,
