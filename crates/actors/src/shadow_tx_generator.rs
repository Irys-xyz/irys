use eyre::{eyre, Result};
use irys_reth::shadow_tx::{
    BalanceDecrement, BalanceIncrement, BlockRewardIncrement, IrysUsdPriceUpdate, PdBaseFeeUpdate,
    ShadowTransaction, TransactionPacket, TreasuryDeposit, UnstakeDebit,
};
use irys_types::{
    storage_pricing::{
        phantoms::{CostPerChunk, Irys},
        Amount,
    },
    transaction::fee_distribution::{PublishFeeCharges, TermFeeCharges},
    BoundedFee, CommitmentTransaction, ConsensusConfig, DataTransactionHeader, IngressProofsList,
    IrysAddress, IrysBlockHeader, IrysTokenPrice, UnixTimestamp, H256, U256,
};
use reth::revm::primitives::ruint::Uint;
use std::collections::BTreeMap;

use crate::block_producer::ledger_expiry::LedgerExpiryBalanceDelta;
use crate::block_producer::{UnpledgeRefundEvent, UnstakeRefundEvent};

/// Structure holding publish ledger transactions with their proofs
#[derive(Debug, Clone, Default)]
pub struct PublishLedgerWithTxs {
    pub txs: Vec<DataTransactionHeader>,
    pub proofs: Option<IngressProofsList>,
}

#[derive(Debug, PartialEq)]
pub struct ShadowMetadata {
    pub shadow_tx: ShadowTransaction,
    pub transaction_fee: u128,
}

pub struct ShadowTxGenerator<'a> {
    pub block_height: &'a u64,
    pub reward_address: &'a IrysAddress,
    pub reward_amount: &'a U256,
    pub parent_block: &'a IrysBlockHeader,
    pub solution_hash: &'a H256,
    pub config: &'a ConsensusConfig,

    // Transaction slices
    commitment_txs: &'a [CommitmentTransaction],
    submit_txs: &'a [DataTransactionHeader],

    // PD base fee per chunk (None for pre-Sprite blocks, Some for Sprite blocks)
    pd_base_fee_per_chunk: Option<Amount<(CostPerChunk, Irys)>>,

    // IRYS/USD price for IrysUsdPriceUpdate shadow tx
    irys_usd_price: IrysTokenPrice,

    // Block timestamp for hardfork checks
    block_timestamp: UnixTimestamp,

    // Hardfork mode flags
    is_sprite_active: bool,
    is_first_sprite_block: bool,

    // Initial treasury balance (used for TreasuryDeposit on first Sprite block)
    initial_treasury_balance: U256,

    // Iterator state
    treasury_balance: U256,
    phase: Phase,
    index: usize,
    // Current publish ledger iterator
    current_publish_iter: std::vec::IntoIter<Result<ShadowMetadata>>,
    // Current expired ledger fees iterator
    current_expired_ledger_iter: std::vec::IntoIter<Result<ShadowMetadata>>,
    // Current commitment refunds iterator (epoch-only)
    current_commitment_refunds_iter: std::vec::IntoIter<Result<ShadowMetadata>>,
}

impl Iterator for ShadowTxGenerator<'_> {
    type Item = Result<ShadowMetadata>;

    fn next(&mut self) -> Option<Self::Item> {
        loop {
            match self.phase {
                Phase::Header => {
                    self.phase = Phase::TreasuryDeposit;
                    self.index = 0;
                    // Block reward has no treasury impact
                    return Some(Ok(ShadowMetadata {
                        shadow_tx: ShadowTransaction::new_v1(
                            TransactionPacket::BlockReward(BlockRewardIncrement {
                                amount: (*self.reward_amount).into(),
                            }),
                            (*self.solution_hash).into(),
                        ),
                        transaction_fee: 0,
                    }));
                }

                Phase::TreasuryDeposit => {
                    self.phase = Phase::PdBaseFee;
                    // Only emit TreasuryDeposit on the first Sprite block
                    // This initializes the EVM's TREASURY_ACCOUNT with the pre-Sprite tracked balance
                    if self.is_first_sprite_block {
                        return Some(Ok(ShadowMetadata {
                            shadow_tx: ShadowTransaction::new_v1(
                                TransactionPacket::TreasuryDeposit(TreasuryDeposit {
                                    amount: self.initial_treasury_balance.into(),
                                }),
                                (*self.solution_hash).into(),
                            ),
                            transaction_fee: 0,
                        }));
                    }
                    // Not first Sprite block: skip to next phase
                }

                Phase::PdBaseFee => {
                    self.phase = Phase::IrysUsdPrice;
                    self.index = 0;
                    // Only emit PdBaseFeeUpdate if we have a base fee (Sprite active)
                    if let Some(base_fee) = &self.pd_base_fee_per_chunk {
                        // PD base fee update has no treasury impact
                        return Some(Ok(ShadowMetadata {
                            shadow_tx: ShadowTransaction::new_v1(
                                TransactionPacket::PdBaseFeeUpdate(PdBaseFeeUpdate {
                                    per_chunk: base_fee.amount.into(),
                                }),
                                (*self.solution_hash).into(),
                            ),
                            transaction_fee: 0,
                        }));
                    }
                    // None: skip PdBaseFeeUpdate and continue to next phase
                }

                Phase::IrysUsdPrice => {
                    self.phase = Phase::Commitments;
                    self.index = 0;
                    // Only emit IrysUsdPriceUpdate if Sprite hardfork is active
                    if self.config.hardforks.is_sprite_active(self.block_timestamp) {
                        // Convert IrysTokenPrice to reth Uint<256, 4> at emission time
                        let reth_price =
                            Uint::from_be_bytes(self.irys_usd_price.amount.to_be_bytes());
                        return Some(Ok(ShadowMetadata {
                            shadow_tx: ShadowTransaction::new_v1(
                                TransactionPacket::IrysUsdPriceUpdate(IrysUsdPriceUpdate {
                                    price: reth_price,
                                }),
                                (*self.solution_hash).into(),
                            ),
                            transaction_fee: 0,
                        }));
                    }
                    // Pre-Sprite: skip IrysUsdPriceUpdate and continue to next phase
                }

                Phase::Commitments => {
                    // Check if we have more commitments to process
                    if self.index < self.commitment_txs.len() {
                        let result = self.try_process_commitment_at_index(self.index);
                        self.index += 1;
                        return Some(result);
                    }
                    // Move to next phase
                    self.phase = Phase::SubmitLedger;
                    self.index = 0;
                }

                Phase::SubmitLedger => {
                    // Check if we have more submit transactions to process
                    if self.index < self.submit_txs.len() {
                        let result = self.try_process_submit_at_index(self.index);
                        self.index += 1;
                        return Some(result);
                    }
                    // Move to next phase
                    self.phase = Phase::ExpiredLedgerFees;
                    self.index = 0;
                }

                Phase::ExpiredLedgerFees => {
                    // Process expired ledger fees with treasury updates
                    if let Some(result) = self.try_process_expired_ledger().transpose() {
                        return Some(result);
                    }
                    // Move to next phase
                    self.phase = Phase::PublishLedger;
                }

                Phase::PublishLedger => {
                    // Process publish ledger with treasury updates
                    if let Some(result) = self.try_process_publish_ledger().transpose() {
                        return Some(result);
                    }
                    // Move to commitment refunds phase (epoch only; otherwise empty)
                    self.phase = Phase::CommitmentRefunds;
                }

                Phase::CommitmentRefunds => {
                    if let Some(result) = self.try_process_commitment_refunds().transpose() {
                        return Some(result);
                    }
                    // Move to done
                    self.phase = Phase::Done;
                }

                Phase::Done => return None,
            }
        }
    }
}

impl<'a> ShadowTxGenerator<'a> {
    #[tracing::instrument(level = "trace", skip_all, err)]
    #[expect(clippy::too_many_arguments)]
    pub fn new(
        block_height: &'a u64,
        reward_address: &'a IrysAddress,
        reward_amount: &'a U256,
        parent_block: &'a IrysBlockHeader,
        solution_hash: &'a H256,
        config: &'a ConsensusConfig,
        commitment_txs: &'a [CommitmentTransaction],
        submit_txs: &'a [DataTransactionHeader],
        publish_ledger: &'a PublishLedgerWithTxs,
        initial_treasury_balance: U256,
        pd_base_fee_per_chunk: Option<Amount<(CostPerChunk, Irys)>>,
        irys_usd_price: IrysTokenPrice,
        block_timestamp: UnixTimestamp,
        ledger_expiry_balance_delta: &'a LedgerExpiryBalanceDelta,
        refund_events: &[UnpledgeRefundEvent],
        unstake_refund_events: &[UnstakeRefundEvent],
    ) -> Result<Self> {
        // Validate pd_base_fee_per_chunk: if Sprite is active, it must be provided
        let is_sprite_active = config.hardforks.is_sprite_active(block_timestamp);
        if is_sprite_active && pd_base_fee_per_chunk.is_none() {
            return Err(eyre!(
                "pd_base_fee_per_chunk must be provided when Sprite hardfork is active"
            ));
        }

        // Determine if this is the first Sprite block that needs to emit TreasuryDeposit
        // This initializes the EVM TREASURY_ACCOUNT with the pre-Sprite treasury balance.
        // Two cases:
        // 1. Block 1 (parent is genesis at height 0): if Sprite is active, this is the first
        //    "real" block that can emit TreasuryDeposit to seed the EVM treasury.
        // 2. Subsequent blocks: emit only on the transition from pre-Sprite to Sprite
        //    (i.e., parent was NOT Sprite-active AND current IS Sprite-active).
        let parent_sprite_active = config
            .hardforks
            .is_sprite_active(parent_block.timestamp_secs());
        let is_first_sprite_block = if parent_block.height == 0 {
            // Block 1: emit TreasuryDeposit if Sprite is active (seeds EVM treasury from genesis)
            is_sprite_active
        } else {
            // Subsequent blocks: emit only on the transition
            !parent_sprite_active && is_sprite_active
        };

        // Validate that no transaction in publish ledger has a refund
        // (promoted transactions should not get perm_fee refunds)
        for tx in &publish_ledger.txs {
            for (refund_tx_id, _, _) in &ledger_expiry_balance_delta.user_perm_fee_refunds {
                if tx.id == *refund_tx_id {
                    return Err(eyre!(
                        "Transaction {} is in publish ledger but also has a perm_fee refund scheduled. \
                        Promoted transactions should not receive refunds.",
                        tx.id
                    ));
                }
            }
        }

        tracing::debug!(
            "ShadowTxGenerator initialized with {} miner fee increments and {} user refund addresses",
            ledger_expiry_balance_delta.miner_balance_increment.len(),
            ledger_expiry_balance_delta.user_perm_fee_refunds.len()
        );

        // Create a temporary generator to initialize the iterators
        let generator = Self {
            block_height,
            reward_address,
            reward_amount,
            parent_block,
            solution_hash,
            config,
            commitment_txs,
            submit_txs,
            pd_base_fee_per_chunk,
            irys_usd_price,
            block_timestamp,
            is_sprite_active,
            is_first_sprite_block,
            initial_treasury_balance,
            treasury_balance: initial_treasury_balance,
            phase: Phase::Header,
            index: 0,
            current_publish_iter: Vec::new().into_iter(),
            current_expired_ledger_iter: Vec::new().into_iter(),
            current_commitment_refunds_iter: Vec::new().into_iter(),
        };

        // Initialize expired ledger iterator with all fee rewards and refunds
        let expired_ledger_txs = if !ledger_expiry_balance_delta
            .miner_balance_increment
            .is_empty()
            || !ledger_expiry_balance_delta.user_perm_fee_refunds.is_empty()
        {
            generator.create_expired_ledger_shadow_txs(ledger_expiry_balance_delta)?
        } else {
            Vec::new()
        };
        let current_expired_ledger_iter = expired_ledger_txs
            .into_iter()
            .map(Ok)
            .collect::<Vec<_>>()
            .into_iter();

        // Initialize publish ledger iterator with aggregated ingress proof rewards
        // Use parent block's timestamp for hardfork params (convert millis to seconds)
        let parent_block_timestamp_secs = parent_block.timestamp_secs();
        let aggregated_rewards = Self::accumulate_ingress_rewards_for_init(
            publish_ledger,
            config,
            parent_block_timestamp_secs,
        )?;
        let publish_ledger_txs = if !aggregated_rewards.is_empty() {
            generator.create_publish_shadow_txs(aggregated_rewards)?
        } else {
            Vec::new()
        };
        let current_publish_iter = publish_ledger_txs
            .into_iter()
            .map(Ok)
            .collect::<Vec<_>>()
            .into_iter();

        // Initialize commitment refunds iterator (epoch only -> may be empty)
        let commitment_refund_txs =
            generator.create_commitment_refund_shadow_txs(refund_events, unstake_refund_events)?;
        let current_commitment_refunds_iter = commitment_refund_txs
            .into_iter()
            .map(Ok)
            .collect::<Vec<_>>()
            .into_iter();

        Ok(Self {
            block_height,
            reward_address,
            reward_amount,
            parent_block,
            solution_hash,
            config,
            commitment_txs,
            submit_txs,
            pd_base_fee_per_chunk,
            irys_usd_price,
            block_timestamp,
            is_sprite_active,
            is_first_sprite_block,
            initial_treasury_balance,
            treasury_balance: initial_treasury_balance,
            phase: Phase::Header,
            index: 0,
            current_publish_iter,
            current_expired_ledger_iter,
            current_commitment_refunds_iter,
        })
    }

    // Static helper methods for initialization
    #[tracing::instrument(level = "trace", skip_all, err)]
    fn create_expired_ledger_shadow_txs(
        &self,
        balance_delta: &LedgerExpiryBalanceDelta,
    ) -> Result<Vec<ShadowMetadata>> {
        let mut shadow_txs = Vec::new();

        // First process miner rewards for storing the expired data
        for (address, (amount, rolling_hash)) in balance_delta.miner_balance_increment.iter() {
            // Convert the rolling hash to FixedBytes<32> for irys_ref
            let hash_bytes = rolling_hash.to_bytes();
            let h256 = irys_types::H256::from(hash_bytes);
            let irys_ref = h256.into();

            shadow_txs.push(ShadowMetadata {
                shadow_tx: ShadowTransaction::new_v1(
                    TransactionPacket::TermFeeReward(BalanceIncrement {
                        amount: Uint::from_le_bytes(amount.to_le_bytes()),
                        target: (*address).into(),
                        irys_ref,
                    }),
                    (*self.solution_hash).into(),
                ),
                transaction_fee: 0, // No block producer reward for term fee rewards
            });
        }

        // Then process user refunds for non-promoted transactions (already sorted by tx_id)
        tracing::debug!(
            "Processing {} user perm fee refunds",
            balance_delta.user_perm_fee_refunds.len()
        );
        for (tx_id, refund_amount, user_address) in balance_delta.user_perm_fee_refunds.iter() {
            shadow_txs.push(ShadowMetadata {
                shadow_tx: ShadowTransaction::new_v1(
                    TransactionPacket::PermFeeRefund(BalanceIncrement {
                        amount: Uint::from_le_bytes(refund_amount.to_le_bytes()),
                        target: (*user_address).into(),
                        irys_ref: (*tx_id).into(),
                    }),
                    (*self.solution_hash).into(),
                ),
                transaction_fee: 0, // No block producer reward for refunds
            });
        }

        Ok(shadow_txs)
    }

    fn accumulate_ingress_rewards_for_init(
        publish_ledger: &PublishLedgerWithTxs,
        config: &ConsensusConfig,
        timestamp_secs: UnixTimestamp,
    ) -> Result<BTreeMap<IrysAddress, (RewardAmount, RollingHash)>> {
        let mut rewards_map: BTreeMap<IrysAddress, (RewardAmount, RollingHash)> = BTreeMap::new();

        // Get ingress proofs if available
        let proofs = publish_ledger
            .proofs
            .as_ref()
            .map(|p| &p.0[..])
            .unwrap_or(&[]);

        // Skip processing if no proofs (nothing to reward)
        if proofs.is_empty() {
            return Ok(BTreeMap::new());
        }

        // Get ingress proof params for this timestamp
        let number_of_ingress_proofs_total = config
            .hardforks
            .number_of_ingress_proofs_total_at(timestamp_secs);

        // Process all transactions (MUST BE SORTED)
        for (index, tx) in publish_ledger.txs.iter().enumerate() {
            // CRITICAL: All publish ledger txs MUST have perm_fee
            let perm_fee = tx
                .perm_fee
                .ok_or_else(|| eyre::eyre!("publish ledger tx missing perm_fee {}", tx.id))?;

            // Calculate fee distribution using PublishFeeCharges
            let publish_charges = PublishFeeCharges::new(
                perm_fee,
                tx.term_fee,
                config,
                number_of_ingress_proofs_total,
            )?;

            // Get all the ingress proofs for the transaction
            let start_index = index * number_of_ingress_proofs_total as usize;
            let end_index = start_index + number_of_ingress_proofs_total as usize;
            let ingress_proofs = &proofs[start_index..end_index];

            // Get fee charges for all ingress proofs
            let fee_charges = publish_charges.ingress_proof_rewards(ingress_proofs)?;

            // Aggregate rewards by address and update rolling hash
            for charge in fee_charges {
                let entry = rewards_map
                    .entry(charge.address)
                    .or_insert((RewardAmount::zero(), RollingHash::zero()));
                entry.0.add_assign(charge.amount); // Add to total amount
                                                   // XOR the rolling hash with the transaction ID
                entry.1.xor_assign(U256::from_be_bytes(tx.id.0));
            }
        }

        Ok(rewards_map)
    }

    /// Get the current treasury balance
    pub fn treasury_balance(&self) -> U256 {
        self.treasury_balance
    }

    /// Update treasury balance for expired ledger fee payments
    fn deduct_from_treasury_for_payout(&mut self, amount: U256) -> Result<()> {
        self.treasury_balance = self.treasury_balance.checked_sub(amount).ok_or_else(|| {
            eyre!(
                "Treasury balance underflow: cannot pay {} from balance {}",
                amount,
                self.treasury_balance
            )
        })?;
        Ok(())
    }

    /// Processed on block inclusion (different fees applied immediately to the user for having the tx included)
    fn process_commitment_transaction(&self, tx: &CommitmentTransaction) -> Result<ShadowMetadata> {
        match tx.commitment_type() {
            irys_types::CommitmentType::Stake => Ok(ShadowMetadata {
                shadow_tx: ShadowTransaction::new_v1(
                    TransactionPacket::Stake(BalanceDecrement {
                        amount: tx.value().into(),
                        target: tx.signer().into(),
                        irys_ref: tx.id().into(),
                    }),
                    (*self.solution_hash).into(),
                ),
                transaction_fee: tx.fee() as u128,
            }),
            irys_types::CommitmentType::Pledge { .. } => Ok(ShadowMetadata {
                shadow_tx: ShadowTransaction::new_v1(
                    TransactionPacket::Pledge(BalanceDecrement {
                        amount: tx.value().into(),
                        target: tx.signer().into(),
                        irys_ref: tx.id().into(),
                    }),
                    (*self.solution_hash).into(),
                ),
                transaction_fee: tx.fee() as u128,
            }),
            irys_types::CommitmentType::Unpledge { .. } => Ok(ShadowMetadata {
                // Inclusion-time behavior: fee-only via priority fee; no treasury movement here
                shadow_tx: ShadowTransaction::new_v1(
                    TransactionPacket::Unpledge(irys_reth::shadow_tx::UnpledgeDebit {
                        target: tx.signer().into(),
                        irys_ref: tx.id().into(),
                    }),
                    (*self.solution_hash).into(),
                ),
                transaction_fee: tx.fee() as u128,
            }),
            irys_types::CommitmentType::Unstake => Ok(ShadowMetadata {
                // Inclusion-time behavior: fee-only via priority fee; no treasury movement here
                shadow_tx: ShadowTransaction::new_v1(
                    TransactionPacket::UnstakeDebit(UnstakeDebit {
                        target: tx.signer().into(),
                        irys_ref: tx.id().into(),
                    }),
                    (*self.solution_hash).into(),
                ),
                transaction_fee: tx.fee() as u128,
            }),
        }
    }

    /// Creates shadow transactions from aggregated rewards
    fn create_publish_shadow_txs(
        &self,
        rewards_map: BTreeMap<IrysAddress, (RewardAmount, RollingHash)>,
    ) -> Result<Vec<ShadowMetadata>> {
        // BTreeMap already maintains sorted order by address
        let shadow_txs: Vec<ShadowMetadata> = rewards_map
            .into_iter()
            .map(|(address, (reward_amount, rolling_hash))| {
                // Convert the rolling hash to FixedBytes<32> for irys_ref
                let hash_bytes = rolling_hash.to_bytes();
                let h256 = irys_types::H256::from(hash_bytes);
                let irys_ref = h256.into();

                // Extract the inner U256 from RewardAmount
                let total_amount = reward_amount.into_inner();

                ShadowMetadata {
                    shadow_tx: ShadowTransaction::new_v1(
                        TransactionPacket::IngressProofReward(BalanceIncrement {
                            amount: Uint::from_le_bytes(total_amount.to_le_bytes()),
                            target: address.into(),
                            irys_ref,
                        }),
                        (*self.solution_hash).into(),
                    ),
                    transaction_fee: 0, // No block producer reward for ingress proofs
                }
            })
            .collect();

        Ok(shadow_txs)
    }
    /// Creates a shadow transaction for a submit ledger transaction
    fn create_submit_shadow_tx(
        &self,
        tx: &DataTransactionHeader,
        term_charges: &TermFeeCharges,
    ) -> Result<ShadowMetadata> {
        // Calculate the amount to be deducted and sent to treasury
        // This includes:
        // - term_fee_treasury (95% of term_fee)
        // - perm_fee (if present, for permanent storage)
        // The block producer reward (5% of term_fee) is paid separately via transaction_fee
        let treasury_amount = term_charges
            .term_fee_treasury
            .saturating_add(tx.perm_fee.unwrap_or(BoundedFee::zero()).get());

        Ok(ShadowMetadata {
            shadow_tx: ShadowTransaction::new_v1(
                TransactionPacket::StorageFees(BalanceDecrement {
                    amount: Uint::from_le_bytes(treasury_amount.to_le_bytes()),
                    target: tx.signer.into(),
                    irys_ref: tx.id.into(),
                }),
                (*self.solution_hash).into(),
            ),
            // Block producer gets their reward (5% of term_fee) via transaction_fee
            // This becomes a priority fee in the EVM layer
            transaction_fee: term_charges
                .block_producer_reward
                .try_into()
                .map_err(|_| eyre!("Block producer reward exceeds u128 max"))?,
        })
    }

    /// Process a submit ledger transaction at a specific index
    #[tracing::instrument(skip_all, err)]
    fn try_process_submit_at_index(&mut self, index: usize) -> Result<ShadowMetadata> {
        let tx = &self.submit_txs[index];

        // Construct term fee charges
        let term_charges = TermFeeCharges::new(tx.term_fee, self.config)?;

        // Construct perm fee charges if applicable
        // Use parent block's timestamp for hardfork params (convert millis to seconds)
        let parent_block_timestamp_secs = self.parent_block.timestamp_secs();
        let number_of_ingress_proofs_total = self
            .config
            .hardforks
            .number_of_ingress_proofs_total_at(parent_block_timestamp_secs);
        let perm_charges = tx
            .perm_fee
            .map(|perm_fee| {
                PublishFeeCharges::new(
                    perm_fee,
                    tx.term_fee,
                    self.config,
                    number_of_ingress_proofs_total,
                )
            })
            .transpose()?;

        // Create shadow transaction
        let shadow_metadata = self.create_submit_shadow_tx(tx, &term_charges)?;

        // Update treasury with checked arithmetic (only pre-Sprite)
        // Post-Sprite: EVM handles treasury accounting via handle_balance_decrement
        if !self.is_sprite_active {
            self.treasury_balance = self
                .treasury_balance
                .checked_add(term_charges.term_fee_treasury)
                .ok_or_else(|| eyre!("Treasury balance overflow when adding term fee treasury"))?;

            if let Some(ref charges) = perm_charges {
                self.treasury_balance = self
                    .treasury_balance
                    .checked_add(charges.perm_fee_treasury)
                    .ok_or_else(|| {
                        eyre!("Treasury balance overflow when adding perm fee treasury")
                    })?;
            }
        }

        Ok(shadow_metadata)
    }

    /// Process a commitment transaction at a specific index
    #[tracing::instrument(skip_all, err)]
    fn try_process_commitment_at_index(&mut self, index: usize) -> Result<ShadowMetadata> {
        let tx = &self.commitment_txs[index];

        // Process commitment transaction
        let shadow_metadata = self.process_commitment_transaction(tx)?;

<<<<<<< HEAD
        // Update treasury based on commitment type (only pre-Sprite)
        // Post-Sprite: EVM handles treasury accounting via handle_balance_decrement
        if !self.is_sprite_active {
            match tx.commitment_type {
                irys_types::CommitmentType::Stake | irys_types::CommitmentType::Pledge { .. } => {
                    // Stake and Pledge lock funds in the treasury
                    self.treasury_balance =
                        self.treasury_balance.checked_add(tx.value).ok_or_else(|| {
                            eyre!("Treasury balance overflow when adding commitment value")
                        })?;
                }
                irys_types::CommitmentType::Unstake => {
                    // Unstake handled on epoch boundary
                }
                irys_types::CommitmentType::Unpledge { .. } => {
                    // Unpledge handled on epoch boundary
                }
=======
        // Update treasury based on commitment type
        match tx.commitment_type() {
            irys_types::CommitmentType::Stake | irys_types::CommitmentType::Pledge { .. } => {
                // Stake and Pledge lock funds in the treasury
                self.treasury_balance =
                    self.treasury_balance
                        .checked_add(tx.value())
                        .ok_or_else(|| {
                            eyre!("Treasury balance overflow when adding commitment value")
                        })?;
            }
            irys_types::CommitmentType::Unstake => {
                // Unstake handled on epoch boundary
            }
            irys_types::CommitmentType::Unpledge { .. } => {
                // Unpledge handled on epoch boundary
>>>>>>> 0970e8fd
            }
        }

        Ok(shadow_metadata)
    }

    /// Process expired ledger fees - handles treasury updates and validation
    #[tracing::instrument(skip_all, err)]
    fn try_process_expired_ledger(&mut self) -> Result<Option<ShadowMetadata>> {
        self.current_expired_ledger_iter
            .next()
            .map(|result| {
                // Propagate any errors from the iterator
                let metadata = result?;

                // Validate this is the correct shadow tx type and update treasury (only pre-Sprite)
                // Post-Sprite: EVM handles treasury accounting via handle_balance_increment
                match &metadata.shadow_tx {
                    ShadowTransaction::V1 {
                        packet: TransactionPacket::TermFeeReward(increment),
                        ..
                    } => {
                        // Deduct miner reward from treasury (only pre-Sprite)
                        if !self.is_sprite_active {
                            self.deduct_from_treasury_for_payout(U256::from(increment.amount))?;
                        }
                    }
                    ShadowTransaction::V1 {
                        packet: TransactionPacket::PermFeeRefund(increment),
                        ..
                    } => {
                        // Deduct user refund from treasury (only pre-Sprite)
                        if !self.is_sprite_active {
                            self.deduct_from_treasury_for_payout(U256::from(increment.amount))?;
                        }
                    }
                    _ => {
                        return Err(eyre!(
                            "Unexpected shadow transaction type in expired ledger phase: {:?}",
                            metadata.shadow_tx
                        ));
                    }
                }

                Ok(metadata)
            })
            .transpose()
    }

    /// Process publish ledger - handles treasury updates and validation
    #[tracing::instrument(skip_all, err)]
    fn try_process_publish_ledger(&mut self) -> Result<Option<ShadowMetadata>> {
        self.current_publish_iter
            .next()
            .map(|result| {
                // Propagate any errors from the iterator
                let metadata = result?;

                // Validate this is the correct shadow tx type and update treasury (only pre-Sprite)
                // Post-Sprite: EVM handles treasury accounting via handle_balance_increment
                match &metadata.shadow_tx {
                    ShadowTransaction::V1 {
                        packet: TransactionPacket::IngressProofReward(increment),
                        ..
                    } => {
                        // Deduct ingress proof reward from treasury (only pre-Sprite)
                        if !self.is_sprite_active {
                            self.treasury_balance = self
                                .treasury_balance
                                .checked_sub(U256::from(increment.amount))
                                .ok_or_else(|| {
                                    eyre!(
                                        "Treasury balance underflow when paying ingress proof reward"
                                    )
                                })?;
                        }
                    }
                    _ => {
                        return Err(eyre!(
                            "Unexpected shadow transaction type in publish ledger phase: {:?}",
                            metadata.shadow_tx
                        ));
                    }
                }

                Ok(metadata)
            })
            .transpose()
    }

    /// Process commitment refunds (epoch-only) - handles treasury updates and validation
    #[tracing::instrument(skip_all, err)]
    fn try_process_commitment_refunds(&mut self) -> Result<Option<ShadowMetadata>> {
        self.current_commitment_refunds_iter
            .next()
            .map(|result| {
                let metadata = result?;
                // Update treasury (only pre-Sprite)
                // Post-Sprite: EVM handles treasury accounting via handle_balance_increment
                if !self.is_sprite_active {
                    match &metadata.shadow_tx {
                        ShadowTransaction::V1 { packet, .. } => match packet {
                            TransactionPacket::UnpledgeRefund(increment) => {
                                self.deduct_from_treasury_for_payout(U256::from(increment.amount))?;
                            }
                            TransactionPacket::UnstakeRefund(increment) => {
                                self.deduct_from_treasury_for_payout(U256::from(increment.amount))?;
                            }
                            _ => {
                                unreachable!(
                                    "commitment refund iterator contains only refund packets"
                                )
                            }
                        },
                        _ => {
                            unreachable!("commitment refund iterator contains only refund packets")
                        }
                    }
                }
                Ok(metadata)
            })
            .transpose()
    }

    fn create_commitment_refund_shadow_txs(
        &self,
        unpledge_events: &[UnpledgeRefundEvent],
        unstake_events: &[UnstakeRefundEvent],
    ) -> Result<Vec<ShadowMetadata>> {
        let mut out = Vec::new();
        // Unpledge refunds first (lower priority number in Ord)
        for event in unpledge_events.iter().copied() {
            out.push(ShadowMetadata {
                shadow_tx: ShadowTransaction::new_v1(
                    TransactionPacket::UnpledgeRefund(BalanceIncrement {
                        amount: event.amount.into(),
                        target: event.account.into(),
                        irys_ref: event.irys_ref_txid.into(),
                    }),
                    (*self.solution_hash).into(),
                ),
                transaction_fee: 0, // zero-priority fee for refunds
            });
        }
        // Unstake refunds after
        for event in unstake_events.iter().copied() {
            out.push(ShadowMetadata {
                shadow_tx: ShadowTransaction::new_v1(
                    TransactionPacket::UnstakeRefund(BalanceIncrement {
                        amount: event.amount.into(),
                        target: event.account.into(),
                        irys_ref: event.irys_ref_txid.into(),
                    }),
                    (*self.solution_hash).into(),
                ),
                transaction_fee: 0,
            });
        }
        Ok(out)
    }
}

#[derive(Debug, Clone, Copy, PartialEq)]
enum Phase {
    Header,
    TreasuryDeposit, // Only emits on first Sprite block
    PdBaseFee,
    IrysUsdPrice,
    Commitments,
    SubmitLedger,
    ExpiredLedgerFees,
    PublishLedger,
    CommitmentRefunds,
    Done,
}

/// Newtype for reward amounts to prevent mixing with other U256 values
#[derive(Debug, Clone, Copy, Default)]
struct RewardAmount(U256);

impl RewardAmount {
    fn zero() -> Self {
        Self(U256::zero())
    }

    fn add_assign(&mut self, amount: U256) {
        self.0 += amount;
    }

    fn into_inner(self) -> U256 {
        self.0
    }
}

/// Newtype for rolling hash to prevent mixing with other U256 values
#[derive(Debug, Clone, Copy, Default)]
pub struct RollingHash(pub U256);

impl RollingHash {
    fn zero() -> Self {
        Self(U256::zero())
    }

    pub fn xor_assign(&mut self, value: U256) {
        self.0 ^= value;
    }

    pub fn to_bytes(self) -> [u8; 32] {
        self.0.to_be_bytes()
    }
}

#[cfg(test)]
mod tests {
    use super::*;
    use irys_types::ingress::IngressProofV1;
    use irys_types::{
        ingress::IngressProof, irys::IrysSigner, CommitmentTransactionV1, ConsensusConfig,
        IrysBlockHeader, IrysSignature, Signature, H256,
    };
    use irys_types::{BlockHash, CommitmentType};
    use itertools::Itertools as _;

    fn create_test_commitment(
        commitment_type: CommitmentType,
        value: U256,
        fee: u64,
    ) -> CommitmentTransaction {
        let config = ConsensusConfig::testing();
        let signer = IrysSigner::random_signer(&config);
        CommitmentTransaction::V1(CommitmentTransactionV1 {
            id: H256::from([7_u8; 32]),
            commitment_type,
            anchor: H256::from([8_u8; 32]),
            signer: signer.address(),
            value,
            fee,
            signature: IrysSignature::new(Signature::try_from([0_u8; 65].as_slice()).unwrap()),
            chain_id: config.chain_id,
        })
    }

    fn create_data_tx_header(
        signer: &IrysSigner,
        term_fee: U256,
        perm_fee: Option<U256>,
    ) -> DataTransactionHeader {
        let data = vec![0_u8; 1024];
        let anchor = H256::from([9_u8; 32]);

        // Always create with perm_fee for publish ledger (ledger_id = 0)
        // The tests simulate the actual usage where submit txs have been promoted to publish
        let actual_perm_fee = perm_fee.unwrap_or_else(|| {
            // If no perm_fee specified, calculate minimum required for ingress proofs
            let config = ConsensusConfig::testing();
            let number_of_ingress_proofs_total = config
                .hardforks
                .number_of_ingress_proofs_total_at(UnixTimestamp::from_secs(0));
            let ingress_reward_per_proof = (term_fee
                * config.immediate_tx_inclusion_reward_percent.amount)
                / U256::from(10000);
            let total_ingress_reward =
                ingress_reward_per_proof * U256::from(number_of_ingress_proofs_total);
            U256::from(1000000) + total_ingress_reward
        });

        let tx = signer
            .create_publish_transaction(data, anchor, actual_perm_fee.into(), term_fee.into())
            .expect("Failed to create publish transaction");

        // Modify the header to reflect the original perm_fee intent
        let mut header = tx.header;
        header.perm_fee = perm_fee.map(Into::into);
        header
    }

    fn create_test_ingress_proof(
        signer: &IrysSigner,
        data_root: H256,
        anchor: BlockHash,
    ) -> IngressProof {
        let mut proof = IngressProof::V1(IngressProofV1 {
            signature: Default::default(),
            data_root,
            proof: H256::from([12_u8; 32]),
            chain_id: 1_u64,
            anchor,
        });

        signer
            .sign_ingress_proof(&mut proof)
            .expect("Test Ingress proof generation failed");
        proof
    }

    #[test]
    fn test_header_only() {
        let config = ConsensusConfig::testing();
        let parent_block = IrysBlockHeader::new_mock_header();
        let block_height = 101;
        let reward_address = IrysAddress::from([20_u8; 20]);
        let reward_amount = U256::from(5000);
        let initial_treasury = U256::from(2000000);
        let publish_ledger = PublishLedgerWithTxs {
            txs: vec![],
            proofs: None,
        };

        let solution_hash = H256::zero();

        // Create expected shadow transactions
        let expected_shadow_txs: Vec<ShadowMetadata> = vec![
            ShadowMetadata {
                shadow_tx: ShadowTransaction::new_v1(
                    TransactionPacket::BlockReward(BlockRewardIncrement {
                        amount: reward_amount.into(),
                    }),
                    solution_hash.into(),
                ),
                transaction_fee: 0,
            },
            ShadowMetadata {
                shadow_tx: ShadowTransaction::new_v1(
                    TransactionPacket::PdBaseFeeUpdate(PdBaseFeeUpdate {
                        per_chunk: U256::from(1000000_u64).into(),
                    }),
                    solution_hash.into(),
                ),
                transaction_fee: 0,
            },
            ShadowMetadata {
                shadow_tx: ShadowTransaction::new_v1(
                    TransactionPacket::IrysUsdPriceUpdate(IrysUsdPriceUpdate {
                        price: Uint::from(1000000000000000000_u128),
                    }),
                    solution_hash.into(),
                ),
                transaction_fee: 0,
            },
        ];

        let empty_fees = LedgerExpiryBalanceDelta {
            miner_balance_increment: BTreeMap::new(),
            user_perm_fee_refunds: Vec::new(),
        };
        let solution_hash = H256::zero();
        let generator = ShadowTxGenerator::new(
            &block_height,
            &reward_address,
            &reward_amount,
            &parent_block,
            &solution_hash,
            &config,
            &[],
            &[],
            &publish_ledger,
            initial_treasury,
            Some(Amount::new(U256::from(1000000_u64))),
            IrysTokenPrice::new(U256::from(1000000000000000000_u128)),
            UnixTimestamp::from_secs(0), // Sprite active from genesis in testing config
            &empty_fees,
            &[],
            &[],
        )
        .expect("Should create generator");

        // Compare actual with expected
        generator
            .zip_eq(expected_shadow_txs)
            .for_each(|(actual, expected)| {
                let actual = actual.expect("Should be Ok");
                assert_eq!(actual, expected);
            });
    }

    #[test]
    fn test_three_commitments() {
        let config = ConsensusConfig::testing();
        let parent_block = IrysBlockHeader::new_mock_header();
        let block_height = 101;
        let reward_address = IrysAddress::from([20_u8; 20]);
        let reward_amount = U256::from(5000);
        let initial_treasury = U256::from(2000000);

        let stake_value = U256::from(100000);
        let stake_fee = 1000;
        let pledge_value = U256::from(100000);
        let pledge_fee = 500;
        let commitments = vec![
            create_test_commitment(CommitmentType::Stake, stake_value, stake_fee),
            create_test_commitment(
                CommitmentType::Pledge {
                    pledge_count_before_executing: 2,
                },
                pledge_value,
                pledge_fee,
            ),
            create_test_commitment(CommitmentType::Unstake, stake_value, stake_fee),
            create_test_commitment(
                CommitmentType::Unpledge {
                    pledge_count_before_executing: 1,
                    partition_hash: [0_u8; 32].into(),
                },
                pledge_value,
                pledge_fee,
            ),
        ];
        let stake_fee = stake_fee as u128;
        let pledge_fee = pledge_fee as u128;

        let publish_ledger = PublishLedgerWithTxs {
            txs: vec![],
            proofs: None,
        };

        // Create expected shadow transactions for all commitment types
        let expected_shadow_txs: Vec<ShadowMetadata> = vec![
            // Block reward
            ShadowMetadata {
                shadow_tx: ShadowTransaction::new_v1(
                    TransactionPacket::BlockReward(BlockRewardIncrement {
                        amount: reward_amount.into(),
                    }),
                    H256::zero().into(),
                ),
                transaction_fee: 0,
            },
            // PD Base Fee Update
            ShadowMetadata {
                shadow_tx: ShadowTransaction::new_v1(
                    TransactionPacket::PdBaseFeeUpdate(PdBaseFeeUpdate {
                        per_chunk: U256::from(1000000_u64).into(),
                    }),
                    H256::zero().into(),
                ),
                transaction_fee: 0,
            },
            // IRYS/USD Price Update
            ShadowMetadata {
                shadow_tx: ShadowTransaction::new_v1(
                    TransactionPacket::IrysUsdPriceUpdate(IrysUsdPriceUpdate {
                        price: Uint::from(1000000000000000000_u128),
                    }),
                    H256::zero().into(),
                ),
                transaction_fee: 0,
            },
            // Stake
            ShadowMetadata {
                shadow_tx: ShadowTransaction::new_v1(
                    TransactionPacket::Stake(BalanceDecrement {
                        amount: stake_value.into(),
                        target: commitments[0].signer().into(),
                        irys_ref: commitments[0].id().into(),
                    }),
                    H256::zero().into(),
                ),
                transaction_fee: stake_fee,
            },
            // Pledge
            ShadowMetadata {
                shadow_tx: ShadowTransaction::new_v1(
                    TransactionPacket::Pledge(BalanceDecrement {
                        amount: pledge_value.into(),
                        target: commitments[1].signer().into(),
                        irys_ref: commitments[1].id().into(),
                    }),
                    H256::zero().into(),
                ),
                transaction_fee: pledge_fee,
            },
            // Unstake inclusion: fee-only via priority fee
            ShadowMetadata {
                shadow_tx: ShadowTransaction::new_v1(
                    TransactionPacket::UnstakeDebit(UnstakeDebit {
                        target: commitments[2].signer().into(),
                        irys_ref: commitments[2].id().into(),
                    }),
                    H256::zero().into(),
                ),
                transaction_fee: stake_fee,
            },
            // Unpledge: fee-only via priority fee
            ShadowMetadata {
                shadow_tx: ShadowTransaction::new_v1(
                    TransactionPacket::Unpledge(irys_reth::shadow_tx::UnpledgeDebit {
                        target: commitments[3].signer().into(),
                        irys_ref: commitments[3].id().into(),
                    }),
                    H256::zero().into(),
                ),
                transaction_fee: pledge_fee,
            },
        ];

        let empty_fees = LedgerExpiryBalanceDelta {
            miner_balance_increment: BTreeMap::new(),
            user_perm_fee_refunds: Vec::new(),
        };
        let solution_hash = H256::zero();
        let generator = ShadowTxGenerator::new(
            &block_height,
            &reward_address,
            &reward_amount,
            &parent_block,
            &solution_hash,
            &config,
            &commitments,
            &[],
            &publish_ledger,
            initial_treasury,
            Some(Amount::new(U256::from(1000000_u64))),
            IrysTokenPrice::new(U256::from(1000000000000000000_u128)),
            UnixTimestamp::from_secs(0), // Sprite active from genesis in testing config
            &empty_fees,
            &[],
            &[],
        )
        .expect("Should create generator");

        // Compare actual with expected
        generator
            .zip_eq(expected_shadow_txs)
            .for_each(|(actual, expected)| {
                let actual = actual.expect("Should be Ok");
                assert_eq!(actual, expected);
            });
    }

    #[test]
    fn test_one_submit_tx() {
        let config = ConsensusConfig::testing();
        let parent_block = IrysBlockHeader::new_mock_header();
        let signer = IrysSigner::random_signer(&config);

        let term_fee = U256::from(20000);
        let submit_tx = create_data_tx_header(&signer, term_fee, None);
        let submit_txs = vec![submit_tx.clone()];

        let block_height = 101;
        let reward_address = IrysAddress::from([20_u8; 20]);
        let reward_amount = U256::from(5000);
        let initial_treasury = U256::from(2000000);
        let publish_ledger = PublishLedgerWithTxs {
            txs: vec![],
            proofs: None,
        };

        // Calculate expected values
        let term_charges = TermFeeCharges::new(term_fee.into(), &config).unwrap();

        // Create expected shadow transactions directly
        let expected_shadow_txs: Vec<ShadowMetadata> = vec![
            // Block reward
            ShadowMetadata {
                shadow_tx: ShadowTransaction::new_v1(
                    TransactionPacket::BlockReward(BlockRewardIncrement {
                        amount: reward_amount.into(),
                    }),
                    H256::zero().into(),
                ),
                transaction_fee: 0,
            },
            // PD Base Fee Update
            ShadowMetadata {
                shadow_tx: ShadowTransaction::new_v1(
                    TransactionPacket::PdBaseFeeUpdate(PdBaseFeeUpdate {
                        per_chunk: U256::from(1000000_u64).into(),
                    }),
                    H256::zero().into(),
                ),
                transaction_fee: 0,
            },
            // IRYS/USD Price Update
            ShadowMetadata {
                shadow_tx: ShadowTransaction::new_v1(
                    TransactionPacket::IrysUsdPriceUpdate(IrysUsdPriceUpdate {
                        price: Uint::from(1000000000000000000_u128),
                    }),
                    H256::zero().into(),
                ),
                transaction_fee: 0,
            },
            // Storage fee for the submit transaction (treasury amount only)
            ShadowMetadata {
                shadow_tx: ShadowTransaction::new_v1(
                    TransactionPacket::StorageFees(BalanceDecrement {
                        amount: term_charges.term_fee_treasury.into(),
                        target: submit_tx.signer.into(),
                        irys_ref: submit_tx.id.into(),
                    }),
                    H256::zero().into(),
                ),
                transaction_fee: term_charges
                    .block_producer_reward
                    .try_into()
                    .expect("Block producer reward should fit in u128"),
            },
        ];

        let empty_fees = LedgerExpiryBalanceDelta {
            miner_balance_increment: BTreeMap::new(),
            user_perm_fee_refunds: Vec::new(),
        };
        let solution_hash = H256::zero();
        let mut generator = ShadowTxGenerator::new(
            &block_height,
            &reward_address,
            &reward_amount,
            &parent_block,
            &solution_hash,
            &config,
            &[],
            &submit_txs,
            &publish_ledger,
            initial_treasury,
            Some(Amount::new(U256::from(1000000_u64))),
            IrysTokenPrice::new(U256::from(1000000000000000000_u128)),
            UnixTimestamp::from_secs(0), // Sprite active from genesis in testing config
            &empty_fees,
            &[],
            &[],
        )
        .expect("Should create generator");

        // Compare actual with expected
        generator
            .by_ref()
            .zip_eq(expected_shadow_txs)
            .for_each(|(actual, expected)| {
                let actual = actual.expect("Should be Ok");
                assert_eq!(actual, expected);
            });

        // Verify treasury increased by the expected amount (only pre-Sprite)
        // Post-Sprite: treasury is read from EVM state, not tracked in generator
        let block_timestamp = UnixTimestamp::from_secs(0);
        if !config.hardforks.is_sprite_active(block_timestamp) {
            let expected_treasury = initial_treasury + term_charges.term_fee_treasury;
            assert_eq!(generator.treasury_balance(), expected_treasury);
        }
    }

    #[test]
    fn test_btreemap_maintains_sorted_order() {
        // Quick test to verify BTreeMap maintains sorted order
        let mut rewards_map: BTreeMap<IrysAddress, u32> = BTreeMap::new();

        // Insert addresses in random order
        let addr1 = IrysAddress::from([5_u8; 20]);
        let addr2 = IrysAddress::from([1_u8; 20]);
        let addr3 = IrysAddress::from([9_u8; 20]);

        rewards_map.insert(addr3, 3);
        rewards_map.insert(addr1, 1);
        rewards_map.insert(addr2, 2);

        // Verify they come out sorted
        let addresses: Vec<IrysAddress> = rewards_map.keys().copied().collect();
        assert_eq!(addresses[0], addr2); // Smallest address first
        assert_eq!(addresses[1], addr1);
        assert_eq!(addresses[2], addr3); // Largest address last
    }

    #[test]
    fn test_one_publish_tx_with_aggregated_proofs() {
        let mut config = ConsensusConfig::testing();
        // Use custom hardfork params with 4 proofs for this test
        config.hardforks.frontier.number_of_ingress_proofs_total = 4;
        let parent_block = IrysBlockHeader::new_mock_header();

        // Calculate proper fees for publish transaction
        let term_fee = U256::from(30000);
        // We need to account for 4 proofs now
        let ingress_reward_per_proof =
            (term_fee * config.immediate_tx_inclusion_reward_percent.amount) / U256::from(10000);
        let total_ingress_reward = ingress_reward_per_proof * U256::from(4); // 4 proofs total
        let perm_fee = U256::from(1000000) + total_ingress_reward;

        // Create transaction signer
        let tx_signer = IrysSigner::random_signer(&config);
        let publish_tx = create_data_tx_header(&tx_signer, term_fee, Some(perm_fee));
        let submit_txs = vec![publish_tx.clone()];

        // Create three different proof signers
        let proof_signer1 = IrysSigner::random_signer(&config);
        let proof_signer2 = IrysSigner::random_signer(&config);
        let proof_signer3 = IrysSigner::random_signer(&config);

        // Create 4 proofs - signer2 has 2 proofs to test aggregation
        let proofs = vec![
            create_test_ingress_proof(
                &proof_signer1,
                H256::from([10_u8; 32]),
                H256::from([14_u8; 32]),
            ),
            create_test_ingress_proof(
                &proof_signer2,
                H256::from([11_u8; 32]),
                H256::from([15_u8; 32]),
            ),
            create_test_ingress_proof(
                &proof_signer3,
                H256::from([12_u8; 32]),
                H256::from([16_u8; 32]),
            ),
            create_test_ingress_proof(
                &proof_signer2,
                H256::from([13_u8; 32]),
                H256::from([17_u8; 32]),
            ), // Extra proof for signer2
        ];

        let block_height = 101;
        let reward_address = IrysAddress::from([20_u8; 20]);
        let reward_amount = U256::from(5000);
        let initial_treasury = U256::from(20000000);
        let publish_ledger = PublishLedgerWithTxs {
            txs: submit_txs.clone(),
            proofs: Some(IngressProofsList(proofs)),
        };

        // Calculate expected values
        let term_charges = TermFeeCharges::new(term_fee.into(), &config).unwrap();

        // Since perm_fee was calculated with 4 proofs in mind
        let number_of_ingress_proofs_total = 4; // matches config.hardforks.frontier.number_of_ingress_proofs_total
        let publish_charges = PublishFeeCharges::new(
            perm_fee.into(),
            term_fee.into(),
            &config,
            number_of_ingress_proofs_total,
        )
        .unwrap();

        // Calculate individual ingress rewards (4 proofs total)
        let base_reward_per_proof = publish_charges.ingress_proof_reward / U256::from(4);
        let remainder = publish_charges.ingress_proof_reward % U256::from(4);

        // Calculate aggregated rewards per signer
        // signer1: 1 proof = base_reward + remainder (first proof gets remainder)
        // signer2: 2 proofs = base_reward * 2
        // signer3: 1 proof = base_reward
        let signer1_reward = base_reward_per_proof + remainder;
        let signer2_reward = base_reward_per_proof * U256::from(2);
        let signer3_reward = base_reward_per_proof;

        // Sort signers by address for deterministic ordering
        let mut signer_rewards = [
            (proof_signer1.address(), signer1_reward),
            (proof_signer2.address(), signer2_reward),
            (proof_signer3.address(), signer3_reward),
        ];
        signer_rewards.sort_by_key(|(addr, _)| *addr);

        // Create expected shadow transactions directly
        let expected_shadow_txs: Vec<ShadowMetadata> = vec![
            // Block reward
            ShadowMetadata {
                shadow_tx: ShadowTransaction::new_v1(
                    TransactionPacket::BlockReward(BlockRewardIncrement {
                        amount: reward_amount.into(),
                    }),
                    H256::zero().into(),
                ),
                transaction_fee: 0,
            },
            // PD Base Fee Update
            ShadowMetadata {
                shadow_tx: ShadowTransaction::new_v1(
                    TransactionPacket::PdBaseFeeUpdate(PdBaseFeeUpdate {
                        per_chunk: U256::from(1000000_u64).into(),
                    }),
                    H256::zero().into(),
                ),
                transaction_fee: 0,
            },
            // IRYS/USD Price Update
            ShadowMetadata {
                shadow_tx: ShadowTransaction::new_v1(
                    TransactionPacket::IrysUsdPriceUpdate(IrysUsdPriceUpdate {
                        price: Uint::from(1000000000000000000_u128),
                    }),
                    H256::zero().into(),
                ),
                transaction_fee: 0,
            },
            // Storage fee for the publish transaction (treasury amount + perm_fee)
            ShadowMetadata {
                shadow_tx: ShadowTransaction::new_v1(
                    TransactionPacket::StorageFees(BalanceDecrement {
                        amount: (term_charges.term_fee_treasury + perm_fee).into(),
                        target: publish_tx.signer.into(),
                        irys_ref: publish_tx.id.into(),
                    }),
                    H256::zero().into(),
                ),
                transaction_fee: term_charges
                    .block_producer_reward
                    .try_into()
                    .expect("Block producer reward should fit in u128"),
            },
            // Ingress proof rewards (aggregated by signer, sorted by address)
            ShadowMetadata {
                shadow_tx: ShadowTransaction::new_v1(
                    TransactionPacket::IngressProofReward(BalanceIncrement {
                        amount: signer_rewards[0].1.into(),
                        target: signer_rewards[0].0.into(),
                        irys_ref: H256::from(publish_tx.id.0).into(),
                    }),
                    H256::zero().into(),
                ),
                transaction_fee: 0,
            },
            ShadowMetadata {
                shadow_tx: ShadowTransaction::new_v1(
                    TransactionPacket::IngressProofReward(BalanceIncrement {
                        amount: signer_rewards[1].1.into(),
                        target: signer_rewards[1].0.into(),
                        irys_ref: H256::from(publish_tx.id.0).into(),
                    }),
                    H256::zero().into(),
                ),
                transaction_fee: 0,
            },
            ShadowMetadata {
                shadow_tx: ShadowTransaction::new_v1(
                    TransactionPacket::IngressProofReward(BalanceIncrement {
                        amount: signer_rewards[2].1.into(),
                        target: signer_rewards[2].0.into(),
                        irys_ref: H256::from(publish_tx.id.0).into(),
                    }),
                    H256::zero().into(),
                ),
                transaction_fee: 0,
            },
        ];

        let empty_fees = LedgerExpiryBalanceDelta {
            miner_balance_increment: BTreeMap::new(),
            user_perm_fee_refunds: Vec::new(),
        };
        let solution_hash = H256::zero();
        let generator = ShadowTxGenerator::new(
            &block_height,
            &reward_address,
            &reward_amount,
            &parent_block,
            &solution_hash,
            &config,
            &[],
            &submit_txs,
            &publish_ledger,
            initial_treasury,
            Some(Amount::new(U256::from(1000000_u64))),
            IrysTokenPrice::new(U256::from(1000000000000000000_u128)),
            UnixTimestamp::from_secs(0), // Sprite active from genesis in testing config
            &empty_fees,
            &[],
            &[],
        )
        .expect("Should create generator");

        // Compare actual with expected
        generator
            .zip_eq(expected_shadow_txs)
            .for_each(|(actual, expected)| {
                let actual = actual.expect("Should be Ok");
                assert_eq!(actual, expected);
            });
    }

    #[test]
    fn test_expired_ledger_miner_rewards() {
        let config = ConsensusConfig::testing();
        let parent_block = IrysBlockHeader::new_mock_header();
        let block_height = 101;
        let reward_address = IrysAddress::from([20_u8; 20]);
        let reward_amount = U256::from(5000);
        let initial_treasury = U256::from(10_000_000);

        // Create miners and their rewards
        let miner1 = IrysAddress::from([10_u8; 20]);
        let miner2 = IrysAddress::from([11_u8; 20]);
        let miner3 = IrysAddress::from([12_u8; 20]);

        let miner1_reward = U256::from(1000);
        let miner2_reward = U256::from(2000);
        let miner3_reward = U256::from(1500);
        let total_miner_rewards = miner1_reward + miner2_reward + miner3_reward;

        // Create rolling hashes for each miner (simulating aggregated tx IDs)
        let miner1_hash = RollingHash(U256::from_be_bytes([1_u8; 32]));
        let miner2_hash = RollingHash(U256::from_be_bytes([2_u8; 32]));
        let miner3_hash = RollingHash(U256::from_be_bytes([3_u8; 32]));

        let mut miner_balance_increment = BTreeMap::new();
        miner_balance_increment.insert(miner1, (miner1_reward, miner1_hash));
        miner_balance_increment.insert(miner2, (miner2_reward, miner2_hash));
        miner_balance_increment.insert(miner3, (miner3_reward, miner3_hash));

        let expired_fees = LedgerExpiryBalanceDelta {
            miner_balance_increment,
            user_perm_fee_refunds: Vec::new(),
        };

        let publish_ledger = PublishLedgerWithTxs {
            txs: vec![],
            proofs: None,
        };

        // Create expected shadow transactions (sorted by miner address)
        let mut expected_shadow_txs = vec![
            // Block reward
            ShadowMetadata {
                shadow_tx: ShadowTransaction::new_v1(
                    TransactionPacket::BlockReward(BlockRewardIncrement {
                        amount: reward_amount.into(),
                    }),
                    H256::zero().into(),
                ),
                transaction_fee: 0,
            },
            // PD Base Fee Update
            ShadowMetadata {
                shadow_tx: ShadowTransaction::new_v1(
                    TransactionPacket::PdBaseFeeUpdate(PdBaseFeeUpdate {
                        per_chunk: U256::from(1000000_u64).into(),
                    }),
                    H256::zero().into(),
                ),
                transaction_fee: 0,
            },
            // IRYS/USD Price Update
            ShadowMetadata {
                shadow_tx: ShadowTransaction::new_v1(
                    TransactionPacket::IrysUsdPriceUpdate(IrysUsdPriceUpdate {
                        price: Uint::from(1000000000000000000_u128),
                    }),
                    H256::zero().into(),
                ),
                transaction_fee: 0,
            },
        ];

        // Add miner rewards in sorted order (BTreeMap guarantees this)
        for (miner, (reward, hash)) in expired_fees.miner_balance_increment.iter() {
            expected_shadow_txs.push(ShadowMetadata {
                shadow_tx: ShadowTransaction::new_v1(
                    TransactionPacket::TermFeeReward(BalanceIncrement {
                        amount: Uint::from_le_bytes(reward.to_le_bytes()),
                        target: (*miner).into(),
                        irys_ref: H256::from(hash.to_bytes()).into(),
                    }),
                    H256::zero().into(),
                ),
                transaction_fee: 0,
            });
        }

        let solution_hash = H256::zero();
        let mut generator = ShadowTxGenerator::new(
            &block_height,
            &reward_address,
            &reward_amount,
            &parent_block,
            &solution_hash,
            &config,
            &[],
            &[],
            &publish_ledger,
            initial_treasury,
            Some(Amount::new(U256::from(1000000_u64))),
            IrysTokenPrice::new(U256::from(1000000000000000000_u128)),
            UnixTimestamp::from_secs(0), // Sprite active from genesis in testing config
            &expired_fees,
            &[],
            &[],
        )
        .expect("Should create generator");

        // Compare actual with expected
        generator
            .by_ref()
            .zip_eq(expected_shadow_txs)
            .for_each(|(actual, expected)| {
                let actual = actual.expect("Should be Ok");
                assert_eq!(actual, expected);
            });

        // Treasury should decrease by total miner rewards (only pre-Sprite)
        // Post-Sprite: treasury is read from EVM state, not tracked in generator
        let block_timestamp = UnixTimestamp::from_secs(0);
        if !config.hardforks.is_sprite_active(block_timestamp) {
            let expected_treasury = initial_treasury - total_miner_rewards;
            assert_eq!(generator.treasury_balance(), expected_treasury);
        }
    }

    #[test]
    fn test_user_perm_fee_refunds() {
        let config = ConsensusConfig::testing();
        let parent_block = IrysBlockHeader::new_mock_header();
        let block_height = 101;
        let reward_address = IrysAddress::from([20_u8; 20]);
        let reward_amount = U256::from(5000);
        let initial_treasury = U256::from(10_000_000);

        // Create users and their refunds
        let user1 = IrysAddress::from([30_u8; 20]);
        let user2 = IrysAddress::from([31_u8; 20]);

        let tx1_id = H256::from([40_u8; 32]);
        let tx2_id = H256::from([41_u8; 32]);
        let tx3_id = H256::from([42_u8; 32]);

        let refund1 = U256::from(500);
        let refund2 = U256::from(700);
        let refund3 = U256::from(300);
        let total_refunds = refund1 + refund2 + refund3;

        // Create refunds sorted by tx_id
        let mut user_perm_fee_refunds = vec![
            (tx1_id, refund1, user1), // User1's first refund
            (tx2_id, refund2, user1), // User1's second refund
            (tx3_id, refund3, user2), // User2's refund
        ];
        user_perm_fee_refunds.sort_by_key(|(tx_id, _, _)| *tx_id);

        let expired_fees = LedgerExpiryBalanceDelta {
            miner_balance_increment: BTreeMap::new(),
            user_perm_fee_refunds,
        };

        let publish_ledger = PublishLedgerWithTxs {
            txs: vec![],
            proofs: None,
        };

        // Create expected shadow transactions
        let mut expected_shadow_txs = vec![
            // Block reward
            ShadowMetadata {
                shadow_tx: ShadowTransaction::new_v1(
                    TransactionPacket::BlockReward(BlockRewardIncrement {
                        amount: reward_amount.into(),
                    }),
                    H256::zero().into(),
                ),
                transaction_fee: 0,
            },
            // PD Base Fee Update
            ShadowMetadata {
                shadow_tx: ShadowTransaction::new_v1(
                    TransactionPacket::PdBaseFeeUpdate(PdBaseFeeUpdate {
                        per_chunk: U256::from(1000000_u64).into(),
                    }),
                    H256::zero().into(),
                ),
                transaction_fee: 0,
            },
            // IRYS/USD Price Update
            ShadowMetadata {
                shadow_tx: ShadowTransaction::new_v1(
                    TransactionPacket::IrysUsdPriceUpdate(IrysUsdPriceUpdate {
                        price: Uint::from(1000000000000000000_u128),
                    }),
                    H256::zero().into(),
                ),
                transaction_fee: 0,
            },
        ];

        // Add user refunds in sorted order (already sorted by tx_id)
        for (tx_id, refund_amount, user) in expired_fees.user_perm_fee_refunds.iter() {
            expected_shadow_txs.push(ShadowMetadata {
                shadow_tx: ShadowTransaction::new_v1(
                    TransactionPacket::PermFeeRefund(BalanceIncrement {
                        amount: Uint::from_le_bytes(refund_amount.to_le_bytes()),
                        target: (*user).into(),
                        irys_ref: (*tx_id).into(),
                    }),
                    H256::zero().into(),
                ),
                transaction_fee: 0,
            });
        }

        let solution_hash = H256::zero();
        let mut generator = ShadowTxGenerator::new(
            &block_height,
            &reward_address,
            &reward_amount,
            &parent_block,
            &solution_hash,
            &config,
            &[],
            &[],
            &publish_ledger,
            initial_treasury,
            Some(Amount::new(U256::from(1000000_u64))),
            IrysTokenPrice::new(U256::from(1000000000000000000_u128)),
            UnixTimestamp::from_secs(0), // Sprite active from genesis in testing config
            &expired_fees,
            &[],
            &[],
        )
        .expect("Should create generator");

        // Compare actual with expected
        generator
            .by_ref()
            .zip_eq(expected_shadow_txs)
            .for_each(|(actual, expected)| {
                let actual = actual.expect("Should be Ok");
                assert_eq!(actual, expected);
            });

        // Treasury should decrease by total refunds (only pre-Sprite)
        // Post-Sprite: treasury is read from EVM state, not tracked in generator
        let block_timestamp = UnixTimestamp::from_secs(0);
        if !config.hardforks.is_sprite_active(block_timestamp) {
            let expected_treasury = initial_treasury - total_refunds;
            assert_eq!(generator.treasury_balance(), expected_treasury);
        }
    }

    #[test]
    fn test_empty_expired_ledger_fees() {
        let config = ConsensusConfig::testing();
        let parent_block = IrysBlockHeader::new_mock_header();
        let block_height = 101;
        let reward_address = IrysAddress::from([20_u8; 20]);
        let reward_amount = U256::from(5000);
        let initial_treasury = U256::from(10_000_000);

        // Empty expired fees
        let expired_fees = LedgerExpiryBalanceDelta {
            miner_balance_increment: BTreeMap::new(),
            user_perm_fee_refunds: Vec::new(),
        };

        let publish_ledger = PublishLedgerWithTxs {
            txs: vec![],
            proofs: None,
        };

        // Only expect block reward, PD base fee update, and IRYS/USD price update
        let expected_shadow_txs = vec![
            ShadowMetadata {
                shadow_tx: ShadowTransaction::new_v1(
                    TransactionPacket::BlockReward(BlockRewardIncrement {
                        amount: reward_amount.into(),
                    }),
                    H256::zero().into(),
                ),
                transaction_fee: 0,
            },
            ShadowMetadata {
                shadow_tx: ShadowTransaction::new_v1(
                    TransactionPacket::PdBaseFeeUpdate(PdBaseFeeUpdate {
                        per_chunk: U256::from(1000000_u64).into(),
                    }),
                    H256::zero().into(),
                ),
                transaction_fee: 0,
            },
            ShadowMetadata {
                shadow_tx: ShadowTransaction::new_v1(
                    TransactionPacket::IrysUsdPriceUpdate(IrysUsdPriceUpdate {
                        price: Uint::from(1000000000000000000_u128),
                    }),
                    H256::zero().into(),
                ),
                transaction_fee: 0,
            },
        ];

        let solution_hash = H256::zero();
        let mut generator = ShadowTxGenerator::new(
            &block_height,
            &reward_address,
            &reward_amount,
            &parent_block,
            &solution_hash,
            &config,
            &[],
            &[],
            &publish_ledger,
            initial_treasury,
            Some(Amount::new(U256::from(1000000_u64))),
            IrysTokenPrice::new(U256::from(1000000000000000000_u128)),
            UnixTimestamp::from_secs(0), // Sprite active from genesis in testing config
            &expired_fees,
            &[],
            &[],
        )
        .expect("Should create generator");

        // Compare actual with expected
        generator
            .by_ref()
            .zip_eq(expected_shadow_txs)
            .for_each(|(actual, expected)| {
                let actual = actual.expect("Should be Ok");
                assert_eq!(actual, expected);
            });

        // Treasury should remain unchanged (no expired fees to pay)
        assert_eq!(generator.treasury_balance(), initial_treasury);
    }

    #[test]
    fn test_error_when_sprite_active_but_pd_base_fee_none() {
        let config = ConsensusConfig::testing(); // Sprite active from genesis
        let parent_block = IrysBlockHeader::new_mock_header();
        let block_height = 1;
        let reward_address = IrysAddress::from([1_u8; 20]);
        let reward_amount = U256::from(1000);
        let initial_treasury = U256::from(1000000);

        let publish_ledger = PublishLedgerWithTxs {
            txs: vec![],
            proofs: None,
        };
        let empty_fees = LedgerExpiryBalanceDelta {
            miner_balance_increment: BTreeMap::new(),
            user_perm_fee_refunds: Vec::new(),
        };
        let solution_hash = H256::zero();

        // Sprite is active (timestamp 0 with testing config), but pd_base_fee is None
        let result = ShadowTxGenerator::new(
            &block_height,
            &reward_address,
            &reward_amount,
            &parent_block,
            &solution_hash,
            &config,
            &[],
            &[],
            &publish_ledger,
            initial_treasury,
            None, // This should cause an error
            IrysTokenPrice::new(U256::from(1000000000000000000_u128)),
            UnixTimestamp::from_secs(0), // Sprite active from genesis in testing config
            &empty_fees,
            &[],
            &[],
        );

        assert!(result.is_err());
        let err_msg = result.err().unwrap().to_string();
        assert!(
            err_msg
                .contains("pd_base_fee_per_chunk must be provided when Sprite hardfork is active"),
            "Unexpected error message: {}",
            err_msg
        );
    }
}<|MERGE_RESOLUTION|>--- conflicted
+++ resolved
@@ -668,17 +668,18 @@
         // Process commitment transaction
         let shadow_metadata = self.process_commitment_transaction(tx)?;
 
-<<<<<<< HEAD
         // Update treasury based on commitment type (only pre-Sprite)
         // Post-Sprite: EVM handles treasury accounting via handle_balance_decrement
         if !self.is_sprite_active {
-            match tx.commitment_type {
+            match tx.commitment_type() {
                 irys_types::CommitmentType::Stake | irys_types::CommitmentType::Pledge { .. } => {
                     // Stake and Pledge lock funds in the treasury
                     self.treasury_balance =
-                        self.treasury_balance.checked_add(tx.value).ok_or_else(|| {
-                            eyre!("Treasury balance overflow when adding commitment value")
-                        })?;
+                        self.treasury_balance
+                            .checked_add(tx.value())
+                            .ok_or_else(|| {
+                                eyre!("Treasury balance overflow when adding commitment value")
+                            })?;
                 }
                 irys_types::CommitmentType::Unstake => {
                     // Unstake handled on epoch boundary
@@ -686,24 +687,6 @@
                 irys_types::CommitmentType::Unpledge { .. } => {
                     // Unpledge handled on epoch boundary
                 }
-=======
-        // Update treasury based on commitment type
-        match tx.commitment_type() {
-            irys_types::CommitmentType::Stake | irys_types::CommitmentType::Pledge { .. } => {
-                // Stake and Pledge lock funds in the treasury
-                self.treasury_balance =
-                    self.treasury_balance
-                        .checked_add(tx.value())
-                        .ok_or_else(|| {
-                            eyre!("Treasury balance overflow when adding commitment value")
-                        })?;
-            }
-            irys_types::CommitmentType::Unstake => {
-                // Unstake handled on epoch boundary
-            }
-            irys_types::CommitmentType::Unpledge { .. } => {
-                // Unpledge handled on epoch boundary
->>>>>>> 0970e8fd
             }
         }
 
