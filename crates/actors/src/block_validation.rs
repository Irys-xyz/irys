use crate::block_tree_service::ValidationResult;
use crate::{
    block_discovery::{get_commitment_tx_in_parallel, get_data_tx_in_parallel},
    mempool_service::MempoolServiceMessage,
    mining::hash_to_number,
    services::ServiceSenders,
    shadow_tx_generator::{PublishLedgerWithTxs, ShadowTxGenerator},
};
use alloy_consensus::Transaction as _;
use alloy_eips::eip7685::{Requests, RequestsOrHash};
use alloy_rpc_types_engine::ExecutionData;
use base58::ToBase58 as _;
use eyre::{ensure, OptionExt as _};
use irys_database::db::IrysDatabaseExt as _;
use irys_database::{block_header_by_hash, SystemLedger};
use irys_domain::{
    BlockIndexReadGuard, BlockTreeReadGuard, EmaSnapshot, EpochSnapshot, ExecutionPayloadCache,
};
use irys_packing::{capacity_single::compute_entropy_chunk, xor_vec_u8_arrays_in_place};
use irys_primitives::CommitmentType;
use irys_reth::shadow_tx::{ShadowTransaction, IRYS_SHADOW_EXEC, SHADOW_TX_DESTINATION_ADDR};
use irys_reth_node_bridge::IrysRethNodeAdapter;
use irys_reward_curve::HalvingCurve;
use irys_storage::ii;
use irys_types::storage_pricing::phantoms::{Irys, NetworkFee};
use irys_types::storage_pricing::{Amount, TERM_FEE};
use irys_types::BlockHash;
use irys_types::{
<<<<<<< HEAD
    app_state::DatabaseProvider, calculate_difficulty, next_cumulative_diff, validate_path,
    Address, CommitmentTransaction, Config, ConsensusConfig, DataLedger, DataTransactionHeader,
    DifficultyAdjustmentConfig, IrysBlockHeader, PoaData, H256, U256,
=======
    app_state::DatabaseProvider,
    calculate_difficulty, next_cumulative_diff,
    transaction::fee_distribution::{PublishFeeCharges, TermFeeCharges},
    validate_path, Address, CommitmentTransaction, Config, ConsensusConfig, DataLedger,
    DataTransactionHeader, DataTransactionLedger, DifficultyAdjustmentConfig, IrysBlockHeader,
    PoaData, H256, U256,
>>>>>>> 874a627d
};
use irys_vdf::last_step_checkpoints_is_valid;
use irys_vdf::state::VdfStateReadonly;
use itertools::*;
use openssl::sha;
use reth::rpc::api::EngineApiClient as _;
use reth::rpc::types::engine::ExecutionPayload;
use reth_db::Database as _;
use reth_ethereum_primitives::Block;
use std::{
    collections::{HashMap, HashSet},
    sync::Arc,
    time::{Duration, SystemTime, UNIX_EPOCH},
};
use thiserror::Error;
use tracing::{debug, error, info};

#[derive(Debug, Error)]
pub enum PreValidationError {
    #[error("Failed to get block bounds: {0}")]
    BlockBoundsLookupError(String),
    #[error("block signature is not valid")]
    BlockSignatureInvalid,
    #[error("Invalid cumulative_difficulty (expected {expected} got {got})")]
    CumulativeDifficultyMismatch { expected: U256, got: U256 },
    #[error("Invalid difficulty (expected {expected} got {got})")]
    DifficultyMismatch { expected: U256, got: U256 },
    #[error("Ema mismatch")]
    EmaMismatch,
    #[error("Ingress proofs missing")]
    IngressProofsMissing,
    #[error("Invalid ingress proof signature: {0}")]
    IngressProofSignatureInvalid(String),
    #[error("Invalid last_diff_timestamp (expected {expected} got {got})")]
    LastDiffTimestampMismatch { expected: u128, got: u128 },
    #[error("Invalid ledger id {ledger_id}")]
    LedgerIdInvalid { ledger_id: u32 },
    #[error("Invalid merkle proof: {0}")]
    MerkleProofInvalid(String),
    #[error("Oracle price invalid")]
    OraclePriceInvalid,
    #[error("PoA capacity chunk mismatch entropy_first={entropy_first:?} poa_first={poa_first:?}")]
    PoACapacityChunkMismatch {
        entropy_first: Option<u8>,
        poa_first: Option<u8>,
    },
    #[error("PoA chunk hash mismatch: expected {expected:?}, got {got:?}, ledger_id={ledger_id:?}, ledger_chunk_offset={ledger_chunk_offset:?}")]
    PoAChunkHashMismatch {
        expected: H256,
        got: H256,
        ledger_id: Option<u32>,
        ledger_chunk_offset: Option<u64>,
    },
    #[error("Missing PoA chunk to be pre validated")]
    PoAChunkMissing,
    #[error("PoA chunk offset out of tx's data chunks bounds")]
    PoAChunkOffsetOutOfDataChunksBounds,
    #[error("PoA chunk offset out of block bounds")]
    PoAChunkOffsetOutOfBlockBounds,
    #[error("PoA chunk offset out of tx bounds")]
    PoAChunkOffsetOutOfTxBounds,
    #[error("Missing partition assignment for partition hash {partition_hash}")]
    PartitionAssignmentMissing { partition_hash: H256 },
    #[error("Partition assignment for partition hash {partition_hash} is missing slot index")]
    PartitionAssignmentSlotIndexMissing { partition_hash: H256 },
    #[error("Partition assignment slot index too large for u64: {slot_index} (partition {partition_hash})")]
    PartitionAssignmentSlotIndexTooLarge {
        partition_hash: H256,
        slot_index: usize,
    },
    #[error(
        "Invalid data PoA, partition hash {partition_hash} is not a data partition, it may have expired"
    )]
    PoADataPartitionExpired { partition_hash: H256 },
    #[error("Invalid previous_solution_hash - expected {expected} got {got}")]
    PreviousSolutionHashMismatch { expected: H256, got: H256 },
    #[error("Reward curve error: {0}")]
    RewardCurveError(String),
    #[error("Reward mismatch: got {got}, expected {expected}")]
    RewardMismatch { got: U256, expected: U256 },
    #[error("Snapshot creation error: {0}")]
    SnapshotError(String),
    #[error("Invalid solution_hash - expected difficulty >={expected} got {got}")]
    SolutionHashBelowDifficulty { expected: U256, got: U256 },
    #[error("system time error: {0}")]
    SystemTimeError(String),
    #[error("block timestamp {current} is older than parent block {parent}")]
    TimestampOlderThanParent { current: u128, parent: u128 },
    #[error("block timestamp {current} too far in the future (now {now})")]
    TimestampTooFarInFuture { current: u128, now: u128 },
    #[error("Validation service unreachable")]
    ValidationServiceUnreachable,
    #[error("last_step_checkpoints validation failed: {0}")]
    VDFCheckpointsInvalid(String),
    #[error("vdf_limiter.prev_output ({got}) does not match previous blocks vdf_limiter.output ({expected})")]
    VDFPreviousOutputMismatch { got: H256, expected: H256 },
}

/// Full pre-validation steps for a block
pub async fn prevalidate_block(
    block: IrysBlockHeader,
    previous_block: IrysBlockHeader,
    parent_epoch_snapshot: Arc<EpochSnapshot>,
    config: Config,
    reward_curve: Arc<HalvingCurve>,
    parent_ema_snapshot: &EmaSnapshot,
) -> Result<(), PreValidationError> {
    debug!(
        block_hash = ?block.block_hash.0.to_base58(),
        ?block.height,
        "Prevalidating block",
    );

    let poa_chunk: Vec<u8> = match &block.poa.chunk {
        Some(chunk) => chunk.clone().into(),
        None => return Err(PreValidationError::PoAChunkMissing),
    };

    let block_poa_hash: H256 = sha::sha256(&poa_chunk).into();
    if block.chunk_hash != block_poa_hash {
        return Err(PreValidationError::PoAChunkHashMismatch {
            expected: block.chunk_hash,
            got: block_poa_hash,
            ledger_id: None,
            ledger_chunk_offset: None,
        });
    }

    // Check prev_output (vdf)
    prev_output_is_valid(&block, &previous_block)?;
    debug!(
        block_hash = ?block.block_hash.0.to_base58(),
        ?block.height,
        "prev_output_is_valid",
    );

    // Check block height continuity
    height_is_valid(&block, &previous_block)?;
    debug!(
        block_hash = ?block.block_hash.0.to_base58(),
        ?block.height,
        "height_is_valid",
    );

    // Check block timestamp drift
    timestamp_is_valid(
        block.timestamp,
        previous_block.timestamp,
        config.consensus.max_future_timestamp_drift_millis,
    )?;

    // Check the difficulty
    difficulty_is_valid(
        &block,
        &previous_block,
        &config.consensus.difficulty_adjustment,
    )?;

    // Validate the last_diff_timestamp field
    last_diff_timestamp_is_valid(
        &block,
        &previous_block,
        &config.consensus.difficulty_adjustment,
    )?;

    debug!(
        block_hash = ?block.block_hash.0.to_base58(),
        ?block.height,
        "difficulty_is_valid",
    );

    // Check the cumulative difficulty
    cumulative_difficulty_is_valid(&block, &previous_block)?;
    debug!(
        block_hash = ?block.block_hash.0.to_base58(),
        ?block.height,
        "cumulative_difficulty_is_valid",
    );

    check_poa_data_expiration(&block.poa, parent_epoch_snapshot.clone())?;
    debug!("poa data not expired");

    // Check the solution_hash
    solution_hash_is_valid(&block, &previous_block)?;
    debug!(
        block_hash = ?block.block_hash.0.to_base58(),
        ?block.height,
        "solution_hash_is_valid",
    );

    // Check the previous solution hash references the parent correctly
    previous_solution_hash_is_valid(&block, &previous_block)?;
    debug!(
        block_hash = ?block.block_hash.0.to_base58(),
        ?block.height,
        "previous_solution_hash_is_valid",
    );

    // Ensure the last_epoch_hash field correctly references the most recent epoch block
    last_epoch_hash_is_valid(
        &block,
        &previous_block,
        config.consensus.epoch.num_blocks_in_epoch,
    )?;
    debug!(
        block_hash = ?block.block_hash.0.to_base58(),
        ?block.height,
        "last_epoch_hash_is_valid",
    );

    // We only check last_step_checkpoints during pre-validation
    last_step_checkpoints_is_valid(&block.vdf_limiter_info, &config.consensus.vdf)
        .await
        .map_err(|e| PreValidationError::VDFCheckpointsInvalid(e.to_string()))?;

    // Check that the oracle price does not exceed the EMA pricing parameters
    let oracle_price_valid = EmaSnapshot::oracle_price_is_valid(
        block.oracle_irys_price,
        previous_block.oracle_irys_price,
        config.consensus.token_price_safe_range,
    );
    if !oracle_price_valid {
        return Err(PreValidationError::OraclePriceInvalid);
    }

    // Check that the EMA has been correctly calculated
    let ema_valid = {
        let res = parent_ema_snapshot
            .calculate_ema_for_new_block(
                &previous_block,
                block.oracle_irys_price,
                config.consensus.token_price_safe_range,
                config.consensus.ema.price_adjustment_interval,
            )
            .ema;
        res == block.ema_irys_price
    };
    if !ema_valid {
        return Err(PreValidationError::EmaMismatch);
    }

    // Check valid curve price
    let reward = reward_curve
        .reward_between(
            // adjust ms to sec
            previous_block.timestamp.saturating_div(1000),
            block.timestamp.saturating_div(1000),
        )
        .map_err(|e| PreValidationError::RewardCurveError(e.to_string()))?;
    if reward.amount != block.reward_amount {
        return Err(PreValidationError::RewardMismatch {
            got: block.reward_amount,
            expected: reward.amount,
        });
    }

    // After pre-validating a bunch of quick checks we validate the signature
    // TODO: We may want to further check if the signer is a staked address
    // this is a little more advanced though as it requires knowing what the
    // commitment states looked like when this block was produced. For now
    // we just accept any valid signature.
    if !block.is_signature_valid() {
        return Err(PreValidationError::BlockSignatureInvalid);
    }

    Ok(())
}

pub fn prev_output_is_valid(
    block: &IrysBlockHeader,
    previous_block: &IrysBlockHeader,
) -> Result<(), PreValidationError> {
    if block.vdf_limiter_info.prev_output == previous_block.vdf_limiter_info.output {
        Ok(())
    } else {
        Err(PreValidationError::VDFPreviousOutputMismatch {
            got: block.vdf_limiter_info.prev_output,
            expected: previous_block.vdf_limiter_info.output,
        })
    }
}

// compares block timestamp against parent block
// errors if the block has a lower timestamp than the parent block
// compares timestamps of block against current system time
// errors on drift more than MAX_TIMESTAMP_DRIFT_SECS into future
pub fn timestamp_is_valid(
    current: u128,
    parent: u128,
    allowed_drift: u128,
) -> Result<(), PreValidationError> {
    if current < parent {
        return Err(PreValidationError::TimestampOlderThanParent { current, parent });
    }

    let now_ms = SystemTime::now()
        .duration_since(UNIX_EPOCH)
        .map_err(|e| PreValidationError::SystemTimeError(e.to_string()))?
        .as_millis();

    let max_future = now_ms + allowed_drift;

    if current > max_future {
        return Err(PreValidationError::TimestampTooFarInFuture {
            current,
            now: now_ms,
        });
    }

    Ok(())
}

/// Validates if a block's difficulty matches the expected difficulty calculated
/// from previous block data.
/// Returns Ok if valid, Err if the difficulty doesn't match the calculated value.
pub fn difficulty_is_valid(
    block: &IrysBlockHeader,
    previous_block: &IrysBlockHeader,
    difficulty_config: &DifficultyAdjustmentConfig,
) -> Result<(), PreValidationError> {
    let block_height = block.height;
    let current_timestamp = block.timestamp;
    let last_diff_timestamp = previous_block.last_diff_timestamp;
    let current_difficulty = previous_block.diff;

    let (diff, _stats) = calculate_difficulty(
        block_height,
        last_diff_timestamp,
        current_timestamp,
        current_difficulty,
        difficulty_config,
    );

    if diff == block.diff {
        Ok(())
    } else {
        Err(PreValidationError::DifficultyMismatch {
            expected: diff,
            got: block.diff,
        })
    }
}

/// Validates the `last_diff_timestamp` field in the block.
///
/// The value should equal the previous block's `last_diff_timestamp` unless the
/// current block triggers a difficulty adjustment, in which case it must be set
/// to the block's own timestamp.
pub fn last_diff_timestamp_is_valid(
    block: &IrysBlockHeader,
    previous_block: &IrysBlockHeader,
    difficulty_config: &DifficultyAdjustmentConfig,
) -> Result<(), PreValidationError> {
    let blocks_between_adjustments = difficulty_config.difficulty_adjustment_interval;
    let expected = if block.height % blocks_between_adjustments == 0 {
        block.timestamp
    } else {
        previous_block.last_diff_timestamp
    };

    if block.last_diff_timestamp == expected {
        Ok(())
    } else {
        Err(PreValidationError::LastDiffTimestampMismatch {
            expected,
            got: block.last_diff_timestamp,
        })
    }
}

/// Checks PoA data chunk data solution partitions has not expired
pub fn check_poa_data_expiration(
    poa: &PoaData,
    epoch_snapshot: Arc<EpochSnapshot>,
) -> Result<(), PreValidationError> {
    let is_data_partition_assigned = epoch_snapshot
        .partition_assignments
        .data_partitions
        .contains_key(&poa.partition_hash);

    // if is a data chunk
    if poa.data_path.is_some()
        && poa.tx_path.is_some()
        && poa.ledger_id.is_some()
        && !is_data_partition_assigned
    {
        return Err(PreValidationError::PoADataPartitionExpired {
            partition_hash: poa.partition_hash,
        });
    };
    Ok(())
}

/// Validates if a block's cumulative difficulty equals the previous cumulative difficulty
/// plus the expected hashes from its new difficulty. Returns Ok if valid.
///
/// Note: Requires valid block difficulty - call `difficulty_is_valid()` first.
pub fn cumulative_difficulty_is_valid(
    block: &IrysBlockHeader,
    previous_block: &IrysBlockHeader,
) -> Result<(), PreValidationError> {
    let previous_cumulative_diff = previous_block.cumulative_diff;
    let new_diff = block.diff;

    let cumulative_diff = next_cumulative_diff(previous_cumulative_diff, new_diff);
    if cumulative_diff == block.cumulative_diff {
        Ok(())
    } else {
        Err(PreValidationError::CumulativeDifficultyMismatch {
            expected: cumulative_diff,
            got: block.cumulative_diff,
        })
    }
}

/// Checks to see if the `solution_hash` exceeds the difficulty threshold
/// of the previous block
///
/// Note: Requires valid block difficulty - call `difficulty_is_valid()` first.
pub fn solution_hash_is_valid(
    block: &IrysBlockHeader,
    previous_block: &IrysBlockHeader,
) -> Result<(), PreValidationError> {
    let solution_hash = block.solution_hash;
    let solution_diff = hash_to_number(&solution_hash.0);

    if solution_diff >= previous_block.diff {
        Ok(())
    } else {
        Err(PreValidationError::SolutionHashBelowDifficulty {
            expected: previous_block.diff,
            got: solution_diff,
        })
    }
}

/// Checks if the `previous_solution_hash` equals the previous block's `solution_hash`
pub fn previous_solution_hash_is_valid(
    block: &IrysBlockHeader,
    previous_block: &IrysBlockHeader,
) -> Result<(), PreValidationError> {
    if block.previous_solution_hash == previous_block.solution_hash {
        Ok(())
    } else {
        Err(PreValidationError::PreviousSolutionHashMismatch {
            expected: previous_block.solution_hash,
            got: block.previous_solution_hash,
        })
    }
}

/// Validates the `last_epoch_hash` field against the previous block and epoch rules.
pub fn last_epoch_hash_is_valid(
    block: &IrysBlockHeader,
    previous_block: &IrysBlockHeader,
    blocks_in_epoch: u64,
) -> eyre::Result<()> {
    // if First block after an epoch boundary
    let expected = if block.height > 0 && block.height % blocks_in_epoch == 1 {
        previous_block.block_hash
    } else {
        previous_block.last_epoch_hash
    };

    if block.last_epoch_hash == expected {
        Ok(())
    } else {
        Err(eyre::eyre!(
            "Invalid last_epoch_hash - expected {} got {}",
            expected,
            block.last_epoch_hash
        ))
    }
}

// Validates block height against previous block height + 1
pub fn height_is_valid(
    block: &IrysBlockHeader,
    previous_block: &IrysBlockHeader,
) -> eyre::Result<()> {
    let expected = previous_block.height + 1;
    if block.height == expected {
        Ok(())
    } else {
        Err(eyre::eyre!(
            "Invalid block height (expected {} got {})",
            expected,
            block.height
        ))
    }
}

#[cfg(test)]
mod height_tests {
    use super::*;

    #[test]
    fn height_is_valid_ok() {
        let mut prev = IrysBlockHeader::new_mock_header();
        prev.height = 10;
        let mut block = IrysBlockHeader::new_mock_header();
        block.height = 11;
        assert!(height_is_valid(&block, &prev).is_ok());
    }

    #[test]
    fn height_is_invalid_fails() {
        let mut prev = IrysBlockHeader::new_mock_header();
        prev.height = 10;
        let mut block = IrysBlockHeader::new_mock_header();
        block.height = 12;
        assert!(height_is_valid(&block, &prev).is_err());
    }
}

/// Returns Ok if the vdf recall range in the block is valid
pub async fn recall_recall_range_is_valid(
    block: &IrysBlockHeader,
    config: &ConsensusConfig,
    steps_guard: &VdfStateReadonly,
) -> eyre::Result<()> {
    let num_recall_ranges_in_partition =
        irys_efficient_sampling::num_recall_ranges_in_partition(config);
    let reset_step_number = irys_efficient_sampling::reset_step_number(
        block.vdf_limiter_info.global_step_number,
        config,
    );
    info!(
        "Validating recall ranges steps from: {} to: {}",
        reset_step_number, block.vdf_limiter_info.global_step_number
    );
    let steps = steps_guard.read().get_steps(ii(
        reset_step_number,
        block.vdf_limiter_info.global_step_number,
    ))?;
    irys_efficient_sampling::recall_range_is_valid(
        (block.poa.partition_chunk_offset as u64 / config.num_chunks_in_recall_range) as usize,
        num_recall_ranges_in_partition as usize,
        &steps,
        &block.poa.partition_hash,
    )
}

pub fn get_recall_range(
    step_num: u64,
    config: &ConsensusConfig,
    steps_guard: &VdfStateReadonly,
    partition_hash: &H256,
) -> eyre::Result<usize> {
    let num_recall_ranges_in_partition =
        irys_efficient_sampling::num_recall_ranges_in_partition(config);
    let reset_step_number = irys_efficient_sampling::reset_step_number(step_num, config);
    let steps = steps_guard
        .read()
        .get_steps(ii(reset_step_number, step_num))?;
    irys_efficient_sampling::get_recall_range(
        num_recall_ranges_in_partition as usize,
        &steps,
        partition_hash,
    )
}

/// Returns Ok if the provided `PoA` is valid, Err otherwise
#[tracing::instrument(skip_all, fields(
    ?miner_address,
    chunk_offset = ?poa.partition_chunk_offset,
    partition_hash = ?poa.partition_hash,
    entropy_packing_iterations = ?config.entropy_packing_iterations,
    chunk_size = ?config.chunk_size
), err)]

pub fn poa_is_valid(
    poa: &PoaData,
    block_index_guard: &BlockIndexReadGuard,
    epoch_snapshot: &EpochSnapshot,
    config: &ConsensusConfig,
    miner_address: &Address,
) -> Result<(), PreValidationError> {
    debug!("PoA validating");
    let mut poa_chunk: Vec<u8> = match &poa.chunk {
        Some(chunk) => chunk.clone().into(),
        None => return Err(PreValidationError::PoAChunkMissing),
    };
    // data chunk
    if let (Some(data_path), Some(tx_path), Some(ledger_id)) =
        (poa.data_path.clone(), poa.tx_path.clone(), poa.ledger_id)
    {
        // partition data -> ledger data
        let partition_assignment = epoch_snapshot
            .get_data_partition_assignment(poa.partition_hash)
            .ok_or(PreValidationError::PartitionAssignmentMissing {
                partition_hash: poa.partition_hash,
            })?;

        let slot_index = partition_assignment.slot_index.ok_or(
            PreValidationError::PartitionAssignmentSlotIndexMissing {
                partition_hash: poa.partition_hash,
            },
        )?;
        let slot_index_u64 = u64::try_from(slot_index).map_err(|_| {
            PreValidationError::PartitionAssignmentSlotIndexTooLarge {
                partition_hash: poa.partition_hash,
                slot_index,
            }
        })?;
        let ledger_chunk_offset =
            slot_index_u64 * config.num_partitions_per_slot * config.num_chunks_in_partition
                + u64::from(poa.partition_chunk_offset);

        // ledger data -> block
        let ledger = DataLedger::try_from(ledger_id)
            .map_err(|_| PreValidationError::LedgerIdInvalid { ledger_id })?;

        let bb = block_index_guard
            .read()
            .get_block_bounds(ledger, ledger_chunk_offset)
            .map_err(|e| PreValidationError::BlockBoundsLookupError(e.to_string()))?;
        if !(bb.start_chunk_offset..=bb.end_chunk_offset).contains(&ledger_chunk_offset) {
            return Err(PreValidationError::PoAChunkOffsetOutOfBlockBounds);
        };

        let block_chunk_offset = (ledger_chunk_offset - bb.start_chunk_offset) as u128;

        // tx_path validation
        let tx_path_result = validate_path(
            bb.tx_root.0,
            &tx_path,
            block_chunk_offset * (config.chunk_size as u128),
        )
        .map_err(|e| PreValidationError::MerkleProofInvalid(e.to_string()))?;

        if !(tx_path_result.left_bound..=tx_path_result.right_bound)
            .contains(&(block_chunk_offset * (config.chunk_size as u128)))
        {
            return Err(PreValidationError::PoAChunkOffsetOutOfTxBounds);
        }

        let tx_chunk_offset =
            block_chunk_offset * (config.chunk_size as u128) - tx_path_result.left_bound;

        // data_path validation
        let data_path_result = validate_path(tx_path_result.leaf_hash, &data_path, tx_chunk_offset)
            .map_err(|e| PreValidationError::MerkleProofInvalid(e.to_string()))?;

        if !(data_path_result.left_bound..=data_path_result.right_bound).contains(&tx_chunk_offset)
        {
            return Err(PreValidationError::PoAChunkOffsetOutOfDataChunksBounds);
        }

        let mut entropy_chunk = Vec::<u8>::with_capacity(config.chunk_size as usize);
        compute_entropy_chunk(
            *miner_address,
            poa.partition_chunk_offset as u64,
            poa.partition_hash.into(),
            config.entropy_packing_iterations,
            config.chunk_size as usize,
            &mut entropy_chunk,
            config.chain_id,
        );

        xor_vec_u8_arrays_in_place(&mut poa_chunk, &entropy_chunk);

        // Because all chunks are packed as config.chunk_size, if the proof chunk is
        // smaller we need to trim off the excess padding introduced by packing ?
        let (poa_chunk_pad_trimmed, _) = poa_chunk.split_at(
            (config
                .chunk_size
                .min((data_path_result.right_bound - data_path_result.left_bound) as u64))
                as usize,
        );

        let poa_chunk_hash = sha::sha256(poa_chunk_pad_trimmed);

        if poa_chunk_hash != data_path_result.leaf_hash {
            return Err(PreValidationError::PoAChunkHashMismatch {
                expected: data_path_result.leaf_hash.into(),
                got: poa_chunk_hash.into(),
                ledger_id: Some(ledger_id),
                ledger_chunk_offset: Some(ledger_chunk_offset),
            });
        }
    } else {
        let mut entropy_chunk = Vec::<u8>::with_capacity(config.chunk_size as usize);
        compute_entropy_chunk(
            *miner_address,
            poa.partition_chunk_offset as u64,
            poa.partition_hash.into(),
            config.entropy_packing_iterations,
            config.chunk_size as usize,
            &mut entropy_chunk,
            config.chain_id,
        );
        if entropy_chunk != poa_chunk {
            if poa_chunk.len() <= 32 {
                debug!("Chunk PoA:{:?}", poa_chunk);
                debug!("Entropy  :{:?}", entropy_chunk);
            }
            return Err(PreValidationError::PoACapacityChunkMismatch {
                entropy_first: entropy_chunk.first().copied(),
                poa_first: poa_chunk.first().copied(),
            });
        }
    }
    Ok(())
}

/// Validates that the shadow transactions in the EVM block match the expected shadow transactions
/// generated from the Irys block data.
pub async fn shadow_transactions_are_valid(
    config: &Config,
    service_senders: &ServiceSenders,
    block: &IrysBlockHeader,
    reth_adapter: &IrysRethNodeAdapter,
    db: &DatabaseProvider,
    payload_provider: ExecutionPayloadCache,
) -> eyre::Result<()> {
    // 1. Validate that the evm block is valid
    let execution_data = payload_provider
        .wait_for_payload(&block.evm_block_hash)
        .await
        .ok_or_eyre("reth execution payload never arrived")?;

    let engine_api_client = reth_adapter.inner.engine_http_client();
    let ExecutionData { payload, sidecar } = execution_data;

    let ExecutionPayload::V3(payload_v3) = payload else {
        eyre::bail!("irys-reth expects that all payloads are of v3 type");
    };
    ensure!(
        payload_v3.withdrawals().is_empty(),
        "withdrawals must always be empty"
    );

    // ensure the execution payload timestamp matches the block timestamp
    // truncated to full seconds
    let payload_timestamp: u128 = payload_v3.timestamp().into();
    let block_timestamp_sec = block.timestamp / 1000;
    ensure!(
            payload_timestamp == block_timestamp_sec,
            "EVM payload timestamp {payload_timestamp} does not match block timestamp {block_timestamp_sec}"
        );

    let versioned_hashes = sidecar
        .versioned_hashes()
        .ok_or_eyre("version hashes must be present")?
        .clone();
    loop {
        let payload_status = engine_api_client
            .new_payload_v4(
                payload_v3.clone(),
                versioned_hashes.clone(),
                block.previous_block_hash.into(),
                RequestsOrHash::Requests(Requests::new(vec![])),
            )
            .await?;
        match payload_status.status {
            alloy_rpc_types_engine::PayloadStatusEnum::Invalid { validation_error } => {
                return Err(eyre::Report::msg(validation_error));
            }
            alloy_rpc_types_engine::PayloadStatusEnum::Syncing => {
                tracing::debug!(
                    "syncing extra blocks to validate payload {:?}",
                    payload_v3.payload_inner.payload_inner.block_num_hash()
                );
                tokio::time::sleep(Duration::from_secs(1)).await;
                continue;
            }
            alloy_rpc_types_engine::PayloadStatusEnum::Valid => {
                tracing::info!("reth payload already known & is valid");
                break;
            }
            alloy_rpc_types_engine::PayloadStatusEnum::Accepted => {
                tracing::info!("accepted a side-chain (fork) payload");
                break;
            }
        }
    }
    let evm_block: Block = payload_v3.try_into_block()?;

    // 2. Extract shadow transactions from the beginning of the block
    let mut expect_shadow_txs = true;
    let actual_shadow_txs = evm_block
        .body
        .transactions
        .into_iter()
        .map(|tx| {
            if expect_shadow_txs {
                if Some(*SHADOW_TX_DESTINATION_ADDR) != tx.to() {
                    // after reaching first non-shadow tx, we scan the rest of the
                    // txs to check if we don't have any stray shadow txs in there
                    expect_shadow_txs = false;
                    ensure!(
                        !tx.input().starts_with(IRYS_SHADOW_EXEC),
                        "shadow tx injected in the middle of the block",
                    );
                    return Ok(None);
                }
                let input = tx.input();
                if input.strip_prefix(IRYS_SHADOW_EXEC).is_none() {
                    // after reaching first non-shadow tx, we scan the rest of the
                    // txs to check if we don't have any stray shadow txs in there
                    expect_shadow_txs = false;
                    return Ok(None);
                };
                let shadow_tx = ShadowTransaction::decode(&mut &input[..])
                    .map_err(|e| eyre::eyre!("failed to decode shadow tx: {e}"))?;
                let tx_signer = tx.into_signed().recover_signer()?;

                ensure!(
                    block.miner_address == tx_signer,
                    "Shadow tx signer is not the miner"
                );
                Ok(Some(shadow_tx))
            } else {
                // ensure that no other shadow txs are present in the block
                let input = tx.input();
                ensure!(
                    !(input.starts_with(IRYS_SHADOW_EXEC)),
                    "shadow tx injected in the middle of the block",
                );
                Ok(None)
            }
        })
        .filter_map(std::result::Result::transpose);

    // 3. Generate expected shadow transactions
    let expected_txs =
        generate_expected_shadow_transactions_from_db(config, service_senders, block, db).await?;

    // 4. Validate they match
    validate_shadow_transactions_match(actual_shadow_txs, expected_txs.into_iter())
}

/// Generates expected shadow transactions by looking up required data from the mempool or database
#[tracing::instrument(skip_all, err)]
async fn generate_expected_shadow_transactions_from_db<'a>(
    config: &Config,
    service_senders: &ServiceSenders,
    block: &'a IrysBlockHeader,
    db: &DatabaseProvider,
) -> eyre::Result<Vec<ShadowTransaction>> {
    // Look up previous block to get EVM hash
    let prev_block = {
        let (tx_prev, rx_prev) = tokio::sync::oneshot::channel();
        service_senders
            .mempool
            .send(MempoolServiceMessage::GetBlockHeader(
                block.previous_block_hash,
                false,
                tx_prev,
            ))?;
        match rx_prev.await? {
            Some(h) => h,
            None => db
                .view_eyre(|tx| block_header_by_hash(tx, &block.previous_block_hash, false))?
                .ok_or_eyre("Previous block not found")?,
        }
    };

    // Look up commitment txs
    let commitment_txs = extract_commitment_txs(config, service_senders, block, db).await?;

    // Lookup data txs
    let data_txs = extract_submit_ledger_txs(service_senders, block, db).await?;

    // Lookup publish ledger for term fee rewards
    let mut publish_ledger_with_txs =
        extract_publish_ledger_with_txs(service_senders, block, db).await?;

    // TODO: Get treasury balance from previous block once it's tracked in block headers
    // this is a value that will not result in underflows / overflows while we don't have a proper value
    let initial_treasury_balance = U256::MAX / U256::from(2);

    let shadow_txs_vec = ShadowTxGenerator::new(
        &block.height,
        &block.reward_address,
        &block.reward_amount,
        &prev_block,
        &config.consensus,
        &commitment_txs,
        &data_txs,
        &mut publish_ledger_with_txs,
        initial_treasury_balance,
    )
    .map(|result| result.map(|metadata| metadata.shadow_tx))
    .collect::<Result<Vec<_>, _>>()?;
    Ok(shadow_txs_vec)
}

async fn extract_commitment_txs(
    config: &Config,
    service_senders: &ServiceSenders,
    block: &IrysBlockHeader,
    db: &DatabaseProvider,
) -> Result<Vec<CommitmentTransaction>, eyre::Error> {
    let is_epoch_block = block.height % config.consensus.epoch.num_blocks_in_epoch == 0;
    let commitment_txs = if is_epoch_block {
        // IMPORTANT: on epoch blocks we don't generate shadow txs for commitment txs
        vec![]
    } else {
        match &block.system_ledgers[..] {
            [ledger] => {
                ensure!(
                    ledger.ledger_id == SystemLedger::Commitment,
                    "only commitment ledger supported"
                );

                get_commitment_tx_in_parallel(&ledger.tx_ids.0, &service_senders.mempool, db)
                    .await?
            }
            [] => {
                // this is valid as we can have a block that contains 0 system ledgers
                vec![]
            }
            // this is to ensure that we don't skip system ledgers and forget to add them to validation in the future
            [..] => eyre::bail!("Currently we support at most 1 system ledger per block"),
        }
    };
    Ok(commitment_txs)
}

async fn extract_submit_ledger_txs(
    service_senders: &ServiceSenders,
    block: &IrysBlockHeader,
    db: &DatabaseProvider,
) -> Result<Vec<DataTransactionHeader>, eyre::Error> {
    let (_publish_ledger, submit_ledger) = extract_data_ledgers(block)?;
    // we only access the submit ledger data. Publish ledger does not require billing the user extra
    let txs = get_data_tx_in_parallel(submit_ledger.tx_ids.0.clone(), &service_senders.mempool, db)
        .await?;
    Ok(txs)
}

/// Extracts publish ledger with transactions and ingress proofs for term fee reward distribution
async fn extract_publish_ledger_with_txs(
    service_senders: &ServiceSenders,
    block: &IrysBlockHeader,
    db: &DatabaseProvider,
) -> Result<PublishLedgerWithTxs, eyre::Error> {
    let (publish_ledger, _submit_ledger) = extract_data_ledgers(block)?;

    // Fetch the actual transactions for the publish ledger
    let txs = get_data_tx_in_parallel(
        publish_ledger.tx_ids.0.clone(),
        &service_senders.mempool,
        db,
    )
    .await?;
    Ok(PublishLedgerWithTxs {
        txs,
        proofs: publish_ledger.proofs.clone(),
    })
}

/// Validates  the actual shadow transactions match the expected ones
#[tracing::instrument(skip_all, err)]
fn validate_shadow_transactions_match(
    actual: impl Iterator<Item = eyre::Result<ShadowTransaction>>,
    expected: impl Iterator<Item = ShadowTransaction>,
) -> eyre::Result<()> {
    // Validate each expected shadow transaction
    for (idx, data) in actual.zip_longest(expected).enumerate() {
        let EitherOrBoth::Both(actual, expected) = data else {
            // If either of the shadow txs is not present, it means it was not generated as `expected`
            // or it was not included in the block. either way - an error
            tracing::warn!(?data, "shadow tx len mismatch");
            eyre::bail!("actual and expected shadow txs lens differ");
        };
        let actual = actual?;
        ensure!(
            actual == expected,
            "Shadow transaction mismatch at idx {}. expected {:?}, got {:?}",
            idx,
            expected,
            actual
        );
    }

    Ok(())
}

pub fn is_seed_data_valid(
    block_header: &IrysBlockHeader,
    previous_block_header: &IrysBlockHeader,
    reset_frequency: u64,
) -> ValidationResult {
    let vdf_info = &block_header.vdf_limiter_info;
    let expected_seed_data = vdf_info.calculate_seeds(reset_frequency, previous_block_header);

    // TODO: difficulty validation adjustment is likely needs to be done here too,
    //  but difficulty is not yet implemented
    let are_seeds_valid =
        expected_seed_data.0 == vdf_info.next_seed && expected_seed_data.1 == vdf_info.seed;
    if are_seeds_valid {
        ValidationResult::Valid
    } else {
        error!(
            "Seed data is invalid. Expected: {:?}, got: {:?}",
            expected_seed_data, vdf_info
        );
        ValidationResult::Invalid
    }
}

/// Validates that commitment transactions in a block are ordered correctly
/// according to the same priority rules used by the mempool:
/// 1. Stakes first (sorted by fee, highest first)
/// 2. Then pledges (sorted by pledge_count_before_executing ascending, then by fee descending)
#[tracing::instrument(skip_all, err, fields(block_hash = %block.block_hash, block_height = %block.height))]
pub async fn commitment_txs_are_valid(
    config: &Config,
    service_senders: &ServiceSenders,
    block: &IrysBlockHeader,
    db: &DatabaseProvider,
    block_tree_guard: &BlockTreeReadGuard,
) -> eyre::Result<()> {
    // Extract commitment transaction IDs from the block
    let block_tx_ids = block
        .system_ledgers
        .iter()
        .find(|ledger| ledger.ledger_id == SystemLedger::Commitment as u32)
        .map(|ledger| ledger.tx_ids.0.as_slice())
        .unwrap_or_else(|| &[]);

    // Fetch all actual commitment transactions from the block
    let actual_commitments =
        get_commitment_tx_in_parallel(block_tx_ids, &service_senders.mempool, db).await?;

    // Validate that all commitment transactions have correct values
    for (idx, tx) in actual_commitments.iter().enumerate() {
        tx.validate_value(&config.consensus).map_err(|e| {
            error!(
                "Commitment transaction {} at position {} has invalid value: {}",
                tx.id, idx, e
            );
            eyre::eyre!("Invalid commitment transaction value: {}", e)
        })?;
    }

    let is_epoch_block = block.height % config.consensus.epoch.num_blocks_in_epoch == 0;

    if is_epoch_block {
        debug!(
            "Validating commitment order for epoch block at height {}",
            block.height
        );

        // Get expected commitments from parent's snapshot
        let parent_commitment_snapshot = block_tree_guard
            .read()
            .get_commitment_snapshot(&block.previous_block_hash)?;
        let expected_commitments = parent_commitment_snapshot.get_epoch_commitments();
        tracing::error!(?expected_commitments, "validation");
        tracing::error!(?actual_commitments, "validation");

        // Use zip_longest to compare actual vs expected directly
        for (idx, pair) in actual_commitments
            .iter()
            .zip_longest(expected_commitments.iter())
            .enumerate()
        {
            match pair {
                EitherOrBoth::Both(actual, expected) => {
                    ensure!(
                        actual == expected,
                        "Epoch block commitment mismatch at position {}. Expected: {:?}, Got: {:?}",
                        idx,
                        expected,
                        actual
                    );
                }
                EitherOrBoth::Left(actual) => {
                    error!(
                        "Extra commitment in epoch block at position {}: {:?}",
                        idx, actual
                    );
                    eyre::bail!("Epoch block contains extra commitment transaction");
                }
                EitherOrBoth::Right(expected) => {
                    error!(
                        "Missing commitment in epoch block at position {}: {:?}",
                        idx, expected
                    );
                    eyre::bail!("Epoch block missing expected commitment transaction");
                }
            }
        }

        debug!("Epoch block commitment transaction validation successful");
        return Ok(());
    }

    // Regular block validation: check priority ordering for stake and pledge commitments
    let stake_and_pledge_txs: Vec<&CommitmentTransaction> = actual_commitments
        .iter()
        .filter(|tx| {
            matches!(
                tx.commitment_type,
                CommitmentType::Stake | CommitmentType::Pledge { .. }
            )
        })
        .collect();

    if stake_and_pledge_txs.is_empty() {
        return Ok(());
    }

    // Sort to get expected order
    let mut expected_order = stake_and_pledge_txs.clone();
    expected_order.sort();

    // Compare actual order vs expected order
    for (idx, pair) in stake_and_pledge_txs
        .iter()
        .zip_longest(expected_order.iter())
        .enumerate()
    {
        match pair {
            EitherOrBoth::Both(actual, expected) => {
                ensure!(
                    actual.id == expected.id,
                    "Commitment transaction at position {} in wrong order. Expected: {}, Got: {}",
                    idx,
                    expected.id,
                    actual.id
                );
            }
            _ => {
                // This should never happen since we're comparing the same filtered set
                eyre::bail!("Internal error: commitment ordering validation mismatch");
            }
        }
    }

    debug!("Commitment transaction ordering is valid");
    Ok(())
}

/// Helper function to calculate permanent storage fee using a specific EMA snapshot
/// This includes base network fee + ingress proof rewards
pub fn calculate_perm_storage_total_fee(
    bytes_to_store: u64,
    term_fee: U256,
    ema_snapshot: &EmaSnapshot,
    config: &Config,
) -> eyre::Result<Amount<(NetworkFee, Irys)>> {
    // Calculate the cost per GB (take into account replica count & cost per replica)
    let cost_per_gb = config
        .consensus
        .annual_cost_per_gb
        .cost_per_replica(
            config.consensus.safe_minimum_number_of_years,
            config.consensus.decay_rate,
        )?
        .replica_count(config.consensus.number_of_ingress_proofs)?;

    // Calculate the base network fee (protocol cost) using the provided EMA snapshot
    let base_network_fee = cost_per_gb.base_network_fee(
        U256::from(bytes_to_store),
        ema_snapshot.ema_for_public_pricing(),
    )?;

    // Add ingress proof rewards to the base network fee
    // Total perm_fee = base network fee + (num_ingress_proofs × immediate_tx_inclusion_reward_percent × term_fee)
    let total_perm_fee = base_network_fee.add_ingress_proof_rewards(
        term_fee,
        config.consensus.number_of_ingress_proofs,
        config.consensus.immediate_tx_inclusion_reward_percent,
    )?;

    Ok(total_perm_fee)
}

/// Helper function to calculate term storage fee using a specific EMA snapshot
/// TODO: THIS IS JUST PLACEHOLDER IMPLEMENTATION - should be updated with proper fee calculation
/// when term storage pricing is fully implemented
pub fn calculate_term_storage_base_network_fee(
    _bytes_to_store: u64,
    _ema_snapshot: &EmaSnapshot,
    _config: &Config,
) -> eyre::Result<U256> {
    // Placeholder implementation matching the mempool service
    // Returns a fixed value until proper term fee calculation is implemented
    Ok(TERM_FEE)
}

/// Validates that data transactions in a block are correctly placed and have valid properties
/// based on their ledger placement (Submit or Publish) and ingress proof availability
/// TODO: All of the warnings below should actually be transformed to hard errors!
#[tracing::instrument(skip_all, err)]
pub async fn data_txs_are_valid(
    config: &Config,
    service_senders: &ServiceSenders,
    block: &IrysBlockHeader,
    db: &DatabaseProvider,
    block_tree_guard: &BlockTreeReadGuard,
) -> eyre::Result<()> {
    // Get the block's EMA snapshot for fee calculations
    let block_ema = block_tree_guard
        .read()
        .get_ema_snapshot(&block.block_hash)
        .ok_or_eyre("Block EMA snapshot not found")?;

    // Extract data transactions from both ledgers
    let (publish_ledger, submit_ledger) = extract_data_ledgers(block)?;

    // Get transactions from both ledgers
    let publish_txs = get_data_tx_in_parallel(
        publish_ledger.tx_ids.0.clone(),
        &service_senders.mempool,
        db,
    )
    .await?;

    let submit_txs =
        get_data_tx_in_parallel(submit_ledger.tx_ids.0.clone(), &service_senders.mempool, db)
            .await?;

    // Step 1: Identify same-block promotions (txs appearing in both ledgers of current block)
    let submit_ids: HashSet<H256> = submit_txs.iter().map(|tx| tx.id).collect();
    let publish_ids: HashSet<H256> = publish_txs.iter().map(|tx| tx.id).collect();
    let same_block_promotions = submit_ids
        .intersection(&publish_ids)
        .copied()
        .collect::<HashSet<_>>();

    // Log same-block promotions for debugging
    for tx_id in &same_block_promotions {
        debug!(
            "Transaction {} promoted from Submit to Publish in same block",
            tx_id
        );
    }
    // Collect all tx_ids we need to check for previous inclusions
    let mut txs_to_check = publish_txs
        .iter()
        .map(|x| (x, DataLedger::Publish))
        .chain(submit_txs.iter().map(|x| (x, DataLedger::Submit)))
        .map(|(tx, ledger_current)| {
            let state = if same_block_promotions.contains(&tx.id) {
                TxInclusionState::Found {
                    ledger_current: DataLedger::Publish,
                    ledger_historical: DataLedger::Submit,
                }
            } else {
                TxInclusionState::Searching { ledger_current }
            };
            (tx.id, (tx, state))
        })
        .collect::<HashMap<_, _>>();

    // Step 3: Check past inclusions only for non-promoted txs
    get_previous_tx_inclusions(
        &mut txs_to_check,
        block,
        config.consensus.mempool.anchor_expiry_depth as u64,
        service_senders,
        db,
    )
    .await?;

    // Step 4: Validate based on ledger rules
    for (tx, past_inclusion) in txs_to_check.values() {
        match past_inclusion {
            TxInclusionState::Searching { ledger_current } => {
                match ledger_current {
                    DataLedger::Publish => {
                        // Publish tx with no past inclusion - INVALID
                        tracing::warn!(
                            "Transaction {} in Publish ledger must have prior Submit ledger inclusion",
                            tx.id
                        );
                    }
                    DataLedger::Submit => {
                        // Submit tx with no past inclusion - VALID (new transaction)
                        debug!("Transaction {} is new in Submit ledger", tx.id);
                    }
                }
            }
            TxInclusionState::Found {
                ledger_current,
                ledger_historical,
            } => {
                match (ledger_current, ledger_historical) {
                    (DataLedger::Publish, DataLedger::Submit) => {
                        // OK: Transaction promoted from past Submit to current Publish
                        debug!(
                            "Transaction {} promoted from past Submit to current Publish ledger",
                            tx.id
                        );
                    }
                    (DataLedger::Publish, DataLedger::Publish) => {
                        tracing::warn!(
                            "Transaction {} already included in previous Publish ledger",
                            tx.id
                        );
                    }
                    (DataLedger::Submit, _) => {
                        // Submit tx should not have any past inclusion
                        tracing::warn!(
                            "Transaction {} in Submit ledger was already included in past {:?} ledger",
                            tx.id, ledger_historical
                        );
                    }
                }
            }
            TxInclusionState::Duplicate { ledger_historical } => {
                // Transaction found in multiple past blocks - this is always invalid
                tracing::warn!(
                    "Transaction {} found in multiple previous blocks. First occurrence in {:?} ledger at block {}",
                    tx.id, ledger_historical.0, ledger_historical.1
                );
            }
        }
    }

    // Step 5: Validate all transactions (including same-block promotions)
    let all_txs = publish_txs
        .iter()
        .map(|tx| (tx, DataLedger::Publish))
        .chain(submit_txs.iter().map(|tx| (tx, DataLedger::Submit)));

    for (tx, current_ledger) in all_txs {
        // All data transactions must have ledger_id set to Publish
        // TODO: support other term ledgers here
        ensure!(
            tx.ledger_id == DataLedger::Publish as u32,
            "Transaction {} has invalid ledger_id. Expected: {}, Actual: {}",
            tx.id,
            DataLedger::Publish as u32,
            tx.ledger_id
        );

        // Calculate expected fees based on data size using block's EMA
        // Calculate term fee first as it's needed for perm fee calculation
        let expected_term_fee =
            calculate_term_storage_base_network_fee(tx.data_size, &block_ema, config)?;
        let expected_perm_fee =
            calculate_perm_storage_total_fee(tx.data_size, expected_term_fee, &block_ema, config)?;

        // Validate perm_fee is at least the expected amount
        let actual_perm_fee = tx.perm_fee.unwrap_or(U256::zero());
        ensure!(
            actual_perm_fee >= expected_perm_fee.amount,
            "Transaction {} has insufficient perm_fee. Expected at least: {}, Actual: {}",
            tx.id,
            expected_perm_fee.amount,
            actual_perm_fee
        );

        // Validate term_fee is at least the expected amount
        let actual_term_fee = tx.term_fee;
        ensure!(
            actual_term_fee >= expected_term_fee,
            "Transaction {} has insufficient term_fee. Expected at least: {}, Actual: {}",
            tx.id,
            expected_term_fee,
            actual_term_fee
        );

        // Validate fee distribution structures can be created successfully
        // This ensures fees can be properly distributed to block producers, ingress proof providers, etc.
        TermFeeCharges::new(actual_term_fee, &config.consensus).map_err(|e| {
            eyre::eyre!(
                "Transaction {} has invalid term fee structure: {}",
                tx.id,
                e
            )
        })?;

        PublishFeeCharges::new(actual_perm_fee, actual_term_fee, &config.consensus).map_err(
            |e| {
                eyre::eyre!(
                    "Transaction {} has invalid perm fee structure: {}",
                    tx.id,
                    e
                )
            },
        )?;

        match current_ledger {
            DataLedger::Publish => {
                // no special publish-ledger-only asserts here
            }
            DataLedger::Submit => {
                // Submit ledger transactions should not have ingress proofs, that's why they are in the submit ledger
                // (they're waiting for proofs to arrive)
                if tx.ingress_proofs.is_none() {
                    tracing::warn!(
                        "Transaction {} in Submit ledger should not have ingress proofs",
                        tx.id
                    );
                }
            }
        }
    }

    ensure!(
        publish_ledger
            .proofs
            .as_ref()
            .map(|x| x.0.len())
            .unwrap_or_default()
            == publish_txs.len(),
        "the length of publish ledger proofs in a block does not match the count of publish txs"
    );

    // Validate ingress proofs list matches Publish ledger transactions
    if let Some(proofs_list) = &publish_ledger.proofs {
        ensure!(
            proofs_list.len() == publish_txs.len(),
            "Ingress proofs count mismatch. Expected: {}, Actual: {}",
            publish_txs.len(),
            proofs_list.len()
        );

        // Validate each proof corresponds to the correct transaction
        for item in publish_txs.iter().zip_longest(proofs_list.iter()) {
            let EitherOrBoth::Both(tx, proof) = item else {
                tracing::warn!("publish tx and proof length mismatch, cannot validate publish ledger transaction proofs");
                break;
            };

            // Validate ingress proofs are present
            let Some(tx_proof) = tx.ingress_proofs.as_ref() else {
                tracing::warn!(
                    "Transaction {} in Publish ledger missing ingress proofs",
                    tx.id
                );
                continue;
            };

            // Validate ingress proof signature and data_root match
            // The proof signature should be valid for the transaction's data_root
            let _ = tx_proof.pre_validate(&tx.data_root).map_err(|e| {
                eyre::eyre!("Transaction {} has invalid ingress proof: {}", tx.id, e)
            })?;

            // TODO: use `verify_ingress_proof` to verify all ingress proof chunks and data
            // TODO: once we refactor ingress proofs - remove the proof field from the tx object.
            ensure!(
                tx_proof.proof == proof.proof && tx_proof.signature == proof.signature,
                "Ingress proof mismatch for transaction {}",
                tx.id
            );
        }
    }

    // TODO: validate that block.treasury is correctly updated

    debug!("Data transaction validation successful");
    Ok(())
}

fn extract_data_ledgers(
    block: &IrysBlockHeader,
) -> eyre::Result<(&DataTransactionLedger, &DataTransactionLedger)> {
    let (publish_ledger, submit_ledger) = match &block.data_ledgers[..] {
        [publish_ledger, submit_ledger] => {
            ensure!(
                publish_ledger.ledger_id == DataLedger::Publish,
                "Publish ledger must be the first ledger in the data ledgers"
            );
            ensure!(
                submit_ledger.ledger_id == DataLedger::Submit,
                "Submit ledger must be the second ledger in the data ledgers"
            );
            (publish_ledger, submit_ledger)
        }
        [..] => eyre::bail!("Expect exactly 2 data ledgers to be present on the block"),
    };
    Ok((publish_ledger, submit_ledger))
}

/// State for tracking transaction inclusion search
#[derive(Clone, Copy, Debug)]
enum TxInclusionState {
    Searching {
        ledger_current: DataLedger,
    },
    Found {
        ledger_current: DataLedger,
        ledger_historical: DataLedger,
    },
    Duplicate {
        ledger_historical: (DataLedger, BlockHash),
    },
}

#[tracing::instrument(skip_all, fields(block_under_validation = ?block_under_validation.block_hash))]
async fn get_previous_tx_inclusions(
    tx_ids: &mut HashMap<H256, (&DataTransactionHeader, TxInclusionState)>,
    block_under_validation: &IrysBlockHeader,
    anchor_expiry_depth: u64,
    service_senders: &ServiceSenders,
    db: &DatabaseProvider,
) -> eyre::Result<()> {
    // Early return for empty input
    if tx_ids.is_empty() {
        return Ok(());
    }

    // Get mempool data and release lock quickly
    let (tx, rx) = tokio::sync::oneshot::channel();
    service_senders
        .mempool
        .send(MempoolServiceMessage::GetState(tx))?;
    let mempool_state = rx.await?;
    let mempool_guard = mempool_state.read().await;

    let min_anchor_height = block_under_validation
        .height
        .saturating_sub(anchor_expiry_depth);

    let mut block = (
        block_under_validation.block_hash,
        block_under_validation.height,
    );
    while block.1 >= min_anchor_height {
        // Stop if we've reached the genesis block
        if block.1 == 0 {
            break;
        }

        let mut update_states = |header: &IrysBlockHeader| {
            if header.block_hash == block_under_validation.block_hash {
                // don't process the states for a block we're putting under full validation
                return Ok(());
            }
            process_block_ledgers_with_states(&header.data_ledgers, header.block_hash, tx_ids)
        };
        // Move to the parent block and continue the traversal backwards
        block = match mempool_guard.prevalidated_blocks.get(&block.0) {
            Some(header) => {
                update_states(header)?;
                (header.previous_block_hash, header.height.saturating_sub(1))
            }
            None => {
                let header = db
                    .view(|tx| irys_database::block_header_by_hash(tx, &block.0, false))
                    .unwrap()
                    .unwrap()
                    .expect("to find the parent block header in the database");
                update_states(&header)?;
                (header.previous_block_hash, header.height.saturating_sub(1))
            }
        };
    }

    Ok(())
}

/// Process ledgers and update transaction states
/// Returns true if all transactions have been found
fn process_block_ledgers_with_states(
    ledgers: &[DataTransactionLedger],
    block_hash: BlockHash,
    tx_states: &mut HashMap<H256, (&DataTransactionHeader, TxInclusionState)>,
) -> eyre::Result<()> {
    for ledger in ledgers {
        let ledger_type = DataLedger::try_from(ledger.ledger_id)?;

        // Check each transaction in this ledger
        for tx_id in &ledger.tx_ids.0 {
            if let Some((_, state)) = tx_states.get_mut(tx_id) {
                match state {
                    TxInclusionState::Searching { ledger_current } => {
                        // First time finding this transaction
                        *state = TxInclusionState::Found {
                            ledger_current: *ledger_current,
                            ledger_historical: ledger_type,
                        };
                    }
                    TxInclusionState::Found { .. } => {
                        // Transaction already found once, this is a duplicate
                        *state = TxInclusionState::Duplicate {
                            ledger_historical: (ledger_type, block_hash),
                        };
                    }
                    TxInclusionState::Duplicate { .. } => {
                        // Already marked as duplicate, no need to update
                    }
                }
            }
        }
    }
    Ok(())
}

#[cfg(test)]
mod tests {
    use super::*;
    use crate::{
        block_index_service::{BlockIndexService, GetBlockIndexGuardMessage},
        BlockFinalizedMessage,
    };
    use actix::{prelude::*, SystemRegistry};
    use irys_config::StorageSubmodulesConfig;
    use irys_database::add_genesis_commitments;
    use irys_domain::{BlockIndex, EpochSnapshot};
    use irys_testing_utils::utils::temporary_directory;
    use irys_types::{
        hash_sha256, irys::IrysSigner, partition::PartitionAssignment, Address, Base64, BlockHash,
        DataTransaction, DataTransactionHeader, DataTransactionLedger, H256List, NodeConfig,
        Signature, H256, U256,
    };
    use std::sync::{Arc, RwLock};
    use tempfile::TempDir;
    use tracing::{debug, info};

    pub(super) struct TestContext {
        pub block_index: Arc<RwLock<BlockIndex>>,
        pub block_index_actor: Addr<BlockIndexService>,
        pub miner_address: Address,
        pub epoch_snapshot: EpochSnapshot,
        pub partition_hash: H256,
        pub partition_assignment: PartitionAssignment,
        pub consensus_config: ConsensusConfig,
        #[expect(dead_code)]
        pub node_config: NodeConfig,
    }

    async fn init() -> (TempDir, TestContext) {
        let data_dir = temporary_directory(Some("block_validation_tests"), false);
        let node_config = NodeConfig {
            consensus: irys_types::ConsensusOptions::Custom(ConsensusConfig {
                chunk_size: 32,
                num_chunks_in_partition: 100,
                ..ConsensusConfig::testing()
            }),
            base_directory: data_dir.path().to_path_buf(),
            ..NodeConfig::testing()
        };
        let config = Config::new(node_config);

        let mut genesis_block = IrysBlockHeader::new_mock_header();
        genesis_block.height = 0;
        let chunk_size = 32;
        let mut node_config = NodeConfig::testing();
        node_config.storage.num_writes_before_sync = 1;
        node_config.base_directory = data_dir.path().to_path_buf();
        let consensus_config = ConsensusConfig {
            chunk_size,
            num_chunks_in_partition: 10,
            num_chunks_in_recall_range: 2,
            num_partitions_per_slot: 1,
            entropy_packing_iterations: 1_000,
            block_migration_depth: 1,
            ..node_config.consensus_config()
        };

        let commitments = add_genesis_commitments(&mut genesis_block, &config).await;

        let arc_genesis = Arc::new(genesis_block.clone());
        let signer = config.irys_signer();
        let miner_address = signer.address();

        // Create epoch service with random miner address
        let block_index = Arc::new(RwLock::new(
            BlockIndex::new(&node_config)
                .await
                .expect("Expected to create block index"),
        ));

        let block_index_actor =
            BlockIndexService::new(block_index.clone(), &consensus_config).start();
        SystemRegistry::set(block_index_actor.clone());

        let storage_submodules_config =
            StorageSubmodulesConfig::load(config.node_config.base_directory.clone())
                .expect("Expected to load storage submodules config");

        // Create an epoch snapshot for the genesis block
        let epoch_snapshot = EpochSnapshot::new(
            &storage_submodules_config,
            genesis_block,
            commitments.clone(),
            &config,
        );
        info!("Genesis Epoch tasks complete.");

        let partition_hash = epoch_snapshot.ledgers.get_slots(DataLedger::Submit)[0].partitions[0];

        let msg = BlockFinalizedMessage {
            block_header: arc_genesis.clone(),
            all_txs: Arc::new(vec![]),
        };

        let block_index_actor = BlockIndexService::from_registry();
        match block_index_actor.send(msg).await {
            Ok(_) => info!("Genesis block indexed"),
            Err(_) => panic!("Failed to index genesis block"),
        }

        let partition_assignment = epoch_snapshot
            .get_data_partition_assignment(partition_hash)
            .expect("Expected to get partition assignment");

        debug!("Partition assignment {:?}", partition_assignment);

        (
            data_dir,
            TestContext {
                block_index,
                block_index_actor,
                miner_address,
                epoch_snapshot,
                partition_hash,
                partition_assignment,
                consensus_config,
                node_config,
            },
        )
    }

    #[actix::test]
    async fn poa_test_3_complete_txs() {
        let (_tmp, context) = init().await;
        // Create a bunch of TX chunks
        let data_chunks = vec![
            vec![[0; 32], [1; 32], [2; 32]], // tx0
            vec![[3; 32], [4; 32], [5; 32]], // tx1
            vec![[6; 32], [7; 32], [8; 32]], // tx2
        ];

        // Create a bunch of signed TX from the chunks
        // Loop though all the data_chunks and create wrapper tx for them
        let signer = IrysSigner::random_signer(&context.consensus_config);
        let mut txs: Vec<DataTransaction> = Vec::new();

        for chunks in &data_chunks {
            let mut data: Vec<u8> = Vec::new();
            for chunk in chunks {
                data.extend_from_slice(chunk);
            }
            let tx = signer
                .create_transaction(data, None)
                .expect("Expected to create a transaction");
            let tx = signer
                .sign_transaction(tx)
                .expect("Expected to sign the transaction");
            txs.push(tx);
        }

        for poa_tx_num in 0..3 {
            for poa_chunk_num in 0..3 {
                let mut poa_chunk: Vec<u8> = data_chunks[poa_tx_num][poa_chunk_num].into();
                poa_test(
                    &context,
                    &txs,
                    &mut poa_chunk,
                    poa_tx_num,
                    poa_chunk_num,
                    9,
                    context.consensus_config.chunk_size as usize,
                )
                .await;
            }
        }
    }

    #[actix::test]
    async fn poa_not_complete_last_chunk_test() {
        let (_tmp, context) = init().await;

        // Create a signed TX from the chunks
        let signer = IrysSigner::random_signer(&context.consensus_config);
        let mut txs: Vec<DataTransaction> = Vec::new();

        let data = vec![3; 40]; //32 + 8 last incomplete chunk
        let tx = signer
            .create_transaction(data.clone(), None)
            .expect("Expected to create a transaction");
        let tx = signer
            .sign_transaction(tx)
            .expect("Expected to sign the transaction");
        txs.push(tx);

        let poa_tx_num = 0;
        let chunk_size = context.consensus_config.chunk_size as usize;
        for poa_chunk_num in 0..2 {
            let mut poa_chunk: Vec<u8> = data[poa_chunk_num * (chunk_size)
                ..std::cmp::min((poa_chunk_num + 1) * chunk_size, data.len())]
                .to_vec();
            poa_test(
                &context,
                &txs,
                &mut poa_chunk,
                poa_tx_num,
                poa_chunk_num,
                2,
                chunk_size,
            )
            .await;
        }
    }

    #[actix::test]
    async fn is_seed_data_valid_should_validate_seeds() {
        let reset_frequency = 2;

        let mut parent_header = IrysBlockHeader::new_mock_header();
        let parent_seed = BlockHash::from_slice(&[2; 32]);
        let parent_next_seed = BlockHash::from_slice(&[3; 32]);
        parent_header.block_hash = BlockHash::from_slice(&[4; 32]);
        parent_header.vdf_limiter_info.seed = parent_seed;
        parent_header.vdf_limiter_info.next_seed = parent_next_seed;

        let mut header_2 = IrysBlockHeader::new_mock_header();
        // Reset frequency is 2, so setting global_step_number to 3 and adding 2 steps
        //  should result in the seeds being rotated
        header_2.vdf_limiter_info.global_step_number = 3;
        header_2.vdf_limiter_info.steps = H256List(vec![H256::zero(); 2]);
        header_2
            .vdf_limiter_info
            .set_seeds(reset_frequency, &parent_header);
        let is_valid = is_seed_data_valid(&header_2, &parent_header, reset_frequency);

        assert_eq!(
            header_2.vdf_limiter_info.next_seed,
            parent_header.block_hash
        );
        assert_eq!(header_2.vdf_limiter_info.seed, parent_next_seed);
        assert!(
            matches!(is_valid, ValidationResult::Valid),
            "Seed data should be valid"
        );

        // Now let's try to rotate the seeds when no rotation is needed by increasing the
        // reset frequency
        let large_reset_frequency = 100;
        let is_valid = is_seed_data_valid(&header_2, &parent_header, large_reset_frequency);
        assert!(
            matches!(is_valid, ValidationResult::Invalid),
            "Seed data should still be valid"
        );

        // Now let's try to set some random seeds that are not valid
        header_2.vdf_limiter_info.seed = BlockHash::from_slice(&[5; 32]);
        header_2.vdf_limiter_info.next_seed = BlockHash::from_slice(&[6; 32]);
        let is_valid = is_seed_data_valid(&header_2, &parent_header, reset_frequency);

        assert!(
            matches!(is_valid, ValidationResult::Invalid),
            "Seed data should be invalid"
        );
    }

    async fn poa_test(
        context: &TestContext,
        txs: &[DataTransaction],
        #[expect(
            clippy::ptr_arg,
            reason = "we need to clone this so it needs to be a Vec"
        )]
        poa_chunk: &mut Vec<u8>,
        poa_tx_num: usize,
        poa_chunk_num: usize,
        total_chunks_in_tx: usize,
        chunk_size: usize,
    ) {
        // Initialize genesis block at height 0
        let height: u64;
        {
            height = context
                .block_index
                .read()
                .expect("Expected to be able to read block index")
                .num_blocks();
        }

        let mut entropy_chunk = Vec::<u8>::with_capacity(chunk_size);
        compute_entropy_chunk(
            context.miner_address,
            (poa_tx_num * 3 /* tx's size in chunks */  + poa_chunk_num) as u64,
            context.partition_hash.into(),
            context.consensus_config.entropy_packing_iterations,
            chunk_size,
            &mut entropy_chunk,
            context.consensus_config.chain_id,
        );

        xor_vec_u8_arrays_in_place(poa_chunk, &entropy_chunk);

        // Create vectors of tx headers and txids
        let tx_headers: Vec<DataTransactionHeader> =
            txs.iter().map(|tx| tx.header.clone()).collect();

        let data_tx_ids = tx_headers.iter().map(|h| h.id).collect::<Vec<H256>>();

        let (tx_root, tx_path) = DataTransactionLedger::merklize_tx_root(&tx_headers);

        let poa = PoaData {
            tx_path: Some(Base64(tx_path[poa_tx_num].proof.clone())),
            data_path: Some(Base64(txs[poa_tx_num].proofs[poa_chunk_num].proof.clone())),
            chunk: Some(Base64(poa_chunk.clone())),
            ledger_id: Some(1),
            partition_chunk_offset: (poa_tx_num * 3 /* 3 chunks in each tx */ + poa_chunk_num)
                .try_into()
                .expect("Value exceeds u32::MAX"),
            recall_chunk_index: 0,
            partition_hash: context.partition_hash,
        };

        // Create a block from the tx
        let irys_block = IrysBlockHeader {
            height,
            reward_address: context.miner_address,
            poa: poa.clone(),
            block_hash: H256::zero(),
            previous_block_hash: H256::zero(),
            previous_cumulative_diff: U256::from(4000),
            miner_address: context.miner_address,
            signature: Signature::test_signature().into(),
            timestamp: 1000,
            data_ledgers: vec![
                // Permanent Publish Ledger
                DataTransactionLedger {
                    ledger_id: DataLedger::Publish.into(),
                    tx_root: H256::zero(),
                    tx_ids: H256List(Vec::new()),
                    max_chunk_offset: 0,
                    expires: None,
                    proofs: None,
                },
                // Term Submit Ledger
                DataTransactionLedger {
                    ledger_id: DataLedger::Submit.into(),
                    tx_root,
                    tx_ids: H256List(data_tx_ids.clone()),
                    max_chunk_offset: 9,
                    expires: Some(1622543200),
                    proofs: None,
                },
            ],
            ..IrysBlockHeader::default()
        };

        // Send the block confirmed message
        let block = Arc::new(irys_block);
        let txs = Arc::new(tx_headers);
        let block_finalized_message = BlockFinalizedMessage {
            block_header: block.clone(),
            all_txs: Arc::clone(&txs),
        };

        match context
            .block_index_actor
            .send(block_finalized_message.clone())
            .await
        {
            Ok(_) => info!("Second block indexed"),
            Err(_) => panic!("Failed to index second block"),
        };

        let block_index_guard = context
            .block_index_actor
            .send(GetBlockIndexGuardMessage)
            .await
            .expect("Failed to get block index guard");

        let ledger_chunk_offset = context
            .partition_assignment
            .slot_index
            .expect("Expected to have a slot index in the assignment")
            as u64
            * context.consensus_config.num_partitions_per_slot
            * context.consensus_config.num_chunks_in_partition
            + (poa_tx_num * 3 /* 3 chunks in each tx */ + poa_chunk_num) as u64;

        assert_eq!(
            ledger_chunk_offset,
            (poa_tx_num * 3 /* 3 chunks in each tx */ + poa_chunk_num) as u64,
            "ledger_chunk_offset mismatch"
        );

        // ledger data -> block
        let bb = block_index_guard
            .read()
            .get_block_bounds(DataLedger::Submit, ledger_chunk_offset)
            .expect("expected valid block bounds");
        info!("block bounds: {:?}", bb);

        assert_eq!(bb.start_chunk_offset, 0, "start_chunk_offset should be 0");
        assert_eq!(
            bb.end_chunk_offset, total_chunks_in_tx as u64,
            "end_chunk_offset should be 9, tx has 9 chunks"
        );

        let poa_valid = poa_is_valid(
            &poa,
            &block_index_guard,
            &context.epoch_snapshot,
            &context.consensus_config,
            &context.miner_address,
        );

        debug!("PoA validation result: {:?}", poa_valid);
        assert!(poa_valid.is_ok(), "PoA should be valid");
    }

    #[actix::test]
    async fn poa_does_not_allow_modified_leaves() {
        let (_tmp, context) = init().await;
        // Create a bunch of TX chunks
        let data_chunks = vec![
            vec![[0; 32], [1; 32], [2; 32]], // tx0
            vec![[3; 32], [4; 32], [5; 32]], // tx1
            vec![[6; 32], [7; 32], [8; 32]], // tx2
        ];

        // Create a bunch of signed TX from the chunks
        // Loop though all the data_chunks and create wrapper tx for them
        let signer = IrysSigner::random_signer(&context.consensus_config);
        let mut txs: Vec<DataTransaction> = Vec::new();

        for chunks in &data_chunks {
            let mut data: Vec<u8> = Vec::new();
            for chunk in chunks {
                data.extend_from_slice(chunk);
            }
            let tx = signer
                .create_transaction(data, None)
                .expect("Expected to create a transaction");
            let tx = signer
                .sign_transaction(tx)
                .expect("Expected to sign the transaction");
            txs.push(tx);
        }

        for poa_tx_num in 0..3 {
            for poa_chunk_num in 0..3 {
                let mut poa_chunk: Vec<u8> = data_chunks[poa_tx_num][poa_chunk_num].into();
                test_poa_with_malicious_merkle_data(
                    &context,
                    &txs,
                    &mut poa_chunk,
                    poa_tx_num,
                    poa_chunk_num,
                    9,
                    context.consensus_config.chunk_size as usize,
                )
                .await;
            }
        }
    }

    async fn test_poa_with_malicious_merkle_data(
        context: &TestContext,
        txs: &[DataTransaction],
        #[expect(
            clippy::ptr_arg,
            reason = "we need to clone this so it needs to be a Vec"
        )]
        poa_chunk: &mut Vec<u8>,
        poa_tx_num: usize,
        poa_chunk_num: usize,
        total_chunks_in_tx: usize,
        chunk_size: usize,
    ) {
        // Initialize genesis block at height 0
        let height: u64;
        {
            height = context
                .block_index
                .read()
                .expect("To read block index")
                .num_blocks();
        }

        let mut entropy_chunk = Vec::<u8>::with_capacity(chunk_size);
        compute_entropy_chunk(
            context.miner_address,
            (poa_tx_num * 3 /* tx's size in chunks */  + poa_chunk_num) as u64,
            context.partition_hash.into(),
            context.consensus_config.entropy_packing_iterations,
            chunk_size,
            &mut entropy_chunk,
            context.consensus_config.chain_id,
        );

        xor_vec_u8_arrays_in_place(poa_chunk, &entropy_chunk);

        // Create vectors of tx headers and txids
        let tx_headers: Vec<DataTransactionHeader> =
            txs.iter().map(|tx| tx.header.clone()).collect();

        let data_tx_ids = tx_headers.iter().map(|h| h.id).collect::<Vec<H256>>();

        let (tx_root, tx_path) = DataTransactionLedger::merklize_tx_root(&tx_headers);

        // Hacked data: DEADBEEF (but padded to chunk_size for proper entropy packing)
        let mut hacked_data = vec![0xde, 0xad, 0xbe, 0xef];
        hacked_data.resize(chunk_size, 0); // Pad to chunk_size like normal chunks

        // Calculate what the hash SHOULD BE after entropy packing
        let mut entropy_chunk = Vec::<u8>::with_capacity(chunk_size);
        compute_entropy_chunk(
            context.miner_address,
            (poa_tx_num * 3 + poa_chunk_num) as u64,
            context.partition_hash.into(),
            context.consensus_config.entropy_packing_iterations,
            chunk_size,
            &mut entropy_chunk,
            context.consensus_config.chain_id,
        );

        // Apply entropy packing to our hacked data to see what it becomes
        let mut entropy_packed_hacked = hacked_data.clone();
        xor_vec_u8_arrays_in_place(&mut entropy_packed_hacked, &entropy_chunk);

        // Trim to actual data size for hash calculation (chunk_size might be larger)
        let trimmed_hacked = &entropy_packed_hacked[0..hacked_data.len().min(chunk_size)];
        let entropy_packed_hash = hash_sha256(trimmed_hacked).expect("Expected to hash data");

        // Calculate the correct offset for this chunk position
        let chunk_start_offset = poa_tx_num * 3 * 32 + poa_chunk_num * 32; // Each chunk is 32 bytes
        let chunk_end_offset = chunk_start_offset + hacked_data.len().min(32); // This chunk's end

        // Create fake leaf proof with the entropy-packed hash and correct offset
        let mut hacked_data_path = txs[poa_tx_num].proofs[poa_chunk_num].proof.clone();
        let hacked_data_path_len = hacked_data_path.len();
        if hacked_data_path_len < 64 {
            hacked_data_path.resize(64, 0);
        }

        // Overwrite last 64 bytes (LeafProof structure)
        let start = hacked_data_path.len() - 64;

        // 32 bytes: entropy-packed hash (what PoA validation expects to see)
        hacked_data_path[start..start + 32].copy_from_slice(&entropy_packed_hash);

        // 24 bytes: notepad (NOTE_SIZE - 8 = 32 - 8 = 24)
        for i in 0..24 {
            hacked_data_path[start + 32 + i] = 0;
        }

        // 8 bytes: offset as big-endian u64
        let offset_bytes = (chunk_end_offset as u64).to_be_bytes();
        hacked_data_path[start + 56..start + 64].copy_from_slice(&offset_bytes);

        debug!("Hacked attack:");
        debug!("  Original data: {:?}", &hacked_data[0..4]);
        debug!("  Entropy-packed hash: {:?}", &entropy_packed_hash[..4]);
        debug!("  Chunk offset: {}", chunk_end_offset);

        let poa = PoaData {
            tx_path: Some(Base64(tx_path[poa_tx_num].proof.clone())),
            data_path: Some(Base64(hacked_data_path.clone())),
            chunk: Some(Base64(hacked_data.clone())), // Use RAW data, PoA validation will entropy-pack it
            ledger_id: Some(1),
            partition_chunk_offset: (poa_tx_num * 3 /* 3 chunks in each tx */ + poa_chunk_num)
                .try_into()
                .expect("Value exceeds u32::MAX"),
            recall_chunk_index: 0,
            partition_hash: context.partition_hash,
        };

        // Create a block from the tx
        let irys_block = IrysBlockHeader {
            height,
            reward_address: context.miner_address,
            poa: poa.clone(),
            block_hash: H256::zero(),
            previous_block_hash: H256::zero(),
            previous_cumulative_diff: U256::from(4000),
            miner_address: context.miner_address,
            signature: Signature::test_signature().into(),
            timestamp: 1000,
            data_ledgers: vec![
                // Permanent Publish Ledger
                DataTransactionLedger {
                    ledger_id: DataLedger::Publish.into(),
                    tx_root: H256::zero(),
                    tx_ids: H256List(Vec::new()),
                    max_chunk_offset: 0,
                    expires: None,
                    proofs: None,
                },
                // Term Submit Ledger
                DataTransactionLedger {
                    ledger_id: DataLedger::Submit.into(),
                    tx_root,
                    tx_ids: H256List(data_tx_ids.clone()),
                    max_chunk_offset: 9,
                    expires: Some(1622543200),
                    proofs: None,
                },
            ],
            ..IrysBlockHeader::default()
        };

        // Send the block confirmed message
        let block = Arc::new(irys_block);
        let txs = Arc::new(tx_headers);
        let block_finalized_message = BlockFinalizedMessage {
            block_header: block.clone(),
            all_txs: Arc::clone(&txs),
        };

        match context
            .block_index_actor
            .send(block_finalized_message.clone())
            .await
        {
            Ok(_) => info!("Second block indexed"),
            Err(_) => panic!("Failed to index second block"),
        };

        let block_index_guard = context
            .block_index_actor
            .send(GetBlockIndexGuardMessage)
            .await
            .expect("Expected to get block index guard");

        let ledger_chunk_offset = context
            .partition_assignment
            .slot_index
            .expect("Expected to get slot index") as u64
            * context.consensus_config.num_partitions_per_slot
            * context.consensus_config.num_chunks_in_partition
            + (poa_tx_num * 3 /* 3 chunks in each tx */ + poa_chunk_num) as u64;

        assert_eq!(
            ledger_chunk_offset,
            (poa_tx_num * 3 /* 3 chunks in each tx */ + poa_chunk_num) as u64,
            "ledger_chunk_offset mismatch"
        );

        // ledger data -> block
        let bb = block_index_guard
            .read()
            .get_block_bounds(DataLedger::Submit, ledger_chunk_offset)
            .expect("expected valid block bounds");
        info!("block bounds: {:?}", bb);

        assert_eq!(bb.start_chunk_offset, 0, "start_chunk_offset should be 0");
        assert_eq!(
            bb.end_chunk_offset, total_chunks_in_tx as u64,
            "end_chunk_offset should be 9, tx has 9 chunks"
        );

        let poa_valid = poa_is_valid(
            &poa,
            &block_index_guard,
            &context.epoch_snapshot,
            &context.consensus_config,
            &context.miner_address,
        );

        match poa_valid {
            Err(PreValidationError::PoAChunkHashMismatch {
                ledger_id,
                ledger_chunk_offset,
                expected,
                got,
            }) => {
                assert!(ledger_id.is_some(), "expected ledger_id context");
                assert!(
                    ledger_chunk_offset.is_some(),
                    "expected ledger_chunk_offset context"
                );
                assert_ne!(expected, got, "expected and got hashes should differ");
            }
            Err(PreValidationError::MerkleProofInvalid(msg)) => {
                assert!(
                    msg.contains("hash mismatch"),
                    "expected hash mismatch merkle proof error, got: {}",
                    msg
                );
            }
            Err(other) => panic!(
                "expected PoAChunkHashMismatch or MerkleProofInvalid, got {:?}",
                other
            ),
            Ok(_) => panic!("expected invalid PoA, but validation succeeded"),
        }
    }

    #[test]
    /// unit test for acceptable block clock drift into future
    fn test_timestamp_is_valid_future() {
        let consensus_config = ConsensusConfig::testing();
        let now_ms = SystemTime::now()
            .duration_since(UNIX_EPOCH)
            .unwrap()
            .as_millis();
        let future_ts = now_ms + consensus_config.max_future_timestamp_drift_millis - 1_000; // MAX DRIFT - 1 seconds in the future
        let previous_ts = now_ms - 10_000;
        let result = timestamp_is_valid(
            future_ts,
            previous_ts,
            consensus_config.max_future_timestamp_drift_millis,
        );
        // Expect an error due to block timestamp being too far in the future
        assert!(
            result.is_ok(),
            "Expected acceptable for future timestamp drift"
        );
    }

    #[test]
    /// unit test for block clock drift into past
    fn test_timestamp_is_valid_past() {
        let consensus_config = ConsensusConfig::testing();
        let now_ms = SystemTime::now()
            .duration_since(UNIX_EPOCH)
            .unwrap()
            .as_millis();
        let block_ts = now_ms - consensus_config.max_future_timestamp_drift_millis - 1_000; // MAX DRIFT + 1 seconds in the past
        let previous_ts = now_ms - 60_000;
        let result = timestamp_is_valid(
            block_ts,
            previous_ts,
            consensus_config.max_future_timestamp_drift_millis,
        );
        // Expect an no error when block timestamp being too far in the past
        assert!(
            result.is_ok(),
            "Expected no error due to past timestamp drift"
        );
    }

    #[test]
    /// unit test for unacceptable block clock drift into future
    fn test_timestamp_is_invalid_future() {
        let consensus_config = ConsensusConfig::testing();
        let now_ms = SystemTime::now()
            .duration_since(UNIX_EPOCH)
            .unwrap()
            .as_millis();
        let block_ts = now_ms + consensus_config.max_future_timestamp_drift_millis + 1_000; // MAX DRIFT + 1 seconds in the future
        let previous_ts = now_ms - 10_000;
        let result = timestamp_is_valid(
            block_ts,
            previous_ts,
            consensus_config.max_future_timestamp_drift_millis,
        );
        match result {
            Err(super::PreValidationError::TimestampTooFarInFuture { current, now }) => {
                assert!(
                    current > now,
                    "current should be greater than now for future drift"
                );
            }
            other => panic!("expected TimestampTooFarInFuture, got {:?}", other),
        }
    }

    #[test]
    fn timestamp_older_than_parent_is_invalid() {
        let consensus_config = ConsensusConfig::testing();
        let now_ms = SystemTime::now()
            .duration_since(UNIX_EPOCH)
            .unwrap()
            .as_millis();
        let parent_ts = now_ms;
        let current_ts = parent_ts.saturating_sub(1);
        let result = timestamp_is_valid(
            current_ts,
            parent_ts,
            consensus_config.max_future_timestamp_drift_millis,
        );
        match result {
            Err(super::PreValidationError::TimestampOlderThanParent { current, parent }) => {
                assert_eq!(current, current_ts);
                assert_eq!(parent, parent_ts);
            }
            other => panic!("expected TimestampOlderThanParent, got {:?}", other),
        }
    }

    #[test]
    fn last_diff_timestamp_no_adjustment_ok() {
        let mut prev = IrysBlockHeader::new_mock_header();
        prev.height = 1;
        prev.last_diff_timestamp = 1000;

        let mut block = IrysBlockHeader::new_mock_header();
        block.height = 2;
        block.timestamp = 1500;
        block.last_diff_timestamp = prev.last_diff_timestamp;

        let mut config = ConsensusConfig::testing();
        config.difficulty_adjustment.difficulty_adjustment_interval = 10;

        assert!(
            last_diff_timestamp_is_valid(&block, &prev, &config.difficulty_adjustment,).is_ok()
        );
    }

    #[test]
    fn last_diff_timestamp_adjustment_ok() {
        let mut prev = IrysBlockHeader::new_mock_header();
        prev.height = 9;
        prev.last_diff_timestamp = 1000;

        let mut block = IrysBlockHeader::new_mock_header();
        block.height = 10;
        block.timestamp = 2000;
        block.last_diff_timestamp = block.timestamp;

        let mut config = ConsensusConfig::testing();
        config.difficulty_adjustment.difficulty_adjustment_interval = 10;

        assert!(
            last_diff_timestamp_is_valid(&block, &prev, &config.difficulty_adjustment,).is_ok()
        );
    }

    #[test]
    fn last_diff_timestamp_incorrect_fails() {
        let mut prev = IrysBlockHeader::new_mock_header();
        prev.height = 1;
        prev.last_diff_timestamp = 1000;

        let mut block = IrysBlockHeader::new_mock_header();
        block.height = 2;
        block.timestamp = 1500;
        block.last_diff_timestamp = 999;

        let mut config = ConsensusConfig::testing();
        config.difficulty_adjustment.difficulty_adjustment_interval = 10;

        assert!(
            last_diff_timestamp_is_valid(&block, &prev, &config.difficulty_adjustment,).is_err()
        );
    }
}<|MERGE_RESOLUTION|>--- conflicted
+++ resolved
@@ -26,18 +26,11 @@
 use irys_types::storage_pricing::{Amount, TERM_FEE};
 use irys_types::BlockHash;
 use irys_types::{
-<<<<<<< HEAD
-    app_state::DatabaseProvider, calculate_difficulty, next_cumulative_diff, validate_path,
+    app_state::DatabaseProvider, calculate_difficulty, next_cumulative_diff, 
+    transaction::fee_distribution::{PublishFeeCharges, TermFeeCharges}, validate_path,
     Address, CommitmentTransaction, Config, ConsensusConfig, DataLedger, DataTransactionHeader,
+    DataTransactionLedger,
     DifficultyAdjustmentConfig, IrysBlockHeader, PoaData, H256, U256,
-=======
-    app_state::DatabaseProvider,
-    calculate_difficulty, next_cumulative_diff,
-    transaction::fee_distribution::{PublishFeeCharges, TermFeeCharges},
-    validate_path, Address, CommitmentTransaction, Config, ConsensusConfig, DataLedger,
-    DataTransactionHeader, DataTransactionLedger, DifficultyAdjustmentConfig, IrysBlockHeader,
-    PoaData, H256, U256,
->>>>>>> 874a627d
 };
 use irys_vdf::last_step_checkpoints_is_valid;
 use irys_vdf::state::VdfStateReadonly;
