--- conflicted
+++ resolved
@@ -2,7 +2,8 @@
 use irys_database::Ledger;
 use irys_packing::{capacity_single::compute_entropy_chunk, xor_vec_u8_arrays_in_place};
 use irys_types::{
-    storage_config::StorageConfig, validate_path, vdf_config::VDFStepsConfig, Address, IrysBlockHeader, PoaData, VDFLimiterInfo, H256
+    storage_config::StorageConfig, validate_path, vdf_config::VDFStepsConfig, Address,
+    IrysBlockHeader, PoaData, VDFLimiterInfo, H256,
 };
 use openssl::sha;
 
@@ -167,7 +168,8 @@
     use irys_config::IrysNodeConfig;
     use irys_database::{BlockIndex, Initialized};
     use irys_types::{
-        irys::IrysSigner, Address, Arbitrary, Base64, H256List, IrysSignature, IrysTransaction, IrysTransactionHeader, Signature, TransactionLedger, PACKING_SHA_1_5_S, U256
+        irys::IrysSigner, Address, Arbitrary, Base64, H256List, IrysSignature, IrysTransaction,
+        IrysTransactionHeader, Signature, TransactionLedger, PACKING_SHA_1_5_S, U256,
     };
     use reth::revm::primitives::B256;
     use std::str::FromStr;
@@ -188,20 +190,20 @@
     }
 
     #[actix::test]
-    async fn poa_test_3_complete_txs(){
+    async fn poa_test_3_complete_txs() {
         let chunk_size: usize = 32;
         // Create a bunch of TX chunks
         let data_chunks = vec![
-        vec![[0; 32], [1; 32], [2; 32]], // tx0 TODO: test last not complete chunk
-        vec![[3; 32], [4; 32], [5; 32]], // tx1
-        vec![[6; 32], [7; 32], [8; 32]], // tx2
+            vec![[0; 32], [1; 32], [2; 32]], // tx0 TODO: test last not complete chunk
+            vec![[3; 32], [4; 32], [5; 32]], // tx1
+            vec![[6; 32], [7; 32], [8; 32]], // tx2
         ];
-        
+
         // Create a bunch of signed TX from the chunks
         // Loop though all the data_chunks and create wrapper tx for them
         let signer = IrysSigner::random_signer_with_chunk_size(chunk_size);
         let mut txs: Vec<IrysTransaction> = Vec::new();
-        
+
         for chunks in &data_chunks {
             let mut data: Vec<u8> = Vec::new();
             for chunk in chunks {
@@ -216,7 +218,15 @@
             for poa_chunk_num in 0..3 {
                 let mut poa_chunk: Vec<u8> =
                     data_chunks[poa_tx_num as usize][poa_chunk_num as usize].into();
-                poa_test(&txs, &mut poa_chunk, poa_tx_num, poa_chunk_num, 9, chunk_size).await;
+                poa_test(
+                    &txs,
+                    &mut poa_chunk,
+                    poa_tx_num,
+                    poa_chunk_num,
+                    9,
+                    chunk_size,
+                )
+                .await;
             }
         }
     }
@@ -228,7 +238,7 @@
         // Create a signed TX from the chunks
         let signer = IrysSigner::random_signer_with_chunk_size(chunk_size as usize);
         let mut txs: Vec<IrysTransaction> = Vec::new();
-        
+
         let data = vec![3; 40]; //32 + 8 last incomplete chunk
         let tx = signer.create_transaction(data.clone(), None).unwrap();
         let tx = signer.sign_transaction(tx).unwrap();
@@ -237,11 +247,28 @@
         let poa_tx_num = 0;
 
         for poa_chunk_num in 0..2 {
-                let mut poa_chunk: Vec<u8> = data[poa_chunk_num*chunk_size..std::cmp::min(((poa_chunk_num + 1) * chunk_size) as usize, data.len())].to_vec();
-                poa_test(&txs, &mut poa_chunk, poa_tx_num, poa_chunk_num, 2, chunk_size).await;
-        }
-    }
-    async fn poa_test(txs: &Vec<IrysTransaction>, poa_chunk: &mut Vec<u8>, poa_tx_num: usize, poa_chunk_num: usize, total_chunks_in_tx: usize, chunk_size: usize) {
+            let mut poa_chunk: Vec<u8> = data[poa_chunk_num * chunk_size
+                ..std::cmp::min(((poa_chunk_num + 1) * chunk_size) as usize, data.len())]
+                .to_vec();
+            poa_test(
+                &txs,
+                &mut poa_chunk,
+                poa_tx_num,
+                poa_chunk_num,
+                2,
+                chunk_size,
+            )
+            .await;
+        }
+    }
+    async fn poa_test(
+        txs: &Vec<IrysTransaction>,
+        poa_chunk: &mut Vec<u8>,
+        poa_tx_num: usize,
+        poa_chunk_num: usize,
+        total_chunks_in_tx: usize,
+        chunk_size: usize,
+    ) {
         init_logger();
         // Initialize genesis block at height 0
         let mut genesis_block = IrysBlockHeader::new();
@@ -340,12 +367,10 @@
         let tx_headers: Vec<IrysTransactionHeader> =
             txs.iter().map(|tx| tx.header.clone()).collect();
 
-        let data_tx_ids = 
-            tx_headers
+        let data_tx_ids = tx_headers
             .iter()
             .map(|h| h.id.clone())
             .collect::<Vec<H256>>();
-
 
         let (tx_root, tx_path) = TransactionLedger::merklize_tx_root(&tx_headers);
 
@@ -358,25 +383,20 @@
             )),
             chunk: Base64(poa_chunk.clone()),
             ledger_num: Some(1),
-            partition_chunk_offset: (poa_tx_num * 3 /* 3 chunks in each tx */ + poa_chunk_num) as u64,
+            partition_chunk_offset: (poa_tx_num * 3 /* 3 chunks in each tx */ + poa_chunk_num)
+                as u64,
             partition_hash,
         };
 
         // Create a block from the tx
         let irys_block = IrysBlockHeader {
             height,
-            reward_address: miner_address.clone(),
-            poa: poa.clone(),            
+            reward_address: Address::ZERO,
+            poa: poa.clone(),
             block_hash: H256::zero(),
             previous_block_hash: H256::zero(),
             previous_cumulative_diff: U256::from(4000),
-<<<<<<< HEAD
-            poa: poa.clone(),
-            reward_address: Address::ZERO,
-            miner_address: Address::ZERO,
-=======
-            reward_key: Base64::from_str("").unwrap(),
->>>>>>> 71585e88
+            miner_address: miner_address.clone(),
             signature: Signature::test_signature().into(),
             timestamp: 1000,
             ledgers: vec![
@@ -418,7 +438,11 @@
             * storage_config.num_chunks_in_partition
             + (poa_tx_num * 3 /* 3 chunks in each tx */ + poa_chunk_num) as u64;
 
-        assert_eq!(ledger_chunk_offset, (poa_tx_num * 3 /* 3 chunks in each tx */ + poa_chunk_num) as u64, "ledger_chunk_offset mismatch");
+        assert_eq!(
+            ledger_chunk_offset,
+            (poa_tx_num * 3 /* 3 chunks in each tx */ + poa_chunk_num) as u64,
+            "ledger_chunk_offset mismatch"
+        );
 
         // ledger data -> block
         let bb = block_index_guard
@@ -427,7 +451,10 @@
         info!("block bounds: {:?}", bb);
 
         assert_eq!(bb.start_chunk_offset, 0, "start_chunk_offset should be 0");
-        assert_eq!(bb.end_chunk_offset, total_chunks_in_tx as u64, "end_chunk_offset should be 9, tx has 9 chunks");
+        assert_eq!(
+            bb.end_chunk_offset, total_chunks_in_tx as u64,
+            "end_chunk_offset should be 9, tx has 9 chunks"
+        );
 
         let poa_valid = poa_is_valid(
             &poa,
@@ -439,5 +466,4 @@
 
         assert!(poa_valid.is_ok(), "PoA should be valid");
     }
-
 }