--- conflicted
+++ resolved
@@ -1,14 +1,10 @@
 use crate::{block_index::BlockIndexReadGuard, epoch_service::PartitionAssignmentsReadGuard};
 use irys_database::Ledger;
 use irys_packing::{capacity_single::compute_entropy_chunk, xor_vec_u8_arrays_in_place};
-<<<<<<< HEAD
-use irys_types::{storage_config::StorageConfig, validate_path, Address, IrysBlockHeader, PoaData};
-=======
 use irys_types::{
     storage_config::StorageConfig, validate_path, vdf_config::VDFStepsConfig, Address,
     IrysBlockHeader, PoaData, VDFLimiterInfo, H256,
 };
->>>>>>> 035c6b3e
 use openssl::sha;
 
 /// Full pre-validation steps for a block
@@ -172,13 +168,8 @@
     use irys_config::IrysNodeConfig;
     use irys_database::{BlockIndex, Initialized};
     use irys_types::{
-<<<<<<< HEAD
-        irys::IrysSigner, Address, Base64, H256List, IrysTransaction, IrysTransactionHeader,
-        Signature, TransactionLedger, H256, U256,
-=======
         irys::IrysSigner, Address, Arbitrary, Base64, H256List, IrysSignature, IrysTransaction,
         IrysTransactionHeader, Signature, TransactionLedger, PACKING_SHA_1_5_S, U256,
->>>>>>> 035c6b3e
     };
 
     use std::str::FromStr;
@@ -225,12 +216,8 @@
 
         for poa_tx_num in 0..3 {
             for poa_chunk_num in 0..3 {
-<<<<<<< HEAD
-                let mut poa_chunk: Vec<u8> = data_chunks[poa_tx_num][poa_chunk_num].into();
-=======
                 let mut poa_chunk: Vec<u8> =
                     data_chunks[poa_tx_num as usize][poa_chunk_num as usize].into();
->>>>>>> 035c6b3e
                 poa_test(
                     &txs,
                     &mut poa_chunk,
@@ -261,11 +248,7 @@
 
         for poa_chunk_num in 0..2 {
             let mut poa_chunk: Vec<u8> = data[poa_chunk_num * chunk_size
-<<<<<<< HEAD
-                ..std::cmp::min((poa_chunk_num + 1) * chunk_size, data.len())]
-=======
                 ..std::cmp::min(((poa_chunk_num + 1) * chunk_size) as usize, data.len())]
->>>>>>> 035c6b3e
                 .to_vec();
             poa_test(
                 &txs,
@@ -384,14 +367,10 @@
         let tx_headers: Vec<IrysTransactionHeader> =
             txs.iter().map(|tx| tx.header.clone()).collect();
 
-<<<<<<< HEAD
-        let data_tx_ids = tx_headers.iter().map(|h| h.id).collect::<Vec<H256>>();
-=======
         let data_tx_ids = tx_headers
             .iter()
             .map(|h| h.id.clone())
             .collect::<Vec<H256>>();
->>>>>>> 035c6b3e
 
         let (tx_root, tx_path) = TransactionLedger::merklize_tx_root(&tx_headers);
 
@@ -408,11 +387,7 @@
         // Create a block from the tx
         let irys_block = IrysBlockHeader {
             height,
-<<<<<<< HEAD
-            reward_address: miner_address,
-=======
             reward_address: Address::ZERO,
->>>>>>> 035c6b3e
             poa: poa.clone(),
             block_hash: H256::zero(),
             previous_block_hash: H256::zero(),
