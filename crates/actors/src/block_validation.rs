--- conflicted
+++ resolved
@@ -721,11 +721,10 @@
     use irys_domain::{BlockIndex, EpochSnapshot};
     use irys_testing_utils::utils::temporary_directory;
     use irys_types::{
-<<<<<<< HEAD
         hash_sha256, irys::IrysSigner, partition::PartitionAssignment, Address, Base64,
-=======
+        DataTransaction, DataTransactionHeader, DataTransactionLedger, H256List, NodeConfig,
+        Signature, H256, U256,
         irys::IrysSigner, partition::PartitionAssignment, Address, Base64, BlockHash,
->>>>>>> 9100235d
         DataTransaction, DataTransactionHeader, DataTransactionLedger, H256List, NodeConfig,
         Signature, H256, U256,
     };
