use crate::block_tree_service::{BlockTreeServiceMessage, ValidationResult};
use crate::pd_base_fee::compute_base_fee_per_chunk;
use crate::{
    block_discovery::{get_commitment_tx_in_parallel, get_data_tx_in_parallel},
    block_producer::ledger_expiry,
    mempool_guard::MempoolReadGuard,
    mempool_service::MempoolServiceMessage,
    packing_service::{UnpackingPriority, UnpackingRequest},
    services::ServiceSenders,
    shadow_tx_generator::{PublishLedgerWithTxs, ShadowTxGenerator},
};
use alloy_consensus::Transaction as _;
use alloy_eips::eip7685::{Requests, RequestsOrHash};
use alloy_rpc_types_engine::ExecutionData;
use eyre::{ensure, eyre, OptionExt as _};
use irys_database::{
    block_header_by_hash, cached_data_root_by_data_root, tx_header_by_txid, SystemLedger,
};
use irys_domain::{
    BlockIndex, BlockIndexReadGuard, BlockTreeReadGuard, CommitmentSnapshot,
    CommitmentSnapshotStatus, EmaSnapshot, EpochSnapshot, ExecutionPayloadCache,
};
use irys_packing::{capacity_single::compute_entropy_chunk, xor_vec_u8_arrays_in_place};
use irys_reth::pd_tx::{detect_and_decode_pd_header, sum_pd_chunks_in_access_list};
use irys_reth::shadow_tx::{detect_and_decode, ShadowTransaction, ShadowTxError};
use irys_reth_node_bridge::IrysRethNodeAdapter;
use irys_reward_curve::HalvingCurve;
use irys_storage::{ie, ii};
use irys_types::storage_pricing::phantoms::{Irys, NetworkFee};
use irys_types::storage_pricing::{calculate_perm_fee_from_config, Amount};
use irys_types::u256_from_le_bytes as hash_to_number;
use irys_types::CommitmentType;
use irys_types::UnixTimestampMs;
use irys_types::{
    app_state::DatabaseProvider,
    calculate_difficulty, next_cumulative_diff,
    transaction::fee_distribution::{PublishFeeCharges, TermFeeCharges},
    validate_path, Address, BoundedFee, CommitmentTransaction, Config, ConsensusConfig, DataLedger,
    DataTransactionHeader, DataTransactionLedger, DifficultyAdjustmentConfig, IrysBlockHeader,
    PoaData, UnixTimestamp, H256, U256,
};
use irys_types::{get_ingress_proofs, IngressProof, LedgerChunkOffset};
use irys_types::{BlockHash, LedgerChunkRange};
use irys_vdf::last_step_checkpoints_is_valid;
use irys_vdf::state::VdfStateReadonly;
use itertools::*;
use nodit::InclusiveInterval as _;
use openssl::sha;
use reth::revm::primitives::FixedBytes;
use reth::rpc::api::EngineApiClient as _;
use reth::rpc::types::engine::ExecutionPayload;
use reth_db::Database as _;
use reth_ethereum_primitives::Block;
use std::future::Future;
use std::{
    collections::{HashMap, HashSet},
    sync::Arc,
    time::{Duration, SystemTime, UNIX_EPOCH},
};
use thiserror::Error;
use tracing::{debug, error, info, warn, Instrument as _};

#[derive(Debug, Clone, PartialEq, Eq, Error)]
pub enum PreValidationError {
    #[error("Failed to get block bounds: {0}")]
    BlockBoundsLookupError(String),
    #[error("block signature is not valid")]
    BlockSignatureInvalid,
    #[error("Invalid cumulative_difficulty (expected {expected} got {got})")]
    CumulativeDifficultyMismatch { expected: U256, got: U256 },
    #[error("Invalid difficulty (expected {expected} got {got})")]
    DifficultyMismatch { expected: U256, got: U256 },
    #[error("Ema mismatch: recomputed EMA does not match Ema in block header")]
    EmaMismatch,
    #[error("EmaSnapshot creation error: {0}")]
    EmaSnapshotError(String),
    #[error("Ingress proofs missing")]
    IngressProofsMissing,
    #[error("Invalid ingress proof signature: {0}")]
    IngressProofSignatureInvalid(String),
    #[error("Invalid last_diff_timestamp (expected {expected} got {got})")]
    LastDiffTimestampMismatch {
        expected: UnixTimestampMs,
        got: UnixTimestampMs,
    },
    #[error("Invalid ledger id {ledger_id}")]
    LedgerIdInvalid { ledger_id: u32 },
    #[error("Invalid merkle proof: {0}")]
    MerkleProofInvalid(String),
    #[error("Oracle price invalid")]
    OraclePriceInvalid,
    #[error("Unable to update cache for scheduled validation at block_hash: {0}")]
    UpdateCacheForScheduledValidationError(H256),
    #[error("PoA capacity chunk mismatch entropy_first={entropy_first:?} poa_first={poa_first:?}")]
    PoACapacityChunkMismatch {
        entropy_first: Option<u8>,
        poa_first: Option<u8>,
    },
    #[error("PoA chunk hash mismatch: expected {expected:?}, got {got:?}, ledger_id={ledger_id:?}, ledger_chunk_offset={ledger_chunk_offset:?}")]
    PoAChunkHashMismatch {
        expected: H256,
        got: H256,
        ledger_id: Option<u32>,
        ledger_chunk_offset: Option<u64>,
    },
    #[error("Missing PoA chunk to be pre validated")]
    PoAChunkMissing,
    #[error("PoA chunk offset out of tx's data chunks bounds")]
    PoAChunkOffsetOutOfDataChunksBounds,
    #[error("PoA chunk offset out of block bounds")]
    PoAChunkOffsetOutOfBlockBounds,
    #[error("PoA chunk offset out of tx bounds")]
    PoAChunkOffsetOutOfTxBounds,
    #[error("Missing partition assignment for partition hash {partition_hash}")]
    PartitionAssignmentMissing { partition_hash: H256 },
    #[error("Partition assignment for partition hash {partition_hash} is missing slot index")]
    PartitionAssignmentSlotIndexMissing { partition_hash: H256 },
    #[error("Partition assignment slot index too large for u64: {slot_index} (partition {partition_hash})")]
    PartitionAssignmentSlotIndexTooLarge {
        partition_hash: H256,
        slot_index: usize,
    },
    #[error(
        "Invalid data PoA, partition hash {partition_hash} is not a data partition, it may have expired"
    )]
    PoADataPartitionExpired { partition_hash: H256 },
    #[error("Invalid previous_cumulative_diff (expected {expected} got {got})")]
    PreviousCumulativeDifficultyMismatch { expected: U256, got: U256 },
    #[error("Invalid previous_solution_hash - expected {expected} got {got}")]
    PreviousSolutionHashMismatch { expected: H256, got: H256 },
    #[error("Reward curve error: {0}")]
    RewardCurveError(String),
    #[error("Reward mismatch: got {got}, expected {expected}")]
    RewardMismatch { got: U256, expected: U256 },
    #[error("Invalid solution_hash - expected difficulty >={expected} got {got}")]
    SolutionHashBelowDifficulty { expected: U256, got: U256 },
    #[error("Invalid solution_hash link - expected {expected} got {got}")]
    SolutionHashLinkInvalid { expected: H256, got: H256 },
    #[error("system time error: {0}")]
    SystemTimeError(String),
    #[error("block timestamp {current} is older than parent block {parent}")]
    TimestampOlderThanParent { current: u128, parent: u128 },
    #[error("block timestamp {current} too far in the future (now {now})")]
    TimestampTooFarInFuture { current: u128, now: u128 },
    #[error("Validation service unreachable")]
    ValidationServiceUnreachable,
    #[error("last_step_checkpoints validation failed: {0}")]
    VDFCheckpointsInvalid(String),
    #[error("vdf_limiter.prev_output ({got}) does not match previous blocks vdf_limiter.output ({expected})")]
    VDFPreviousOutputMismatch { got: H256, expected: H256 },
    #[error("Invalid block height (expected {expected} got {got})")]
    HeightInvalid { expected: u64, got: u64 },
    #[error("Invalid last_epoch_hash - expected {expected} got {got}")]
    LastEpochHashMismatch { expected: BlockHash, got: BlockHash },
    #[error("Transaction {tx_id} in Publish ledger must have a prior Submit ledger inclusion")]
    PublishTxMissingPriorSubmit { tx_id: H256 },

    #[error(
        "Transaction {tx_id} already included in previous Publish ledger in block {block_hash:?}"
    )]
    PublishTxAlreadyIncluded { tx_id: H256, block_hash: BlockHash },

    #[error("Transaction {tx_id} in Submit ledger was already included in past {ledger:?} ledger in block {block_hash:?}")]
    SubmitTxAlreadyIncluded {
        tx_id: H256,
        ledger: DataLedger,
        block_hash: BlockHash,
    },

    #[error("Transaction {tx_id} found in multiple previous blocks. First occurrence in {ledger:?} ledger at block {block_hash}")]
    TxFoundInMultipleBlocks {
        tx_id: H256,
        ledger: DataLedger,
        block_hash: BlockHash,
    },
    #[error("Publish transaction and ingress proof length mismatch, cannot validate publish ledger transaction proofs")]
    PublishTxProofLengthMismatch,
    #[error("Block EMA snapshot not found for block {block_hash}")]
    BlockEmaSnapshotNotFound { block_hash: BlockHash },
    #[error("Failed to extract data ledgers: {0}")]
    DataLedgerExtractionFailed(String),
    #[error("Failed to fetch transactions: {0}")]
    TransactionFetchFailed(String),
    #[error("Failed to get previous transaction inclusions: {0}")]
    PreviousTxInclusionsFailed(String),
    #[error("Transaction {tx_id} has invalid ledger_id. Expected: {expected}, Actual: {actual}")]
    InvalidLedgerId {
        tx_id: H256,
        expected: u32,
        actual: u32,
    },
    #[error("Failed to calculate fees: {0}")]
    FeeCalculationFailed(String),
    #[error("Transaction {tx_id} has insufficient perm_fee. Expected at least: {expected}, Actual: {actual}")]
    InsufficientPermFee {
        tx_id: H256,
        expected: U256,
        actual: U256,
    },
    #[error("Transaction {tx_id} has insufficient term_fee. Expected at least: {expected}, Actual: {actual}")]
    InsufficientTermFee {
        tx_id: H256,
        expected: U256,
        actual: U256,
    },
    #[error("Transaction {tx_id} has invalid term fee structure: {reason}")]
    InvalidTermFeeStructure { tx_id: H256, reason: String },
    #[error("Transaction {tx_id} has invalid perm fee structure: {reason}")]
    InvalidPermFeeStructure { tx_id: H256, reason: String },
    #[error(
        "Publish ledger proof count ({proof_count}) does not match transaction count ({tx_count})"
    )]
    PublishLedgerProofCountMismatch { proof_count: usize, tx_count: usize },
    #[error(
        "Incorrect Ingress proof count to publish a transaction. Expected: {expected}, Actual: {actual}"
    )]
    IngressProofCountMismatch { expected: usize, actual: usize },
    #[error("Incorrect number of ingress proofs from assigned owners. Expected {expected}, Actual: {actual}")]
    AssignedProofCountMismatch { expected: usize, actual: usize },
    #[error("Transaction {tx_id} has invalid ingress proof: {reason}")]
    InvalidIngressProof { tx_id: H256, reason: String },
    #[error("Ingress proof mismatch for transaction {tx_id}")]
    IngressProofMismatch { tx_id: H256 },
    #[error("Duplicate ingress proof signer {signer} for transaction {tx_id}")]
    DuplicateIngressProofSigner { tx_id: H256, signer: Address },
    #[error("Database Error {error}")]
    DatabaseError { error: String },
    #[error("Invalid Epoch snapshot {error}")]
    InvalidEpochSnapshot { error: String },
}

/// Validation error type that covers all block validation failures.
#[derive(Debug, Clone, PartialEq, Eq, Error)]
pub enum ValidationError {
    /// Pre-validation error (consensus parameter validation)
    #[error("Pre-validation failed: {0}")]
    PreValidation(#[from] PreValidationError),

    /// Validation was cancelled due to block tree state changes
    #[error("Validation cancelled: {reason}")]
    ValidationCancelled { reason: String },

    /// A validation task panicked unexpectedly
    #[error("Validation task panicked: {task}: {details}")]
    TaskPanicked { task: String, details: String },

    /// VDF validation failed
    #[error("VDF validation failed: {0}")]
    VdfValidationFailed(String),

    /// Seed data validation failed
    #[error("Seed data invalid: {0}")]
    SeedDataInvalid(String),

    /// Execution layer (Reth) validation failed
    #[error("Execution layer validation failed: {0}")]
    ExecutionLayerFailed(String),

    /// Recall range validation failed
    #[error("Recall range validation failed: {0}")]
    RecallRangeInvalid(String),

    /// Shadow transaction validation failed
    #[error("Shadow transaction validation failed: {0}")]
    ShadowTransactionInvalid(String),

    /// Failed to fetch commitment transactions from mempool or database
    #[error("Failed to fetch commitment transactions: {0}")]
    CommitmentTransactionFetchFailed(String),

    /// Commitment transaction has invalid value (stake/pledge/unpledge amount)
    #[error("Commitment transaction {tx_id} at position {position} has invalid value: {reason}")]
    CommitmentValueInvalid {
        tx_id: H256,
        position: usize,
        reason: String,
    },

    /// Commitment ordering validation failed
    #[error("Commitment ordering validation failed: {0}")]
    CommitmentOrderingFailed(String),

    /// Commitment snapshot validation rejected the commitment
    #[error("Commitment {tx_id} rejected by snapshot validation with status {status:?}")]
    CommitmentSnapshotRejected {
        tx_id: H256,
        status: CommitmentSnapshotStatus,
    },

    /// Unpledge commitment targets partition not owned by signer
    #[error("Unpledge commitment {tx_id} targets partition {partition_hash} not owned by signer {signer}")]
    UnpledgePartitionNotOwned {
        tx_id: H256,
        partition_hash: H256,
        signer: Address,
    },

    /// Parent commitment snapshot not found
    #[error("Parent commitment snapshot missing for block {block_hash}")]
    ParentCommitmentSnapshotMissing { block_hash: H256 },

    /// Parent epoch snapshot not found
    #[error("Parent epoch snapshot missing for block {block_hash}")]
    ParentEpochSnapshotMissing { block_hash: H256 },

    /// Parent block not found in block tree
    #[error("Parent block {block_hash} not found in block tree")]
    ParentBlockMissing { block_hash: H256 },

    /// Epoch block commitment mismatch
    #[error("Epoch block commitment mismatch at position {position}")]
    EpochCommitmentMismatch { position: usize },

    /// Epoch block contains extra commitment
    #[error("Epoch block contains extra commitment at position {position}")]
    EpochExtraCommitment { position: usize },

    /// Epoch block missing expected commitment
    #[error("Epoch block missing expected commitment at position {position}")]
    EpochMissingCommitment { position: usize },

    /// Commitment transaction in wrong order
    #[error("Commitment transaction at position {position} in wrong order")]
    CommitmentWrongOrder { position: usize },

    /// Generic validation error for edge cases
    #[error("Validation failed: {0}")]
    Other(String),
}

/// Full pre-validation steps for a block
#[tracing::instrument(level = "trace", skip_all, fields(block.hash = %block.block_hash, block.height = block.height))]
pub async fn prevalidate_block(
    block: IrysBlockHeader,
    previous_block: IrysBlockHeader,
    parent_epoch_snapshot: Arc<EpochSnapshot>,
    config: Config,
    reward_curve: Arc<HalvingCurve>,
    parent_ema_snapshot: &EmaSnapshot,
) -> Result<(), PreValidationError> {
    debug!(
        block.hash = ?block.block_hash,
        block.height = ?block.height,
        "Prevalidating block",
    );

    let poa_chunk: Vec<u8> = match &block.poa.chunk {
        Some(chunk) => chunk.clone().into(),
        None => return Err(PreValidationError::PoAChunkMissing),
    };

    let block_poa_hash: H256 = sha::sha256(&poa_chunk).into();
    if block.chunk_hash != block_poa_hash {
        return Err(PreValidationError::PoAChunkHashMismatch {
            expected: block.chunk_hash,
            got: block_poa_hash,
            ledger_id: None,
            ledger_chunk_offset: None,
        });
    }

    // Check prev_output (vdf)
    prev_output_is_valid(&block, &previous_block)?;
    debug!(
        block.hash = ?block.block_hash,
        block.height = ?block.height,
        "prev_output_is_valid",
    );

    // Check block height continuity
    height_is_valid(&block, &previous_block)?;
    debug!(
        block.hash = ?block.block_hash,
        block.height = ?block.height,
        "height_is_valid",
    );

    // Check block timestamp drift
    timestamp_is_valid(
        block.timestamp.as_millis(),
        previous_block.timestamp.as_millis(),
        config.consensus.max_future_timestamp_drift_millis,
    )?;

    // Check the difficulty
    difficulty_is_valid(
        &block,
        &previous_block,
        &config.consensus.difficulty_adjustment,
    )?;

    // Validate the last_diff_timestamp field
    last_diff_timestamp_is_valid(
        &block,
        &previous_block,
        &config.consensus.difficulty_adjustment,
    )?;

    debug!(
        block.hash = ?block.block_hash,
        block.height = ?block.height,
        "difficulty_is_valid",
    );

    // Validate previous_cumulative_diff points to parent's cumulative_diff
    previous_cumulative_difficulty_is_valid(&block, &previous_block)?;
    debug!(
        block.hash = ?block.block_hash,
        block.height = ?block.height,
        "previous_cumulative_difficulty_is_valid",
    );

    // Check the cumulative difficulty
    cumulative_difficulty_is_valid(&block, &previous_block)?;
    debug!(
        block.hash = ?block.block_hash,
        block.height = ?block.height,
        "cumulative_difficulty_is_valid",
    );

    check_poa_data_expiration(&block.poa, parent_epoch_snapshot.clone())?;
    debug!("poa data not expired");

    // Check the solution_hash
    solution_hash_is_valid(&block, &previous_block)?;
    debug!(
        block.hash = ?block.block_hash,
        block.height = ?block.height,
        "solution_hash_is_valid",
    );

    // Verify the solution_hash cryptographic link to PoA chunk, partition_chunk_offset and VDF seed
    solution_hash_link_is_valid(&block, &poa_chunk)?;
    debug!(
        block.hash = ?block.block_hash,
        block.height = ?block.height,
        "solution_hash_link_is_valid",
    );

    // Check the previous solution hash references the parent correctly
    previous_solution_hash_is_valid(&block, &previous_block)?;
    debug!(
        block.hash = ?block.block_hash,
        block.height = ?block.height,
        "previous_solution_hash_is_valid",
    );

    // Validate VDF seeds/next_seed against parent before any VDF-related processing
    let vdf_reset_frequency: u64 = config.vdf.reset_frequency as u64;
    if !matches!(
        is_seed_data_valid(&block, &previous_block, vdf_reset_frequency),
        ValidationResult::Valid
    ) {
        return Err(PreValidationError::VDFCheckpointsInvalid(
            "Seed data is invalid".to_string(),
        ));
    }

    // Ensure the last_epoch_hash field correctly references the most recent epoch block
    last_epoch_hash_is_valid(
        &block,
        &previous_block,
        config.consensus.epoch.num_blocks_in_epoch,
    )?;
    debug!(
        block.hash = ?block.block_hash,
        block.height = ?block.height,
        "last_epoch_hash_is_valid",
    );

    // We only check last_step_checkpoints during pre-validation
    last_step_checkpoints_is_valid(&block.vdf_limiter_info, &config.node_config.vdf())
        .await
        .map_err(|e| PreValidationError::VDFCheckpointsInvalid(e.to_string()))?;

    // Check that the oracle price does not exceed the EMA pricing parameters
    let oracle_price_valid = EmaSnapshot::oracle_price_is_valid(
        block.oracle_irys_price,
        previous_block.oracle_irys_price,
        config.consensus.token_price_safe_range,
    );
    if !oracle_price_valid {
        return Err(PreValidationError::OraclePriceInvalid);
    }

    // Check that the EMA has been correctly calculated
    let ema_valid = {
        let res = parent_ema_snapshot
            .calculate_ema_for_new_block(
                &previous_block,
                block.oracle_irys_price,
                config.consensus.token_price_safe_range,
                config.consensus.ema.price_adjustment_interval,
            )
            .ema;
        res == block.ema_irys_price
    };
    if !ema_valid {
        return Err(PreValidationError::EmaMismatch);
    }

    let target_block_time_seconds = config.consensus.difficulty_adjustment.block_time;

    // Use height * target_block_time for consistent reward curve positioning
    let previous_block_seconds = (previous_block.height() * target_block_time_seconds) as u128;
    let current_block_seconds = previous_block_seconds + target_block_time_seconds as u128;

    let reward = reward_curve
        .reward_between(previous_block_seconds, current_block_seconds)
        .map_err(|e| PreValidationError::RewardCurveError(e.to_string()))?;

    // Check valid curve price
    if reward.amount != block.reward_amount {
        return Err(PreValidationError::RewardMismatch {
            got: block.reward_amount,
            expected: reward.amount,
        });
    }

    // Validate ingress proof signer uniqueness
    validate_unique_ingress_proof_signers(&block)?;
    debug!(
        block.hash = ?block.block_hash,
        block.height = ?block.height,
        "ingress_proof_signers_unique",
    );

    // After pre-validating a bunch of quick checks we validate the signature
    // TODO: We may want to further check if the signer is a staked address
    // this is a little more advanced though as it requires knowing what the
    // commitment states looked like when this block was produced. For now
    // we just accept any valid signature.
    if !block.is_signature_valid() {
        return Err(PreValidationError::BlockSignatureInvalid);
    }

    // TODO: add validation for the term ledger 'expires' field,
    // ensuring it gets properly updated on epoch boundaries, and it's
    // consistent with the block's height and parent block's height

    Ok(())
}

pub fn prev_output_is_valid(
    block: &IrysBlockHeader,
    previous_block: &IrysBlockHeader,
) -> Result<(), PreValidationError> {
    if block.vdf_limiter_info.prev_output == previous_block.vdf_limiter_info.output {
        Ok(())
    } else {
        Err(PreValidationError::VDFPreviousOutputMismatch {
            got: block.vdf_limiter_info.prev_output,
            expected: previous_block.vdf_limiter_info.output,
        })
    }
}

// compares block timestamp against parent block
// errors if the block has a lower timestamp than the parent block
// compares timestamps of block against current system time
// errors on drift more than MAX_TIMESTAMP_DRIFT_SECS into future
pub fn timestamp_is_valid(
    current: u128,
    parent: u128,
    allowed_drift: u128,
) -> Result<(), PreValidationError> {
    // note: we have to make sure we don't overlap the parent's timestamp (even though it's very unlikely)
    if current <= parent {
        return Err(PreValidationError::TimestampOlderThanParent { current, parent });
    }

    let now_ms = SystemTime::now()
        .duration_since(UNIX_EPOCH)
        .map_err(|e| PreValidationError::SystemTimeError(e.to_string()))?
        .as_millis();

    let max_future = now_ms + allowed_drift;

    if current > max_future {
        return Err(PreValidationError::TimestampTooFarInFuture {
            current,
            now: now_ms,
        });
    }

    Ok(())
}

/// Validates if a block's difficulty matches the expected difficulty calculated
/// from previous block data.
/// Returns Ok if valid, Err if the difficulty doesn't match the calculated value.
pub fn difficulty_is_valid(
    block: &IrysBlockHeader,
    previous_block: &IrysBlockHeader,
    difficulty_config: &DifficultyAdjustmentConfig,
) -> Result<(), PreValidationError> {
    let block_height = block.height;
    let current_timestamp = block.timestamp;
    let last_diff_timestamp = previous_block.last_diff_timestamp;
    let current_difficulty = previous_block.diff;

    let (diff, _stats) = calculate_difficulty(
        block_height,
        last_diff_timestamp,
        current_timestamp,
        current_difficulty,
        difficulty_config,
    );

    if diff == block.diff {
        Ok(())
    } else {
        Err(PreValidationError::DifficultyMismatch {
            expected: diff,
            got: block.diff,
        })
    }
}

/// Validates the `last_diff_timestamp` field in the block.
///
/// The value should equal the previous block's `last_diff_timestamp` unless the
/// current block triggers a difficulty adjustment, in which case it must be set
/// to the block's own timestamp.
pub fn last_diff_timestamp_is_valid(
    block: &IrysBlockHeader,
    previous_block: &IrysBlockHeader,
    difficulty_config: &DifficultyAdjustmentConfig,
) -> Result<(), PreValidationError> {
    let blocks_between_adjustments = difficulty_config.difficulty_adjustment_interval;
    let expected = if block.height.is_multiple_of(blocks_between_adjustments) {
        block.timestamp
    } else {
        previous_block.last_diff_timestamp
    };

    if block.last_diff_timestamp == expected {
        Ok(())
    } else {
        Err(PreValidationError::LastDiffTimestampMismatch {
            expected,
            got: block.last_diff_timestamp,
        })
    }
}

/// Checks PoA data chunk data solution partitions has not expired
pub fn check_poa_data_expiration(
    poa: &PoaData,
    epoch_snapshot: Arc<EpochSnapshot>,
) -> Result<(), PreValidationError> {
    let is_data_partition_assigned = epoch_snapshot
        .partition_assignments
        .data_partitions
        .contains_key(&poa.partition_hash);

    // if is a data chunk
    if poa.data_path.is_some()
        && poa.tx_path.is_some()
        && poa.ledger_id.is_some()
        && !is_data_partition_assigned
    {
        return Err(PreValidationError::PoADataPartitionExpired {
            partition_hash: poa.partition_hash,
        });
    };
    Ok(())
}

/// Validates if a block's cumulative difficulty equals the previous cumulative difficulty
/// plus the expected hashes from its new difficulty. Returns Ok if valid.
///
/// Note: Requires valid block difficulty - call `difficulty_is_valid()` first.
pub fn cumulative_difficulty_is_valid(
    block: &IrysBlockHeader,
    previous_block: &IrysBlockHeader,
) -> Result<(), PreValidationError> {
    let previous_cumulative_diff = previous_block.cumulative_diff;
    let new_diff = block.diff;

    let cumulative_diff = next_cumulative_diff(previous_cumulative_diff, new_diff);
    if cumulative_diff == block.cumulative_diff {
        Ok(())
    } else {
        Err(PreValidationError::CumulativeDifficultyMismatch {
            expected: cumulative_diff,
            got: block.cumulative_diff,
        })
    }
}

/// Validates that the block's previous_cumulative_diff equals the parent's cumulative_diff
pub fn previous_cumulative_difficulty_is_valid(
    block: &IrysBlockHeader,
    previous_block: &IrysBlockHeader,
) -> Result<(), PreValidationError> {
    if block.previous_cumulative_diff == previous_block.cumulative_diff {
        Ok(())
    } else {
        Err(PreValidationError::PreviousCumulativeDifficultyMismatch {
            expected: previous_block.cumulative_diff,
            got: block.previous_cumulative_diff,
        })
    }
}

/// Checks to see if the `solution_hash` exceeds the difficulty threshold
/// of the previous block
///
/// Note: Requires valid block difficulty - call `difficulty_is_valid()` first.
pub fn solution_hash_is_valid(
    block: &IrysBlockHeader,
    previous_block: &IrysBlockHeader,
) -> Result<(), PreValidationError> {
    let solution_hash = block.solution_hash;
    let solution_diff = hash_to_number(&solution_hash.0);

    if solution_diff >= previous_block.diff {
        Ok(())
    } else {
        Err(PreValidationError::SolutionHashBelowDifficulty {
            expected: previous_block.diff,
            got: solution_diff,
        })
    }
}

/// Validates the cryptographic link between solution_hash and its inputs:
/// PoA chunk bytes, partition_chunk_offset (little-endian), and the VDF seed (vdf_limiter_info.output)
pub fn solution_hash_link_is_valid(
    block: &IrysBlockHeader,
    poa_chunk: &[u8],
) -> Result<(), PreValidationError> {
    let expected = irys_types::compute_solution_hash(
        poa_chunk,
        block.poa.partition_chunk_offset,
        &block.vdf_limiter_info.output,
    );

    if block.solution_hash == expected {
        Ok(())
    } else {
        Err(PreValidationError::SolutionHashLinkInvalid {
            expected,
            got: block.solution_hash,
        })
    }
}

/// Checks if the `previous_solution_hash` equals the previous block's `solution_hash`
pub fn previous_solution_hash_is_valid(
    block: &IrysBlockHeader,
    previous_block: &IrysBlockHeader,
) -> Result<(), PreValidationError> {
    if block.previous_solution_hash == previous_block.solution_hash {
        Ok(())
    } else {
        Err(PreValidationError::PreviousSolutionHashMismatch {
            expected: previous_block.solution_hash,
            got: block.previous_solution_hash,
        })
    }
}

/// Validates the `last_epoch_hash` field against the previous block and epoch rules.
pub fn last_epoch_hash_is_valid(
    block: &IrysBlockHeader,
    previous_block: &IrysBlockHeader,
    blocks_in_epoch: u64,
) -> Result<(), PreValidationError> {
    // if First block after an epoch boundary
    let expected = if block.height > 0 && block.height % blocks_in_epoch == 1 {
        previous_block.block_hash
    } else {
        previous_block.last_epoch_hash
    };

    if block.last_epoch_hash == expected {
        Ok(())
    } else {
        Err(PreValidationError::LastEpochHashMismatch {
            expected,
            got: block.last_epoch_hash,
        })
    }
}

// Validates block height against previous block height + 1
pub fn height_is_valid(
    block: &IrysBlockHeader,
    previous_block: &IrysBlockHeader,
) -> Result<(), PreValidationError> {
    let expected = previous_block.height + 1;
    if block.height == expected {
        Ok(())
    } else {
        Err(PreValidationError::HeightInvalid {
            expected,
            got: block.height,
        })
    }
}

#[cfg(test)]
mod height_tests {
    use super::*;

    #[test]
    fn height_is_valid_ok() {
        let mut prev = IrysBlockHeader::new_mock_header();
        prev.height = 10;
        let mut block = IrysBlockHeader::new_mock_header();
        block.height = 11;
        assert!(height_is_valid(&block, &prev).is_ok());
    }

    #[test]
    fn height_is_invalid_fails() {
        let mut prev = IrysBlockHeader::new_mock_header();
        prev.height = 10;
        let mut block = IrysBlockHeader::new_mock_header();
        block.height = 12;
        assert!(height_is_valid(&block, &prev).is_err());
    }
}

/// Returns Ok if the vdf recall range in the block is valid
pub async fn recall_recall_range_is_valid(
    block: &IrysBlockHeader,
    config: &ConsensusConfig,
    steps_guard: &VdfStateReadonly,
) -> eyre::Result<()> {
    let num_recall_ranges_in_partition =
        irys_efficient_sampling::num_recall_ranges_in_partition(config);
    let reset_step_number = irys_efficient_sampling::reset_step_number(
        block.vdf_limiter_info.global_step_number,
        config,
    );
    info!(
        "Validating recall ranges steps from: {} to: {}",
        reset_step_number, block.vdf_limiter_info.global_step_number
    );
    let steps = steps_guard.read().get_steps(ii(
        reset_step_number,
        block.vdf_limiter_info.global_step_number,
    ))?;
    irys_efficient_sampling::recall_range_is_valid(
        (block.poa.partition_chunk_offset as u64 / config.num_chunks_in_recall_range) as usize,
        num_recall_ranges_in_partition as usize,
        &steps,
        &block.poa.partition_hash,
    )
}

pub fn get_recall_range(
    step_num: u64,
    config: &ConsensusConfig,
    steps_guard: &VdfStateReadonly,
    partition_hash: &H256,
) -> eyre::Result<usize> {
    let num_recall_ranges_in_partition =
        irys_efficient_sampling::num_recall_ranges_in_partition(config);
    let reset_step_number = irys_efficient_sampling::reset_step_number(step_num, config);
    let steps = steps_guard
        .read()
        .get_steps(ii(reset_step_number, step_num))?;
    irys_efficient_sampling::get_recall_range(
        num_recall_ranges_in_partition as usize,
        &steps,
        partition_hash,
    )
}

/// Returns Ok if the provided `PoA` is valid, Err otherwise
#[tracing::instrument(level = "trace", skip_all, fields(
    block.miner_address = ?miner_address,
    poa.chunk_offset = ?poa.partition_chunk_offset,
    poa.partition_hash = ?poa.partition_hash,
    config.entropy_packing_iterations = ?config.entropy_packing_iterations,
    config.chunk_size = ?config.chunk_size
), err)]

pub fn poa_is_valid(
    poa: &PoaData,
    block_index_guard: &BlockIndexReadGuard,
    epoch_snapshot: &EpochSnapshot,
    config: &ConsensusConfig,
    miner_address: &Address,
) -> Result<(), PreValidationError> {
    debug!("PoA validating");
    let mut poa_chunk: Vec<u8> = match &poa.chunk {
        Some(chunk) => chunk.clone().into(),
        None => return Err(PreValidationError::PoAChunkMissing),
    };
    // data chunk
    if let (Some(data_path), Some(tx_path), Some(ledger_id)) =
        (poa.data_path.clone(), poa.tx_path.clone(), poa.ledger_id)
    {
        // partition data -> ledger data
        let partition_assignment = epoch_snapshot
            .get_data_partition_assignment(poa.partition_hash)
            .ok_or(PreValidationError::PartitionAssignmentMissing {
                partition_hash: poa.partition_hash,
            })?;

        let slot_index = partition_assignment.slot_index.ok_or(
            PreValidationError::PartitionAssignmentSlotIndexMissing {
                partition_hash: poa.partition_hash,
            },
        )?;
        let slot_index_u64 = u64::try_from(slot_index).map_err(|_| {
            PreValidationError::PartitionAssignmentSlotIndexTooLarge {
                partition_hash: poa.partition_hash,
                slot_index,
            }
        })?;
        let ledger_chunk_offset =
            slot_index_u64 * config.num_chunks_in_partition + u64::from(poa.partition_chunk_offset);

        // ledger data -> block
        let ledger = DataLedger::try_from(ledger_id)
            .map_err(|_| PreValidationError::LedgerIdInvalid { ledger_id })?;

        let bb = block_index_guard
            .read()
            .get_block_bounds(ledger, LedgerChunkOffset::from(ledger_chunk_offset))
            .map_err(|e| PreValidationError::BlockBoundsLookupError(e.to_string()))?;
        if !(bb.start_chunk_offset..bb.end_chunk_offset).contains(&ledger_chunk_offset) {
            return Err(PreValidationError::PoAChunkOffsetOutOfBlockBounds);
        };

        let block_chunk_offset = (ledger_chunk_offset - bb.start_chunk_offset) as u128;

        // tx_path validation
        let tx_path_result = validate_path(
            bb.tx_root.0,
            &tx_path,
            block_chunk_offset * (config.chunk_size as u128),
        )
        .map_err(|e| PreValidationError::MerkleProofInvalid(e.to_string()))?;

        if !(tx_path_result.min_byte_range..=tx_path_result.max_byte_range)
            .contains(&(block_chunk_offset * (config.chunk_size as u128)))
        {
            return Err(PreValidationError::PoAChunkOffsetOutOfTxBounds);
        }

        let tx_chunk_offset =
            block_chunk_offset * (config.chunk_size as u128) - tx_path_result.min_byte_range;

        // data_path validation
        let data_path_result = validate_path(tx_path_result.leaf_hash, &data_path, tx_chunk_offset)
            .map_err(|e| PreValidationError::MerkleProofInvalid(e.to_string()))?;

        if !(data_path_result.min_byte_range..=data_path_result.max_byte_range)
            .contains(&tx_chunk_offset)
        {
            return Err(PreValidationError::PoAChunkOffsetOutOfDataChunksBounds);
        }

        let mut entropy_chunk = Vec::<u8>::with_capacity(config.chunk_size as usize);
        compute_entropy_chunk(
            *miner_address,
            poa.partition_chunk_offset as u64,
            poa.partition_hash.into(),
            config.entropy_packing_iterations,
            config.chunk_size as usize,
            &mut entropy_chunk,
            config.chain_id,
        );

        xor_vec_u8_arrays_in_place(&mut poa_chunk, &entropy_chunk);

        // Because all chunks are packed as config.chunk_size, if the proof chunk is
        // smaller we need to trim off the excess padding introduced by packing ?
        let (poa_chunk_pad_trimmed, _) = poa_chunk.split_at(
            (config
                .chunk_size
                .min((data_path_result.max_byte_range - data_path_result.min_byte_range) as u64))
                as usize,
        );

        let poa_chunk_hash = sha::sha256(poa_chunk_pad_trimmed);

        if poa_chunk_hash != data_path_result.leaf_hash {
            return Err(PreValidationError::PoAChunkHashMismatch {
                expected: data_path_result.leaf_hash.into(),
                got: poa_chunk_hash.into(),
                ledger_id: Some(ledger_id),
                ledger_chunk_offset: Some(ledger_chunk_offset),
            });
        }
    } else {
        let mut entropy_chunk = Vec::<u8>::with_capacity(config.chunk_size as usize);
        compute_entropy_chunk(
            *miner_address,
            poa.partition_chunk_offset as u64,
            poa.partition_hash.into(),
            config.entropy_packing_iterations,
            config.chunk_size as usize,
            &mut entropy_chunk,
            config.chain_id,
        );
        if entropy_chunk != poa_chunk {
            if poa_chunk.len() <= 32 {
                debug!("Chunk PoA:{:?}", poa_chunk);
                debug!("Entropy  :{:?}", entropy_chunk);
            }
            return Err(PreValidationError::PoACapacityChunkMismatch {
                entropy_first: entropy_chunk.first().copied(),
                poa_first: poa_chunk.first().copied(),
            });
        }
    }
    Ok(())
}

/// Validates that the shadow transactions in the EVM block match the expected shadow transactions
/// generated from the Irys block data. This is a pure validation function with no side effects.
/// Returns the ExecutionData on success to avoid re-fetching it for reth submission.
<<<<<<< HEAD
pub async fn reth_block_is_valid(
    config: &Config,
    service_senders: &ServiceSenders,
    parent_block: &IrysBlockHeader,
=======
#[tracing::instrument(level = "trace", skip_all, fields(block = ?block.block_hash))]
pub async fn shadow_transactions_are_valid(
    config: &Config,
    service_senders: &ServiceSenders,
    mempool_guard: &MempoolReadGuard,
>>>>>>> d1c93fdb
    block: &IrysBlockHeader,
    db: &DatabaseProvider,
    payload_provider: ExecutionPayloadCache,
    parent_epoch_snapshot: Arc<EpochSnapshot>,
    parent_ema_snapshot: Arc<EmaSnapshot>,
    current_ema_snapshot: Arc<EmaSnapshot>,
    parent_commitment_snapshot: Arc<CommitmentSnapshot>,
    block_index: Arc<std::sync::RwLock<BlockIndex>>,
) -> eyre::Result<ExecutionData> {
    // 1. Get the execution payload for validation
    let execution_data = payload_provider
        .wait_for_payload(&block.evm_block_hash)
        .in_current_span()
        .await
        .ok_or_eyre("reth execution payload never arrived")?;

    let ExecutionData { payload, sidecar } = execution_data.clone();

    let ExecutionPayload::V3(payload_v3) = payload else {
        eyre::bail!("irys-reth expects that all payloads are of v3 type");
    };
    ensure!(
        payload_v3.withdrawals().is_empty(),
        "withdrawals must always be empty"
    );

    // Reject any blob gas usage in the payload
    if payload_v3.blob_gas_used != 0 {
        tracing::debug!(
            block.hash = %block.block_hash,
            block.evm_block_hash = %block.evm_block_hash,
            payload.blob_gas_used = payload_v3.blob_gas_used,
            "Rejecting block: blob_gas_used must be zero",
        );
        eyre::bail!("block has non-zero blob_gas_used which is disabled");
    }
    if payload_v3.excess_blob_gas != 0 {
        tracing::debug!(
            block.block_hash = %block.block_hash,
            block.evm_block_hash = %block.evm_block_hash,
            payload.excess_blob_gas = payload_v3.excess_blob_gas,
            "Rejecting block: excess_blob_gas must be zero",
        );
        eyre::bail!("block has non-zero excess_blob_gas which is disabled");
    }

    // Reject any block that carries blob sidecars (EIP-4844).
    // We keep Cancun active but disable blobs/sidecars entirely.
    if let Some(versioned_hashes) = sidecar.versioned_hashes() {
        if !versioned_hashes.is_empty() {
            tracing::debug!(
                block.block_hash = %block.block_hash,
                block.evm_block_hash = %block.evm_block_hash,
                block.versioned_hashes_len = versioned_hashes.len(),
                "Rejecting block: EIP-4844 blobs/sidecars are not supported",
            );
            eyre::bail!("block contains EIP-4844 blobs/sidecars which are disabled");
        }
    }
    // Requests are disabled: reject if any present or if header-level requests hash is set.
    if let Some(requests) = sidecar.requests() {
        if !requests.is_empty() {
            tracing::debug!(
                block.block_hash = %block.block_hash,
                block.evm_block_hash = %block.evm_block_hash,
                block.versioned_hashes_len = requests.len(),
                "Rejecting block: EIP-7685 requests which are disabled",
            );
            eyre::bail!("block contains EIP-7685 requests which are disabled");
        }
    }
    // Note: `requests_hash` may be present even when the requests list is empty.
    // Do not reject on presence of the hash alone; only non-empty requests are disallowed.

    // ensure the execution payload timestamp matches the block timestamp
    // truncated to full seconds
    let payload_timestamp: u128 = payload_v3.timestamp().into();
    let block_timestamp_sec: u128 = block.timestamp_secs().as_secs().into();
    ensure!(
        payload_timestamp == block_timestamp_sec,
        "EVM payload timestamp {payload_timestamp} does not match block timestamp {block_timestamp_sec}"
    );

    let evm_block: Block = payload_v3.try_into_block()?;

    // Reject presence of EIP-7685 requests via header-level requests_hash as we disable requests.
    if evm_block.header.requests_hash.is_some() {
        tracing::debug!(
            block.block_hash = %block.block_hash,
            block.evm_block_hash = %block.evm_block_hash,
            "Rejecting block: EIP-7685 requests_hash present which is disabled",
        );
        eyre::bail!("block contains EIP-7685 requests_hash which is disabled");
    }

    // 2. Enforce that no EIP-4844 (blob) transactions are present in the block
    for tx in evm_block.body.transactions.iter() {
        if tx.is_eip4844() {
            tracing::debug!(
                block.block_hash = %block.block_hash,
                block.evm_block_hash = %block.evm_block_hash,
                "Rejecting block: contains EIP-4844 transaction which is disabled",
            );
            eyre::bail!("block contains EIP-4844 transaction which is disabled");
        }
    }

    // 2.5. Validate PD chunk budget
    let max_pd_chunks = config.consensus.programmable_data.max_pd_chunks_per_block;
    let mut total_pd_chunks: u64 = 0;

    for tx in evm_block.body.transactions.iter() {
        // Try to detect PD header in transaction input
        let input = tx.input();
        if let Ok(Some(_header)) = detect_and_decode_pd_header(input) {
            // This is a PD transaction, sum chunks from access list if present
            if let Some(access_list) = tx.access_list() {
                let chunks = sum_pd_chunks_in_access_list(access_list);
                total_pd_chunks = total_pd_chunks.saturating_add(chunks);
            }
        }
    }

    if total_pd_chunks > max_pd_chunks {
        tracing::debug!(
            block_hash = %block.block_hash,
            evm_block_hash = %block.evm_block_hash,
            total_pd_chunks,
            max_pd_chunks,
            "Rejecting block: exceeds maximum PD chunks per block",
        );
        eyre::bail!(
            "Block exceeds maximum PD chunks per block: {} > {}",
            total_pd_chunks,
            max_pd_chunks
        );
    }

    // 3. Extract shadow transactions from the beginning of the block lazily
    let txs_slice = &evm_block.body.transactions;
    let actual_shadow_txs = extract_leading_shadow_txs(txs_slice).map(|res| {
        // Verify signer for each yielded shadow tx (must be the miner)
        let (stx, tx_ref) = res?;
        let tx_signer = tx_ref.clone().into_signed().recover_signer()?;
        ensure!(
            block.miner_address == tx_signer,
            "Shadow tx signer is not the miner"
        );
        Ok(stx)
    });

    // 3. Generate expected shadow transactions
    // TODO: instead of re-querrying the parent evm block to re-compute the PD
    // related fields, we should have a cache living on the block tree that way
    // we only ever have to compute the PD chunk consumption once.
    let parent_execution_data = payload_provider
        .wait_for_payload(&parent_block.evm_block_hash)
        .await
        .ok_or_eyre("reth execution payload never arrived")?;
    let ExecutionData {
        payload,
        sidecar: _,
    } = parent_execution_data;
    let parent_evm_block: Block = payload.try_into_block()?;
    let expected_txs = generate_expected_shadow_transactions_from_db(
        config,
        service_senders,
        mempool_guard,
        block,
        db,
        parent_block,
        parent_epoch_snapshot,
        parent_ema_snapshot,
        &current_ema_snapshot,
        parent_commitment_snapshot,
        &parent_evm_block,
        block_index,
    )
    .await?;

    // 4. Validate they match
    validate_shadow_transactions_match(actual_shadow_txs, expected_txs.into_iter(), block)?;

    // 5. Return the execution data for reuse
    Ok(execution_data)
}

/// Lazily extract all leading shadow transactions from a block's transactions using a streaming iterator.
///
/// - Yields shadow transactions at the front of the list.
/// - If any shadow transaction appears after the first non-shadow, yields a single error and ends.
fn extract_leading_shadow_txs(
    txs: &[reth_ethereum_primitives::TransactionSigned],
) -> impl Iterator<
    Item = eyre::Result<(
        ShadowTransaction,
        &reth_ethereum_primitives::TransactionSigned,
    )>,
> + '_ {
    let mut it = txs.iter();
    let mut seen_non_shadow = false;
    let mut reported_error = false;
    std::iter::from_fn(move || {
        if reported_error {
            return None;
        }
        for tx in it.by_ref() {
            match detect_and_decode(tx) {
                Ok(Some(stx)) => {
                    if seen_non_shadow {
                        reported_error = true;
                        return Some(Err(ShadowTxError::ShadowTxAfterNonShadow.into()));
                    }
                    return Some(Ok((stx, tx)));
                }
                Ok(None) => {
                    seen_non_shadow = true;
                    continue;
                }
                Err(e) => {
                    reported_error = true;
                    return Some(Err(e.into()));
                }
            }
        }
        None
    })
}

/// Submits the EVM payload to reth for execution layer validation.
/// This should only be called after all consensus layer validations have passed.
#[tracing::instrument(level = "trace", skip_all, err, fields(
    block.hash = %block.block_hash,
    block.height = %block.height,
    block.evm_block_hash = %block.evm_block_hash
))]
pub async fn submit_payload_to_reth(
    block: &IrysBlockHeader,
    reth_adapter: &IrysRethNodeAdapter,
    execution_data: ExecutionData,
) -> eyre::Result<()> {
    let ExecutionData { payload, sidecar } = execution_data;

    let ExecutionPayload::V3(payload_v3) = payload else {
        eyre::bail!("irys-reth expects that all payloads are of v3 type");
    };

    let versioned_hashes = sidecar
        .versioned_hashes()
        .ok_or_eyre("version hashes must be present")?
        .clone();

    // Submit to reth execution layer
    let engine_api_client = reth_adapter.inner.engine_http_client();
    loop {
        let payload_status = engine_api_client
            .new_payload_v4(
                payload_v3.clone(),
                versioned_hashes.clone(),
                block.previous_block_hash.into(),
                RequestsOrHash::Requests(Requests::new(vec![])),
            )
            .await?;
        match payload_status.status {
            alloy_rpc_types_engine::PayloadStatusEnum::Invalid { validation_error } => {
                return Err(eyre::Report::msg(validation_error));
            }
            alloy_rpc_types_engine::PayloadStatusEnum::Syncing => {
                tracing::debug!(
                    "syncing extra blocks to validate payload {:?}",
                    payload_v3.payload_inner.payload_inner.block_num_hash()
                );
                tokio::time::sleep(Duration::from_secs(1)).await;
                continue;
            }
            alloy_rpc_types_engine::PayloadStatusEnum::Valid => {
                tracing::info!("reth payload already known & is valid");
                break;
            }
            alloy_rpc_types_engine::PayloadStatusEnum::Accepted => {
                tracing::info!("accepted a side-chain (fork) payload");
                break;
            }
        }
    }

    Ok(())
}

/// Generates expected shadow transactions by looking up required data from the mempool or database
<<<<<<< HEAD
#[tracing::instrument(skip_all, err)]
async fn generate_expected_shadow_transactions_from_db(
    config: &Config,
    service_senders: &ServiceSenders,
=======
#[tracing::instrument(level = "trace", skip_all, err)]
async fn generate_expected_shadow_transactions_from_db(
    config: &Config,
    service_senders: &ServiceSenders,
    mempool_guard: &MempoolReadGuard,
>>>>>>> d1c93fdb
    block: &IrysBlockHeader,
    db: &DatabaseProvider,
    parent_block: &IrysBlockHeader,
    parent_epoch_snapshot: Arc<EpochSnapshot>,
    parent_ema_snapshot: Arc<EmaSnapshot>,
    current_ema_for_pricing: &EmaSnapshot,
    parent_commitment_snapshot: Arc<CommitmentSnapshot>,
    parent_evm_block: &Block,
    block_index: Arc<std::sync::RwLock<BlockIndex>>,
) -> eyre::Result<Vec<ShadowTransaction>> {
<<<<<<< HEAD
=======
    // Look up previous block to get EVM hash
    let prev_block = {
        let (tx_prev, rx_prev) = tokio::sync::oneshot::channel();
        service_senders.mempool.send(
            MempoolServiceMessage::GetBlockHeader(block.previous_block_hash, false, tx_prev).into(),
        )?;
        match rx_prev.await? {
            Some(h) => h,
            None => db
                .view_eyre(|tx| block_header_by_hash(tx, &block.previous_block_hash, false))?
                .ok_or_eyre("Previous block not found")?,
        }
    };

>>>>>>> d1c93fdb
    // Look up commitment txs
    let commitment_txs = extract_commitment_txs(config, mempool_guard, block, db).await?;

    // Lookup data txs
    let data_txs = extract_submit_ledger_txs(service_senders, block, db).await?;

    // Lookup publish ledger for term fee rewards
    let publish_ledger_with_txs =
        extract_publish_ledger_with_txs(service_senders, block, db).await?;

    // Get treasury balance from previous block
    let initial_treasury_balance = parent_block.treasury;

    // Calculate expired ledger fees for epoch blocks
    let is_epoch_block = block
        .height
        .is_multiple_of(config.consensus.epoch.num_blocks_in_epoch);
    let expired_ledger_fees = if is_epoch_block {
        ledger_expiry::calculate_expired_ledger_fees(
            &parent_epoch_snapshot,
            block.height,
            DataLedger::Submit, // Currently only Submit ledgers expire
            config,
            block_index,
            service_senders.mempool.clone(),
            db.clone(),
            true, // expect_txs_to_be_promoted: true - we expect txs to be promoted normally
        )
        .in_current_span()
        .await?
    } else {
        ledger_expiry::LedgerExpiryBalanceDelta::default()
    };

    // Compute commitment refund events for epoch blocks from parent's commitment snapshot
    let commitment_refund_events: Vec<crate::block_producer::UnpledgeRefundEvent> =
        if is_epoch_block {
            crate::commitment_refunds::derive_unpledge_refunds_from_snapshot(
                &parent_commitment_snapshot,
                &config.consensus,
            )?
        } else {
            Vec::new()
        };
    let unstake_refund_events: Vec<crate::block_producer::UnstakeRefundEvent> = if is_epoch_block {
        crate::commitment_refunds::derive_unstake_refunds_from_snapshot(
            &parent_commitment_snapshot,
            &config.consensus,
        )?
    } else {
        Vec::new()
    };

    // Calculate PD base fee using parent EMA and current pricing EMA
    let pd_base_fee_per_chunk = compute_base_fee_per_chunk(
        config,
        parent_block,
        &parent_ema_snapshot,
        &current_ema_for_pricing.ema_for_public_pricing(),
        parent_evm_block,
    )?;

    let mut shadow_tx_generator = ShadowTxGenerator::new(
        &block.height,
        &block.reward_address,
        &block.reward_amount,
        parent_block,
        &block.solution_hash,
        &config.consensus,
        &commitment_txs,
        &data_txs,
        &publish_ledger_with_txs,
        initial_treasury_balance,
        pd_base_fee_per_chunk,
        &expired_ledger_fees,
        &commitment_refund_events,
        &unstake_refund_events,
    )
    .map_err(|e| eyre!("Failed to create shadow tx generator: {}", e))?;

    let mut shadow_txs_vec = Vec::new();
    for result in shadow_tx_generator.by_ref() {
        let metadata = result?;
        shadow_txs_vec.push(metadata.shadow_tx);
    }

    // Get final treasury balance after processing all transactions
    let expected_treasury = shadow_tx_generator.treasury_balance();

    // Validate that the block's treasury matches the expected value
    ensure!(
        block.treasury == expected_treasury,
        "Treasury mismatch: expected {} but found {} at block height {}",
        expected_treasury,
        block.treasury,
        block.height
    );

    Ok(shadow_txs_vec)
}

async fn extract_commitment_txs(
    config: &Config,
    mempool_guard: &MempoolReadGuard,
    block: &IrysBlockHeader,
    db: &DatabaseProvider,
) -> Result<Vec<CommitmentTransaction>, eyre::Error> {
    let is_epoch_block = block
        .height
        .is_multiple_of(config.consensus.epoch.num_blocks_in_epoch);
    let commitment_txs = if is_epoch_block {
        // IMPORTANT: on epoch blocks we don't generate shadow txs for commitment txs
        vec![]
    } else {
        match &block.system_ledgers[..] {
            [ledger] => {
                ensure!(
                    ledger.ledger_id == SystemLedger::Commitment,
                    "only commitment ledger supported"
                );

                get_commitment_tx_in_parallel(&ledger.tx_ids.0, mempool_guard, db).await?
            }
            [] => {
                // this is valid as we can have a block that contains 0 system ledgers
                vec![]
            }
            // this is to ensure that we don't skip system ledgers and forget to add them to validation in the future
            [..] => eyre::bail!("Currently we support at most 1 system ledger per block"),
        }
    };
    Ok(commitment_txs)
}

async fn extract_submit_ledger_txs(
    service_senders: &ServiceSenders,
    block: &IrysBlockHeader,
    db: &DatabaseProvider,
) -> Result<Vec<DataTransactionHeader>, eyre::Error> {
    let (_publish_ledger, submit_ledger) = extract_data_ledgers(block)?;
    // we only access the submit ledger data. Publish ledger does not require billing the user extra
    let txs = get_data_tx_in_parallel(submit_ledger.tx_ids.0.clone(), &service_senders.mempool, db)
        .await?;
    Ok(txs)
}

/// Extracts publish ledger with transactions and ingress proofs for term fee reward distribution
async fn extract_publish_ledger_with_txs(
    service_senders: &ServiceSenders,
    block: &IrysBlockHeader,
    db: &DatabaseProvider,
) -> Result<PublishLedgerWithTxs, eyre::Error> {
    let (publish_ledger, _submit_ledger) = extract_data_ledgers(block)?;

    // Fetch the actual transactions for the publish ledger
    let txs = get_data_tx_in_parallel(
        publish_ledger.tx_ids.0.clone(),
        &service_senders.mempool,
        db,
    )
    .await?;
    Ok(PublishLedgerWithTxs {
        txs,
        proofs: publish_ledger.proofs.clone(),
    })
}

/// Validates  the actual shadow transactions match the expected ones
#[tracing::instrument(level = "trace", skip_all, err)]
fn validate_shadow_transactions_match(
    actual: impl Iterator<Item = eyre::Result<ShadowTransaction>>,
    expected: impl Iterator<Item = ShadowTransaction>,
    block_header: &IrysBlockHeader,
) -> eyre::Result<()> {
    // Verify solution hash matches the block
    let expected_hash: FixedBytes<32> = block_header.solution_hash.into();

    // Validate each expected shadow transaction
    for (idx, data) in actual.zip_longest(expected).enumerate() {
        let EitherOrBoth::Both(actual, expected) = data else {
            // If either of the shadow txs is not present, it means it was not generated as `expected`
            // or it was not included in the block. either way - an error
            tracing::warn!(?data, "shadow tx len mismatch");
            eyre::bail!("actual and expected shadow txs lens differ");
        };
        let actual = actual?;

        // Validate solution hash for all V1 transactions
        if let ShadowTransaction::V1 {
            packet: _,
            solution_hash,
        } = &actual
        {
            if *solution_hash != expected_hash {
                eyre::bail!(
                    "Invalid solution hash reference in shadow transaction at idx {}. Expected {:?}, got {:?}",
                    idx,
                    H256::from(*expected_hash),
                    H256::from(**solution_hash)
                );
            }
        }

        ensure!(
            actual == expected,
            "Shadow transaction mismatch at idx {}. expected {:?}, got {:?}",
            idx,
            expected,
            actual
        );
    }

    Ok(())
}

pub fn is_seed_data_valid(
    block_header: &IrysBlockHeader,
    previous_block_header: &IrysBlockHeader,
    reset_frequency: u64,
) -> ValidationResult {
    let vdf_info = &block_header.vdf_limiter_info;
    let expected_seed_data = vdf_info.calculate_seeds(reset_frequency, previous_block_header);

    // TODO: difficulty validation adjustment is likely needs to be done here too,
    //  but difficulty is not yet implemented
    let are_seeds_valid =
        expected_seed_data.0 == vdf_info.next_seed && expected_seed_data.1 == vdf_info.seed;
    if are_seeds_valid {
        ValidationResult::Valid
    } else {
        error!(
            "Seed data is invalid. Expected: {:?}, got: {:?}",
            expected_seed_data, vdf_info
        );
        ValidationResult::Invalid(ValidationError::SeedDataInvalid(format!(
            "Expected: {:?}, got: {:?}",
            expected_seed_data, vdf_info
        )))
    }
}

/// Validates that commitment transactions in a block are ordered correctly
/// according to the same priority rules used by the mempool:
/// 1. Stakes first (sorted by fee, highest first)
/// 2. Then pledges (sorted by pledge_count_before_executing ascending, then by fee descending)
#[tracing::instrument(level = "trace", skip_all, err, fields(block.hash = %block.block_hash, block.height = %block.height))]
pub async fn commitment_txs_are_valid(
    config: &Config,
    mempool_guard: &MempoolReadGuard,
    block: &IrysBlockHeader,
    db: &DatabaseProvider,
    block_tree_guard: &BlockTreeReadGuard,
) -> Result<(), ValidationError> {
    // Extract commitment transaction IDs from the block
    let block_tx_ids = block
        .system_ledgers
        .iter()
        .find(|ledger| ledger.ledger_id == SystemLedger::Commitment as u32)
        .map(|ledger| ledger.tx_ids.0.as_slice())
        .unwrap_or_else(|| &[]);

    // Fetch all actual commitment transactions from the block
    let actual_commitments = get_commitment_tx_in_parallel(block_tx_ids, mempool_guard, db)
        .await
        .map_err(|e| ValidationError::CommitmentTransactionFetchFailed(e.to_string()))?;

    // Validate that all commitment transactions have correct values
    for (idx, tx) in actual_commitments.iter().enumerate() {
        tx.validate_value(&config.consensus).map_err(|e| {
            error!(
                "Commitment transaction {} at position {} has invalid value: {}",
                tx.id, idx, e
            );
            ValidationError::CommitmentValueInvalid {
                tx_id: tx.id,
                position: idx,
                reason: e.to_string(),
            }
        })?;
    }

    let (parent_commitment_snapshot, parent_epoch_snapshot) = {
        let read = block_tree_guard.read();
        let commitment_snapshot = read
            .get_commitment_snapshot(&block.previous_block_hash)
            .map_err(|_| ValidationError::ParentCommitmentSnapshotMissing {
                block_hash: block.previous_block_hash,
            })?;
        let epoch_snapshot = read
            .get_epoch_snapshot(&block.previous_block_hash)
            .ok_or_else(|| ValidationError::ParentEpochSnapshotMissing {
                block_hash: block.previous_block_hash,
            })?;
        (commitment_snapshot, epoch_snapshot)
    };

    let is_epoch_block = block
        .height
        .is_multiple_of(config.consensus.epoch.num_blocks_in_epoch);

    if is_epoch_block {
        debug!(
            "Validating commitment order for epoch block at height {}",
            block.height
        );

        // Get expected commitments from parent's snapshot
        let expected_commitments = parent_commitment_snapshot.get_epoch_commitments();

        // Use zip_longest to compare actual vs expected directly
        for (idx, pair) in actual_commitments
            .iter()
            .zip_longest(expected_commitments.iter())
            .enumerate()
        {
            match pair {
                EitherOrBoth::Both(actual, expected) => {
                    if actual != expected {
                        error!(
                            "Epoch block commitment mismatch at position {}. Expected: {:?}, Got: {:?}",
                            idx, expected, actual
                        );
                        return Err(ValidationError::EpochCommitmentMismatch { position: idx });
                    }
                }
                EitherOrBoth::Left(actual) => {
                    error!(
                        "Extra commitment in epoch block at position {}: {:?}",
                        idx, actual
                    );
                    return Err(ValidationError::EpochExtraCommitment { position: idx });
                }
                EitherOrBoth::Right(expected) => {
                    error!(
                        "Missing commitment in epoch block at position {}: {:?}",
                        idx, expected
                    );
                    return Err(ValidationError::EpochMissingCommitment { position: idx });
                }
            }
        }

        debug!("Epoch block commitment transaction validation successful");
        return Ok(());
    }

    // Regular block validation: ensure commitments align with snapshot state
    let mut simulated_snapshot = CommitmentSnapshot {
        commitments: parent_commitment_snapshot.commitments.clone(),
    };

    for tx in &actual_commitments {
        if let CommitmentType::Unpledge { partition_hash, .. } = tx.commitment_type {
            let partition_hash = H256::from(partition_hash);
            let owner = parent_epoch_snapshot
                .partition_assignments
                .get_assignment(partition_hash)
                .map(|assignment| assignment.miner_address);
            if owner != Some(tx.signer) {
                return Err(ValidationError::UnpledgePartitionNotOwned {
                    tx_id: tx.id,
                    partition_hash,
                    signer: tx.signer,
                });
            }
        }

        let status = simulated_snapshot.add_commitment(tx, &parent_epoch_snapshot);
        if status != CommitmentSnapshotStatus::Accepted {
            return Err(ValidationError::CommitmentSnapshotRejected {
                tx_id: tx.id,
                status,
            });
        }
    }

    // Regular block validation: check priority ordering for stake and pledge commitments
    let stake_and_pledge_txs: Vec<&CommitmentTransaction> = actual_commitments
        .iter()
        .filter(|tx| {
            matches!(
                tx.commitment_type,
                CommitmentType::Stake
                    | CommitmentType::Pledge { .. }
                    | CommitmentType::Unpledge { .. }
            )
        })
        .collect();

    if stake_and_pledge_txs.is_empty() {
        return Ok(());
    }

    // Sort to get expected order
    let mut expected_order = stake_and_pledge_txs.clone();
    expected_order.sort();

    // Compare actual order vs expected order
    for (idx, pair) in stake_and_pledge_txs
        .iter()
        .zip_longest(expected_order.iter())
        .enumerate()
    {
        match pair {
            EitherOrBoth::Both(actual, expected) => {
                if actual.id != expected.id {
                    error!(
                        "Commitment transaction at position {} in wrong order. Expected: {}, Got: {}",
                        idx, expected.id, actual.id
                    );
                    return Err(ValidationError::CommitmentWrongOrder { position: idx });
                }
            }
            _ => {
                // This should never happen since we're comparing the same filtered set
                error!(
                    "Internal error: commitment ordering validation mismatch for block {} (height {})",
                    block.block_hash, block.height
                );
                return Err(ValidationError::CommitmentOrderingFailed(
                    format!("Internal error: commitment ordering validation mismatch for block {} (height {})", block.block_hash, block.height),
                ));
            }
        }
    }

    debug!("Commitment transaction ordering is valid");
    Ok(())
}

/// Helper function to calculate permanent storage fee using a specific EMA snapshot
/// This includes base network fee + ingress proof rewards
pub fn calculate_perm_storage_total_fee(
    bytes_to_store: u64,
    term_fee: U256,
    ema_snapshot: &EmaSnapshot,
    config: &Config,
    timestamp_secs: UnixTimestamp,
) -> eyre::Result<Amount<(NetworkFee, Irys)>> {
    let number_of_ingress_proofs_total = config.number_of_ingress_proofs_total_at(timestamp_secs);
    calculate_perm_fee_from_config(
        bytes_to_store,
        &config.consensus,
        number_of_ingress_proofs_total,
        ema_snapshot.ema_for_public_pricing(),
        term_fee,
    )
}

/// Helper function to calculate term storage fee using a specific EMA snapshot
/// Uses the same replica count as permanent storage but for the specified number of epochs
pub fn calculate_term_storage_base_network_fee(
    bytes_to_store: u64,
    epochs_for_storage: u64,
    ema_snapshot: &EmaSnapshot,
    config: &Config,
    timestamp_secs: UnixTimestamp,
) -> eyre::Result<U256> {
    let number_of_ingress_proofs_total = config.number_of_ingress_proofs_total_at(timestamp_secs);
    irys_types::storage_pricing::calculate_term_fee(
        bytes_to_store,
        epochs_for_storage,
        &config.consensus,
        number_of_ingress_proofs_total,
        ema_snapshot.ema_for_public_pricing(),
    )
}

/// Validates that data transactions in a block are correctly placed and have valid properties
/// based on their ledger placement (Submit or Publish) and ingress proof availability.
/// - Transactions in Publish ledger must have prior inclusion in Submit ledger
/// - Transactions should not appear in multiple blocks (duplicate inclusions)
/// - Submit ledger transactions must not have ingress proofs
/// - Publish ledger transactions must have valid ingress proofs
/// - All transactions must meet minimum fee requirements
/// - Fee structures must be valid for proper reward distribution
#[tracing::instrument(level = "trace", skip_all, err)]
pub async fn data_txs_are_valid(
    config: &Config,
    service_senders: &ServiceSenders,
    block: &IrysBlockHeader,
    db: &DatabaseProvider,
    block_tree_guard: &BlockTreeReadGuard,
) -> Result<(), PreValidationError> {
    // Get the parent block's EMA snapshot for fee calculations
    let block_ema = block_tree_guard
        .read()
        .get_ema_snapshot(&block.previous_block_hash)
        .ok_or(PreValidationError::BlockEmaSnapshotNotFound {
            block_hash: block.previous_block_hash,
        })?;

    // Extract data transactions from both ledgers
    let (publish_ledger, submit_ledger) = extract_data_ledgers(block)
        .map_err(|e| PreValidationError::DataLedgerExtractionFailed(e.to_string()))?;

    // Get transactions from both ledgers
    let publish_txs = get_data_tx_in_parallel(
        publish_ledger.tx_ids.0.clone(),
        &service_senders.mempool,
        db,
    )
    .await
    .map_err(|e| PreValidationError::TransactionFetchFailed(e.to_string()))?;

    let submit_txs =
        get_data_tx_in_parallel(submit_ledger.tx_ids.0.clone(), &service_senders.mempool, db)
            .await
            .map_err(|e| PreValidationError::TransactionFetchFailed(e.to_string()))?;

    // Step 1: Identify same-block promotions (txs appearing in both ledgers of current block)
    let submit_ids: HashSet<H256> = submit_txs.iter().map(|tx| tx.id).collect();
    let publish_ids: HashSet<H256> = publish_txs.iter().map(|tx| tx.id).collect();
    let same_block_promotions = submit_ids
        .intersection(&publish_ids)
        .copied()
        .collect::<HashSet<_>>();

    // Log same-block promotions for debugging
    for tx_id in &same_block_promotions {
        debug!(
            "Transaction {} promoted from Submit to Publish in same block",
            tx_id
        );
    }
    // Collect all tx_ids we need to check for previous inclusions
    let mut txs_to_check = publish_txs
        .iter()
        .map(|x| (x, DataLedger::Publish))
        .chain(submit_txs.iter().map(|x| (x, DataLedger::Submit)))
        .map(|(tx, ledger_current)| {
            let state = if same_block_promotions.contains(&tx.id) {
                TxInclusionState::Found {
                    // Same block promotion: both ledgers are in the current block
                    ledger_current: (DataLedger::Publish, block.block_hash),
                    ledger_historical: (DataLedger::Submit, block.block_hash),
                }
            } else {
                TxInclusionState::Searching { ledger_current }
            };
            (tx.id, (tx, state))
        })
        .collect::<HashMap<_, _>>();

    // Step 3: Check past inclusions only for non-promoted txs
    get_previous_tx_inclusions(
        &mut txs_to_check,
        block,
        config.consensus.mempool.tx_anchor_expiry_depth as u64,
        service_senders,
        db,
    )
    .await
    .map_err(|e| PreValidationError::PreviousTxInclusionsFailed(e.to_string()))?;

    let ro_tx = db.tx().map_err(|e| PreValidationError::DatabaseError {
        error: e.to_string(),
    })?;

    let validate_price = |tx: &&DataTransactionHeader| {
        // Calculate expected fees based on data size using block's EMA
        // Calculate term fee first as it's needed for perm fee calculation
        // Calculate epochs for storage using the same method as mempool
        let epochs_for_storage = irys_types::ledger_expiry::calculate_submit_ledger_expiry(
            block.height,
            config.consensus.epoch.num_blocks_in_epoch,
            config.consensus.epoch.submit_ledger_epoch_length,
        );

        // Convert block timestamp from millis to seconds for hardfork params
        let timestamp_secs = block.timestamp_secs();
        let expected_term_fee = calculate_term_storage_base_network_fee(
            tx.data_size,
            epochs_for_storage,
            &block_ema,
            config,
            timestamp_secs,
        )
        .map_err(|e| PreValidationError::FeeCalculationFailed(e.to_string()))?;
        let expected_perm_fee = calculate_perm_storage_total_fee(
            tx.data_size,
            expected_term_fee,
            &block_ema,
            config,
            timestamp_secs,
        )
        .map_err(|e| PreValidationError::FeeCalculationFailed(e.to_string()))?;

        // Validate perm_fee is at least the expected amount
        let actual_perm_fee = tx.perm_fee.unwrap_or(BoundedFee::zero());
        if actual_perm_fee < expected_perm_fee.amount {
            return Err(PreValidationError::InsufficientPermFee {
                tx_id: tx.id,
                expected: expected_perm_fee.amount,
                actual: actual_perm_fee.get(),
            });
        }

        // Validate term_fee is at least the expected amount
        let actual_term_fee = tx.term_fee;
        if actual_term_fee < expected_term_fee {
            return Err(PreValidationError::InsufficientTermFee {
                tx_id: tx.id,
                expected: expected_term_fee,
                actual: actual_term_fee.get(),
            });
        }

        // Validate fee distribution structures can be created successfully
        // This ensures fees can be properly distributed to block producers, ingress proof providers, etc.
        TermFeeCharges::new(actual_term_fee, &config.consensus).map_err(|e| {
            PreValidationError::InvalidTermFeeStructure {
                tx_id: tx.id,
                reason: e.to_string(),
            }
        })?;

        let number_of_ingress_proofs_total =
            config.number_of_ingress_proofs_total_at(timestamp_secs);
        PublishFeeCharges::new(
            actual_perm_fee,
            actual_term_fee,
            &config.consensus,
            number_of_ingress_proofs_total,
        )
        .map_err(|e| PreValidationError::InvalidPermFeeStructure {
            tx_id: tx.id,
            reason: e.to_string(),
        })?;
        Ok(())
    };

    // Step 4: Validate based on ledger rules
    for (tx, past_inclusion) in txs_to_check.values() {
        match past_inclusion {
            // no past inclusions
            TxInclusionState::Searching { ledger_current } => {
                match ledger_current {
                    DataLedger::Publish => {
                        // check the db - if we can fetch it, we have a previous inclusion
                        if let Ok(Some(_header)) = tx_header_by_txid(&ro_tx, &tx.id) {
                            warn!("had to fetch header {:#?} from DB for {}, (exp: {:#?}) as submit inclusion wasn't within anchor depth", &_header, &tx.id, &tx);
                        } else {
                            // Publish tx with no past inclusion - INVALID
                            return Err(PreValidationError::PublishTxMissingPriorSubmit {
                                tx_id: tx.id,
                            });
                        }
                    }
                    DataLedger::Submit => {
                        // Submit tx with no past inclusion - VALID (new transaction)
                        validate_price(tx)?;

                        // Submit ledger transactions should not have ingress proofs, that's why they are in the submit ledger
                        // (they're waiting for proofs to arrive)
                        if tx.promoted_height.is_some() {
                            // TODO: This should be a hard error, but the test infrastructure currently
                            // creates transactions with ingress proofs that get placed in Submit ledger.
                            // This needs to be fixed in the block production logic to properly place
                            // transactions with proofs in the Publish ledger.
                            tracing::error!(
                                "Transaction {} in Submit ledger should not have a promoted_height",
                                tx.id
                            );
                        }

                        debug!("Transaction {} is new in Submit ledger", tx.id);
                    }
                }
            }
            TxInclusionState::Found {
                ledger_current: (ledger_current, current_block_hash),
                ledger_historical: (ledger_historical, historical_block_hash),
            } => {
                match (ledger_current, ledger_historical) {
                    (DataLedger::Publish, DataLedger::Submit) => {
                        if current_block_hash == historical_block_hash
                            && current_block_hash == &block.block_hash
                        {
                            // tx was included & promoted within the same block
                            validate_price(tx)?;
                        }

                        // OK: Transaction promoted from past Submit to current Publish
                        debug!(
                            "Transaction {} promoted from past Submit to current Publish ledger",
                            tx.id
                        );
                    }
                    (DataLedger::Publish, DataLedger::Publish) => {
                        return Err(PreValidationError::PublishTxAlreadyIncluded {
                            tx_id: tx.id,
                            block_hash: *historical_block_hash,
                        });
                    }
                    (DataLedger::Submit, _) => {
                        // Submit tx should not have any past inclusion
                        return Err(PreValidationError::SubmitTxAlreadyIncluded {
                            tx_id: tx.id,
                            ledger: *ledger_historical,
                            block_hash: *historical_block_hash,
                        });
                    }
                }
            }
            TxInclusionState::Duplicate { ledger_historical } => {
                // Transaction found in multiple past blocks - this is always invalid
                return Err(PreValidationError::TxFoundInMultipleBlocks {
                    tx_id: tx.id,
                    ledger: ledger_historical.0,
                    block_hash: ledger_historical.1,
                });
            }
        }
    }

    // Step 5: Validate all SUBMIT tx (including same-block promotions)
    let all_txs = publish_txs.iter().map(|tx| (tx, DataLedger::Submit));

    // DO NOT INCLUDE ANY LOGIC OTHER THAN PRICING VALIDATION HERE
    // IT ONLY RUNS FOR NON-PROMOTED TXS
    for (tx, current_ledger) in all_txs {
        debug_assert_eq!(current_ledger, DataLedger::Submit);
        // All data transactions must have ledger_id set to Publish
        // TODO: support other term ledgers here
        if tx.ledger_id != DataLedger::Publish as u32 {
            return Err(PreValidationError::InvalidLedgerId {
                tx_id: tx.id,
                expected: DataLedger::Publish as u32,
                actual: tx.ledger_id,
            });
        }

        // Submit ledger transactions should not have ingress proofs, that's why they are in the submit ledger
        // (they're waiting for proofs to arrive)
        if tx.promoted_height.is_some() {
            // TODO: This should be a hard error, but the test infrastructure currently
            // creates transactions with ingress proofs that get placed in Submit ledger.
            // This needs to be fixed in the block production logic to properly place
            // transactions with proofs in the Publish ledger.
            tracing::warn!(
                "Transaction {} in Submit ledger should not have a promoted_height",
                tx.id
            );
        }
    }

    if publish_txs.is_empty() && publish_ledger.proofs.is_some() {
        let proof_count = publish_ledger.proofs.as_ref().unwrap().len();
        return Err(PreValidationError::PublishLedgerProofCountMismatch {
            proof_count,
            tx_count: publish_txs.len(),
        });
    }

    if let Some(proofs_list) = &publish_ledger.proofs {
        // Compute the expected total number of proofs based on the number of
        // publish_tx and the number of proofs_per_tx
        let expected_proof_count = {
            let total_miners = block_tree_guard
                .read()
                .canonical_epoch_snapshot()
                .commitment_state
                .stake_commitments
                .len();

            // Take the smallest value, the configured proof count or the number
            // of staked miners that can produce a valid proof.
            let timestamp_secs = block.timestamp_secs();
            let number_of_ingress_proofs_total =
                config.number_of_ingress_proofs_total_at(timestamp_secs);
            let proofs_per_tx =
                std::cmp::min(number_of_ingress_proofs_total as usize, total_miners);
            publish_txs.len() * proofs_per_tx
        };

        if proofs_list.len() != expected_proof_count {
            return Err(PreValidationError::PublishLedgerProofCountMismatch {
                proof_count: proofs_list.len(),
                tx_count: publish_txs.len(),
            });
        }

        // Validate each proof corresponds to the correct transaction
        for tx_header in publish_txs {
            let tx_proofs = get_ingress_proofs(publish_ledger, &tx_header.id).map_err(|e| {
                PreValidationError::InvalidIngressProof {
                    tx_id: tx_header.id,
                    reason: e.to_string(),
                }
            })?;

            // Validate assigned ingress proofs and get counts
            let (assigned_proofs, assigned_miners) = get_assigned_ingress_proofs(
                &tx_proofs,
                &tx_header,
                |hash| mempool_block_retriever(hash, service_senders),
                block_tree_guard,
                db,
                config,
            )
            .await?;

            let timestamp_secs = block.timestamp_secs();
            let mut expected_assigned_proofs =
                config.number_of_ingress_proofs_from_assignees_at(timestamp_secs) as usize;

            // While the protocol can require X number of assigned proofs, if there
            // is less than that many assigned to the slot, it still needs to function.
            if assigned_miners < expected_assigned_proofs {
                warn!("Clamping expected_assigned_proofs from {} to {} to match number of assigned miners ", expected_assigned_proofs, assigned_miners);
                expected_assigned_proofs = assigned_miners;
            }

            if assigned_proofs.len() < expected_assigned_proofs {
                return Err(PreValidationError::AssignedProofCountMismatch {
                    expected: expected_assigned_proofs,
                    actual: assigned_proofs.len(),
                });
            }

            // Enforce data availability by verifying ingress proofs with the actual chunks
            // possible future improvements: refresh peer list on failure of all 5, try peers concurrently
            if config.consensus.enable_full_ingress_proof_validation {
                // Collect all chunks for this transaction from the DB (by tx-relative offset)
                let expected_chunk_count =
                    tx_header.data_size.div_ceil(config.consensus.chunk_size);

                let ro_tx = db.tx().map_err(|e| PreValidationError::DatabaseError {
                    error: e.to_string(),
                })?;

                let mut chunks: Vec<irys_types::ChunkBytes> =
                    Vec::with_capacity(expected_chunk_count as usize);

                let client = reqwest::Client::new();

                // Fetch active peers once outside the chunk loop (take up to 5)
                let api_addrs: Vec<_> = {
                    let (peers_tx, peers_rx) = tokio::sync::oneshot::channel();
                    let _ = service_senders
                        .data_sync
                        .send(crate::DataSyncServiceMessage::GetActivePeersList(peers_tx));

                    match tokio::time::timeout(Duration::from_millis(1000), peers_rx).await {
                        Ok(Ok(active_peers)) => {
                            let guard = active_peers.read().unwrap();
                            guard
                                .iter()
                                .take(5)
                                .map(|(_addr, pbm)| pbm.peer_address.api)
                                .collect()
                        }
                        _ => Vec::new(),
                    }
                };

                for i in 0..expected_chunk_count {
                    let tx_offset_u32 =
                        u32::try_from(i).map_err(|_| PreValidationError::InvalidIngressProof {
                            tx_id: tx_header.id,
                            reason: format!("Tx chunk offset index {} exceeds u32::MAX", i),
                        })?;
                    let tx_chunk_offset = irys_types::TxChunkOffset::from(tx_offset_u32);

                    // Try local cache first
                    let mut maybe_chunk = irys_database::cached_chunk_by_chunk_offset(
                        &ro_tx,
                        tx_header.data_root,
                        tx_chunk_offset,
                    )
                    .map_err(|e| PreValidationError::DatabaseError {
                        error: e.to_string(),
                    })?;

                    // If missing locally, attempt fetch-on-miss from pre-selected peers and ingest
                    if maybe_chunk.is_none() {
                        for api_addr in api_addrs.iter() {
                            // Build data_root/offset fetch URL using peer API address
                            let url = format!(
                                "http://{}/v1/chunk/data_root/{}/{}/{}",
                                api_addr,
                                publish_ledger.ledger_id,
                                tx_header.data_root,
                                tx_offset_u32
                            );

                            // Fetch with short timeout
                            let resp = tokio::time::timeout(
                                Duration::from_millis(500),
                                client.get(&url).send(),
                            )
                            .await;

                            let Ok(Ok(resp)) = resp else {
                                continue;
                            };
                            if !resp.status().is_success() {
                                continue;
                            }

                            // Parse ChunkFormat and convert to UnpackedChunk
                            let Ok(chunk_format) = resp.json::<irys_types::ChunkFormat>().await
                            else {
                                continue;
                            };

                            let unpacked = match chunk_format {
                                irys_types::ChunkFormat::Unpacked(u) => u,
                                irys_types::ChunkFormat::Packed(p) => {
                                    // Use unpacking service for packed chunks
                                    let (request, response_rx) =
                                        UnpackingRequest::from_chunk(p, UnpackingPriority::High);

                                    if service_senders
                                        .unpacking_sender()
                                        .send(request)
                                        .await
                                        .is_err()
                                    {
                                        continue;
                                    }

                                    match response_rx.await {
                                        Ok(Ok(unpacked)) => unpacked,
                                        Ok(Err(_)) | Err(_) => continue,
                                    }
                                }
                            };

                            // Basic sanity checks before ingest
                            if unpacked.data_root != tx_header.data_root
                                || *unpacked.tx_offset != tx_offset_u32
                            {
                                continue;
                            }

                            // Ingest via mempool to persist and validate
                            let (ing_tx, ing_rx) = tokio::sync::oneshot::channel();
                            if service_senders
                                .mempool
                                .send(
                                    crate::MempoolServiceMessage::IngestChunk(unpacked, ing_tx)
                                        .into(),
                                )
                                .is_err()
                            {
                                return Err(PreValidationError::ValidationServiceUnreachable);
                            }

                            // Wait briefly for ingest to complete and log outcome
                            let recv_res =
                                tokio::time::timeout(std::time::Duration::from_millis(500), ing_rx)
                                    .await;
                            match recv_res {
                                Err(_elapsed) => {
                                    tracing::warn!(
                                        "Timed out waiting for chunk ingest completion for data_root {:?}, tx_offset {}",
                                        tx_header.data_root,
                                        tx_offset_u32
                                    );
                                }
                                Ok(Err(recv_err)) => {
                                    tracing::warn!(
                                        "IngestChunk oneshot channel error for data_root {:?}, tx_offset {}: {:?}",
                                        tx_header.data_root,
                                        tx_offset_u32,
                                        recv_err
                                    );
                                }
                                Ok(Ok(ingest_res)) => match ingest_res {
                                    Ok(()) => {
                                        tracing::debug!(
                                                "Chunk ingested successfully for data_root {:?}, tx_offset {}",
                                                tx_header.data_root,
                                                tx_offset_u32
                                            );
                                    }
                                    Err(e) => {
                                        tracing::warn!(
                                                "IngestChunk returned error for data_root {:?}, tx_offset {}: {:?}",
                                                tx_header.data_root,
                                                tx_offset_u32,
                                                e
                                            );
                                    }
                                },
                            }

                            // Re-open a fresh read tx to observe the write
                            let ro_tx2 =
                                db.tx().map_err(|e| PreValidationError::DatabaseError {
                                    error: e.to_string(),
                                })?;
                            maybe_chunk = irys_database::cached_chunk_by_chunk_offset(
                                &ro_tx2,
                                tx_header.data_root,
                                tx_chunk_offset,
                            )
                            .map_err(|e| {
                                PreValidationError::DatabaseError {
                                    error: format!(
                                        "Failed to fetch chunk for tx {} (data_root: {:?}, chunk_offset: {}): {}",
                                        tx_header.id, tx_header.data_root, tx_chunk_offset, e
                                    ),
                                }
                            })?;

                            if maybe_chunk.is_some() {
                                break;
                            }
                        }
                    }

                    let (_meta, cached_chunk) =
                        maybe_chunk.ok_or_else(|| PreValidationError::InvalidIngressProof {
                            tx_id: tx_header.id,
                            reason: format!(
                                "Data unavailable: missing chunk at offset {} for data_root {:?}",
                                i, tx_header.data_root
                            ),
                        })?;

                    let chunk_bytes = cached_chunk.chunk.ok_or_else(|| {
                        PreValidationError::InvalidIngressProof {
                            tx_id: tx_header.id,
                            reason: "Missing chunk body bytes".to_string(),
                        }
                    })?;
                    chunks.push(chunk_bytes.0);
                }

                // Verify each ingress proof against the actual chunks
                for proof in tx_proofs.iter() {
                    let ok = irys_types::ingress::verify_ingress_proof(
                        proof,
                        &chunks,
                        config.consensus.chain_id,
                    )
                    .map_err(|e| PreValidationError::InvalidIngressProof {
                        tx_id: tx_header.id,
                        reason: e.to_string(),
                    })?;

                    if !ok {
                        return Err(PreValidationError::IngressProofMismatch {
                            tx_id: tx_header.id,
                        });
                    }
                }
            }

            let timestamp_secs = block.timestamp_secs();
            let number_of_ingress_proofs_total =
                config.number_of_ingress_proofs_total_at(timestamp_secs);
            if tx_proofs.len() != number_of_ingress_proofs_total as usize {
                return Err(PreValidationError::IngressProofCountMismatch {
                    expected: number_of_ingress_proofs_total as usize,
                    actual: tx_proofs.len(),
                });
            }
        }
    }

    // TODO: validate that block.treasury is correctly updated

    debug!("Data transaction validation successful");
    Ok(())
}

fn extract_data_ledgers(
    block: &IrysBlockHeader,
) -> eyre::Result<(&DataTransactionLedger, &DataTransactionLedger)> {
    let (publish_ledger, submit_ledger) = match &block.data_ledgers[..] {
        [publish_ledger, submit_ledger] => {
            ensure!(
                publish_ledger.ledger_id == DataLedger::Publish,
                "Publish ledger must be the first ledger in the data ledgers"
            );
            ensure!(
                submit_ledger.ledger_id == DataLedger::Submit,
                "Submit ledger must be the second ledger in the data ledgers"
            );
            (publish_ledger, submit_ledger)
        }
        [..] => eyre::bail!("Expect exactly 2 data ledgers to be present on the block"),
    };
    Ok((publish_ledger, submit_ledger))
}

/// Validates that all ingress proof signers are unique for each transaction in the Publish ledger
fn validate_unique_ingress_proof_signers(
    block: &IrysBlockHeader,
) -> Result<(), PreValidationError> {
    // Extract publish ledger
    let publish_ledger = block
        .data_ledgers
        .iter()
        .find(|ledger| ledger.ledger_id == DataLedger::Publish as u32)
        .ok_or_else(|| {
            PreValidationError::DataLedgerExtractionFailed("Publish ledger not found".to_string())
        })?;

    // Early return if no proofs
    let Some(proofs_list) = &publish_ledger.proofs else {
        return Ok(());
    };

    // If we have proofs but no transactions, that's an error
    if publish_ledger.tx_ids.is_empty() && !proofs_list.is_empty() {
        return Err(PreValidationError::PublishLedgerProofCountMismatch {
            proof_count: proofs_list.len(),
            tx_count: 0,
        });
    }

    // For each transaction in the publish ledger, validate unique signers
    for tx_id in &publish_ledger.tx_ids.0 {
        let tx_proofs = get_ingress_proofs(publish_ledger, tx_id).map_err(|e| {
            PreValidationError::InvalidIngressProof {
                tx_id: *tx_id,
                reason: e.to_string(),
            }
        })?;

        // Track signer counts for this transaction to ensure each appears exactly once
        let mut signer_counts = std::collections::HashMap::new();

        for ingress_proof in tx_proofs.iter() {
            // Recover the signer address
            let signer = ingress_proof.recover_signer().map_err(|e| {
                PreValidationError::InvalidIngressProof {
                    tx_id: *tx_id,
                    reason: e.to_string(),
                }
            })?;

            // Increment the count for this signer
            *signer_counts.entry(signer).or_insert(0) += 1;
        }

        // Check that each signer appears exactly once
        for (signer, count) in signer_counts.iter() {
            if *count != 1 {
                return Err(PreValidationError::DuplicateIngressProofSigner {
                    tx_id: *tx_id,
                    signer: *signer,
                });
            }
        }
    }

    Ok(())
}

/// State for tracking transaction inclusion search
#[derive(Clone, Copy, Debug)]
enum TxInclusionState {
    Searching {
        ledger_current: DataLedger,
    },
    // Track block hashes for both current and historical ledgers
    // so we can emit precise errors and diagnostics.
    // ledger_current.1 is the hash of the block under validation.
    // ledger_historical.1 is the hash of the block where the prior inclusion was found.
    Found {
        ledger_current: (DataLedger, BlockHash),
        ledger_historical: (DataLedger, BlockHash),
    },
    Duplicate {
        ledger_historical: (DataLedger, BlockHash),
    },
}

#[tracing::instrument(level = "trace", skip_all, fields(block.hash = ?block_under_validation.block_hash))]
async fn get_previous_tx_inclusions(
    tx_ids: &mut HashMap<H256, (&DataTransactionHeader, TxInclusionState)>,
    block_under_validation: &IrysBlockHeader,
    anchor_expiry_depth: u64,
    service_senders: &ServiceSenders,
    db: &DatabaseProvider,
) -> eyre::Result<()> {
    // Early return for empty input
    if tx_ids.is_empty() {
        return Ok(());
    }

    // Get mempool data and release lock quickly
    let (tx, rx) = tokio::sync::oneshot::channel();
    service_senders
        .block_tree
        .send(BlockTreeServiceMessage::GetBlockTreeReadGuard { response: tx })?;
    let block_tree_guard = rx.await?;
    let block_tree_guard = block_tree_guard.read();

    let min_anchor_height = block_under_validation
        .height
        .saturating_sub(anchor_expiry_depth);

    let mut block = (
        block_under_validation.block_hash,
        block_under_validation.height,
    );
    while block.1 >= min_anchor_height {
        // Stop if we've reached the genesis block
        if block.1 == 0 {
            break;
        }

        let mut update_states = |header: &IrysBlockHeader| {
            if header.block_hash == block_under_validation.block_hash {
                // don't process the states for a block we're putting under full validation
                return Ok(());
            }
            process_block_ledgers_with_states(
                &header.data_ledgers,
                header.block_hash,
                block_under_validation.block_hash,
                tx_ids,
            )
        };
        // Move to the parent block and continue the traversal backwards
        block = match block_tree_guard.get_block(&block.0) {
            Some(header) => {
                update_states(header)?;
                (header.previous_block_hash, header.height.saturating_sub(1))
            }
            None => {
                let header = db
                    .view(|tx| irys_database::block_header_by_hash(tx, &block.0, false))
                    .unwrap_or_else(|_| {
                        panic!(
                            "database returned error fetching parent block header {}",
                            &block.0
                        )
                    })
                    .unwrap_or_else(|_| {
                        panic!(
                            "db view error while fetching parent block header {}",
                            &block.0
                        )
                    })
                    .unwrap_or_else(|| {
                        panic!(
                            "to find the parent block header {} in the database",
                            &block.0
                        )
                    });
                update_states(&header)?;
                (header.previous_block_hash, header.height.saturating_sub(1))
            }
        };
    }

    Ok(())
}

/// Process ledgers and update transaction states
/// Returns true if all transactions have been found
fn process_block_ledgers_with_states(
    ledgers: &[DataTransactionLedger],
    historical_block_hash: BlockHash,
    current_block_hash: BlockHash,
    tx_states: &mut HashMap<H256, (&DataTransactionHeader, TxInclusionState)>,
) -> eyre::Result<()> {
    for ledger in ledgers {
        let ledger_type = DataLedger::try_from(ledger.ledger_id)?;

        // Check each transaction in this ledger
        for tx_id in &ledger.tx_ids.0 {
            if let Some((_, state)) = tx_states.get_mut(tx_id) {
                match state {
                    TxInclusionState::Searching { ledger_current } => {
                        // First time finding this transaction
                        *state = TxInclusionState::Found {
                            ledger_current: (*ledger_current, current_block_hash),
                            ledger_historical: (ledger_type, historical_block_hash),
                        };
                    }
                    TxInclusionState::Found { .. } => {
                        // Transaction already found once, this is a duplicate
                        *state = TxInclusionState::Duplicate {
                            ledger_historical: (ledger_type, historical_block_hash),
                        };
                    }
                    TxInclusionState::Duplicate { .. } => {
                        // Already marked as duplicate, no need to update
                    }
                }
            }
        }
    }
    Ok(())
}

async fn mempool_block_retriever(
    hash: H256,
    service_senders: &ServiceSenders,
) -> Option<IrysBlockHeader> {
    let (tx, rx) = tokio::sync::oneshot::channel();
    service_senders
        .mempool
        .send(MempoolServiceMessage::GetBlockHeader(hash, false, tx).into())
        .expect("MempoolServiceMessage should be delivered");
    rx.await.expect("mempool service message should succeed")
}

pub async fn get_assigned_ingress_proofs<F, Fut>(
    tx_proofs: &[IngressProof],
    tx_header: &DataTransactionHeader,
    mempool_block_retriever: F,
    block_tree_guard: &BlockTreeReadGuard,
    db: &DatabaseProvider,
    config: &Config,
) -> Result<(Vec<IngressProof>, usize), PreValidationError>
where
    F: Fn(H256) -> Fut + Clone, // Changed to Fn and added Clone
    Fut: Future<Output = Option<IrysBlockHeader>>,
{
    // Returns (assigned_proofs, assigned_miners)
    let mut assigned_proofs = Vec::new();
    let mut assigned_miners = 0;

    // Loop through all the ingress proofs for the published transaction and pre-validate them
    for ingress_proof in tx_proofs.iter() {
        // Validate ingress proof signature and data_root match the transaction
        let proof_address = ingress_proof
            .pre_validate(&tx_header.data_root)
            .map_err(|e| PreValidationError::InvalidIngressProof {
                tx_id: tx_header.id,
                reason: e.to_string(),
            })?;

        // 1.) is the proof from a miner assigned to store the data in the submit ledger?

        //  a) Get the block hashes from the cached data_root
        let block_hashes = db
            .view(|tx| cached_data_root_by_data_root(tx, tx_header.data_root))
            .expect("creating a read tx should succeed")
            .expect("db query should succeed")
            .unwrap_or_else(|| {
                panic!(
                    "CachedDataRoot should be found for data_root {} (tx_id {})",
                    tx_header.data_root, tx_header.id
                )
            })
            .block_set;

        //  b) Get the submit ledger offset intervals for each of the blocks
        let mut block_ranges = Vec::new();
        for block_hash in block_hashes.iter() {
            if let Some(block_range) =
                get_ledger_range(block_hash, mempool_block_retriever.clone(), db).await
            {
                block_ranges.push(block_range);
            }
        }

        //  c) Get the slots the proof address is assigned to store
        let slot_indexes = get_submit_ledger_slot_assignments(&proof_address, block_tree_guard);

        // d) Get the ledger ranges of the slot indexes
        let slot_ranges: HashMap<usize, LedgerChunkRange> = slot_indexes
            .iter()
            .map(|index| {
                let num_chunks_in_partition = config.consensus.num_chunks_in_partition;
                let start = *index as u64 * num_chunks_in_partition;
                let end = start + num_chunks_in_partition;
                let range = LedgerChunkRange(ie(
                    LedgerChunkOffset::from(start),
                    LedgerChunkOffset::from(end),
                ));
                (*index, range)
            })
            .collect();

        // e) Get the number of unique addresses assigned to each slot
        let slot_address_counts = get_submit_ledger_slot_addresses(&slot_indexes, block_tree_guard);

        //  f) are there any intersections of block and slot ranges?
        let mut is_intersected = false;
        for block_range in &block_ranges {
            for (slot_index, slot_range) in &slot_ranges {
                if block_range.intersection(slot_range).is_some() {
                    is_intersected = true;
                    assigned_miners = *slot_address_counts.get(slot_index).unwrap();
                    break;
                }
            }
            if is_intersected {
                assigned_proofs.push(ingress_proof.clone());
                break;
            }
        }
    }

    Ok((assigned_proofs, assigned_miners))
}

async fn get_ledger_range<F, Fut>(
    hash: &H256,
    mempool_block_retriever: F,
    db: &DatabaseProvider,
) -> Option<LedgerChunkRange>
where
    F: Fn(H256) -> Fut + Clone, // Changed to Fn and added Clone
    Fut: Future<Output = Option<IrysBlockHeader>>,
{
    let block = get_block_by_hash(hash, mempool_block_retriever.clone(), db).await?;
    let prev_block_hash = block.previous_block_hash;

    if block.height == 0 {
        Some(LedgerChunkRange(ii(
            LedgerChunkOffset::from(0),
            LedgerChunkOffset::from(block.data_ledgers[DataLedger::Submit].total_chunks - 1),
        )))
    } else {
        let prev_block = get_block_by_hash(&prev_block_hash, mempool_block_retriever, db).await?;
        Some(LedgerChunkRange(ii(
            LedgerChunkOffset::from(prev_block.data_ledgers[DataLedger::Submit].total_chunks),
            LedgerChunkOffset::from(block.data_ledgers[DataLedger::Submit].total_chunks - 1),
        )))
    }
}

async fn get_block_by_hash<F, Fut>(
    hash: &H256,
    mempool_block_retriever: F,
    db: &DatabaseProvider,
) -> Option<IrysBlockHeader>
where
    F: FnOnce(H256) -> Fut, // This can stay FnOnce since it's only called once per invocation
    Fut: Future<Output = Option<IrysBlockHeader>>,
{
    let block = mempool_block_retriever(*hash).await;

    // Return the block if we found it in the mempool, otherwise get it from the db
    if let Some(block) = block {
        Some(block)
    } else {
        db.view(|tx| block_header_by_hash(tx, hash, false))
            .expect("creating a read tx should succeed")
            .expect("creating a read tx should succeed")
    }
}

fn get_submit_ledger_slot_assignments(
    address: &Address,
    block_tree_guard: &BlockTreeReadGuard,
) -> Vec<usize> {
    let epoch_snapshot = block_tree_guard.read().canonical_epoch_snapshot();
    let mut partition_assignments = epoch_snapshot.get_partition_assignments(*address);
    partition_assignments.retain(|pa| pa.ledger_id == Some(DataLedger::Submit.into()));
    partition_assignments
        .iter()
        .map(|pa| pa.slot_index.unwrap())
        .collect()
}

fn get_submit_ledger_slot_addresses(
    slot_indexes: &Vec<usize>,
    block_tree_guard: &BlockTreeReadGuard,
) -> HashMap<usize, usize> {
    let epoch_snapshot = block_tree_guard.read().canonical_epoch_snapshot();

    let mut num_addresses_per_slot: HashMap<usize, usize> = HashMap::new();

    for slot_index in slot_indexes {
        let num_addresses = epoch_snapshot
            .partition_assignments
            .data_partitions
            .iter()
            .filter(|(_hash, pa)| {
                pa.ledger_id == Some(DataLedger::Submit.into())
                    && pa.slot_index == Some(*slot_index)
            })
            .count();

        num_addresses_per_slot.insert(*slot_index, num_addresses);
    }

    num_addresses_per_slot
}

#[cfg(test)]
mod tests {
    use super::*;
    use crate::block_index_service::{BlockIndexService, BlockIndexServiceMessage};

    use irys_config::StorageSubmodulesConfig;
    use irys_database::add_genesis_commitments;
    use irys_domain::{BlockIndex, EpochSnapshot};
    use irys_testing_utils::utils::temporary_directory;
    use irys_types::TokioServiceHandle;
    use irys_types::{
        hash_sha256, irys::IrysSigner, partition::PartitionAssignment, Address, Base64, BlockHash,
        DataTransaction, DataTransactionHeader, DataTransactionLedger, H256List, IrysBlockHeaderV1,
        NodeConfig, Signature, H256, U256,
    };
    use std::sync::{Arc, RwLock};
    use tempfile::TempDir;
    use tracing::{debug, info};

    pub(super) struct TestContext {
        pub block_index: Arc<RwLock<BlockIndex>>,
        pub block_index_tx: tokio::sync::mpsc::UnboundedSender<BlockIndexServiceMessage>,
        #[expect(dead_code)]
        pub block_index_handle: TokioServiceHandle,
        pub miner_address: Address,
        pub epoch_snapshot: EpochSnapshot,
        pub partition_hash: H256,
        pub partition_assignment: PartitionAssignment,
        pub consensus_config: ConsensusConfig,
        #[expect(dead_code)]
        pub node_config: NodeConfig,
    }

    async fn init() -> (TempDir, TestContext) {
        let data_dir = temporary_directory(Some("block_validation_tests"), false);
        let node_config = NodeConfig {
            consensus: irys_types::ConsensusOptions::Custom(ConsensusConfig {
                chunk_size: 32,
                num_chunks_in_partition: 100,
                ..ConsensusConfig::testing()
            }),
            base_directory: data_dir.path().to_path_buf(),
            ..NodeConfig::testing()
        };
        let config = Config::new(node_config);

        let mut genesis_block = IrysBlockHeader::new_mock_header();
        genesis_block.height = 0;
        let chunk_size = 32;
        let mut node_config = NodeConfig::testing();
        node_config.storage.num_writes_before_sync = 1;
        node_config.base_directory = data_dir.path().to_path_buf();
        let consensus_config = ConsensusConfig {
            chunk_size,
            num_chunks_in_partition: 10,
            num_chunks_in_recall_range: 2,
            num_partitions_per_slot: 1,
            entropy_packing_iterations: 1_000,
            block_migration_depth: 1,
            ..node_config.consensus_config()
        };

        let (commitments, initial_treasury) =
            add_genesis_commitments(&mut genesis_block, &config).await;
        genesis_block.treasury = initial_treasury;

        let arc_genesis = Arc::new(genesis_block.clone());
        let signer = config.irys_signer();
        let miner_address = signer.address();

        // Create epoch service with random miner address
        let block_index = Arc::new(RwLock::new(
            BlockIndex::new(&node_config)
                .await
                .expect("Expected to create block index"),
        ));

        // Spawn Tokio BlockIndex service
        let (block_index_tx, block_index_rx) = tokio::sync::mpsc::unbounded_channel();
        let block_index_handle = BlockIndexService::spawn_service(
            block_index_rx,
            block_index.clone(),
            &consensus_config,
            tokio::runtime::Handle::current(),
        );

        let storage_submodules_config =
            StorageSubmodulesConfig::load(config.node_config.base_directory.clone())
                .expect("Expected to load storage submodules config");

        // Create an epoch snapshot for the genesis block
        let epoch_snapshot = EpochSnapshot::new(
            &storage_submodules_config,
            genesis_block,
            commitments.clone(),
            &config,
        );
        info!("Genesis Epoch tasks complete.");

        let partition_hash = epoch_snapshot.ledgers.get_slots(DataLedger::Submit)[0].partitions[0];

        let (tx, rx) = tokio::sync::oneshot::channel();
        block_index_tx
            .send(BlockIndexServiceMessage::MigrateBlock {
                block_header: arc_genesis.clone(),
                all_txs: Arc::new(vec![]),
                response: tx,
            })
            .expect("send migrate block");
        rx.await
            .expect("Failed to receive migration result")
            .expect("Failed to index genesis block");

        let partition_assignment = epoch_snapshot
            .get_data_partition_assignment(partition_hash)
            .expect("Expected to get partition assignment");

        debug!("Partition assignment {:?}", partition_assignment);

        (
            data_dir,
            TestContext {
                block_index,
                block_index_tx,
                block_index_handle,
                miner_address,
                epoch_snapshot,
                partition_hash,
                partition_assignment,
                consensus_config,
                node_config,
            },
        )
    }

    #[tokio::test]
    async fn poa_test_3_complete_txs() {
        let (_tmp, context) = init().await;
        // Create a bunch of TX chunks
        let data_chunks = vec![
            vec![[0; 32], [1; 32], [2; 32]], // tx0
            vec![[3; 32], [4; 32], [5; 32]], // tx1
            vec![[6; 32], [7; 32], [8; 32]], // tx2
        ];

        // Create a bunch of signed TX from the chunks
        // Loop though all the data_chunks and create wrapper tx for them
        let signer = IrysSigner::random_signer(&context.consensus_config);
        let mut txs: Vec<DataTransaction> = Vec::new();

        for chunks in &data_chunks {
            let mut data: Vec<u8> = Vec::new();
            for chunk in chunks {
                data.extend_from_slice(chunk);
            }
            let tx = signer
                .create_transaction(data, H256::zero())
                .expect("Expected to create a transaction");
            let tx = signer
                .sign_transaction(tx)
                .expect("Expected to sign the transaction");
            txs.push(tx);
        }

        for poa_tx_num in 0..3 {
            for poa_chunk_num in 0..3 {
                let mut poa_chunk: Vec<u8> = data_chunks[poa_tx_num][poa_chunk_num].into();
                poa_test(
                    &context,
                    &txs,
                    &mut poa_chunk,
                    poa_tx_num,
                    poa_chunk_num,
                    9,
                    context.consensus_config.chunk_size as usize,
                )
                .await;
            }
        }
    }

    #[tokio::test]
    async fn poa_not_complete_last_chunk_test() {
        let (_tmp, context) = init().await;

        // Create a signed TX from the chunks
        let signer = IrysSigner::random_signer(&context.consensus_config);
        let mut txs: Vec<DataTransaction> = Vec::new();

        let data = vec![3; 40]; //32 + 8 last incomplete chunk
        let tx = signer
            .create_transaction(data.clone(), H256::zero())
            .expect("Expected to create a transaction");
        let tx = signer
            .sign_transaction(tx)
            .expect("Expected to sign the transaction");
        txs.push(tx);

        let poa_tx_num = 0;
        let chunk_size = context.consensus_config.chunk_size as usize;
        for poa_chunk_num in 0..2 {
            let mut poa_chunk: Vec<u8> = data[poa_chunk_num * (chunk_size)
                ..std::cmp::min((poa_chunk_num + 1) * chunk_size, data.len())]
                .to_vec();
            poa_test(
                &context,
                &txs,
                &mut poa_chunk,
                poa_tx_num,
                poa_chunk_num,
                2,
                chunk_size,
            )
            .await;
        }
    }

    #[tokio::test]
    async fn is_seed_data_valid_should_validate_seeds() {
        let reset_frequency = 2;

        let mut parent_header = IrysBlockHeader::new_mock_header();
        let parent_seed = BlockHash::from_slice(&[2; 32]);
        let parent_next_seed = BlockHash::from_slice(&[3; 32]);
        parent_header.block_hash = BlockHash::from_slice(&[4; 32]);
        parent_header.vdf_limiter_info.seed = parent_seed;
        parent_header.vdf_limiter_info.next_seed = parent_next_seed;

        let mut header_2 = IrysBlockHeader::new_mock_header();
        // Reset frequency is 2, so setting global_step_number to 3 and adding 2 steps
        //  should result in the seeds being rotated
        header_2.vdf_limiter_info.global_step_number = 3;
        header_2.vdf_limiter_info.steps = H256List(vec![H256::zero(); 2]);
        header_2
            .vdf_limiter_info
            .set_seeds(reset_frequency, &parent_header);
        let is_valid = is_seed_data_valid(&header_2, &parent_header, reset_frequency);

        assert_eq!(
            header_2.vdf_limiter_info.next_seed,
            parent_header.block_hash
        );
        assert_eq!(header_2.vdf_limiter_info.seed, parent_next_seed);
        assert!(
            matches!(is_valid, ValidationResult::Valid),
            "Seed data should be valid"
        );

        // Now let's try to rotate the seeds when no rotation is needed by increasing the
        // reset frequency - this makes the previously calculated seeds invalid
        let large_reset_frequency = 100;
        let is_valid = is_seed_data_valid(&header_2, &parent_header, large_reset_frequency);
        assert!(
            matches!(
                is_valid,
                ValidationResult::Invalid(ValidationError::SeedDataInvalid(_))
            ),
            "Seed data should be invalid due to wrong reset frequency"
        );

        // Now let's try to set some random seeds that are not valid
        header_2.vdf_limiter_info.seed = BlockHash::from_slice(&[5; 32]);
        header_2.vdf_limiter_info.next_seed = BlockHash::from_slice(&[6; 32]);
        let is_valid = is_seed_data_valid(&header_2, &parent_header, reset_frequency);

        assert!(
            matches!(
                is_valid,
                ValidationResult::Invalid(ValidationError::SeedDataInvalid(_))
            ),
            "Seed data should be invalid with random seeds"
        );
    }

    async fn poa_test(
        context: &TestContext,
        txs: &[DataTransaction],
        #[expect(
            clippy::ptr_arg,
            reason = "we need to clone this so it needs to be a Vec"
        )]
        poa_chunk: &mut Vec<u8>,
        poa_tx_num: usize,
        poa_chunk_num: usize,
        total_chunks_in_tx: usize,
        chunk_size: usize,
    ) {
        // Initialize genesis block at height 0
        let height: u64;
        {
            height = context
                .block_index
                .read()
                .expect("Expected to be able to read block index")
                .num_blocks();
        }

        let mut entropy_chunk = Vec::<u8>::with_capacity(chunk_size);
        compute_entropy_chunk(
            context.miner_address,
            (poa_tx_num * 3 /* tx's size in chunks */  + poa_chunk_num) as u64,
            context.partition_hash.into(),
            context.consensus_config.entropy_packing_iterations,
            chunk_size,
            &mut entropy_chunk,
            context.consensus_config.chain_id,
        );

        xor_vec_u8_arrays_in_place(poa_chunk, &entropy_chunk);

        // Create vectors of tx headers and txids
        let tx_headers: Vec<DataTransactionHeader> =
            txs.iter().map(|tx| tx.header.clone()).collect();

        let data_tx_ids = tx_headers.iter().map(|h| h.id).collect::<Vec<H256>>();

        let (tx_root, tx_path) = DataTransactionLedger::merklize_tx_root(&tx_headers);

        let poa = PoaData {
            tx_path: Some(Base64(tx_path[poa_tx_num].proof.clone())),
            data_path: Some(Base64(txs[poa_tx_num].proofs[poa_chunk_num].proof.clone())),
            chunk: Some(Base64(poa_chunk.clone())),
            ledger_id: Some(1),
            partition_chunk_offset: (poa_tx_num * 3 /* 3 chunks in each tx */ + poa_chunk_num)
                .try_into()
                .expect("Value exceeds u32::MAX"),

            partition_hash: context.partition_hash,
        };

        // Create a block from the tx
        let irys_block = IrysBlockHeader::V1(IrysBlockHeaderV1 {
            height,
            reward_address: context.miner_address,
            poa: poa.clone(),
            block_hash: H256::zero(),
            previous_block_hash: H256::zero(),
            previous_cumulative_diff: U256::from(4000),
            miner_address: context.miner_address,
            signature: Signature::test_signature().into(),
            timestamp: UnixTimestampMs::from_millis(1000),
            data_ledgers: vec![
                // Permanent Publish Ledger
                DataTransactionLedger {
                    ledger_id: DataLedger::Publish.into(),
                    tx_root: H256::zero(),
                    tx_ids: H256List(Vec::new()),
                    total_chunks: 0,
                    expires: None,
                    proofs: None,
                    required_proof_count: Some(1),
                },
                // Term Submit Ledger
                DataTransactionLedger {
                    ledger_id: DataLedger::Submit.into(),
                    tx_root,
                    tx_ids: H256List(data_tx_ids.clone()),
                    total_chunks: 9,
                    expires: Some(1622543200),
                    proofs: None,
                    required_proof_count: None,
                },
            ],
            ..IrysBlockHeaderV1::default()
        });

        // Send the block confirmed message
        let block = Arc::new(irys_block);
        let txs = Arc::new(tx_headers);
        let (tx_migrate, rx_migrate) = tokio::sync::oneshot::channel();
        context
            .block_index_tx
            .send(BlockIndexServiceMessage::MigrateBlock {
                block_header: block.clone(),
                all_txs: Arc::clone(&txs),
                response: tx_migrate,
            })
            .expect("send migrate block");
        rx_migrate
            .await
            .expect("Failed to receive migration result")
            .expect("Failed to index second block");

        let (tx, rx) = tokio::sync::oneshot::channel();
        context
            .block_index_tx
            .send(BlockIndexServiceMessage::GetBlockIndexReadGuard { response: tx })
            .expect("send get guard");
        let block_index_guard = rx.await.expect("receive block index guard");

        let ledger_chunk_offset = context
            .partition_assignment
            .slot_index
            .expect("Expected to have a slot index in the assignment")
            as u64
            * context.consensus_config.num_chunks_in_partition
            + (poa_tx_num * 3 /* 3 chunks in each tx */ + poa_chunk_num) as u64;

        assert_eq!(
            ledger_chunk_offset,
            (poa_tx_num * 3 /* 3 chunks in each tx */ + poa_chunk_num) as u64,
            "ledger_chunk_offset mismatch"
        );

        // ledger data -> block
        let bb = block_index_guard
            .read()
            .get_block_bounds(
                DataLedger::Submit,
                LedgerChunkOffset::from(ledger_chunk_offset),
            )
            .expect("expected valid block bounds");
        info!("block bounds: {:?}", bb);

        assert_eq!(bb.start_chunk_offset, 0, "start_chunk_offset should be 0");
        assert_eq!(
            bb.end_chunk_offset, total_chunks_in_tx as u64,
            "end_chunk_offset should be 9, tx has 9 chunks"
        );

        let poa_valid = poa_is_valid(
            &poa,
            &block_index_guard,
            &context.epoch_snapshot,
            &context.consensus_config,
            &context.miner_address,
        );

        debug!("PoA validation result: {:?}", poa_valid);
        assert!(poa_valid.is_ok(), "PoA should be valid");
    }

    #[tokio::test]
    async fn poa_does_not_allow_modified_leaves() {
        let (_tmp, context) = init().await;
        // Create a bunch of TX chunks
        let data_chunks = vec![
            vec![[0; 32], [1; 32], [2; 32]], // tx0
            vec![[3; 32], [4; 32], [5; 32]], // tx1
            vec![[6; 32], [7; 32], [8; 32]], // tx2
        ];

        // Create a bunch of signed TX from the chunks
        // Loop though all the data_chunks and create wrapper tx for them
        let signer = IrysSigner::random_signer(&context.consensus_config);
        let mut txs: Vec<DataTransaction> = Vec::new();

        for chunks in &data_chunks {
            let mut data: Vec<u8> = Vec::new();
            for chunk in chunks {
                data.extend_from_slice(chunk);
            }
            let tx = signer
                .create_transaction(data, H256::zero())
                .expect("Expected to create a transaction");
            let tx = signer
                .sign_transaction(tx)
                .expect("Expected to sign the transaction");
            txs.push(tx);
        }

        for poa_tx_num in 0..3 {
            for poa_chunk_num in 0..3 {
                let mut poa_chunk: Vec<u8> = data_chunks[poa_tx_num][poa_chunk_num].into();
                test_poa_with_malicious_merkle_data(
                    &context,
                    &txs,
                    &mut poa_chunk,
                    poa_tx_num,
                    poa_chunk_num,
                    9,
                    context.consensus_config.chunk_size as usize,
                )
                .await;
            }
        }
    }

    async fn test_poa_with_malicious_merkle_data(
        context: &TestContext,
        txs: &[DataTransaction],
        #[expect(
            clippy::ptr_arg,
            reason = "we need to clone this so it needs to be a Vec"
        )]
        poa_chunk: &mut Vec<u8>,
        poa_tx_num: usize,
        poa_chunk_num: usize,
        total_chunks_in_tx: usize,
        chunk_size: usize,
    ) {
        // Initialize genesis block at height 0
        let height: u64;
        {
            height = context
                .block_index
                .read()
                .expect("To read block index")
                .num_blocks();
        }

        let mut entropy_chunk = Vec::<u8>::with_capacity(chunk_size);
        compute_entropy_chunk(
            context.miner_address,
            (poa_tx_num * 3 /* tx's size in chunks */  + poa_chunk_num) as u64,
            context.partition_hash.into(),
            context.consensus_config.entropy_packing_iterations,
            chunk_size,
            &mut entropy_chunk,
            context.consensus_config.chain_id,
        );

        xor_vec_u8_arrays_in_place(poa_chunk, &entropy_chunk);

        // Create vectors of tx headers and txids
        let tx_headers: Vec<DataTransactionHeader> =
            txs.iter().map(|tx| tx.header.clone()).collect();

        let data_tx_ids = tx_headers.iter().map(|h| h.id).collect::<Vec<H256>>();

        let (tx_root, tx_path) = DataTransactionLedger::merklize_tx_root(&tx_headers);

        // Hacked data: DEADBEEF (but padded to chunk_size for proper entropy packing)
        let mut hacked_data = vec![0xde, 0xad, 0xbe, 0xef];
        hacked_data.resize(chunk_size, 0); // Pad to chunk_size like normal chunks

        // Calculate what the hash SHOULD BE after entropy packing
        let mut entropy_chunk = Vec::<u8>::with_capacity(chunk_size);
        compute_entropy_chunk(
            context.miner_address,
            (poa_tx_num * 3 + poa_chunk_num) as u64,
            context.partition_hash.into(),
            context.consensus_config.entropy_packing_iterations,
            chunk_size,
            &mut entropy_chunk,
            context.consensus_config.chain_id,
        );

        // Apply entropy packing to our hacked data to see what it becomes
        let mut entropy_packed_hacked = hacked_data.clone();
        xor_vec_u8_arrays_in_place(&mut entropy_packed_hacked, &entropy_chunk);

        // Trim to actual data size for hash calculation (chunk_size might be larger)
        let trimmed_hacked = &entropy_packed_hacked[0..hacked_data.len().min(chunk_size)];
        let entropy_packed_hash = hash_sha256(trimmed_hacked);

        // Calculate the correct offset for this chunk position
        let chunk_start_offset = poa_tx_num * 3 * 32 + poa_chunk_num * 32; // Each chunk is 32 bytes
        let chunk_end_offset = chunk_start_offset + hacked_data.len().min(32); // This chunk's end

        // Create fake leaf proof with the entropy-packed hash and correct offset
        let mut hacked_data_path = txs[poa_tx_num].proofs[poa_chunk_num].proof.clone();
        let hacked_data_path_len = hacked_data_path.len();
        if hacked_data_path_len < 64 {
            hacked_data_path.resize(64, 0);
        }

        // Overwrite last 64 bytes (LeafProof structure)
        let start = hacked_data_path.len() - 64;

        // 32 bytes: entropy-packed hash (what PoA validation expects to see)
        hacked_data_path[start..start + 32].copy_from_slice(&entropy_packed_hash);

        // 24 bytes: notepad (NOTE_SIZE - 8 = 32 - 8 = 24)
        for i in 0..24 {
            hacked_data_path[start + 32 + i] = 0;
        }

        // 8 bytes: offset as big-endian u64
        let offset_bytes = (chunk_end_offset as u64).to_be_bytes();
        hacked_data_path[start + 56..start + 64].copy_from_slice(&offset_bytes);

        debug!("Hacked attack:");
        debug!("  Original data: {:?}", &hacked_data[0..4]);
        debug!("  Entropy-packed hash: {:?}", &entropy_packed_hash[..4]);
        debug!("  Chunk offset: {}", chunk_end_offset);

        let poa = PoaData {
            tx_path: Some(Base64(tx_path[poa_tx_num].proof.clone())),
            data_path: Some(Base64(hacked_data_path.clone())),
            chunk: Some(Base64(hacked_data.clone())), // Use RAW data, PoA validation will entropy-pack it
            ledger_id: Some(1),
            partition_chunk_offset: (poa_tx_num * 3 /* 3 chunks in each tx */ + poa_chunk_num)
                .try_into()
                .expect("Value exceeds u32::MAX"),

            partition_hash: context.partition_hash,
        };

        // Create a block from the tx
        let irys_block = IrysBlockHeader::V1(IrysBlockHeaderV1 {
            height,
            reward_address: context.miner_address,
            poa: poa.clone(),
            block_hash: H256::zero(),
            previous_block_hash: H256::zero(),
            previous_cumulative_diff: U256::from(4000),
            miner_address: context.miner_address,
            signature: Signature::test_signature().into(),
            timestamp: UnixTimestampMs::from_millis(1000),
            data_ledgers: vec![
                // Permanent Publish Ledger
                DataTransactionLedger {
                    ledger_id: DataLedger::Publish.into(),
                    tx_root: H256::zero(),
                    tx_ids: H256List(Vec::new()),
                    total_chunks: 0,
                    expires: None,
                    proofs: None,
                    required_proof_count: Some(1),
                },
                // Term Submit Ledger
                DataTransactionLedger {
                    ledger_id: DataLedger::Submit.into(),
                    tx_root,
                    tx_ids: H256List(data_tx_ids.clone()),
                    total_chunks: 9,
                    expires: Some(1622543200),
                    proofs: None,
                    required_proof_count: None,
                },
            ],
            ..IrysBlockHeaderV1::default()
        });

        // Send the block confirmed message
        let block = Arc::new(irys_block);
        let txs = Arc::new(tx_headers);
        let (tx_migrate, rx_migrate) = tokio::sync::oneshot::channel();
        context
            .block_index_tx
            .send(BlockIndexServiceMessage::MigrateBlock {
                block_header: block.clone(),
                all_txs: Arc::clone(&txs),
                response: tx_migrate,
            })
            .expect("send migrate block");
        rx_migrate
            .await
            .expect("Failed to receive migration result")
            .expect("Failed to index second block");

        let (tx, rx) = tokio::sync::oneshot::channel();
        context
            .block_index_tx
            .send(BlockIndexServiceMessage::GetBlockIndexReadGuard { response: tx })
            .expect("send get guard");
        let block_index_guard = rx.await.expect("receive block index guard");

        let ledger_chunk_offset = context
            .partition_assignment
            .slot_index
            .expect("Expected to get slot index") as u64
            * context.consensus_config.num_chunks_in_partition
            + (poa_tx_num * 3 /* 3 chunks in each tx */ + poa_chunk_num) as u64;

        assert_eq!(
            ledger_chunk_offset,
            (poa_tx_num * 3 /* 3 chunks in each tx */ + poa_chunk_num) as u64,
            "ledger_chunk_offset mismatch"
        );

        // ledger data -> block
        let bb = block_index_guard
            .read()
            .get_block_bounds(
                DataLedger::Submit,
                LedgerChunkOffset::from(ledger_chunk_offset),
            )
            .expect("expected valid block bounds");
        info!("block bounds: {:?}", bb);

        assert_eq!(bb.start_chunk_offset, 0, "start_chunk_offset should be 0");
        assert_eq!(
            bb.end_chunk_offset, total_chunks_in_tx as u64,
            "end_chunk_offset should be 9, tx has 9 chunks"
        );

        let poa_valid = poa_is_valid(
            &poa,
            &block_index_guard,
            &context.epoch_snapshot,
            &context.consensus_config,
            &context.miner_address,
        );

        match poa_valid {
            Err(PreValidationError::PoAChunkHashMismatch {
                ledger_id,
                ledger_chunk_offset,
                expected,
                got,
            }) => {
                assert!(ledger_id.is_some(), "expected ledger_id context");
                assert!(
                    ledger_chunk_offset.is_some(),
                    "expected ledger_chunk_offset context"
                );
                assert_ne!(expected, got, "expected and got hashes should differ");
            }
            Err(PreValidationError::MerkleProofInvalid(msg)) => {
                assert!(
                    msg.contains("hash mismatch"),
                    "expected hash mismatch merkle proof error, got: {}",
                    msg
                );
            }
            Err(other) => panic!(
                "expected PoAChunkHashMismatch or MerkleProofInvalid, got {:?}",
                other
            ),
            Ok(_) => panic!("expected invalid PoA, but validation succeeded"),
        }
    }

    #[test]
    /// unit test for acceptable block clock drift into future
    fn test_timestamp_is_valid_future() {
        let consensus_config = ConsensusConfig::testing();
        let now_ms = SystemTime::now()
            .duration_since(UNIX_EPOCH)
            .unwrap()
            .as_millis();
        let future_ts = now_ms + consensus_config.max_future_timestamp_drift_millis - 1_000; // MAX DRIFT - 1 seconds in the future
        let previous_ts = now_ms - 10_000;
        let result = timestamp_is_valid(
            future_ts,
            previous_ts,
            consensus_config.max_future_timestamp_drift_millis,
        );
        // Expect an error due to block timestamp being too far in the future
        assert!(
            result.is_ok(),
            "Expected acceptable for future timestamp drift"
        );
    }

    #[test]
    /// unit test for block clock drift into past
    fn test_timestamp_is_valid_past() {
        let consensus_config = ConsensusConfig::testing();
        let now_ms = SystemTime::now()
            .duration_since(UNIX_EPOCH)
            .unwrap()
            .as_millis();
        let block_ts = now_ms - consensus_config.max_future_timestamp_drift_millis - 1_000; // MAX DRIFT + 1 seconds in the past
        let previous_ts = now_ms - 60_000;
        let result = timestamp_is_valid(
            block_ts,
            previous_ts,
            consensus_config.max_future_timestamp_drift_millis,
        );
        // Expect an no error when block timestamp being too far in the past
        assert!(
            result.is_ok(),
            "Expected no error due to past timestamp drift"
        );
    }

    #[test]
    /// unit test for unacceptable block clock drift into future
    fn test_timestamp_is_invalid_future() {
        let consensus_config = ConsensusConfig::testing();
        let now_ms = SystemTime::now()
            .duration_since(UNIX_EPOCH)
            .unwrap()
            .as_millis();
        let block_ts = now_ms + consensus_config.max_future_timestamp_drift_millis + 1_000; // MAX DRIFT + 1 seconds in the future
        let previous_ts = now_ms - 10_000;
        let result = timestamp_is_valid(
            block_ts,
            previous_ts,
            consensus_config.max_future_timestamp_drift_millis,
        );
        match result {
            Err(super::PreValidationError::TimestampTooFarInFuture { current, now }) => {
                assert!(
                    current > now,
                    "current should be greater than now for future drift"
                );
            }
            other => panic!("expected TimestampTooFarInFuture, got {:?}", other),
        }
    }

    #[test]
    fn timestamp_older_than_parent_is_invalid() {
        let consensus_config = ConsensusConfig::testing();
        let now_ms = SystemTime::now()
            .duration_since(UNIX_EPOCH)
            .unwrap()
            .as_millis();
        let parent_ts = now_ms;
        let current_ts = parent_ts.saturating_sub(1);
        let result = timestamp_is_valid(
            current_ts,
            parent_ts,
            consensus_config.max_future_timestamp_drift_millis,
        );
        match result {
            Err(super::PreValidationError::TimestampOlderThanParent { current, parent }) => {
                assert_eq!(current, current_ts);
                assert_eq!(parent, parent_ts);
            }
            other => panic!("expected TimestampOlderThanParent, got {:?}", other),
        }
    }

    #[test]
    fn last_diff_timestamp_no_adjustment_ok() {
        let mut prev = IrysBlockHeader::new_mock_header();
        prev.height = 1;
        prev.last_diff_timestamp = UnixTimestampMs::from_millis(1000);

        let mut block = IrysBlockHeader::new_mock_header();
        block.height = 2;
        block.timestamp = UnixTimestampMs::from_millis(1500);
        block.last_diff_timestamp = prev.last_diff_timestamp;

        let mut config = ConsensusConfig::testing();
        config.difficulty_adjustment.difficulty_adjustment_interval = 10;

        assert!(
            last_diff_timestamp_is_valid(&block, &prev, &config.difficulty_adjustment,).is_ok()
        );
    }

    #[test]
    fn last_diff_timestamp_adjustment_ok() {
        let mut prev = IrysBlockHeader::new_mock_header();
        prev.height = 9;
        prev.last_diff_timestamp = UnixTimestampMs::from_millis(1000);

        let mut block = IrysBlockHeader::new_mock_header();
        block.height = 10;
        block.timestamp = UnixTimestampMs::from_millis(2000);
        block.last_diff_timestamp = block.timestamp;

        let mut config = ConsensusConfig::testing();
        config.difficulty_adjustment.difficulty_adjustment_interval = 10;

        assert!(
            last_diff_timestamp_is_valid(&block, &prev, &config.difficulty_adjustment,).is_ok()
        );
    }

    #[test]
    fn last_diff_timestamp_incorrect_fails() {
        let mut prev = IrysBlockHeader::new_mock_header();
        prev.height = 1;
        prev.last_diff_timestamp = UnixTimestampMs::from_millis(1000);

        let mut block = IrysBlockHeader::new_mock_header();
        block.height = 2;
        block.timestamp = UnixTimestampMs::from_millis(1500);
        block.last_diff_timestamp = UnixTimestampMs::from_millis(999);

        let mut config = ConsensusConfig::testing();
        config.difficulty_adjustment.difficulty_adjustment_interval = 10;

        assert!(
            last_diff_timestamp_is_valid(&block, &prev, &config.difficulty_adjustment,).is_err()
        );
    }

    #[test]
    fn previous_cumulative_difficulty_validates_match() {
        let mut prev = IrysBlockHeader::new_mock_header();
        prev.cumulative_diff = U256::from(12345);

        let mut block = IrysBlockHeader::new_mock_header();
        block.previous_cumulative_diff = prev.cumulative_diff;

        assert!(
            previous_cumulative_difficulty_is_valid(&block, &prev).is_ok(),
            "expected previous_cumulative_diff to match parent's cumulative_diff"
        );
    }

    #[test]
    fn previous_cumulative_difficulty_detects_mismatch() {
        let mut prev = IrysBlockHeader::new_mock_header();
        prev.cumulative_diff = U256::from(12345);

        let mut block = IrysBlockHeader::new_mock_header();
        block.previous_cumulative_diff = U256::from(9999);

        if let Err(PreValidationError::PreviousCumulativeDifficultyMismatch { expected, got }) =
            previous_cumulative_difficulty_is_valid(&block, &prev)
        {
            assert_eq!(expected, prev.cumulative_diff);
            assert_eq!(got, block.previous_cumulative_diff);
        } else {
            panic!("expected PreValidationError::PreviousCumulativeDifficultyMismatch");
        }
    }
}<|MERGE_RESOLUTION|>--- conflicted
+++ resolved
@@ -1018,18 +1018,12 @@
 /// Validates that the shadow transactions in the EVM block match the expected shadow transactions
 /// generated from the Irys block data. This is a pure validation function with no side effects.
 /// Returns the ExecutionData on success to avoid re-fetching it for reth submission.
-<<<<<<< HEAD
-pub async fn reth_block_is_valid(
-    config: &Config,
-    service_senders: &ServiceSenders,
-    parent_block: &IrysBlockHeader,
-=======
 #[tracing::instrument(level = "trace", skip_all, fields(block = ?block.block_hash))]
 pub async fn shadow_transactions_are_valid(
     config: &Config,
     service_senders: &ServiceSenders,
     mempool_guard: &MempoolReadGuard,
->>>>>>> d1c93fdb
+    parent_block: &IrysBlockHeader,
     block: &IrysBlockHeader,
     db: &DatabaseProvider,
     payload_provider: ExecutionPayloadCache,
@@ -1320,18 +1314,11 @@
 }
 
 /// Generates expected shadow transactions by looking up required data from the mempool or database
-<<<<<<< HEAD
-#[tracing::instrument(skip_all, err)]
-async fn generate_expected_shadow_transactions_from_db(
-    config: &Config,
-    service_senders: &ServiceSenders,
-=======
 #[tracing::instrument(level = "trace", skip_all, err)]
 async fn generate_expected_shadow_transactions_from_db(
     config: &Config,
     service_senders: &ServiceSenders,
     mempool_guard: &MempoolReadGuard,
->>>>>>> d1c93fdb
     block: &IrysBlockHeader,
     db: &DatabaseProvider,
     parent_block: &IrysBlockHeader,
@@ -1342,23 +1329,6 @@
     parent_evm_block: &Block,
     block_index: Arc<std::sync::RwLock<BlockIndex>>,
 ) -> eyre::Result<Vec<ShadowTransaction>> {
-<<<<<<< HEAD
-=======
-    // Look up previous block to get EVM hash
-    let prev_block = {
-        let (tx_prev, rx_prev) = tokio::sync::oneshot::channel();
-        service_senders.mempool.send(
-            MempoolServiceMessage::GetBlockHeader(block.previous_block_hash, false, tx_prev).into(),
-        )?;
-        match rx_prev.await? {
-            Some(h) => h,
-            None => db
-                .view_eyre(|tx| block_header_by_hash(tx, &block.previous_block_hash, false))?
-                .ok_or_eyre("Previous block not found")?,
-        }
-    };
-
->>>>>>> d1c93fdb
     // Look up commitment txs
     let commitment_txs = extract_commitment_txs(config, mempool_guard, block, db).await?;
 
