use crate::{block_index::BlockIndexReadGuard, epoch_service::PartitionAssignmentsReadGuard};
use irys_database::Ledger;
use irys_packing::{capacity_single::compute_entropy_chunk, xor_vec_u8_arrays_in_place};
<<<<<<< HEAD
use irys_types::{storage_config::StorageConfig, validate_path, IrysBlockHeader, PoaData};
use openssl::sha;

use crate::{
    block_index::{BlockIndexActor, GetBlockBoundsMessage},
    epoch_service::{EpochServiceActor, GetPartitionAssignmentMessage},
};
=======
use irys_types::{
    storage_config::StorageConfig, validate_path, vdf_config::VDFStepsConfig, Address, IrysBlockHeader, PoaData, VDFLimiterInfo, H256
};
use openssl::sha;
>>>>>>> 71585e88

/// Full pre-validation steps for a block
pub fn block_is_valid(
    block: &IrysBlockHeader,
    prev_block_header: Option<IrysBlockHeader>,
) -> eyre::Result<()> {
    if block.chunk_hash != sha::sha256(&block.poa.chunk.0).into() {
        return Err(eyre::eyre!(
            "Invalid block: chunk hash distinct from PoA chunk hash"
        ));
    }

    //TODO: check block_hash

    //TODO: check vdf steps

    // check PoA recall range

    if let Some(prev_block) = prev_block_header {
        if block.previous_block_hash != prev_block.block_hash {
            return Err(eyre::eyre!(
                "Invalid block: previous blocks indep_hash is not the parent block"
            ));
        }

        // check retarget

        // check difficulty

        //
    } // if there is no previous block error ?

    Ok(())
}

/// Returns Ok if the provided PoA is valid, Err otherwise
pub fn poa_is_valid(
    poa: &PoaData,
    block_index_guard: &BlockIndexReadGuard,
    partitions_guard: &PartitionAssignmentsReadGuard,
    config: &StorageConfig,
    mining_address: &Address,
) -> eyre::Result<()> {
    // data chunk
    if let (Some(data_path), Some(tx_path), Some(ledger_num)) =
        (poa.data_path.clone(), poa.tx_path.clone(), poa.ledger_num)
    {
        // partition data -> ledger data
        let partition_assignment = partitions_guard
            .read()
            .get_assignment(poa.partition_hash)
            .unwrap();

        let ledger_chunk_offset = partition_assignment.slot_index.unwrap() as u64
            * config.num_partitions_in_slot
            * config.num_chunks_in_partition
            + poa.partition_chunk_offset;

        // ledger data -> block
        let ledger = Ledger::try_from(ledger_num).unwrap();

        let bb = block_index_guard
            .read()
            .get_block_bounds(ledger, ledger_chunk_offset);
        if !(bb.start_chunk_offset..=bb.end_chunk_offset).contains(&ledger_chunk_offset) {
            return Err(eyre::eyre!("PoA chunk offset out of block bounds"));
        };

        let block_chunk_offset = (ledger_chunk_offset - bb.start_chunk_offset) as u128;

        // tx_path validation
        let tx_path_result = validate_path(
            bb.tx_root.0,
            &tx_path,
            block_chunk_offset * (config.chunk_size as u128),
        )?;

        // TODO: check if bounds are byte or chunk relative
        if !(tx_path_result.left_bound..=tx_path_result.right_bound)
            .contains(&(block_chunk_offset * (config.chunk_size as u128)))
        {
            return Err(eyre::eyre!("PoA chunk offset out of tx bounds"));
        }

        let tx_chunk_offset =
            block_chunk_offset * (config.chunk_size as u128) - tx_path_result.left_bound;

        // data_path validation
        let data_path_result =
            validate_path(tx_path_result.leaf_hash, &data_path, tx_chunk_offset)?;

        if !(data_path_result.left_bound..=data_path_result.right_bound).contains(&tx_chunk_offset)
        {
            return Err(eyre::eyre!(
                "PoA chunk offset out of tx's data chunks bounds"
            ));
        }

        let mut entropy_chunk = Vec::<u8>::with_capacity(config.chunk_size as usize);
        compute_entropy_chunk(
            mining_address.clone(),
            poa.partition_chunk_offset,
            poa.partition_hash.into(),
            config.entropy_packing_iterations,
            config.chunk_size as usize,
            &mut entropy_chunk,
        );

        let mut poa_chunk: Vec<u8> = poa.chunk.clone().into();
        xor_vec_u8_arrays_in_place(&mut poa_chunk, &entropy_chunk);

        // TODO: check if bounds are byte or chunk relative, if are chunk how I remove last chunk padding ?
        // Because all chunks are packed as config.chunk_size, if the proof chunk is
        // smaller we need to trim off the excess padding introduced by packing ?
        let (poa_chunk_padd_trimmed, _) = poa_chunk.split_at(
            (config
                .chunk_size
                .min((data_path_result.right_bound - data_path_result.left_bound) as u64))
                as usize,
        );

        let poa_chunk_hash = sha::sha256(poa_chunk_padd_trimmed);

<<<<<<< HEAD
        if poa_chunk_hash != data_path_result.leaf_hash {
            return Err(eyre::eyre!("PoA chunk hash missmatch"));
=======
        if !(poa_chunk_hash == data_path_result.leaf_hash) {
            return Err(eyre::eyre!("PoA chunk hash mismatch"));
>>>>>>> 71585e88
        }
    } else {
        let mut entropy_chunk = Vec::<u8>::with_capacity(config.chunk_size as usize);
        compute_entropy_chunk(
            mining_address.clone(),
            poa.partition_chunk_offset,
            poa.partition_hash.into(),
            config.entropy_packing_iterations,
            config.chunk_size as usize,
            &mut entropy_chunk,
        );

        if entropy_chunk != poa.chunk.0 {
            return Err(eyre::eyre!("PoA capacity chunk mismatch"));
        }
    }

    Ok(())
}

//==============================================================================
// Tests
//------------------------------------------------------------------------------
#[cfg(test)]
mod tests {
    use crate::{
        block_index::{BlockIndexActor, GetBlockIndexGuardMessage},
        block_producer::BlockConfirmedMessage,
        epoch_service::{
            EpochServiceActor, EpochServiceConfig, GetLedgersGuardMessage,
            GetPartitionAssignmentsGuardMessage, NewEpochMessage,
        },
    };
    use actix::prelude::*;
    use irys_config::IrysNodeConfig;
    use irys_database::{BlockIndex, Initialized};
    use irys_types::{
<<<<<<< HEAD
        irys::IrysSigner, Address, Base64, H256List, IrysSignature, IrysTransaction,
        IrysTransactionHeader, Signature, TransactionLedger, VDFLimiterInfo, H256, U256,
=======
        irys::IrysSigner, Address, Arbitrary, Base64, H256List, IrysSignature, IrysTransaction, IrysTransactionHeader, Signature, TransactionLedger, PACKING_SHA_1_5_S, U256
>>>>>>> 71585e88
    };
    use reth::revm::primitives::B256;
    use std::str::FromStr;
    use std::sync::{Arc, RwLock};
<<<<<<< HEAD
    use tracing::{debug, info, log::LevelFilter};
=======
    use tracing::log::LevelFilter;
    use tracing::{debug, error, info};
>>>>>>> 71585e88

    use super::*;

    fn init_logger() {
        let _ = env_logger::builder()
            // Include all events in tests
            .filter_level(LevelFilter::max())
            // Ensure events are captured by `cargo test`
            .is_test(true)
            // Ignore errors initializing the logger if tests race to configure it
            .try_init();
    }

    #[actix::test]
    async fn poa_test_3_complete_txs(){
        let chunk_size: usize = 32;
        // Create a bunch of TX chunks
        let data_chunks = vec![
        vec![[0; 32], [1; 32], [2; 32]], // tx0 TODO: test last not complete chunk
        vec![[3; 32], [4; 32], [5; 32]], // tx1
        vec![[6; 32], [7; 32], [8; 32]], // tx2
        ];
        
        // Create a bunch of signed TX from the chunks
        // Loop though all the data_chunks and create wrapper tx for them
        let signer = IrysSigner::random_signer_with_chunk_size(chunk_size);
        let mut txs: Vec<IrysTransaction> = Vec::new();
        
        for chunks in &data_chunks {
            let mut data: Vec<u8> = Vec::new();
            for chunk in chunks {
                data.extend_from_slice(chunk);
            }
            let tx = signer.create_transaction(data, None).unwrap();
            let tx = signer.sign_transaction(tx).unwrap();
            txs.push(tx);
        }

        for poa_tx_num in 0..3 {
            for poa_chunk_num in 0..3 {
                let mut poa_chunk: Vec<u8> =
                    data_chunks[poa_tx_num as usize][poa_chunk_num as usize].into();
                poa_test(&txs, &mut poa_chunk, poa_tx_num, poa_chunk_num, 9, chunk_size).await;
            }
        }
    }

    #[actix::test]
    async fn poa_not_complete_last_chunk_test() {
        let chunk_size: usize = 32;

        // Create a signed TX from the chunks
        let signer = IrysSigner::random_signer_with_chunk_size(chunk_size as usize);
        let mut txs: Vec<IrysTransaction> = Vec::new();
        
        let data = vec![3; 40]; //32 + 8 last incomplete chunk
        let tx = signer.create_transaction(data.clone(), None).unwrap();
        let tx = signer.sign_transaction(tx).unwrap();
        txs.push(tx);

        let poa_tx_num = 0;

        for poa_chunk_num in 0..2 {
                let mut poa_chunk: Vec<u8> = data[poa_chunk_num*chunk_size..std::cmp::min(((poa_chunk_num + 1) * chunk_size) as usize, data.len())].to_vec();
                poa_test(&txs, &mut poa_chunk, poa_tx_num, poa_chunk_num, 2, chunk_size).await;
        }
    }
    async fn poa_test(txs: &Vec<IrysTransaction>, poa_chunk: &mut Vec<u8>, poa_tx_num: usize, poa_chunk_num: usize, total_chunks_in_tx: usize, chunk_size: usize) {
        init_logger();
        // Initialize genesis block at height 0
        let mut genesis_block = IrysBlockHeader::new();
        genesis_block.height = 0;
        let arc_genesis = Arc::new(genesis_block);

        let miner_address = Address::random();

        // Create epoch service with random miner address
        let storage_config = StorageConfig {
            chunk_size: chunk_size.try_into().unwrap(),
            num_chunks_in_partition: 10,
            num_chunks_in_recall_range: 2,
            num_partitions_in_slot: 1,
            miner_address,
            min_writes_before_sync: 1,
            entropy_packing_iterations: 1_000,
        };

        let config = EpochServiceConfig {
            storage_config: storage_config.clone(),
            ..Default::default()
        };

        let epoch_service = EpochServiceActor::new(Some(config.clone()));
        let epoch_service_addr = epoch_service.start();

        // Tell the epoch service to initialize the ledgers
        let msg = NewEpochMessage(arc_genesis.clone());
        match epoch_service_addr.send(msg).await {
            Ok(_) => info!("Genesis Epoch tasks complete."),
            Err(_) => panic!("Failed to perform genesis epoch tasks"),
        }

        let ledgers_guard = epoch_service_addr
            .send(GetLedgersGuardMessage)
            .await
            .unwrap();
        let partitions_guard = epoch_service_addr
            .send(GetPartitionAssignmentsGuardMessage)
            .await
            .unwrap();

        let ledgers = ledgers_guard.read();
        debug!("ledgers: {:?}", ledgers);

        let sub_slots = ledgers.get_slots(Ledger::Submit);

        let partition_hash = sub_slots[0].partitions[0];

        let arc_config = Arc::new(IrysNodeConfig::default());
        let block_index: Arc<RwLock<BlockIndex<Initialized>>> = Arc::new(RwLock::new(
            BlockIndex::default()
                .reset(&arc_config.clone())
                .unwrap()
                .init(arc_config.clone())
                .await
                .unwrap(),
        ));

        let block_index_actor = BlockIndexActor::new(block_index.clone(), storage_config.clone());
        let block_index_addr = block_index_actor.start();

        let msg = BlockConfirmedMessage(arc_genesis.clone(), Arc::new(vec![]));

        match block_index_addr.send(msg).await {
            Ok(_) => info!("Genesis block indexed"),
            Err(_) => panic!("Failed to index genesis block"),
        }

        let partition_assignment = partitions_guard
            .read()
            .get_assignment(partition_hash)
            .unwrap();

        debug!("Partition assignment {:?}", partition_assignment);

        let height: u64;
        {
            height = block_index.read().unwrap().num_blocks().max(1) - 1;
        }

<<<<<<< HEAD
        // Create a bunch of TX chunks
        let data_chunks = vec![
            vec![[0; 32], [1; 32], [2; 32]], // tx0 TODO: test last not complete chunk
            vec![[3; 32], [4; 32], [5; 32]], // tx1
            vec![[6; 32], [7; 32], [8; 32]], // tx2
        ];

        let poa_tx_num = 1;
        let poa_chunk_num = 2;

        // Create a bunch of signed TX from the chunks
        // Loop though all the data_chunks and create wrapper tx for them
        let signer = IrysSigner::random_signer_with_chunk_size(chunk_size as usize);
        let mut txs: Vec<IrysTransaction> = Vec::new();

        for chunks in &data_chunks {
            let mut data: Vec<u8> = Vec::new();
            for chunk in chunks {
                data.extend_from_slice(chunk);
            }
            info!("tx data len {}", data.len());
            let tx = signer.create_transaction(data, None).unwrap();
            let tx = signer.sign_transaction(tx).unwrap();
            info!("tx data in tx header len {}", tx.header.data_size);
            txs.push(tx);
        }

        // Create vectors of tx headers and txids
        let tx_headers: Vec<IrysTransactionHeader> =
            txs.iter().map(|tx| tx.header.clone()).collect();
        let data_tx_ids = tx_headers
            .iter()
            .map(|h| h.id.clone())
            .collect::<Vec<H256>>();

=======
>>>>>>> 71585e88
        let mut entropy_chunk = Vec::<u8>::with_capacity(chunk_size as usize);
        compute_entropy_chunk(
            miner_address,
            (poa_tx_num * 3 /* tx's size in chunks */  + poa_chunk_num) as u64,
            partition_hash.into(),
            config.storage_config.entropy_packing_iterations,
            chunk_size as usize,
            &mut entropy_chunk,
        );

        xor_vec_u8_arrays_in_place(poa_chunk, &entropy_chunk);

        // Create vectors of tx headers and txids
        let tx_headers: Vec<IrysTransactionHeader> =
            txs.iter().map(|tx| tx.header.clone()).collect();

        let data_tx_ids = 
            tx_headers
            .iter()
            .map(|h| h.id.clone())
            .collect::<Vec<H256>>();


        let (tx_root, tx_path) = TransactionLedger::merklize_tx_root(&tx_headers);

        let poa = PoaData {
            tx_path: Some(Base64(tx_path[poa_tx_num as usize].proof.clone())),
            data_path: Some(Base64(
                txs[poa_tx_num as usize].proofs[poa_chunk_num as usize]
                    .proof
                    .clone(),
            )),
<<<<<<< HEAD
            chunk: Base64(poa_chunk),
=======
            chunk: Base64(poa_chunk.clone()),
>>>>>>> 71585e88
            ledger_num: Some(1),
            partition_chunk_offset: (poa_tx_num * 3 /* 3 chunks in each tx */ + poa_chunk_num) as u64,
            partition_hash,
        };

        // Create a block from the tx
        let irys_block = IrysBlockHeader {
            height,
            reward_address: miner_address.clone(),
            poa: poa.clone(),            
            block_hash: H256::zero(),
            previous_block_hash: H256::zero(),
            previous_cumulative_diff: U256::from(4000),
            reward_key: Base64::from_str("").unwrap(),
            signature: Signature::test_signature().into(),
            timestamp: 1000,
            ledgers: vec![
                // Permanent Publish Ledger
                TransactionLedger {
                    tx_root: H256::zero(),
                    txids: H256List(Vec::new()),
                    max_chunk_offset: 0,
                    expires: None,
                },
                // Term Submit Ledger
                TransactionLedger {
                    tx_root,
                    txids: H256List(data_tx_ids.clone()),
                    max_chunk_offset: 9,
                    expires: Some(1622543200),
                },
            ],
            ..IrysBlockHeader::default()
        };

        // Send the block confirmed message
        let block = Arc::new(irys_block);
        let txs = Arc::new(tx_headers);
        let block_confirm_message = BlockConfirmedMessage(block.clone(), Arc::clone(&txs));

        match block_index_addr.send(block_confirm_message.clone()).await {
            Ok(_) => info!("Second block indexed"),
            Err(_) => panic!("Failed to index second block"),
        };

        let block_index_guard = block_index_addr
            .send(GetBlockIndexGuardMessage)
            .await
            .unwrap();

        let ledger_chunk_offset = partition_assignment.slot_index.unwrap() as u64
            * storage_config.num_partitions_in_slot
            * storage_config.num_chunks_in_partition
            + (poa_tx_num * 3 /* 3 chunks in each tx */ + poa_chunk_num) as u64;

        assert_eq!(ledger_chunk_offset, (poa_tx_num * 3 /* 3 chunks in each tx */ + poa_chunk_num) as u64, "ledger_chunk_offset mismatch");

        // ledger data -> block
        let bb = block_index_guard
            .read()
            .get_block_bounds(Ledger::Submit, ledger_chunk_offset);
        info!("block bounds: {:?}", bb);

        assert_eq!(bb.start_chunk_offset, 0, "start_chunk_offset should be 0");
        assert_eq!(bb.end_chunk_offset, total_chunks_in_tx as u64, "end_chunk_offset should be 9, tx has 9 chunks");

        let poa_valid = poa_is_valid(
            &poa,
            &block_index_guard,
            &partitions_guard,
            &storage_config,
            &miner_address,
        );

        assert!(poa_valid.is_ok(), "PoA should be valid");
    }

}<|MERGE_RESOLUTION|>--- conflicted
+++ resolved
@@ -1,20 +1,10 @@
 use crate::{block_index::BlockIndexReadGuard, epoch_service::PartitionAssignmentsReadGuard};
 use irys_database::Ledger;
 use irys_packing::{capacity_single::compute_entropy_chunk, xor_vec_u8_arrays_in_place};
-<<<<<<< HEAD
-use irys_types::{storage_config::StorageConfig, validate_path, IrysBlockHeader, PoaData};
-use openssl::sha;
-
-use crate::{
-    block_index::{BlockIndexActor, GetBlockBoundsMessage},
-    epoch_service::{EpochServiceActor, GetPartitionAssignmentMessage},
-};
-=======
 use irys_types::{
     storage_config::StorageConfig, validate_path, vdf_config::VDFStepsConfig, Address, IrysBlockHeader, PoaData, VDFLimiterInfo, H256
 };
 use openssl::sha;
->>>>>>> 71585e88
 
 /// Full pre-validation steps for a block
 pub fn block_is_valid(
@@ -138,13 +128,8 @@
 
         let poa_chunk_hash = sha::sha256(poa_chunk_padd_trimmed);
 
-<<<<<<< HEAD
-        if poa_chunk_hash != data_path_result.leaf_hash {
-            return Err(eyre::eyre!("PoA chunk hash missmatch"));
-=======
         if !(poa_chunk_hash == data_path_result.leaf_hash) {
             return Err(eyre::eyre!("PoA chunk hash mismatch"));
->>>>>>> 71585e88
         }
     } else {
         let mut entropy_chunk = Vec::<u8>::with_capacity(config.chunk_size as usize);
@@ -182,22 +167,13 @@
     use irys_config::IrysNodeConfig;
     use irys_database::{BlockIndex, Initialized};
     use irys_types::{
-<<<<<<< HEAD
-        irys::IrysSigner, Address, Base64, H256List, IrysSignature, IrysTransaction,
-        IrysTransactionHeader, Signature, TransactionLedger, VDFLimiterInfo, H256, U256,
-=======
         irys::IrysSigner, Address, Arbitrary, Base64, H256List, IrysSignature, IrysTransaction, IrysTransactionHeader, Signature, TransactionLedger, PACKING_SHA_1_5_S, U256
->>>>>>> 71585e88
     };
     use reth::revm::primitives::B256;
     use std::str::FromStr;
     use std::sync::{Arc, RwLock};
-<<<<<<< HEAD
-    use tracing::{debug, info, log::LevelFilter};
-=======
     use tracing::log::LevelFilter;
     use tracing::{debug, error, info};
->>>>>>> 71585e88
 
     use super::*;
 
@@ -348,44 +324,6 @@
             height = block_index.read().unwrap().num_blocks().max(1) - 1;
         }
 
-<<<<<<< HEAD
-        // Create a bunch of TX chunks
-        let data_chunks = vec![
-            vec![[0; 32], [1; 32], [2; 32]], // tx0 TODO: test last not complete chunk
-            vec![[3; 32], [4; 32], [5; 32]], // tx1
-            vec![[6; 32], [7; 32], [8; 32]], // tx2
-        ];
-
-        let poa_tx_num = 1;
-        let poa_chunk_num = 2;
-
-        // Create a bunch of signed TX from the chunks
-        // Loop though all the data_chunks and create wrapper tx for them
-        let signer = IrysSigner::random_signer_with_chunk_size(chunk_size as usize);
-        let mut txs: Vec<IrysTransaction> = Vec::new();
-
-        for chunks in &data_chunks {
-            let mut data: Vec<u8> = Vec::new();
-            for chunk in chunks {
-                data.extend_from_slice(chunk);
-            }
-            info!("tx data len {}", data.len());
-            let tx = signer.create_transaction(data, None).unwrap();
-            let tx = signer.sign_transaction(tx).unwrap();
-            info!("tx data in tx header len {}", tx.header.data_size);
-            txs.push(tx);
-        }
-
-        // Create vectors of tx headers and txids
-        let tx_headers: Vec<IrysTransactionHeader> =
-            txs.iter().map(|tx| tx.header.clone()).collect();
-        let data_tx_ids = tx_headers
-            .iter()
-            .map(|h| h.id.clone())
-            .collect::<Vec<H256>>();
-
-=======
->>>>>>> 71585e88
         let mut entropy_chunk = Vec::<u8>::with_capacity(chunk_size as usize);
         compute_entropy_chunk(
             miner_address,
@@ -418,11 +356,7 @@
                     .proof
                     .clone(),
             )),
-<<<<<<< HEAD
-            chunk: Base64(poa_chunk),
-=======
             chunk: Base64(poa_chunk.clone()),
->>>>>>> 71585e88
             ledger_num: Some(1),
             partition_chunk_offset: (poa_tx_num * 3 /* 3 chunks in each tx */ + poa_chunk_num) as u64,
             partition_hash,
