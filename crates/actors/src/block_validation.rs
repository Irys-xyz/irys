--- conflicted
+++ resolved
@@ -1,14 +1,8 @@
 use crate::{block_index::BlockIndexReadGuard, epoch_service::PartitionAssignmentsReadGuard};
 use irys_database::Ledger;
 use irys_packing::{capacity_single::compute_entropy_chunk, xor_vec_u8_arrays_in_place};
-<<<<<<< HEAD
-use irys_types::{storage_config::StorageConfig, validate_path, IrysBlockHeader, PoaData, VDFStepsConfig};
+use irys_types::{storage_config::StorageConfig, validate_path, Address, IrysBlockHeader, PoaData, VDFStepsConfig};
 use irys_vdf::checkpoints_are_valid;
-=======
-use irys_types::{
-    storage_config::StorageConfig, validate_path, vdf_config::VDFStepsConfig, Address, IrysBlockHeader, PoaData, VDFLimiterInfo, H256
-};
->>>>>>> b644288f
 use openssl::sha;
 
 /// Full pre-validation steps for a block
@@ -18,6 +12,7 @@
     partitions_guard: &PartitionAssignmentsReadGuard,
     storage_config: &StorageConfig,
     vdf_config: &VDFStepsConfig,
+    reward_address: &Address,
 ) -> eyre::Result<()> {
     
     if block.chunk_hash != sha::sha256(&block.poa.chunk.0).into() {
@@ -32,7 +27,7 @@
     checkpoints_are_valid(&block.vdf_limiter_info, &vdf_config)?;
 
     // check PoA 
-    poa_is_valid(&block.poa, &block_index_guard, &partitions_guard, storage_config)?;
+    poa_is_valid(&block.poa, &block_index_guard, &partitions_guard, storage_config, reward_address)?;
 
     // if let Some(prev_block) = prev_block_header {
     //     if block.previous_block_hash != prev_block.block_hash {
@@ -178,7 +173,7 @@
     use irys_config::IrysNodeConfig;
     use irys_database::{BlockIndex, Initialized};
     use irys_types::{
-        irys::IrysSigner, Address, Arbitrary, Base64, H256List, IrysSignature, IrysTransaction, IrysTransactionHeader, Signature, TransactionLedger, PACKING_SHA_1_5_S, U256
+        irys::IrysSigner, Address, Arbitrary, Base64, H256List, IrysSignature, IrysTransaction, IrysTransactionHeader, Signature, TransactionLedger, H256, PACKING_SHA_1_5_S, U256
     };
     use reth::revm::primitives::B256;
     use std::str::FromStr;
