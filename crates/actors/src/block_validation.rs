use crate::block_tree_service::ValidationResult;
use crate::{
    block_discovery::{get_commitment_tx_in_parallel, get_data_tx_in_parallel},
    mempool_service::MempoolServiceMessage,
    mining::hash_to_number,
    services::ServiceSenders,
    shadow_tx_generator::ShadowTxGenerator,
};
use alloy_consensus::Transaction as _;
use alloy_eips::eip7685::{Requests, RequestsOrHash};
use alloy_rpc_types_engine::ExecutionData;
use base58::ToBase58 as _;
use eyre::{ensure, OptionExt as _};
use irys_database::{block_header_by_hash, db::IrysDatabaseExt as _, SystemLedger};
use irys_domain::{
    BlockIndexReadGuard, BlockTreeReadGuard, EmaSnapshot, EpochSnapshot, ExecutionPayloadCache,
    PrioritizedCommitment,
};
use irys_packing::{capacity_single::compute_entropy_chunk, xor_vec_u8_arrays_in_place};
use irys_primitives::CommitmentType;
use irys_reth::shadow_tx::{ShadowTransaction, IRYS_SHADOW_EXEC, SHADOW_TX_DESTINATION_ADDR};
use irys_reth_node_bridge::IrysRethNodeAdapter;
use irys_reward_curve::HalvingCurve;
use irys_storage::ii;
use irys_types::{
    app_state::DatabaseProvider, calculate_difficulty, next_cumulative_diff, validate_path,
    Address, CommitmentTransaction, Config, ConsensusConfig, DataLedger, DataTransactionHeader,
    DifficultyAdjustmentConfig, IrysBlockHeader, PoaData, H256,
};
use irys_vdf::last_step_checkpoints_is_valid;
use irys_vdf::state::VdfStateReadonly;
use itertools::*;
use openssl::sha;
use reth::rpc::api::EngineApiClient as _;
use reth::rpc::types::engine::ExecutionPayload;
use reth_ethereum_primitives::Block;
use std::{
    sync::Arc,
    time::{Duration, SystemTime, UNIX_EPOCH},
};
use tracing::{debug, error, info};

/// Maximum allowed future clock drift for block timestamps in milliseconds
pub const MAX_FUTURE_TIMESTAMP_DRIFT_MILLISECONDS: u128 = 15_000;

/// Full pre-validation steps for a block
pub async fn prevalidate_block(
    block: IrysBlockHeader,
    previous_block: IrysBlockHeader,
    parent_epoch_snapshot: Arc<EpochSnapshot>,
    config: Config,
    reward_curve: Arc<HalvingCurve>,
    parent_ema_snapshot: &EmaSnapshot,
) -> eyre::Result<()> {
    debug!(
        block_hash = ?block.block_hash.0.to_base58(),
        ?block.height,
        "Prevalidating block",
    );

    let poa_chunk: Vec<u8> = match &block.poa.chunk {
        Some(chunk) => chunk.clone().into(),
        None => return Err(eyre::eyre!("Missing PoA chunk to be pre validated")),
    };

    if block.chunk_hash != sha::sha256(&poa_chunk).into() {
        return Err(eyre::eyre!(
            "Invalid block: chunk hash distinct from PoA chunk hash"
        ));
    }

    // Check prev_output (vdf)
    prev_output_is_valid(&block, &previous_block)?;
    debug!(
        block_hash = ?block.block_hash.0.to_base58(),
        ?block.height,
        "prev_output_is_valid",
    );

    // Check block timestamp drift
    timestamp_is_valid(block.timestamp, previous_block.timestamp)?;

    // Check the difficulty
    difficulty_is_valid(
        &block,
        &previous_block,
        &config.consensus.difficulty_adjustment,
    )?;

    // Validate the last_diff_timestamp field
    last_diff_timestamp_is_valid(
        &block,
        &previous_block,
        &config.consensus.difficulty_adjustment,
    )?;

    debug!(
        block_hash = ?block.block_hash.0.to_base58(),
        ?block.height,
        "difficulty_is_valid",
    );

    // Check the cumulative difficulty
    cumulative_difficulty_is_valid(&block, &previous_block)?;
    debug!(
        block_hash = ?block.block_hash.0.to_base58(),
        ?block.height,
        "cumulative_difficulty_is_valid",
    );

    check_poa_data_expiration(&block.poa, parent_epoch_snapshot.clone())?;
    debug!("poa data not expired");

    // Check the solution_hash
    solution_hash_is_valid(&block, &previous_block)?;
    debug!(
        block_hash = ?block.block_hash.0.to_base58(),
        ?block.height,
        "solution_hash_is_valid",
    );

    // Check the previous solution hash references the parent correctly
    previous_solution_hash_is_valid(&block, &previous_block)?;
    debug!(
        block_hash = ?block.block_hash.0.to_base58(),
        ?block.height,
        "previous_solution_hash_is_valid",
    );

    // We only check last_step_checkpoints during pre-validation
    last_step_checkpoints_is_valid(&block.vdf_limiter_info, &config.consensus.vdf).await?;

    // Check that the oracle price does not exceed the EMA pricing parameters
    let oracle_price_valid = EmaSnapshot::oracle_price_is_valid(
        block.oracle_irys_price,
        previous_block.oracle_irys_price,
        config.consensus.token_price_safe_range,
    );
    ensure!(oracle_price_valid, "Oracle price must be valid");

    // Check that the EMA has been correctly calculated
    let ema_valid = {
        let res = parent_ema_snapshot
            .calculate_ema_for_new_block(
                &previous_block,
                block.oracle_irys_price,
                config.consensus.token_price_safe_range,
                config.consensus.ema.price_adjustment_interval,
            )
            .ema;
        res == block.ema_irys_price
    };
    ensure!(ema_valid, "EMA must be valid");

    // Check valid curve price
    let reward = reward_curve.reward_between(
        // adjust ms to sec
        previous_block.timestamp.saturating_div(1000),
        block.timestamp.saturating_div(1000),
    )?;
    let encoded_reward = block.reward_amount;
    ensure!(
        reward.amount == block.reward_amount,
        "reward amount mismatch, expected {reward:}, got {encoded_reward:}"
    );

    // After pre-validating a bunch of quick checks we validate the signature
    // TODO: We may want to further check if the signer is a staked address
    // this is a little more advanced though as it requires knowing what the
    // commitment states looked like when this block was produced. For now
    // we just accept any valid signature.
    ensure!(block.is_signature_valid(), "block signature is not valid");

    Ok(())
}

pub fn prev_output_is_valid(
    block: &IrysBlockHeader,
    previous_block: &IrysBlockHeader,
) -> eyre::Result<()> {
    if block.vdf_limiter_info.prev_output == previous_block.vdf_limiter_info.output {
        Ok(())
    } else {
        Err(eyre::eyre!(
            "vdf_limiter.prev_output ({}) does not match previous blocks vdf_limiter.output ({})",
            &block.vdf_limiter_info.prev_output,
            &previous_block.vdf_limiter_info.output
        ))
    }
}

// compares block timestamp against parent block
// errors if the block has a lower timestamp than the parent block
// compares timestamps of block against current system time
// errors on drift more than MAX_TIMESTAMP_DRIFT_SECS into future
pub fn timestamp_is_valid(current: u128, parent: u128) -> eyre::Result<()> {
    if current < parent {
        return Err(eyre::eyre!(
            "block timestamp {} is older than parent block {}",
            current,
            parent
        ));
    }

    let now_ms = SystemTime::now()
        .duration_since(UNIX_EPOCH)
        .map_err(|e| eyre::eyre!("system time error: {e}"))?
        .as_millis();

    let max_future = now_ms + MAX_FUTURE_TIMESTAMP_DRIFT_MILLISECONDS;

    if current > max_future {
        return Err(eyre::eyre!(
            "block timestamp {} too far in the future (now {now_ms})",
            current
        ));
    }

    Ok(())
}

/// Validates if a block's difficulty matches the expected difficulty calculated
/// from previous block data.
/// Returns Ok if valid, Err if the difficulty doesn't match the calculated value.
pub fn difficulty_is_valid(
    block: &IrysBlockHeader,
    previous_block: &IrysBlockHeader,
    difficulty_config: &DifficultyAdjustmentConfig,
) -> eyre::Result<()> {
    let block_height = block.height;
    let current_timestamp = block.timestamp;
    let last_diff_timestamp = previous_block.last_diff_timestamp;
    let current_difficulty = previous_block.diff;

    let (diff, _stats) = calculate_difficulty(
        block_height,
        last_diff_timestamp,
        current_timestamp,
        current_difficulty,
        difficulty_config,
    );

    if diff == block.diff {
        Ok(())
    } else {
        Err(eyre::eyre!(
            "Invalid difficulty (expected {} got {})",
            &diff,
            &block.diff
        ))
    }
}

/// Validates the `last_diff_timestamp` field in the block.
///
/// The value should equal the previous block's `last_diff_timestamp` unless the
/// current block triggers a difficulty adjustment, in which case it must be set
/// to the block's own timestamp.
pub fn last_diff_timestamp_is_valid(
    block: &IrysBlockHeader,
    previous_block: &IrysBlockHeader,
    difficulty_config: &DifficultyAdjustmentConfig,
) -> eyre::Result<()> {
    let blocks_between_adjustments = difficulty_config.difficulty_adjustment_interval;
    let expected = if block.height % blocks_between_adjustments == 0 {
        block.timestamp
    } else {
        previous_block.last_diff_timestamp
    };

    if block.last_diff_timestamp == expected {
        Ok(())
    } else {
        Err(eyre::eyre!(
            "Invalid last_diff_timestamp (expected {} got {})",
            expected,
            block.last_diff_timestamp
        ))
    }
}

/// Checks PoA data chunk data solution partitions has not expired
pub fn check_poa_data_expiration(
    poa: &PoaData,
    epoch_snapshot: Arc<EpochSnapshot>,
) -> eyre::Result<()> {
    let is_data_partition_assigned = epoch_snapshot
        .partition_assignments
        .data_partitions
        .contains_key(&poa.partition_hash);

    // if is a data chunk
    if poa.data_path.is_some()
        && poa.tx_path.is_some()
        && poa.ledger_id.is_some()
        && !is_data_partition_assigned
    {
        return Err(eyre::eyre!(
            "Invalid data PoA, partition hash is not a data partition, it may have expired"
        ));
    };
    Ok(())
}

/// Validates if a block's cumulative difficulty equals the previous cumulative difficulty
/// plus the expected hashes from its new difficulty. Returns Ok if valid.
///
/// Note: Requires valid block difficulty - call `difficulty_is_valid()` first.
pub fn cumulative_difficulty_is_valid(
    block: &IrysBlockHeader,
    previous_block: &IrysBlockHeader,
) -> eyre::Result<()> {
    let previous_cumulative_diff = previous_block.cumulative_diff;
    let new_diff = block.diff;

    let cumulative_diff = next_cumulative_diff(previous_cumulative_diff, new_diff);
    if cumulative_diff == block.cumulative_diff {
        Ok(())
    } else {
        Err(eyre::eyre!(
            "Invalid cumulative_difficulty (expected {}, got {})",
            &cumulative_diff,
            &block.cumulative_diff
        ))
    }
}

/// Checks to see if the `solution_hash` exceeds the difficulty threshold
/// of the previous block
///
/// Note: Requires valid block difficulty - call `difficulty_is_valid()` first.
pub fn solution_hash_is_valid(
    block: &IrysBlockHeader,
    previous_block: &IrysBlockHeader,
) -> eyre::Result<()> {
    let solution_hash = block.solution_hash;
    let solution_diff = hash_to_number(&solution_hash.0);

    if solution_diff >= previous_block.diff {
        Ok(())
    } else {
        Err(eyre::eyre!(
            "Invalid solution_hash - expected difficulty >={}, got {} (diff: {})",
            &previous_block.diff,
            &solution_diff,
            &previous_block.diff.abs_diff(solution_diff)
        ))
    }
}

/// Checks if the `previous_solution_hash` equals the previous block's `solution_hash`
pub fn previous_solution_hash_is_valid(
    block: &IrysBlockHeader,
    previous_block: &IrysBlockHeader,
) -> eyre::Result<()> {
    if block.previous_solution_hash == previous_block.solution_hash {
        Ok(())
    } else {
        Err(eyre::eyre!(
            "Invalid previous_solution_hash - expected {} got {}",
            previous_block.solution_hash,
            block.previous_solution_hash
        ))
    }
}

/// Returns Ok if the vdf recall range in the block is valid
pub async fn recall_recall_range_is_valid(
    block: &IrysBlockHeader,
    config: &ConsensusConfig,
    steps_guard: &VdfStateReadonly,
) -> eyre::Result<()> {
    let num_recall_ranges_in_partition =
        irys_efficient_sampling::num_recall_ranges_in_partition(config);
    let reset_step_number = irys_efficient_sampling::reset_step_number(
        block.vdf_limiter_info.global_step_number,
        config,
    );
    info!(
        "Validating recall ranges steps from: {} to: {}",
        reset_step_number, block.vdf_limiter_info.global_step_number
    );
    let steps = steps_guard.read().get_steps(ii(
        reset_step_number,
        block.vdf_limiter_info.global_step_number,
    ))?;
    irys_efficient_sampling::recall_range_is_valid(
        (block.poa.partition_chunk_offset as u64 / config.num_chunks_in_recall_range) as usize,
        num_recall_ranges_in_partition as usize,
        &steps,
        &block.poa.partition_hash,
    )
}

pub fn get_recall_range(
    step_num: u64,
    config: &ConsensusConfig,
    steps_guard: &VdfStateReadonly,
    partition_hash: &H256,
) -> eyre::Result<usize> {
    let num_recall_ranges_in_partition =
        irys_efficient_sampling::num_recall_ranges_in_partition(config);
    let reset_step_number = irys_efficient_sampling::reset_step_number(step_num, config);
    let steps = steps_guard
        .read()
        .get_steps(ii(reset_step_number, step_num))?;
    irys_efficient_sampling::get_recall_range(
        num_recall_ranges_in_partition as usize,
        &steps,
        partition_hash,
    )
}

/// Returns Ok if the provided `PoA` is valid, Err otherwise
#[tracing::instrument(skip_all, fields(
    ?miner_address,
    chunk_offset = ?poa.partition_chunk_offset,
    partition_hash = ?poa.partition_hash,
    entropy_packing_iterations = ?config.entropy_packing_iterations,
    chunk_size = ?config.chunk_size
), err)]

pub fn poa_is_valid(
    poa: &PoaData,
    block_index_guard: &BlockIndexReadGuard,
    epoch_snapshot: &EpochSnapshot,
    config: &ConsensusConfig,
    miner_address: &Address,
) -> eyre::Result<()> {
    debug!("PoA validating");
    let mut poa_chunk: Vec<u8> = match &poa.chunk {
        Some(chunk) => chunk.clone().into(),
        None => return Err(eyre::eyre!("Missing PoA chunk to be validated")),
    };
    // data chunk
    if let (Some(data_path), Some(tx_path), Some(ledger_id)) =
        (poa.data_path.clone(), poa.tx_path.clone(), poa.ledger_id)
    {
        // partition data -> ledger data
        let partition_assignment = epoch_snapshot
            .get_data_partition_assignment(poa.partition_hash)
            .unwrap();

        let ledger_chunk_offset = partition_assignment.slot_index.unwrap() as u64
            * config.num_partitions_per_slot
            * config.num_chunks_in_partition
            + poa.partition_chunk_offset as u64;

        // ledger data -> block
        let ledger = DataLedger::try_from(ledger_id).unwrap();

        let bb = block_index_guard
            .read()
            .get_block_bounds(ledger, ledger_chunk_offset);
        if !(bb.start_chunk_offset..=bb.end_chunk_offset).contains(&ledger_chunk_offset) {
            return Err(eyre::eyre!("PoA chunk offset out of block bounds"));
        };

        let block_chunk_offset = (ledger_chunk_offset - bb.start_chunk_offset) as u128;

        // tx_path validation
        let tx_path_result = validate_path(
            bb.tx_root.0,
            &tx_path,
            block_chunk_offset * (config.chunk_size as u128),
        )?;

        if !(tx_path_result.left_bound..=tx_path_result.right_bound)
            .contains(&(block_chunk_offset * (config.chunk_size as u128)))
        {
            return Err(eyre::eyre!("PoA chunk offset out of tx bounds"));
        }

        let tx_chunk_offset =
            block_chunk_offset * (config.chunk_size as u128) - tx_path_result.left_bound;

        // data_path validation
        let data_path_result =
            validate_path(tx_path_result.leaf_hash, &data_path, tx_chunk_offset)?;

        if !(data_path_result.left_bound..=data_path_result.right_bound).contains(&tx_chunk_offset)
        {
            return Err(eyre::eyre!(
                "PoA chunk offset out of tx's data chunks bounds"
            ));
        }

        let mut entropy_chunk = Vec::<u8>::with_capacity(config.chunk_size as usize);
        compute_entropy_chunk(
            *miner_address,
            poa.partition_chunk_offset as u64,
            poa.partition_hash.into(),
            config.entropy_packing_iterations,
            config.chunk_size as usize,
            &mut entropy_chunk,
            config.chain_id,
        );

        xor_vec_u8_arrays_in_place(&mut poa_chunk, &entropy_chunk);

        // Because all chunks are packed as config.chunk_size, if the proof chunk is
        // smaller we need to trim off the excess padding introduced by packing ?
        let (poa_chunk_pad_trimmed, _) = poa_chunk.split_at(
            (config
                .chunk_size
                .min((data_path_result.right_bound - data_path_result.left_bound) as u64))
                as usize,
        );

        let poa_chunk_hash = sha::sha256(poa_chunk_pad_trimmed);

        if poa_chunk_hash != data_path_result.leaf_hash {
            return Err(eyre::eyre!(
                "PoA chunk hash mismatch\n{:?}\nleaf_hash: {:?}\nledger_id: {}\nledger_chunk_offset: {}",
                poa_chunk,
                data_path_result.leaf_hash,
                ledger_id,
                ledger_chunk_offset
            ));
        }
    } else {
        let mut entropy_chunk = Vec::<u8>::with_capacity(config.chunk_size as usize);
        compute_entropy_chunk(
            *miner_address,
            poa.partition_chunk_offset as u64,
            poa.partition_hash.into(),
            config.entropy_packing_iterations,
            config.chunk_size as usize,
            &mut entropy_chunk,
            config.chain_id,
        );
        if entropy_chunk != poa_chunk {
            if poa_chunk.len() <= 32 {
                debug!("Chunk PoA:{:?}", poa_chunk);
                debug!("Entropy  :{:?}", entropy_chunk);
            }
            return Err(eyre::eyre!(
                "PoA capacity chunk mismatch {:?} /= {:?}",
                entropy_chunk.first(),
                poa_chunk.first()
            ));
        }
    }
    Ok(())
}

/// Validates that the shadow transactions in the EVM block match the expected shadow transactions
/// generated from the Irys block data.
pub async fn shadow_transactions_are_valid(
    config: &Config,
    service_senders: &ServiceSenders,
    block: &IrysBlockHeader,
    reth_adapter: &IrysRethNodeAdapter,
    db: &DatabaseProvider,
    payload_provider: ExecutionPayloadCache,
) -> eyre::Result<()> {
    // 1. Validate that the evm block is valid
    let payload = payload_provider
        .wait_for_payload(&block.evm_block_hash)
        .await
        .ok_or_eyre("reth execution payload never arrived")?;

    let engine_api_client = reth_adapter.inner.engine_http_client();
    let ExecutionData { payload, sidecar } = payload;

    let ExecutionPayload::V3(payload) = payload else {
        eyre::bail!("irys-reth expects that all payloads are of v3 type");
    };
    ensure!(
        payload.withdrawals().is_empty(),
        "withdrawals must always be empty"
    );

    // ensure the execution payload timestamp matches the block timestamp
    // truncated to full seconds
    let payload_timestamp: u128 = payload.timestamp().into();
    let block_timestamp_sec = block.timestamp / 1000;
    ensure!(
            payload_timestamp == block_timestamp_sec,
            "EVM payload timestamp {payload_timestamp} does not match block timestamp {block_timestamp_sec}"
        );

    let versioned_hashes = sidecar
        .versioned_hashes()
        .ok_or_eyre("version hashes must be present")?
        .clone();
    loop {
        let payload = engine_api_client
            .new_payload_v4(
                payload.clone(),
                versioned_hashes.clone(),
                block.previous_block_hash.into(),
                RequestsOrHash::Requests(Requests::new(vec![])),
            )
            .await?;
        match payload.status {
            alloy_rpc_types_engine::PayloadStatusEnum::Invalid { validation_error } => {
                return Err(eyre::Report::msg(validation_error))
            }
            alloy_rpc_types_engine::PayloadStatusEnum::Syncing => {
                tracing::debug!("syncing extra blocks to validate payload");
                tokio::time::sleep(Duration::from_secs(3)).await;
                continue;
            }
            alloy_rpc_types_engine::PayloadStatusEnum::Valid => {
                tracing::info!("reth payload already known & is valid");
                break;
            }
            alloy_rpc_types_engine::PayloadStatusEnum::Accepted => {
                tracing::info!("accepted a side-chain (fork) payload");
                break;
            }
        }
    }
    let evm_block: Block = payload.try_into_block()?;

    // 2. Extract shadow transactions from the beginning of the block
    let mut expect_shadow_txs = true;
    let actual_shadow_txs = evm_block
        .body
        .transactions
        .into_iter()
        .map(|tx| {
            if expect_shadow_txs {
                if Some(*SHADOW_TX_DESTINATION_ADDR) != tx.to() {
                    // after reaching first non-shadow tx, we scan the rest of the
                    // txs to check if we don't have any stray shadow txs in there
                    expect_shadow_txs = false;
                    ensure!(
                        !tx.input().starts_with(IRYS_SHADOW_EXEC),
                        "shadow tx injected in the middle of the block",
                    );
                    return Ok(None);
                }
                let input = tx.input();
                if input.strip_prefix(IRYS_SHADOW_EXEC).is_none() {
                    // after reaching first non-shadow tx, we scan the rest of the
                    // txs to check if we don't have any stray shadow txs in there
                    expect_shadow_txs = false;
                    return Ok(None);
                };
                let shadow_tx = ShadowTransaction::decode(&mut &input[..])
                    .map_err(|e| eyre::eyre!("failed to decode shadow tx: {e}"))?;
                let tx_signer = tx.into_signed().recover_signer()?;

                ensure!(
                    block.miner_address == tx_signer,
                    "Shadow tx signer is not the miner"
                );
                Ok(Some(shadow_tx))
            } else {
                // ensure that no other shadow txs are present in the block
                let input = tx.input();
                ensure!(
                    !(input.starts_with(IRYS_SHADOW_EXEC)),
                    "shadow tx injected in the middle of the block",
                );
                Ok(None)
            }
        })
        .filter_map(std::result::Result::transpose);

    // 3. Generate expected shadow transactions
    let expected_txs =
        generate_expected_shadow_transactions_from_db(config, service_senders, block, db).await?;

    // 4. Validate they match
    validate_shadow_transactions_match(actual_shadow_txs, expected_txs.into_iter())
}

/// Generates expected shadow transactions by looking up required data from the mempool or database
#[tracing::instrument(skip_all, err)]
async fn generate_expected_shadow_transactions_from_db<'a>(
    config: &Config,
    service_senders: &ServiceSenders,
    block: &'a IrysBlockHeader,
    db: &DatabaseProvider,
) -> eyre::Result<Vec<ShadowTransaction>> {
    // Look up previous block to get EVM hash
    let prev_block = {
        let (tx_prev, rx_prev) = tokio::sync::oneshot::channel();
        service_senders
            .mempool
            .send(MempoolServiceMessage::GetBlockHeader(
                block.previous_block_hash,
                false,
                tx_prev,
            ))?;
        match rx_prev.await? {
            Some(h) => h,
            None => db
                .view_eyre(|tx| block_header_by_hash(tx, &block.previous_block_hash, false))?
                .ok_or_eyre("Previous block not found")?,
        }
    };

    // Look up commitment txs
    let commitment_txs = extract_commitment_txs(config, service_senders, block, db).await?;

    // Lookup data txs
    let data_txs = extract_data_txs(service_senders, block, db).await?;

    let shadow_txs = ShadowTxGenerator::new(
        &block.height,
        &block.reward_address,
        &block.reward_amount,
        &prev_block,
    );
    let shadow_txs = shadow_txs
        .generate_all(&commitment_txs, &data_txs)
        .map(|result| result.map(|metadata| metadata.shadow_tx))
        .collect::<Result<Vec<_>, _>>()?;
    Ok(shadow_txs)
}

async fn extract_commitment_txs(
    config: &Config,
    service_senders: &ServiceSenders,
    block: &IrysBlockHeader,
    db: &DatabaseProvider,
) -> Result<Vec<CommitmentTransaction>, eyre::Error> {
    let is_epoch_block = block.height % config.consensus.epoch.num_blocks_in_epoch == 0;
    let commitment_txs = if is_epoch_block {
        // IMPORTANT: on epoch blocks we don't generate shadow txs for commitment txs
        vec![]
    } else {
        match &block.system_ledgers[..] {
            [ledger] => {
                ensure!(
                    ledger.ledger_id == SystemLedger::Commitment,
                    "only commitment ledger supported"
                );

                get_commitment_tx_in_parallel(ledger.tx_ids.0.clone(), &service_senders.mempool, db)
                    .await?
            }
            [] => {
                // this is valid as we can have a block that contains 0 system ledgers
                vec![]
            }
            // this is to ensure that we don't skip system ledgers and forget to add them to validation in the future
            [..] => eyre::bail!("Currently we support at most 1 system ledger per block"),
        }
    };
    Ok(commitment_txs)
}

async fn extract_data_txs(
    service_senders: &ServiceSenders,
    block: &IrysBlockHeader,
    db: &DatabaseProvider,
) -> Result<Vec<DataTransactionHeader>, eyre::Error> {
    let txs = match &block.data_ledgers[..] {
        [publish_ledger, submit_ledger] => {
            ensure!(
                publish_ledger.ledger_id == DataLedger::Publish,
                "Publish ledger must be the first ledger in the data ledgers"
            );
            ensure!(
                submit_ledger.ledger_id == DataLedger::Submit,
                "Submit ledger must be the second ledger in the data ledgers"
            );
            // we only access the submit ledger data. Publish ledger does not require billing the user extra
            get_data_tx_in_parallel(submit_ledger.tx_ids.0.clone(), &service_senders.mempool, db)
                .await?
        }
        // this is to ensure that we don't skip system ledgers and forget to add them to validation in the future
        [..] => eyre::bail!("Expect exactly 2 data ledgers to be present on the block"),
    };
    Ok(txs)
}

/// Validates  the actual shadow transactions match the expected ones
#[tracing::instrument(skip_all, err)]
fn validate_shadow_transactions_match(
    actual: impl Iterator<Item = eyre::Result<ShadowTransaction>>,
    expected: impl Iterator<Item = ShadowTransaction>,
) -> eyre::Result<()> {
    // Validate each expected shadow transaction
    for (idx, data) in actual.zip_longest(expected).enumerate() {
        let EitherOrBoth::Both(actual, expected) = data else {
            // If either of the shadow txs is not present, it means it was not generated as `expected`
            // or it was not included in the block. either way - an error
            tracing::warn!(?data, "shadow tx len mismatch");
            eyre::bail!("actual and expected shadow txs lens differ");
        };
        let actual = actual?;
        ensure!(
            actual == expected,
            "Shadow transaction mismatch at idx {}. expected {:?}, got {:?}",
            idx,
            expected,
            actual
        );
    }

    Ok(())
}

pub fn is_seed_data_valid(
    block_header: &IrysBlockHeader,
    previous_block_header: &IrysBlockHeader,
    reset_frequency: u64,
) -> ValidationResult {
    let vdf_info = &block_header.vdf_limiter_info;
    let expected_seed_data = vdf_info.calculate_seeds(reset_frequency, previous_block_header);

    // TODO: difficulty validation adjustment is likely needs to be done here too,
    //  but difficulty is not yet implemented
    let are_seeds_valid =
        expected_seed_data.0 == vdf_info.next_seed && expected_seed_data.1 == vdf_info.seed;
    if are_seeds_valid {
        ValidationResult::Valid
    } else {
        error!(
            "Seed data is invalid. Expected: {:?}, got: {:?}",
            expected_seed_data, vdf_info
        );
        ValidationResult::Invalid
    }
}

/// Validates that commitment transactions in a block are ordered correctly
/// according to the same priority rules used by the mempool:
/// 1. Stakes first (sorted by fee, highest first)
/// 2. Then pledges (sorted by pledge_count_before_executing ascending, then by fee descending)
#[tracing::instrument(skip_all, err)]
pub async fn commitment_txs_are_valid(
    config: &Config,
    service_senders: &ServiceSenders,
    block: &IrysBlockHeader,
    db: &DatabaseProvider,
    block_tree_guard: &BlockTreeReadGuard,
) -> eyre::Result<()> {
    // Extract commitment transaction IDs from the block
    let block_tx_ids = block
        .system_ledgers
        .iter()
        .find(|ledger| ledger.ledger_id == SystemLedger::Commitment as u32)
        .map(|ledger| &ledger.tx_ids.0)
        .filter(|ids| !ids.is_empty());

    let Some(block_tx_ids) = block_tx_ids else {
        debug!("No commitment transactions in block");
        return Ok(());
    };

    // Fetch all actual commitment transactions from the block
    let actual_commitments =
        get_commitment_tx_in_parallel(block_tx_ids.clone(), &service_senders.mempool, db).await?;

    // Validate that all commitment transactions have correct values
    for (idx, tx) in actual_commitments.iter().enumerate() {
        tx.validate_value(&config.consensus).map_err(|e| {
            error!(
                "Commitment transaction {} at position {} has invalid value: {}",
                tx.id, idx, e
            );
            eyre::eyre!("Invalid commitment transaction value: {}", e)
        })?;
    }

    let is_epoch_block = block.height % config.consensus.epoch.num_blocks_in_epoch == 0;

    if is_epoch_block {
        debug!(
            "Validating commitment order for epoch block at height {}",
            block.height
        );

        // Get expected commitments from parent's snapshot
        let parent_commitment_snapshot = block_tree_guard
            .read()
            .get_commitment_snapshot(&block.previous_block_hash)?;
        let expected_commitments = parent_commitment_snapshot.get_epoch_commitments();

        // Use zip_longest to compare actual vs expected directly
        for (idx, pair) in actual_commitments
            .iter()
            .zip_longest(expected_commitments.iter())
            .enumerate()
        {
            match pair {
                EitherOrBoth::Both(actual, expected) => {
                    ensure!(
                        actual == expected,
                        "Epoch block commitment mismatch at position {}. Expected: {:?}, Got: {:?}",
                        idx,
                        expected,
                        actual
                    );
                }
                EitherOrBoth::Left(actual) => {
                    error!(
                        "Extra commitment in epoch block at position {}: {:?}",
                        idx, actual
                    );
                    eyre::bail!("Epoch block contains extra commitment transaction");
                }
                EitherOrBoth::Right(expected) => {
                    error!(
                        "Missing commitment in epoch block at position {}: {:?}",
                        idx, expected
                    );
                    eyre::bail!("Epoch block missing expected commitment transaction");
                }
            }
        }

        debug!("Epoch block commitment transaction validation successful");
        return Ok(());
    }

    // Regular block validation: check priority ordering for stake and pledge commitments
    let stake_and_pledge_txs: Vec<&CommitmentTransaction> = actual_commitments
        .iter()
        .filter(|tx| {
            matches!(
                tx.commitment_type,
                CommitmentType::Stake | CommitmentType::Pledge { .. }
            )
        })
        .collect();

    if stake_and_pledge_txs.is_empty() {
        return Ok(());
    }

    // Sort using PrioritizedCommitment to get expected order
    let mut expected_order = stake_and_pledge_txs.clone();
    expected_order.sort_by_key(|tx| PrioritizedCommitment(*tx));

    // Compare actual order vs expected order
    for (idx, pair) in stake_and_pledge_txs
        .iter()
        .zip_longest(expected_order.iter())
        .enumerate()
    {
        match pair {
            EitherOrBoth::Both(actual, expected) => {
                ensure!(
                    actual.id == expected.id,
                    "Commitment transaction at position {} in wrong order. Expected: {}, Got: {}",
                    idx,
                    expected.id,
                    actual.id
                );
            }
            _ => {
                // This should never happen since we're comparing the same filtered set
                eyre::bail!("Internal error: commitment ordering validation mismatch");
            }
        }
    }

    debug!("Commitment transaction ordering is valid");
    Ok(())
}

#[cfg(test)]
mod tests {
    use super::*;
    use crate::{
        block_index_service::{BlockIndexService, GetBlockIndexGuardMessage},
        BlockFinalizedMessage,
    };
    use actix::{prelude::*, SystemRegistry};
    use irys_config::StorageSubmodulesConfig;
    use irys_database::add_genesis_commitments;
    use irys_domain::{BlockIndex, EpochSnapshot};
    use irys_testing_utils::utils::temporary_directory;
    use irys_types::{
        hash_sha256, irys::IrysSigner, partition::PartitionAssignment, Address, Base64, BlockHash,
        DataTransaction, DataTransactionHeader, DataTransactionLedger, H256List, NodeConfig,
        Signature, H256, U256,
    };
    use std::sync::{Arc, RwLock};
    use tempfile::TempDir;
    use tracing::{debug, info};

    pub(super) struct TestContext {
        pub block_index: Arc<RwLock<BlockIndex>>,
        pub block_index_actor: Addr<BlockIndexService>,
        pub miner_address: Address,
        pub epoch_snapshot: EpochSnapshot,
        pub partition_hash: H256,
        pub partition_assignment: PartitionAssignment,
        pub consensus_config: ConsensusConfig,
        #[expect(dead_code)]
        pub node_config: NodeConfig,
    }

    async fn init() -> (TempDir, TestContext) {
        let data_dir = temporary_directory(Some("block_validation_tests"), false);
        let node_config = NodeConfig {
            consensus: irys_types::ConsensusOptions::Custom(ConsensusConfig {
                chunk_size: 32,
                num_chunks_in_partition: 100,
                ..ConsensusConfig::testing()
            }),
            base_directory: data_dir.path().to_path_buf(),
            ..NodeConfig::testing()
        };
        let config = Config::new(node_config);

        let mut genesis_block = IrysBlockHeader::new_mock_header();
        genesis_block.height = 0;
        let chunk_size = 32;
        let mut node_config = NodeConfig::testing();
        node_config.storage.num_writes_before_sync = 1;
        node_config.base_directory = data_dir.path().to_path_buf();
        let consensus_config = ConsensusConfig {
            chunk_size,
            num_chunks_in_partition: 10,
            num_chunks_in_recall_range: 2,
            num_partitions_per_slot: 1,
            entropy_packing_iterations: 1_000,
            block_migration_depth: 1,
            ..node_config.consensus_config()
        };

        let commitments = add_genesis_commitments(&mut genesis_block, &config).await;

        let arc_genesis = Arc::new(genesis_block.clone());
        let signer = config.irys_signer();
        let miner_address = signer.address();

        // Create epoch service with random miner address
        let block_index = Arc::new(RwLock::new(BlockIndex::new(&node_config).await.unwrap()));

        let block_index_actor =
            BlockIndexService::new(block_index.clone(), &consensus_config).start();
        SystemRegistry::set(block_index_actor.clone());

        let storage_submodules_config =
            StorageSubmodulesConfig::load(config.node_config.base_directory.clone()).unwrap();

        // Create an epoch snapshot for the genesis block
        let epoch_snapshot = EpochSnapshot::new(
            &storage_submodules_config,
            genesis_block,
            commitments.clone(),
            &config,
        );
        info!("Genesis Epoch tasks complete.");

        let partition_hash = epoch_snapshot.ledgers.get_slots(DataLedger::Submit)[0].partitions[0];

        let msg = BlockFinalizedMessage {
            block_header: arc_genesis.clone(),
            all_txs: Arc::new(vec![]),
        };

        let block_index_actor = BlockIndexService::from_registry();
        match block_index_actor.send(msg).await {
            Ok(_) => info!("Genesis block indexed"),
            Err(_) => panic!("Failed to index genesis block"),
        }

        let partition_assignment = epoch_snapshot
            .get_data_partition_assignment(partition_hash)
            .unwrap();

        debug!("Partition assignment {:?}", partition_assignment);

        (
            data_dir,
            TestContext {
                block_index,
                block_index_actor,
                miner_address,
                epoch_snapshot,
                partition_hash,
                partition_assignment,
                consensus_config,
                node_config,
            },
        )
    }

    #[actix::test]
    async fn poa_test_3_complete_txs() {
        let (_tmp, context) = init().await;
        // Create a bunch of TX chunks
        let data_chunks = vec![
            vec![[0; 32], [1; 32], [2; 32]], // tx0
            vec![[3; 32], [4; 32], [5; 32]], // tx1
            vec![[6; 32], [7; 32], [8; 32]], // tx2
        ];

        // Create a bunch of signed TX from the chunks
        // Loop though all the data_chunks and create wrapper tx for them
        let signer = IrysSigner::random_signer(&context.consensus_config);
        let mut txs: Vec<DataTransaction> = Vec::new();

        for chunks in &data_chunks {
            let mut data: Vec<u8> = Vec::new();
            for chunk in chunks {
                data.extend_from_slice(chunk);
            }
            let tx = signer.create_transaction(data, None).unwrap();
            let tx = signer.sign_transaction(tx).unwrap();
            txs.push(tx);
        }

        for poa_tx_num in 0..3 {
            for poa_chunk_num in 0..3 {
                let mut poa_chunk: Vec<u8> = data_chunks[poa_tx_num][poa_chunk_num].into();
                poa_test(
                    &context,
                    &txs,
                    &mut poa_chunk,
                    poa_tx_num,
                    poa_chunk_num,
                    9,
                    context.consensus_config.chunk_size as usize,
                )
                .await;
            }
        }
    }

    #[actix::test]
    async fn poa_not_complete_last_chunk_test() {
        let (_tmp, context) = init().await;

        // Create a signed TX from the chunks
        let signer = IrysSigner::random_signer(&context.consensus_config);
        let mut txs: Vec<DataTransaction> = Vec::new();

        let data = vec![3; 40]; //32 + 8 last incomplete chunk
        let tx = signer.create_transaction(data.clone(), None).unwrap();
        let tx = signer.sign_transaction(tx).unwrap();
        txs.push(tx);

        let poa_tx_num = 0;
        let chunk_size = context.consensus_config.chunk_size as usize;
        for poa_chunk_num in 0..2 {
            let mut poa_chunk: Vec<u8> = data[poa_chunk_num * (chunk_size)
                ..std::cmp::min((poa_chunk_num + 1) * chunk_size, data.len())]
                .to_vec();
            poa_test(
                &context,
                &txs,
                &mut poa_chunk,
                poa_tx_num,
                poa_chunk_num,
                2,
                chunk_size,
            )
            .await;
        }
    }

    #[actix::test]
    async fn is_seed_data_valid_should_validate_seeds() {
        let reset_frequency = 2;

        let mut parent_header = IrysBlockHeader::new_mock_header();
        let parent_seed = BlockHash::from_slice(&[2; 32]);
        let parent_next_seed = BlockHash::from_slice(&[3; 32]);
        parent_header.block_hash = BlockHash::from_slice(&[4; 32]);
        parent_header.vdf_limiter_info.seed = parent_seed;
        parent_header.vdf_limiter_info.next_seed = parent_next_seed;

        let mut header_2 = IrysBlockHeader::new_mock_header();
        // Reset frequency is 2, so setting global_step_number to 3 and adding 2 steps
        //  should result in the seeds being rotated
        header_2.vdf_limiter_info.global_step_number = 3;
        header_2.vdf_limiter_info.steps = H256List(vec![H256::zero(); 2]);
        header_2
            .vdf_limiter_info
            .set_seeds(reset_frequency, &parent_header);
        let is_valid = is_seed_data_valid(&header_2, &parent_header, reset_frequency);

        assert_eq!(
            header_2.vdf_limiter_info.next_seed,
            parent_header.block_hash
        );
        assert_eq!(header_2.vdf_limiter_info.seed, parent_next_seed);
        assert!(
            matches!(is_valid, ValidationResult::Valid),
            "Seed data should be valid"
        );

        // Now let's try to rotate the seeds when no rotation is needed by increasing the
        // reset frequency
        let large_reset_frequency = 100;
        let is_valid = is_seed_data_valid(&header_2, &parent_header, large_reset_frequency);
        assert!(
            matches!(is_valid, ValidationResult::Invalid),
            "Seed data should still be valid"
        );

        // Now let's try to set some random seeds that are not valid
        header_2.vdf_limiter_info.seed = BlockHash::from_slice(&[5; 32]);
        header_2.vdf_limiter_info.next_seed = BlockHash::from_slice(&[6; 32]);
        let is_valid = is_seed_data_valid(&header_2, &parent_header, reset_frequency);

        assert!(
            matches!(is_valid, ValidationResult::Invalid),
            "Seed data should be invalid"
        );
    }

    async fn poa_test(
        context: &TestContext,
        txs: &[DataTransaction],
        #[expect(
            clippy::ptr_arg,
            reason = "we need to clone this so it needs to be a Vec"
        )]
        poa_chunk: &mut Vec<u8>,
        poa_tx_num: usize,
        poa_chunk_num: usize,
        total_chunks_in_tx: usize,
        chunk_size: usize,
    ) {
        // Initialize genesis block at height 0
        let height: u64;
        {
            height = context.block_index.read().unwrap().num_blocks();
        }

        let mut entropy_chunk = Vec::<u8>::with_capacity(chunk_size);
        compute_entropy_chunk(
            context.miner_address,
            (poa_tx_num * 3 /* tx's size in chunks */  + poa_chunk_num) as u64,
            context.partition_hash.into(),
            context.consensus_config.entropy_packing_iterations,
            chunk_size,
            &mut entropy_chunk,
            context.consensus_config.chain_id,
        );

        xor_vec_u8_arrays_in_place(poa_chunk, &entropy_chunk);

        // Create vectors of tx headers and txids
        let tx_headers: Vec<DataTransactionHeader> =
            txs.iter().map(|tx| tx.header.clone()).collect();

        let data_tx_ids = tx_headers.iter().map(|h| h.id).collect::<Vec<H256>>();

        let (tx_root, tx_path) = DataTransactionLedger::merklize_tx_root(&tx_headers);

        let poa = PoaData {
            tx_path: Some(Base64(tx_path[poa_tx_num].proof.clone())),
            data_path: Some(Base64(txs[poa_tx_num].proofs[poa_chunk_num].proof.clone())),
            chunk: Some(Base64(poa_chunk.clone())),
            ledger_id: Some(1),
            partition_chunk_offset: (poa_tx_num * 3 /* 3 chunks in each tx */ + poa_chunk_num)
                .try_into()
                .expect("Value exceeds u32::MAX"),
            recall_chunk_index: 0,
            partition_hash: context.partition_hash,
        };

        // Create a block from the tx
        let irys_block = IrysBlockHeader {
            height,
            reward_address: context.miner_address,
            poa: poa.clone(),
            block_hash: H256::zero(),
            previous_block_hash: H256::zero(),
            previous_cumulative_diff: U256::from(4000),
            miner_address: context.miner_address,
            signature: Signature::test_signature().into(),
            timestamp: 1000,
            data_ledgers: vec![
                // Permanent Publish Ledger
                DataTransactionLedger {
                    ledger_id: DataLedger::Publish.into(),
                    tx_root: H256::zero(),
                    tx_ids: H256List(Vec::new()),
                    max_chunk_offset: 0,
                    expires: None,
                    proofs: None,
                },
                // Term Submit Ledger
                DataTransactionLedger {
                    ledger_id: DataLedger::Submit.into(),
                    tx_root,
                    tx_ids: H256List(data_tx_ids.clone()),
                    max_chunk_offset: 9,
                    expires: Some(1622543200),
                    proofs: None,
                },
            ],
            ..IrysBlockHeader::default()
        };

        // Send the block confirmed message
        let block = Arc::new(irys_block);
        let txs = Arc::new(tx_headers);
        let block_finalized_message = BlockFinalizedMessage {
            block_header: block.clone(),
            all_txs: Arc::clone(&txs),
        };

        match context
            .block_index_actor
            .send(block_finalized_message.clone())
            .await
        {
            Ok(_) => info!("Second block indexed"),
            Err(_) => panic!("Failed to index second block"),
        };

        let block_index_guard = context
            .block_index_actor
            .send(GetBlockIndexGuardMessage)
            .await
            .unwrap();

        let ledger_chunk_offset = context.partition_assignment.slot_index.unwrap() as u64
            * context.consensus_config.num_partitions_per_slot
            * context.consensus_config.num_chunks_in_partition
            + (poa_tx_num * 3 /* 3 chunks in each tx */ + poa_chunk_num) as u64;

        assert_eq!(
            ledger_chunk_offset,
            (poa_tx_num * 3 /* 3 chunks in each tx */ + poa_chunk_num) as u64,
            "ledger_chunk_offset mismatch"
        );

        // ledger data -> block
        let bb = block_index_guard
            .read()
            .get_block_bounds(DataLedger::Submit, ledger_chunk_offset);
        info!("block bounds: {:?}", bb);

        assert_eq!(bb.start_chunk_offset, 0, "start_chunk_offset should be 0");
        assert_eq!(
            bb.end_chunk_offset, total_chunks_in_tx as u64,
            "end_chunk_offset should be 9, tx has 9 chunks"
        );

        let poa_valid = poa_is_valid(
            &poa,
            &block_index_guard,
            &context.epoch_snapshot,
            &context.consensus_config,
            &context.miner_address,
        );

        debug!("PoA validation result: {:?}", poa_valid);
        assert!(poa_valid.is_ok(), "PoA should be valid");
    }

    #[actix::test]
    async fn poa_does_not_allow_modified_leaves() {
        let (_tmp, context) = init().await;
        // Create a bunch of TX chunks
        let data_chunks = vec![
            vec![[0; 32], [1; 32], [2; 32]], // tx0
            vec![[3; 32], [4; 32], [5; 32]], // tx1
            vec![[6; 32], [7; 32], [8; 32]], // tx2
        ];

        // Create a bunch of signed TX from the chunks
        // Loop though all the data_chunks and create wrapper tx for them
        let signer = IrysSigner::random_signer(&context.consensus_config);
        let mut txs: Vec<DataTransaction> = Vec::new();

        for chunks in &data_chunks {
            let mut data: Vec<u8> = Vec::new();
            for chunk in chunks {
                data.extend_from_slice(chunk);
            }
            let tx = signer.create_transaction(data, None).unwrap();
            let tx = signer.sign_transaction(tx).unwrap();
            txs.push(tx);
        }

        for poa_tx_num in 0..3 {
            for poa_chunk_num in 0..3 {
                let mut poa_chunk: Vec<u8> = data_chunks[poa_tx_num][poa_chunk_num].into();
                test_poa_with_malicious_merkle_data(
                    &context,
                    &txs,
                    &mut poa_chunk,
                    poa_tx_num,
                    poa_chunk_num,
                    9,
                    context.consensus_config.chunk_size as usize,
                )
                .await;
            }
        }
    }

    async fn test_poa_with_malicious_merkle_data(
        context: &TestContext,
        txs: &[DataTransaction],
        #[expect(
            clippy::ptr_arg,
            reason = "we need to clone this so it needs to be a Vec"
        )]
        poa_chunk: &mut Vec<u8>,
        poa_tx_num: usize,
        poa_chunk_num: usize,
        total_chunks_in_tx: usize,
        chunk_size: usize,
    ) {
        // Initialize genesis block at height 0
        let height: u64;
        {
            height = context.block_index.read().unwrap().num_blocks();
        }

        let mut entropy_chunk = Vec::<u8>::with_capacity(chunk_size);
        compute_entropy_chunk(
            context.miner_address,
            (poa_tx_num * 3 /* tx's size in chunks */  + poa_chunk_num) as u64,
            context.partition_hash.into(),
            context.consensus_config.entropy_packing_iterations,
            chunk_size,
            &mut entropy_chunk,
            context.consensus_config.chain_id,
        );

        xor_vec_u8_arrays_in_place(poa_chunk, &entropy_chunk);

        // Create vectors of tx headers and txids
        let tx_headers: Vec<DataTransactionHeader> =
            txs.iter().map(|tx| tx.header.clone()).collect();

        let data_tx_ids = tx_headers.iter().map(|h| h.id).collect::<Vec<H256>>();

        let (tx_root, tx_path) = DataTransactionLedger::merklize_tx_root(&tx_headers);

        // Hacked data: DEADBEEF (but padded to chunk_size for proper entropy packing)
        let mut hacked_data = vec![0xde, 0xad, 0xbe, 0xef];
        hacked_data.resize(chunk_size, 0); // Pad to chunk_size like normal chunks

        // Calculate what the hash SHOULD BE after entropy packing
        let mut entropy_chunk = Vec::<u8>::with_capacity(chunk_size);
        compute_entropy_chunk(
            context.miner_address,
            (poa_tx_num * 3 + poa_chunk_num) as u64,
            context.partition_hash.into(),
            context.consensus_config.entropy_packing_iterations,
            chunk_size,
            &mut entropy_chunk,
            context.consensus_config.chain_id,
        );

        // Apply entropy packing to our hacked data to see what it becomes
        let mut entropy_packed_hacked = hacked_data.clone();
        xor_vec_u8_arrays_in_place(&mut entropy_packed_hacked, &entropy_chunk);

        // Trim to actual data size for hash calculation (chunk_size might be larger)
        let trimmed_hacked = &entropy_packed_hacked[0..hacked_data.len().min(chunk_size)];
        let entropy_packed_hash = hash_sha256(trimmed_hacked).unwrap();

        // Calculate the correct offset for this chunk position
        let chunk_start_offset = poa_tx_num * 3 * 32 + poa_chunk_num * 32; // Each chunk is 32 bytes
        let chunk_end_offset = chunk_start_offset + hacked_data.len().min(32); // This chunk's end

        // Create fake leaf proof with the entropy-packed hash and correct offset
        let mut hacked_data_path = txs[poa_tx_num].proofs[poa_chunk_num].proof.clone();
        let hacked_data_path_len = hacked_data_path.len();
        if hacked_data_path_len < 64 {
            hacked_data_path.resize(64, 0);
        }

        // Overwrite last 64 bytes (LeafProof structure)
        let start = hacked_data_path.len() - 64;

        // 32 bytes: entropy-packed hash (what PoA validation expects to see)
        hacked_data_path[start..start + 32].copy_from_slice(&entropy_packed_hash);

        // 24 bytes: notepad (NOTE_SIZE - 8 = 32 - 8 = 24)
        for i in 0..24 {
            hacked_data_path[start + 32 + i] = 0;
        }

        // 8 bytes: offset as big-endian u64
        let offset_bytes = (chunk_end_offset as u64).to_be_bytes();
        hacked_data_path[start + 56..start + 64].copy_from_slice(&offset_bytes);

        debug!("Hacked attack:");
        debug!("  Original data: {:?}", &hacked_data[0..4]);
        debug!("  Entropy-packed hash: {:?}", &entropy_packed_hash[..4]);
        debug!("  Chunk offset: {}", chunk_end_offset);

        let poa = PoaData {
            tx_path: Some(Base64(tx_path[poa_tx_num].proof.clone())),
            data_path: Some(Base64(hacked_data_path.clone())),
            chunk: Some(Base64(hacked_data.clone())), // Use RAW data, PoA validation will entropy-pack it
            ledger_id: Some(1),
            partition_chunk_offset: (poa_tx_num * 3 /* 3 chunks in each tx */ + poa_chunk_num)
                .try_into()
                .expect("Value exceeds u32::MAX"),
            recall_chunk_index: 0,
            partition_hash: context.partition_hash,
        };

        // Create a block from the tx
        let irys_block = IrysBlockHeader {
            height,
            reward_address: context.miner_address,
            poa: poa.clone(),
            block_hash: H256::zero(),
            previous_block_hash: H256::zero(),
            previous_cumulative_diff: U256::from(4000),
            miner_address: context.miner_address,
            signature: Signature::test_signature().into(),
            timestamp: 1000,
            data_ledgers: vec![
                // Permanent Publish Ledger
                DataTransactionLedger {
                    ledger_id: DataLedger::Publish.into(),
                    tx_root: H256::zero(),
                    tx_ids: H256List(Vec::new()),
                    max_chunk_offset: 0,
                    expires: None,
                    proofs: None,
                },
                // Term Submit Ledger
                DataTransactionLedger {
                    ledger_id: DataLedger::Submit.into(),
                    tx_root,
                    tx_ids: H256List(data_tx_ids.clone()),
                    max_chunk_offset: 9,
                    expires: Some(1622543200),
                    proofs: None,
                },
            ],
            ..IrysBlockHeader::default()
        };

        // Send the block confirmed message
        let block = Arc::new(irys_block);
        let txs = Arc::new(tx_headers);
        let block_finalized_message = BlockFinalizedMessage {
            block_header: block.clone(),
            all_txs: Arc::clone(&txs),
        };

        match context
            .block_index_actor
            .send(block_finalized_message.clone())
            .await
        {
            Ok(_) => info!("Second block indexed"),
            Err(_) => panic!("Failed to index second block"),
        };

        let block_index_guard = context
            .block_index_actor
            .send(GetBlockIndexGuardMessage)
            .await
            .unwrap();

        let ledger_chunk_offset = context.partition_assignment.slot_index.unwrap() as u64
            * context.consensus_config.num_partitions_per_slot
            * context.consensus_config.num_chunks_in_partition
            + (poa_tx_num * 3 /* 3 chunks in each tx */ + poa_chunk_num) as u64;

        assert_eq!(
            ledger_chunk_offset,
            (poa_tx_num * 3 /* 3 chunks in each tx */ + poa_chunk_num) as u64,
            "ledger_chunk_offset mismatch"
        );

        // ledger data -> block
        let bb = block_index_guard
            .read()
            .get_block_bounds(DataLedger::Submit, ledger_chunk_offset);
        info!("block bounds: {:?}", bb);

        assert_eq!(bb.start_chunk_offset, 0, "start_chunk_offset should be 0");
        assert_eq!(
            bb.end_chunk_offset, total_chunks_in_tx as u64,
            "end_chunk_offset should be 9, tx has 9 chunks"
        );

        let poa_valid = poa_is_valid(
            &poa,
            &block_index_guard,
            &context.epoch_snapshot,
            &context.consensus_config,
            &context.miner_address,
        );

        assert!(poa_valid.is_err(), "PoA should be invalid");
    }

    #[test]
<<<<<<< HEAD
    /// unit test for acceptable block clock drift into future
    fn test_timestamp_is_valid_future() {
        let now_ms = SystemTime::now()
            .duration_since(UNIX_EPOCH)
            .unwrap()
            .as_millis();
        let future_ts = now_ms + MAX_FUTURE_TIMESTAMP_DRIFT_MILLISECONDS - 1_000; // MAX DRIFT - 1 seconds in the future
        let previous_ts = now_ms - 10_000;
        let result = timestamp_is_valid(future_ts, previous_ts);
        // Expect an error due to block timestamp being too far in the future
        assert!(
            result.is_ok(),
            "Expected acceptable for future timestamp drift"
=======
    fn last_diff_timestamp_no_adjustment_ok() {
        let mut prev = IrysBlockHeader::new_mock_header();
        prev.height = 1;
        prev.last_diff_timestamp = 1000;

        let mut block = IrysBlockHeader::new_mock_header();
        block.height = 2;
        block.timestamp = 1500;
        block.last_diff_timestamp = prev.last_diff_timestamp;

        let mut config = ConsensusConfig::testing();
        config.difficulty_adjustment.difficulty_adjustment_interval = 10;

        assert!(
            last_diff_timestamp_is_valid(&block, &prev, &config.difficulty_adjustment,).is_ok()
>>>>>>> 62a899b4
        );
    }

    #[test]
<<<<<<< HEAD
    /// unit test for unacceptable block clock drift into future
    fn test_timestamp_is_invalid_future() {
        let now_ms = SystemTime::now()
            .duration_since(UNIX_EPOCH)
            .unwrap()
            .as_millis();
        let block_ts = now_ms + MAX_FUTURE_TIMESTAMP_DRIFT_MILLISECONDS + 1_000; // MAX DRIFT + 1 seconds in the future
        let previous_ts = now_ms - 10_000;
        let result = timestamp_is_valid(block_ts, previous_ts);
        // Expect an error due to block timestamp being too far in the future
        assert!(
            result.is_err(),
            "Expected an error for future timestamp drift"
=======
    fn last_diff_timestamp_adjustment_ok() {
        let mut prev = IrysBlockHeader::new_mock_header();
        prev.height = 9;
        prev.last_diff_timestamp = 1000;

        let mut block = IrysBlockHeader::new_mock_header();
        block.height = 10;
        block.timestamp = 2000;
        block.last_diff_timestamp = block.timestamp;

        let mut config = ConsensusConfig::testing();
        config.difficulty_adjustment.difficulty_adjustment_interval = 10;

        assert!(
            last_diff_timestamp_is_valid(&block, &prev, &config.difficulty_adjustment,).is_ok()
>>>>>>> 62a899b4
        );
    }

    #[test]
<<<<<<< HEAD
    /// unit test for block clock drift into past
    fn test_timestamp_is_valid_past() {
        let now_ms = SystemTime::now()
            .duration_since(UNIX_EPOCH)
            .unwrap()
            .as_millis();
        let block_ts = now_ms - MAX_FUTURE_TIMESTAMP_DRIFT_MILLISECONDS - 1_000; // MAX DRIFT + 1 seconds in the past
        let previous_ts = now_ms - 60_000;
        let result = timestamp_is_valid(block_ts, previous_ts);
        // Expect an no error when block timestamp being too far in the past
        assert!(
            result.is_ok(),
            "Expected no error due to past timestamp drift"
=======
    fn last_diff_timestamp_incorrect_fails() {
        let mut prev = IrysBlockHeader::new_mock_header();
        prev.height = 1;
        prev.last_diff_timestamp = 1000;

        let mut block = IrysBlockHeader::new_mock_header();
        block.height = 2;
        block.timestamp = 1500;
        block.last_diff_timestamp = 999;

        let mut config = ConsensusConfig::testing();
        config.difficulty_adjustment.difficulty_adjustment_interval = 10;

        assert!(
            last_diff_timestamp_is_valid(&block, &prev, &config.difficulty_adjustment,).is_err()
>>>>>>> 62a899b4
        );
    }
}<|MERGE_RESOLUTION|>--- conflicted
+++ resolved
@@ -1588,7 +1588,6 @@
     }
 
     #[test]
-<<<<<<< HEAD
     /// unit test for acceptable block clock drift into future
     fn test_timestamp_is_valid_future() {
         let now_ms = SystemTime::now()
@@ -1602,28 +1601,27 @@
         assert!(
             result.is_ok(),
             "Expected acceptable for future timestamp drift"
-=======
-    fn last_diff_timestamp_no_adjustment_ok() {
-        let mut prev = IrysBlockHeader::new_mock_header();
-        prev.height = 1;
-        prev.last_diff_timestamp = 1000;
-
-        let mut block = IrysBlockHeader::new_mock_header();
-        block.height = 2;
-        block.timestamp = 1500;
-        block.last_diff_timestamp = prev.last_diff_timestamp;
-
-        let mut config = ConsensusConfig::testing();
-        config.difficulty_adjustment.difficulty_adjustment_interval = 10;
-
+        );
+    }
+
+    #[test]
+    /// unit test for block clock drift into past
+    fn test_timestamp_is_valid_past() {
+        let now_ms = SystemTime::now()
+            .duration_since(UNIX_EPOCH)
+            .unwrap()
+            .as_millis();
+        let block_ts = now_ms - MAX_FUTURE_TIMESTAMP_DRIFT_MILLISECONDS - 1_000; // MAX DRIFT + 1 seconds in the past
+        let previous_ts = now_ms - 60_000;
+        let result = timestamp_is_valid(block_ts, previous_ts);
+        // Expect an no error when block timestamp being too far in the past
         assert!(
-            last_diff_timestamp_is_valid(&block, &prev, &config.difficulty_adjustment,).is_ok()
->>>>>>> 62a899b4
+            result.is_ok(),
+            "Expected no error due to past timestamp drift"
         );
     }
 
     #[test]
-<<<<<<< HEAD
     /// unit test for unacceptable block clock drift into future
     fn test_timestamp_is_invalid_future() {
         let now_ms = SystemTime::now()
@@ -1637,7 +1635,29 @@
         assert!(
             result.is_err(),
             "Expected an error for future timestamp drift"
-=======
+        );
+    }
+
+    #[test]
+    fn last_diff_timestamp_no_adjustment_ok() {
+        let mut prev = IrysBlockHeader::new_mock_header();
+        prev.height = 1;
+        prev.last_diff_timestamp = 1000;
+
+        let mut block = IrysBlockHeader::new_mock_header();
+        block.height = 2;
+        block.timestamp = 1500;
+        block.last_diff_timestamp = prev.last_diff_timestamp;
+
+        let mut config = ConsensusConfig::testing();
+        config.difficulty_adjustment.difficulty_adjustment_interval = 10;
+
+        assert!(
+            last_diff_timestamp_is_valid(&block, &prev, &config.difficulty_adjustment,).is_ok()
+        );
+    }
+
+    #[test]
     fn last_diff_timestamp_adjustment_ok() {
         let mut prev = IrysBlockHeader::new_mock_header();
         prev.height = 9;
@@ -1653,26 +1673,10 @@
 
         assert!(
             last_diff_timestamp_is_valid(&block, &prev, &config.difficulty_adjustment,).is_ok()
->>>>>>> 62a899b4
         );
     }
 
     #[test]
-<<<<<<< HEAD
-    /// unit test for block clock drift into past
-    fn test_timestamp_is_valid_past() {
-        let now_ms = SystemTime::now()
-            .duration_since(UNIX_EPOCH)
-            .unwrap()
-            .as_millis();
-        let block_ts = now_ms - MAX_FUTURE_TIMESTAMP_DRIFT_MILLISECONDS - 1_000; // MAX DRIFT + 1 seconds in the past
-        let previous_ts = now_ms - 60_000;
-        let result = timestamp_is_valid(block_ts, previous_ts);
-        // Expect an no error when block timestamp being too far in the past
-        assert!(
-            result.is_ok(),
-            "Expected no error due to past timestamp drift"
-=======
     fn last_diff_timestamp_incorrect_fails() {
         let mut prev = IrysBlockHeader::new_mock_header();
         prev.height = 1;
@@ -1688,7 +1692,6 @@
 
         assert!(
             last_diff_timestamp_is_valid(&block, &prev, &config.difficulty_adjustment,).is_err()
->>>>>>> 62a899b4
         );
     }
 }