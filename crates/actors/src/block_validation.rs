--- conflicted
+++ resolved
@@ -6,13 +6,8 @@
 use irys_packing::{capacity_single::compute_entropy_chunk, xor_vec_u8_arrays_in_place};
 use irys_storage::ii;
 use irys_types::{
-<<<<<<< HEAD
     calculate_difficulty, next_cumulative_diff, storage_config::StorageConfig, validate_path,
-    Address, DifficultyAdjustmentConfig, IrysBlockHeader, PoaData, VDFStepsConfig,
-=======
-    storage_config::StorageConfig, validate_path, Address, IrysBlockHeader, PoaData,
-    VDFStepsConfig, H256,
->>>>>>> fa41e2a2
+    Address, DifficultyAdjustmentConfig, IrysBlockHeader, PoaData, VDFStepsConfig, H256,
 };
 use irys_vdf::checkpoints_are_valid;
 use openssl::sha;
@@ -58,7 +53,6 @@
     Ok(())
 }
 
-<<<<<<< HEAD
 /// Validates if a block's difficulty matches the expected difficulty calculated
 /// from previous block data.
 /// Returns Ok if valid, Err if the difficulty doesn't match the calculated value.
@@ -107,7 +101,6 @@
 }
 
 /// Returns Ok if the provided `PoA` is valid, Err otherwise
-=======
 /// Check recall range is valid
 pub fn recall_recall_range_is_valid(
     block: &IrysBlockHeader,
@@ -156,7 +149,6 @@
 }
 
 /// Returns Ok if the provided PoA is valid, Err otherwise
->>>>>>> fa41e2a2
 pub fn poa_is_valid(
     poa: &PoaData,
     block_index_guard: &BlockIndexReadGuard,
