use crate::{
    block_index_service::BlockIndexReadGuard, epoch_service::PartitionAssignmentsReadGuard,
    mining::hash_to_number,
};
use base58::ToBase58;
use irys_database::Ledger;
use irys_packing::{capacity_single::compute_entropy_chunk, xor_vec_u8_arrays_in_place};
use irys_storage::ii;
use irys_types::{
    calculate_difficulty, next_cumulative_diff, storage_config::StorageConfig, validate_path,
    Address, DifficultyAdjustmentConfig, IrysBlockHeader, PoaData, VDFStepsConfig, H256,
};
use irys_vdf::last_step_checkpoints_is_valid;
use irys_vdf::vdf_state::VdfStepsReadGuard;
use openssl::sha;
use tracing::{debug, info};

/// Full pre-validation steps for a block
pub async fn prevalidate_block(
    block: IrysBlockHeader,
    previous_block: IrysBlockHeader,
    _block_index_guard: BlockIndexReadGuard,
    _partitions_guard: PartitionAssignmentsReadGuard,
    storage_config: StorageConfig,
    difficulty_config: DifficultyAdjustmentConfig,
    vdf_config: VDFStepsConfig,
    steps_guard: VdfStepsReadGuard,
    _miner_address: Address,
) -> eyre::Result<()> {
    debug!(
        "Prevalidating block {} ({})",
        &block.block_hash.0.to_base58(),
        &block.height
    );
    if block.chunk_hash != sha::sha256(&block.poa.chunk.0).into() {
        return Err(eyre::eyre!(
            "Invalid block: chunk hash distinct from PoA chunk hash"
        ));
    }

    // Check prev_output (vdf)
    prev_output_is_valid(&block, &previous_block)?;
    debug!(
        "prev_output_is_valid for block {} ({})",
        &block.block_hash.0.to_base58(),
        &block.height
    );

    // Check the difficulty
    difficulty_is_valid(&block, &previous_block, &difficulty_config)?;

    debug!(
        "difficulty_is_valid for block {} ({})",
        &block.block_hash.0.to_base58(),
        &block.height
    );

    // Check the cumulative difficulty
    cumulative_difficulty_is_valid(&block, &previous_block)?;
    debug!(
        "cumulative_difficulty_is_valid for block {} ({})",
        &block.block_hash.0.to_base58(),
        &block.height
    );

    check_poa_data_expiration(&block.poa, &_partitions_guard)?;
    debug!("poa data not expired");

    // Check the solution_hash
    solution_hash_is_valid(&block)?;
    debug!(
        "solution_hash_is_valid for block {} ({})",
        &block.block_hash.0.to_base58(),
        &block.height
    );

    // Recall range check
    recall_recall_range_is_valid(&block, &storage_config, &steps_guard)?;
    debug!(
        "recall_recall_range_is_valid for block {} ({})",
        &block.block_hash.0.to_base58(),
        &block.height
    );

    // We only check last_step_checkpoints during pre-validation
    last_step_checkpoints_is_valid(&block.vdf_limiter_info, &vdf_config).await?;
    debug!(
        "last_step_checkpoints_is_valid for block {} ({})",
        &block.block_hash.0.to_base58(),
        &block.height
    );

    Ok(())
}

pub fn prev_output_is_valid(
    block: &IrysBlockHeader,
    previous_block: &IrysBlockHeader,
) -> eyre::Result<()> {
    if block.vdf_limiter_info.prev_output == previous_block.vdf_limiter_info.output {
        Ok(())
    } else {
        Err(eyre::eyre!(
            "vdf_limiter.prev_output ({}) does not match previous blocks vdf_limiter.output ({})",
            &block.vdf_limiter_info.prev_output,
            &previous_block.vdf_limiter_info.output
        ))
    }
}

/// Validates if a block's difficulty matches the expected difficulty calculated
/// from previous block data.
/// Returns Ok if valid, Err if the difficulty doesn't match the calculated value.
pub fn difficulty_is_valid(
    block: &IrysBlockHeader,
    previous_block: &IrysBlockHeader,
    difficulty_config: &DifficultyAdjustmentConfig,
) -> eyre::Result<()> {
    let block_height = block.height;
    let current_timestamp = block.timestamp;
    let last_diff_timestamp = previous_block.last_diff_timestamp;
    let current_difficulty = previous_block.diff;

    let (diff, _stats) = calculate_difficulty(
        block_height,
        last_diff_timestamp,
        current_timestamp,
        current_difficulty,
        difficulty_config,
    );

    if diff == block.diff {
        Ok(())
    } else {
        Err(eyre::eyre!(
            "Invalid difficulty (expected {} got {})",
            &diff,
            &block.diff
        ))
    }
}

/// Checks PoA data chunk data solution partitions has not expired
pub fn check_poa_data_expiration(
    poa: &PoaData,
    partitions_guard: &PartitionAssignmentsReadGuard,
) -> eyre::Result<()> {
    // if is a data chunk
    if poa.data_path.is_some() && poa.tx_path.is_some() && poa.ledger_id.is_some() {
        if partitions_guard
            .read()
            .data_partitions
            .get(&poa.partition_hash)
            .is_none()
        {
            return Err(eyre::eyre!(
                "Invalid data PoA, partition hash is not a data partition, it may have expired"
            ));
        }
    };
    Ok(())
}

/// Validates if a block's cumulative difficulty equals the previous cumulative difficulty
/// plus the expected hashes from its new difficulty. Returns Ok if valid.
///
/// Note: Requires valid block difficulty - call `difficulty_is_valid()` first.
pub fn cumulative_difficulty_is_valid(
    block: &IrysBlockHeader,
    previous_block: &IrysBlockHeader,
) -> eyre::Result<()> {
    let previous_cumulative_diff = previous_block.cumulative_diff;
    let new_diff = block.diff;

    let cumulative_diff = next_cumulative_diff(previous_cumulative_diff, new_diff);
    if cumulative_diff == block.cumulative_diff {
        Ok(())
    } else {
        Err(eyre::eyre!(
            "Invalid cumulative_difficulty (expected {}, got {})",
            &cumulative_diff,
            &block.cumulative_diff
        ))
    }
}

/// Checks to see if the `solution_hash` exceeds the difficulty threshold
///
/// Note: Requires valid block difficulty - call `difficulty_is_valid()` first.
pub fn solution_hash_is_valid(block: &IrysBlockHeader) -> eyre::Result<()> {
    let solution_hash = block.solution_hash;
    let solution_diff = hash_to_number(&solution_hash.0);

    let previous_solution_diff = hash_to_number(&block.previous_solution_hash.0);

    if solution_diff >= previous_solution_diff {
        Ok(())
    } else {
        Err(eyre::eyre!(
            "Invalid solution_hash - expected difficulty >={}, got {} (diff: {})",
            &block.diff,
            &solution_diff,
            &block.diff.abs_diff(solution_diff)
        ))
    }
}

/// Returns Ok if the provided `PoA` is valid, Err otherwise
/// Check recall range is valid
pub fn recall_recall_range_is_valid(
    block: &IrysBlockHeader,
    config: &StorageConfig,
    steps_guard: &VdfStepsReadGuard,
) -> eyre::Result<()> {
    let num_recall_ranges_in_partition =
        irys_efficient_sampling::num_recall_ranges_in_partition(config);
    let reset_step_number = irys_efficient_sampling::reset_step_number(
        block.vdf_limiter_info.global_step_number,
        config,
    );
    info!(
        "Validating recall ranges steps from: {} to: {}",
        reset_step_number, block.vdf_limiter_info.global_step_number
    );
    let steps = steps_guard.read().get_steps(ii(
        reset_step_number,
        block.vdf_limiter_info.global_step_number,
    ))?;
    irys_efficient_sampling::recall_range_is_valid(
        (block.poa.partition_chunk_offset as u64 / config.num_chunks_in_recall_range) as usize,
        num_recall_ranges_in_partition as usize,
        &steps,
        &block.poa.partition_hash,
    )
}

pub fn get_recall_range(
    step_num: u64,
    config: &StorageConfig,
    steps_guard: &VdfStepsReadGuard,
    partition_hash: &H256,
) -> eyre::Result<usize> {
    let num_recall_ranges_in_partition =
        irys_efficient_sampling::num_recall_ranges_in_partition(config);
    let reset_step_number = irys_efficient_sampling::reset_step_number(step_num, config);
    let steps = steps_guard
        .read()
        .get_steps(ii(reset_step_number, step_num))?;
    irys_efficient_sampling::get_recall_range(
        num_recall_ranges_in_partition as usize,
        &steps,
        partition_hash,
    )
}

/// Returns Ok if the provided `PoA` is valid, Err otherwise
pub fn poa_is_valid(
    poa: &PoaData,
    block_index_guard: &BlockIndexReadGuard,
    partitions_guard: &PartitionAssignmentsReadGuard,
    config: &StorageConfig,
    miner_address: &Address,
) -> eyre::Result<()> {
    debug!("PoA validating mining address: {:?} chunk_offset: {} partition hash: {:?} iterations: {} chunk size: {}", miner_address, poa.partition_chunk_offset, poa.partition_hash, config.entropy_packing_iterations, config.chunk_size);
    // data chunk
    if let (Some(data_path), Some(tx_path), Some(ledger_id)) =
        (poa.data_path.clone(), poa.tx_path.clone(), poa.ledger_id)
    {
        // partition data -> ledger data
        let partition_assignment = partitions_guard
            .read()
            .get_assignment(poa.partition_hash)
            .unwrap();

        let ledger_chunk_offset = partition_assignment.slot_index.unwrap() as u64
            * config.num_partitions_in_slot
            * config.num_chunks_in_partition
            + poa.partition_chunk_offset as u64;

        // ledger data -> block
        let ledger = Ledger::try_from(ledger_id).unwrap();

        let bb = block_index_guard
            .read()
            .get_block_bounds(ledger, ledger_chunk_offset);
        if !(bb.start_chunk_offset..=bb.end_chunk_offset).contains(&ledger_chunk_offset) {
            return Err(eyre::eyre!("PoA chunk offset out of block bounds"));
        };

        let block_chunk_offset = (ledger_chunk_offset - bb.start_chunk_offset) as u128;

        // tx_path validation
        let tx_path_result = validate_path(
            bb.tx_root.0,
            &tx_path,
            block_chunk_offset * (config.chunk_size as u128),
        )?;

        if !(tx_path_result.left_bound..=tx_path_result.right_bound)
            .contains(&(block_chunk_offset * (config.chunk_size as u128)))
        {
            return Err(eyre::eyre!("PoA chunk offset out of tx bounds"));
        }

        let tx_chunk_offset =
            block_chunk_offset * (config.chunk_size as u128) - tx_path_result.left_bound;

        // data_path validation
        let data_path_result =
            validate_path(tx_path_result.leaf_hash, &data_path, tx_chunk_offset)?;

        if !(data_path_result.left_bound..=data_path_result.right_bound).contains(&tx_chunk_offset)
        {
            return Err(eyre::eyre!(
                "PoA chunk offset out of tx's data chunks bounds"
            ));
        }

        let mut entropy_chunk = Vec::<u8>::with_capacity(config.chunk_size as usize);
        compute_entropy_chunk(
            *miner_address,
            poa.partition_chunk_offset as u64,
            poa.partition_hash.into(),
            config.entropy_packing_iterations,
            config.chunk_size as usize,
            &mut entropy_chunk,
            config.chain_id,
        );

        let mut poa_chunk: Vec<u8> = poa.chunk.clone().into();
        xor_vec_u8_arrays_in_place(&mut poa_chunk, &entropy_chunk);

        // Because all chunks are packed as config.chunk_size, if the proof chunk is
        // smaller we need to trim off the excess padding introduced by packing ?
        let (poa_chunk_pad_trimmed, _) = poa_chunk.split_at(
            (config
                .chunk_size
                .min((data_path_result.right_bound - data_path_result.left_bound) as u64))
                as usize,
        );

        let poa_chunk_hash = sha::sha256(poa_chunk_pad_trimmed);

        if poa_chunk_hash != data_path_result.leaf_hash {
            return Err(eyre::eyre!(
                "PoA chunk hash mismatch\n{:?}\nleaf_hash: {:?}\nledger_id: {}\nledger_chunk_offset: {}",
                poa_chunk,
                data_path_result.leaf_hash,
                ledger_id,
                ledger_chunk_offset
            ));
        }
    } else {
        let mut entropy_chunk = Vec::<u8>::with_capacity(config.chunk_size as usize);
        compute_entropy_chunk(
            *miner_address,
            poa.partition_chunk_offset as u64,
            poa.partition_hash.into(),
            config.entropy_packing_iterations,
            config.chunk_size as usize,
            &mut entropy_chunk,
            config.chain_id,
        );

        if entropy_chunk != poa.chunk.0 {
            if poa.chunk.0.len() <= 32 {
                debug!("Chunk PoA:{:?}", poa.chunk.0);
                debug!("Entropy  :{:?}", entropy_chunk);
            }
            return Err(eyre::eyre!(
                "PoA capacity chunk mismatch {:?} /= {:?}",
                entropy_chunk.first(),
                poa.chunk.0.first()
            ));
        }
    }
    Ok(())
}

#[cfg(test)]
mod tests {
    use crate::{
        block_index_service::{BlockIndexService, GetBlockIndexGuardMessage},
        epoch_service::{
            EpochServiceActor, EpochServiceConfig, GetLedgersGuardMessage,
            GetPartitionAssignmentsGuardMessage, NewEpochMessage,
        },
        BlockFinalizedMessage,
    };
    use actix::{prelude::*, SystemRegistry};

    use irys_config::IrysNodeConfig;
    use irys_database::{BlockIndex, Initialized};
    use irys_testing_utils::utils::temporary_directory;
    use irys_types::{
        irys::IrysSigner, partition::PartitionAssignment, Address, Base64, Config, H256List,
        IrysTransaction, IrysTransactionHeader, Signature, TransactionLedger, H256, U256,
    };
    use std::sync::{Arc, RwLock};
    use tempfile::TempDir;
    use tracing::log::LevelFilter;
    use tracing::{debug, info};

    use super::*;

    pub(super) struct TestContext {
        pub block_index: Arc<RwLock<BlockIndex<Initialized>>>,
        pub block_index_actor: Addr<BlockIndexService>,
        pub partitions_guard: PartitionAssignmentsReadGuard,
        pub storage_config: StorageConfig,
        pub miner_address: Address,
        pub partition_hash: H256,
        pub partition_assignment: PartitionAssignment,
        pub testnet_config: Config,
    }

    async fn init() -> (TempDir, TestContext) {
        let _ = env_logger::builder()
            // Include all events in tests
            .filter_level(LevelFilter::max())
            // Ensure events are captured by `cargo test`
            .is_test(true)
            // Ignore errors initializing the logger if tests race to configure it
            .try_init();

        let mut genesis_block = IrysBlockHeader::new_mock_header();
        genesis_block.height = 0;
        let chunk_size = 32;
        let testnet_config = Config {
            chunk_size,
            num_chunks_in_partition: 10,
            num_chunks_in_recall_range: 2,
            num_partitions_per_slot: 1,
            num_writes_before_sync: 1,
            entropy_packing_iterations: 1_000,
            chunk_migration_depth: 1,
            ..Config::testnet()
        };

        let data_dir = temporary_directory(Some("block_validation_tests"), false);
        let arc_genesis = Arc::new(genesis_block);
        let signer = testnet_config.irys_signer();
        let miner_address = signer.address();

        // Create epoch service with random miner address
        let storage_config = StorageConfig::new(&testnet_config);
        let epoch_config = EpochServiceConfig::new(&testnet_config);

<<<<<<< HEAD
        let arc_config = Arc::new(IrysNodeConfig {
            base_directory: data_dir.path().to_path_buf(),
            ..Default::default()
        });

        let block_index: Arc<RwLock<BlockIndex<Initialized>>> = Arc::new(RwLock::new(
            BlockIndex::default()
                .reset(&arc_config.clone())
                .unwrap()
                .init(arc_config.clone())
                .await
                .unwrap(),
        ));

        let block_index_actor =
            BlockIndexService::new(block_index.clone(), storage_config.clone()).start();
        SystemRegistry::set(block_index_actor.clone());

        let block_index_guard = block_index_actor
            .send(GetBlockIndexGuardMessage)
            .await
            .unwrap();

        let epoch_service = EpochServiceActor::new(Some(config.clone()), block_index_guard);
=======
        let epoch_service = EpochServiceActor::new(epoch_config.clone(), &testnet_config);
>>>>>>> 1077e3ef
        let epoch_service_addr = epoch_service.start();

        // Tell the epoch service to initialize the ledgers
        let msg = NewEpochMessage(arc_genesis.clone());
        match epoch_service_addr.send(msg).await {
            Ok(_) => info!("Genesis Epoch tasks complete."),
            Err(_) => panic!("Failed to perform genesis epoch tasks"),
        }

        let ledgers_guard = epoch_service_addr
            .send(GetLedgersGuardMessage)
            .await
            .unwrap();
        let partitions_guard = epoch_service_addr
            .send(GetPartitionAssignmentsGuardMessage)
            .await
            .unwrap();

        let ledgers = ledgers_guard.read();
        debug!("ledgers: {:?}", ledgers);

        let sub_slots = ledgers.get_slots(Ledger::Submit);

        let partition_hash = sub_slots[0].partitions[0];
<<<<<<< HEAD
=======
        let mut config = IrysNodeConfig::new(&testnet_config);
        config.base_directory = data_dir.path().to_path_buf();
        let arc_config = Arc::new(config);

        let block_index: Arc<RwLock<BlockIndex<Initialized>>> = Arc::new(RwLock::new(
            BlockIndex::default()
                .reset(&arc_config.clone())
                .unwrap()
                .init(arc_config.clone())
                .await
                .unwrap(),
        ));

        let block_index_actor = BlockIndexService::new(block_index.clone(), storage_config.clone());
        SystemRegistry::set(block_index_actor.start());
>>>>>>> 1077e3ef

        let msg = BlockFinalizedMessage {
            block_header: arc_genesis.clone(),
            all_txs: Arc::new(vec![]),
        };

        let block_index_actor = BlockIndexService::from_registry();
        match block_index_actor.send(msg).await {
            Ok(_) => info!("Genesis block indexed"),
            Err(_) => panic!("Failed to index genesis block"),
        }

        let partition_assignment = partitions_guard
            .read()
            .get_assignment(partition_hash)
            .unwrap();

        debug!("Partition assignment {:?}", partition_assignment);

        (
            data_dir,
            TestContext {
                block_index,
                block_index_actor,
                partitions_guard,
                storage_config,
                miner_address,
                partition_hash,
                partition_assignment,
                testnet_config,
            },
        )
    }

    #[actix::test]
    async fn poa_test_3_complete_txs() {
        let (_tmp, context) = init().await;
        // Create a bunch of TX chunks
        let data_chunks = vec![
            vec![[0; 32], [1; 32], [2; 32]], // tx0
            vec![[3; 32], [4; 32], [5; 32]], // tx1
            vec![[6; 32], [7; 32], [8; 32]], // tx2
        ];

        // Create a bunch of signed TX from the chunks
        // Loop though all the data_chunks and create wrapper tx for them
        let signer = IrysSigner::random_signer(&context.testnet_config);
        let mut txs: Vec<IrysTransaction> = Vec::new();

        for chunks in &data_chunks {
            let mut data: Vec<u8> = Vec::new();
            for chunk in chunks {
                data.extend_from_slice(chunk);
            }
            let tx = signer.create_transaction(data, None).unwrap();
            let tx = signer.sign_transaction(tx).unwrap();
            txs.push(tx);
        }

        for poa_tx_num in 0..3 {
            for poa_chunk_num in 0..3 {
                let mut poa_chunk: Vec<u8> = data_chunks[poa_tx_num][poa_chunk_num].into();
                poa_test(
                    &context,
                    &txs,
                    &mut poa_chunk,
                    poa_tx_num,
                    poa_chunk_num,
                    9,
                    context.testnet_config.chunk_size as usize,
                )
                .await;
            }
        }
    }

    #[actix::test]
    async fn poa_not_complete_last_chunk_test() {
        let (_tmp, context) = init().await;

        // Create a signed TX from the chunks
        let signer = IrysSigner::random_signer(&context.testnet_config);
        let mut txs: Vec<IrysTransaction> = Vec::new();

        let data = vec![3; 40]; //32 + 8 last incomplete chunk
        let tx = signer.create_transaction(data.clone(), None).unwrap();
        let tx = signer.sign_transaction(tx).unwrap();
        txs.push(tx);

        let poa_tx_num = 0;
        let chunk_size = context.testnet_config.chunk_size as usize;
        for poa_chunk_num in 0..2 {
            let mut poa_chunk: Vec<u8> = data[poa_chunk_num * (chunk_size)
                ..std::cmp::min((poa_chunk_num + 1) * chunk_size, data.len())]
                .to_vec();
            poa_test(
                &context,
                &txs,
                &mut poa_chunk,
                poa_tx_num,
                poa_chunk_num,
                2,
                chunk_size,
            )
            .await;
        }
    }

    async fn poa_test(
        context: &TestContext,
        txs: &Vec<IrysTransaction>,
        poa_chunk: &mut Vec<u8>,
        poa_tx_num: usize,
        poa_chunk_num: usize,
        total_chunks_in_tx: usize,
        chunk_size: usize,
    ) {
        // Initialize genesis block at height 0
        let height: u64;
        {
            height = context.block_index.read().unwrap().num_blocks();
        }

        let mut entropy_chunk = Vec::<u8>::with_capacity(chunk_size);
        compute_entropy_chunk(
            context.miner_address,
            (poa_tx_num * 3 /* tx's size in chunks */  + poa_chunk_num) as u64,
            context.partition_hash.into(),
            context.storage_config.entropy_packing_iterations,
            chunk_size,
            &mut entropy_chunk,
            context.storage_config.chain_id,
        );

        xor_vec_u8_arrays_in_place(poa_chunk, &entropy_chunk);

        // Create vectors of tx headers and txids
        let tx_headers: Vec<IrysTransactionHeader> =
            txs.iter().map(|tx| tx.header.clone()).collect();

        let data_tx_ids = tx_headers.iter().map(|h| h.id).collect::<Vec<H256>>();

        let (tx_root, tx_path) = TransactionLedger::merklize_tx_root(&tx_headers);

        let poa = PoaData {
            tx_path: Some(Base64(tx_path[poa_tx_num].proof.clone())),
            data_path: Some(Base64(txs[poa_tx_num].proofs[poa_chunk_num].proof.clone())),
            chunk: Base64(poa_chunk.clone()),
            ledger_id: Some(1),
            partition_chunk_offset: (poa_tx_num * 3 /* 3 chunks in each tx */ + poa_chunk_num)
                as u32,
            recall_chunk_index: 0,
            partition_hash: context.partition_hash,
        };

        // Create a block from the tx
        let irys_block = IrysBlockHeader {
            height,
            reward_address: context.miner_address,
            poa: poa.clone(),
            block_hash: H256::zero(),
            previous_block_hash: H256::zero(),
            previous_cumulative_diff: U256::from(4000),
            miner_address: context.miner_address,
            signature: Signature::test_signature().into(),
            timestamp: 1000,
            ledgers: vec![
                // Permanent Publish Ledger
                TransactionLedger {
                    ledger_id: Ledger::Publish.into(),
                    tx_root: H256::zero(),
                    tx_ids: H256List(Vec::new()),
                    max_chunk_offset: 0,
                    expires: None,
                    proofs: None,
                },
                // Term Submit Ledger
                TransactionLedger {
                    ledger_id: Ledger::Submit.into(),
                    tx_root,
                    tx_ids: H256List(data_tx_ids.clone()),
                    max_chunk_offset: 9,
                    expires: Some(1622543200),
                    proofs: None,
                },
            ],
            ..IrysBlockHeader::default()
        };

        // Send the block confirmed message
        let block = Arc::new(irys_block);
        let txs = Arc::new(tx_headers);
        let block_finalized_message = BlockFinalizedMessage {
            block_header: block.clone(),
            all_txs: Arc::clone(&txs),
        };

        match context
            .block_index_actor
            .send(block_finalized_message.clone())
            .await
        {
            Ok(_) => info!("Second block indexed"),
            Err(_) => panic!("Failed to index second block"),
        };

        let block_index_guard = context
            .block_index_actor
            .send(GetBlockIndexGuardMessage)
            .await
            .unwrap();

        let ledger_chunk_offset = context.partition_assignment.slot_index.unwrap() as u64
            * context.storage_config.num_partitions_in_slot
            * context.storage_config.num_chunks_in_partition
            + (poa_tx_num * 3 /* 3 chunks in each tx */ + poa_chunk_num) as u64;

        assert_eq!(
            ledger_chunk_offset,
            (poa_tx_num * 3 /* 3 chunks in each tx */ + poa_chunk_num) as u64,
            "ledger_chunk_offset mismatch"
        );

        // ledger data -> block
        let bb = block_index_guard
            .read()
            .get_block_bounds(Ledger::Submit, ledger_chunk_offset);
        info!("block bounds: {:?}", bb);

        assert_eq!(bb.start_chunk_offset, 0, "start_chunk_offset should be 0");
        assert_eq!(
            bb.end_chunk_offset, total_chunks_in_tx as u64,
            "end_chunk_offset should be 9, tx has 9 chunks"
        );

        let poa_valid = poa_is_valid(
            &poa,
            &block_index_guard,
            &context.partitions_guard,
            &context.storage_config,
            &context.miner_address,
        );

        assert!(poa_valid.is_ok(), "PoA should be valid");
    }
}<|MERGE_RESOLUTION|>--- conflicted
+++ resolved
@@ -446,11 +446,9 @@
         let storage_config = StorageConfig::new(&testnet_config);
         let epoch_config = EpochServiceConfig::new(&testnet_config);
 
-<<<<<<< HEAD
-        let arc_config = Arc::new(IrysNodeConfig {
-            base_directory: data_dir.path().to_path_buf(),
-            ..Default::default()
-        });
+        let mut config = IrysNodeConfig::new(&testnet_config);
+        config.base_directory = data_dir.path().to_path_buf();
+        let arc_config = Arc::new(config);
 
         let block_index: Arc<RwLock<BlockIndex<Initialized>>> = Arc::new(RwLock::new(
             BlockIndex::default()
@@ -461,19 +459,15 @@
                 .unwrap(),
         ));
 
-        let block_index_actor =
-            BlockIndexService::new(block_index.clone(), storage_config.clone()).start();
+        let block_index_actor = BlockIndexService::new(block_index.clone(), storage_config.clone()).start();
         SystemRegistry::set(block_index_actor.clone());
 
         let block_index_guard = block_index_actor
             .send(GetBlockIndexGuardMessage)
             .await
             .unwrap();
-
-        let epoch_service = EpochServiceActor::new(Some(config.clone()), block_index_guard);
-=======
-        let epoch_service = EpochServiceActor::new(epoch_config.clone(), &testnet_config);
->>>>>>> 1077e3ef
+        
+        let epoch_service = EpochServiceActor::new(epoch_config.clone(), &testnet_config, block_index_guard);
         let epoch_service_addr = epoch_service.start();
 
         // Tell the epoch service to initialize the ledgers
@@ -498,25 +492,6 @@
         let sub_slots = ledgers.get_slots(Ledger::Submit);
 
         let partition_hash = sub_slots[0].partitions[0];
-<<<<<<< HEAD
-=======
-        let mut config = IrysNodeConfig::new(&testnet_config);
-        config.base_directory = data_dir.path().to_path_buf();
-        let arc_config = Arc::new(config);
-
-        let block_index: Arc<RwLock<BlockIndex<Initialized>>> = Arc::new(RwLock::new(
-            BlockIndex::default()
-                .reset(&arc_config.clone())
-                .unwrap()
-                .init(arc_config.clone())
-                .await
-                .unwrap(),
-        ));
-
-        let block_index_actor = BlockIndexService::new(block_index.clone(), storage_config.clone());
-        SystemRegistry::set(block_index_actor.start());
->>>>>>> 1077e3ef
-
         let msg = BlockFinalizedMessage {
             block_header: arc_genesis.clone(),
             all_txs: Arc::new(vec![]),
