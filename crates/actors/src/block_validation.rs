--- conflicted
+++ resolved
@@ -33,15 +33,11 @@
 use reth::rpc::api::EngineApiClient as _;
 use reth::rpc::types::engine::ExecutionPayload;
 use reth_ethereum_primitives::Block;
-<<<<<<< HEAD
-use std::{sync::Arc, time::Duration};
-use thiserror::Error;
-=======
 use std::{
     sync::Arc,
     time::{Duration, SystemTime, UNIX_EPOCH},
 };
->>>>>>> 0d6e5970
+use thiserror::Error;
 use tracing::{debug, error, info};
 
 #[derive(Debug, Error)]
