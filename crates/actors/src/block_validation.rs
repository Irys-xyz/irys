--- conflicted
+++ resolved
@@ -37,14 +37,14 @@
 use reth::rpc::types::engine::ExecutionPayload;
 use reth_ethereum_primitives::Block;
 use std::{
-<<<<<<< HEAD
     collections::{HashMap, HashSet},
     sync::Arc,
     time::Duration,
-=======
+};
+use std::{sync::Arc, time::Duration};
+use std::{
     sync::Arc,
     time::{Duration, SystemTime, UNIX_EPOCH},
->>>>>>> 37f806aa
 };
 use tracing::{debug, error, info};
 
@@ -712,9 +712,10 @@
 
     // Lookup data txs
     let data_txs = extract_submit_ledger_txs(service_senders, block, db).await?;
-    
+
     // Lookup publish ledger for term fee rewards
-    let publish_ledger_with_txs = extract_publish_ledger_with_txs(service_senders, block, db).await?;
+    let publish_ledger_with_txs =
+        extract_publish_ledger_with_txs(service_senders, block, db).await?;
 
     let shadow_txs = ShadowTxGenerator::new(
         &block.height,
@@ -780,10 +781,14 @@
     db: &DatabaseProvider,
 ) -> Result<PublishLedgerWithTxs, eyre::Error> {
     let (publish_ledger, _submit_ledger) = extract_data_ledgers(block)?;
-    
+
     // Fetch the actual transactions for the publish ledger
-    let txs = get_data_tx_in_parallel(publish_ledger.tx_ids.0.clone(), &service_senders.mempool, db)
-        .await?;
+    let txs = get_data_tx_in_parallel(
+        publish_ledger.tx_ids.0.clone(),
+        &service_senders.mempool,
+        db,
+    )
+    .await?;
     Ok(PublishLedgerWithTxs {
         txs,
         proofs: publish_ledger.proofs.clone(),
