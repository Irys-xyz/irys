use crate::block_tree_service::ValidationResult;
use crate::{
    block_discovery::{get_commitment_tx_in_parallel, get_data_tx_in_parallel},
    block_producer::ledger_expiry,
    mempool_service::MempoolServiceMessage,
    mining::hash_to_number,
    services::ServiceSenders,
    shadow_tx_generator::{PublishLedgerWithTxs, ShadowTxGenerator},
};
use alloy_consensus::Transaction as _;
use alloy_eips::eip7685::{Requests, RequestsOrHash};
use alloy_rpc_types_engine::ExecutionData;
use base58::ToBase58 as _;
use eyre::{ensure, OptionExt as _};
use irys_database::db::IrysDatabaseExt as _;
use irys_database::{block_header_by_hash, SystemLedger};
use irys_domain::{
    BlockIndex, BlockIndexReadGuard, BlockTreeReadGuard, EmaSnapshot, EpochSnapshot,
    ExecutionPayloadCache,
};
use irys_packing::{capacity_single::compute_entropy_chunk, xor_vec_u8_arrays_in_place};
use irys_primitives::CommitmentType;
use irys_reth::shadow_tx::{ShadowTransaction, IRYS_SHADOW_EXEC, SHADOW_TX_DESTINATION_ADDR};
use irys_reth_node_bridge::IrysRethNodeAdapter;
use irys_reward_curve::HalvingCurve;
use irys_storage::ii;
use irys_types::storage_pricing::phantoms::{Irys, NetworkFee};
use irys_types::storage_pricing::{Amount, TERM_FEE};
use irys_types::BlockHash;
use irys_types::{
    app_state::DatabaseProvider,
    calculate_difficulty, next_cumulative_diff,
    transaction::fee_distribution::{PublishFeeCharges, TermFeeCharges},
    validate_path, Address, CommitmentTransaction, Config, ConsensusConfig, DataLedger,
    DataTransactionHeader, DataTransactionLedger, DifficultyAdjustmentConfig, IrysBlockHeader,
    PoaData, H256, U256,
};
use irys_vdf::last_step_checkpoints_is_valid;
use irys_vdf::state::VdfStateReadonly;
use itertools::*;
use openssl::sha;
use reth::rpc::api::EngineApiClient as _;
use reth::rpc::types::engine::ExecutionPayload;
use reth_db::Database as _;
use reth_ethereum_primitives::Block;
use std::{
    collections::{BTreeMap, HashMap, HashSet},
    sync::Arc,
    time::{Duration, SystemTime, UNIX_EPOCH},
};
use thiserror::Error;
use tracing::{debug, error, info, Instrument as _};

#[derive(Debug, Error)]
pub enum PreValidationError {
    #[error("Failed to get block bounds: {0}")]
    BlockBoundsLookupError(String),
    #[error("block signature is not valid")]
    BlockSignatureInvalid,
    #[error("Invalid cumulative_difficulty (expected {expected} got {got})")]
    CumulativeDifficultyMismatch { expected: U256, got: U256 },
    #[error("Invalid difficulty (expected {expected} got {got})")]
    DifficultyMismatch { expected: U256, got: U256 },
    #[error("Ema mismatch: recomputed EMA does not match Ema in block header")]
    EmaMismatch,
    #[error("EmaSnapshot creation error: {0}")]
    EmaSnapshotError(String),
    #[error("Ingress proofs missing")]
    IngressProofsMissing,
    #[error("Invalid ingress proof signature: {0}")]
    IngressProofSignatureInvalid(String),
    #[error("Invalid last_diff_timestamp (expected {expected} got {got})")]
    LastDiffTimestampMismatch { expected: u128, got: u128 },
    #[error("Invalid ledger id {ledger_id}")]
    LedgerIdInvalid { ledger_id: u32 },
    #[error("Invalid merkle proof: {0}")]
    MerkleProofInvalid(String),
    #[error("Oracle price invalid")]
    OraclePriceInvalid,
    #[error("PoA capacity chunk mismatch entropy_first={entropy_first:?} poa_first={poa_first:?}")]
    PoACapacityChunkMismatch {
        entropy_first: Option<u8>,
        poa_first: Option<u8>,
    },
    #[error("PoA chunk hash mismatch: expected {expected:?}, got {got:?}, ledger_id={ledger_id:?}, ledger_chunk_offset={ledger_chunk_offset:?}")]
    PoAChunkHashMismatch {
        expected: H256,
        got: H256,
        ledger_id: Option<u32>,
        ledger_chunk_offset: Option<u64>,
    },
    #[error("Missing PoA chunk to be pre validated")]
    PoAChunkMissing,
    #[error("PoA chunk offset out of tx's data chunks bounds")]
    PoAChunkOffsetOutOfDataChunksBounds,
    #[error("PoA chunk offset out of block bounds")]
    PoAChunkOffsetOutOfBlockBounds,
    #[error("PoA chunk offset out of tx bounds")]
    PoAChunkOffsetOutOfTxBounds,
    #[error("Missing partition assignment for partition hash {partition_hash}")]
    PartitionAssignmentMissing { partition_hash: H256 },
    #[error("Partition assignment for partition hash {partition_hash} is missing slot index")]
    PartitionAssignmentSlotIndexMissing { partition_hash: H256 },
    #[error("Partition assignment slot index too large for u64: {slot_index} (partition {partition_hash})")]
    PartitionAssignmentSlotIndexTooLarge {
        partition_hash: H256,
        slot_index: usize,
    },
    #[error(
        "Invalid data PoA, partition hash {partition_hash} is not a data partition, it may have expired"
    )]
    PoADataPartitionExpired { partition_hash: H256 },
    #[error("Invalid previous_cumulative_diff (expected {expected} got {got})")]
    PreviousCumulativeDifficultyMismatch { expected: U256, got: U256 },
    #[error("Invalid previous_solution_hash - expected {expected} got {got}")]
    PreviousSolutionHashMismatch { expected: H256, got: H256 },
    #[error("Reward curve error: {0}")]
    RewardCurveError(String),
    #[error("Reward mismatch: got {got}, expected {expected}")]
    RewardMismatch { got: U256, expected: U256 },
    #[error("Invalid solution_hash - expected difficulty >={expected} got {got}")]
    SolutionHashBelowDifficulty { expected: U256, got: U256 },
    #[error("system time error: {0}")]
    SystemTimeError(String),
    #[error("block timestamp {current} is older than parent block {parent}")]
    TimestampOlderThanParent { current: u128, parent: u128 },
    #[error("block timestamp {current} too far in the future (now {now})")]
    TimestampTooFarInFuture { current: u128, now: u128 },
    #[error("Validation service unreachable")]
    ValidationServiceUnreachable,
    #[error("last_step_checkpoints validation failed: {0}")]
    VDFCheckpointsInvalid(String),
    #[error("vdf_limiter.prev_output ({got}) does not match previous blocks vdf_limiter.output ({expected})")]
    VDFPreviousOutputMismatch { got: H256, expected: H256 },
    #[error("Invalid block height (expected {expected} got {got})")]
    HeightInvalid { expected: u64, got: u64 },
    #[error("Invalid last_epoch_hash - expected {expected} got {got}")]
    LastEpochHashMismatch { expected: BlockHash, got: BlockHash },
}

/// Full pre-validation steps for a block
pub async fn prevalidate_block(
    block: IrysBlockHeader,
    previous_block: IrysBlockHeader,
    parent_epoch_snapshot: Arc<EpochSnapshot>,
    config: Config,
    reward_curve: Arc<HalvingCurve>,
    parent_ema_snapshot: &EmaSnapshot,
) -> Result<(), PreValidationError> {
    debug!(
        block_hash = ?block.block_hash.0.to_base58(),
        ?block.height,
        "Prevalidating block",
    );

    let poa_chunk: Vec<u8> = match &block.poa.chunk {
        Some(chunk) => chunk.clone().into(),
        None => return Err(PreValidationError::PoAChunkMissing),
    };

    let block_poa_hash: H256 = sha::sha256(&poa_chunk).into();
    if block.chunk_hash != block_poa_hash {
        return Err(PreValidationError::PoAChunkHashMismatch {
            expected: block.chunk_hash,
            got: block_poa_hash,
            ledger_id: None,
            ledger_chunk_offset: None,
        });
    }

    // Check prev_output (vdf)
    prev_output_is_valid(&block, &previous_block)?;
    debug!(
        block_hash = ?block.block_hash.0.to_base58(),
        ?block.height,
        "prev_output_is_valid",
    );

    // Check block height continuity
    height_is_valid(&block, &previous_block)?;
    debug!(
        block_hash = ?block.block_hash.0.to_base58(),
        ?block.height,
        "height_is_valid",
    );

    // Check block timestamp drift
    timestamp_is_valid(
        block.timestamp,
        previous_block.timestamp,
        config.consensus.max_future_timestamp_drift_millis,
    )?;

    // Check the difficulty
    difficulty_is_valid(
        &block,
        &previous_block,
        &config.consensus.difficulty_adjustment,
    )?;

    // Validate the last_diff_timestamp field
    last_diff_timestamp_is_valid(
        &block,
        &previous_block,
        &config.consensus.difficulty_adjustment,
    )?;

    debug!(
        block_hash = ?block.block_hash.0.to_base58(),
        ?block.height,
        "difficulty_is_valid",
    );

    // Validate previous_cumulative_diff points to parent's cumulative_diff
    previous_cumulative_difficulty_is_valid(&block, &previous_block)?;
    debug!(
        block_hash = ?block.block_hash.0.to_base58(),
        ?block.height,
        "previous_cumulative_difficulty_is_valid",
    );

    // Check the cumulative difficulty
    cumulative_difficulty_is_valid(&block, &previous_block)?;
    debug!(
        block_hash = ?block.block_hash.0.to_base58(),
        ?block.height,
        "cumulative_difficulty_is_valid",
    );

    check_poa_data_expiration(&block.poa, parent_epoch_snapshot.clone())?;
    debug!("poa data not expired");

    // Check the solution_hash
    solution_hash_is_valid(&block, &previous_block)?;
    debug!(
        block_hash = ?block.block_hash.0.to_base58(),
        ?block.height,
        "solution_hash_is_valid",
    );

    // Check the previous solution hash references the parent correctly
    previous_solution_hash_is_valid(&block, &previous_block)?;
    debug!(
        block_hash = ?block.block_hash.0.to_base58(),
        ?block.height,
        "previous_solution_hash_is_valid",
    );

    // Validate VDF seeds/next_seed against parent before any VDF-related processing
    let vdf_reset_frequency: u64 = config.consensus.vdf.reset_frequency as u64;
    if !matches!(
        is_seed_data_valid(&block, &previous_block, vdf_reset_frequency),
        ValidationResult::Valid
    ) {
        return Err(PreValidationError::VDFCheckpointsInvalid(
            "Seed data is invalid".to_string(),
        ));
    }

    // Ensure the last_epoch_hash field correctly references the most recent epoch block
    last_epoch_hash_is_valid(
        &block,
        &previous_block,
        config.consensus.epoch.num_blocks_in_epoch,
    )?;
    debug!(
        block_hash = ?block.block_hash.0.to_base58(),
        ?block.height,
        "last_epoch_hash_is_valid",
    );

    // We only check last_step_checkpoints during pre-validation
    last_step_checkpoints_is_valid(&block.vdf_limiter_info, &config.consensus.vdf)
        .await
        .map_err(|e| PreValidationError::VDFCheckpointsInvalid(e.to_string()))?;

    // Check that the oracle price does not exceed the EMA pricing parameters
    let oracle_price_valid = EmaSnapshot::oracle_price_is_valid(
        block.oracle_irys_price,
        previous_block.oracle_irys_price,
        config.consensus.token_price_safe_range,
    );
    if !oracle_price_valid {
        return Err(PreValidationError::OraclePriceInvalid);
    }

    // Check that the EMA has been correctly calculated
    let ema_valid = {
        let res = parent_ema_snapshot
            .calculate_ema_for_new_block(
                &previous_block,
                block.oracle_irys_price,
                config.consensus.token_price_safe_range,
                config.consensus.ema.price_adjustment_interval,
            )
            .ema;
        res == block.ema_irys_price
    };
    if !ema_valid {
        return Err(PreValidationError::EmaMismatch);
    }

    // Check valid curve price
    let reward = reward_curve
        .reward_between(
            // adjust ms to sec
            previous_block.timestamp.saturating_div(1000),
            block.timestamp.saturating_div(1000),
        )
        .map_err(|e| PreValidationError::RewardCurveError(e.to_string()))?;
    if reward.amount != block.reward_amount {
        return Err(PreValidationError::RewardMismatch {
            got: block.reward_amount,
            expected: reward.amount,
        });
    }

    // After pre-validating a bunch of quick checks we validate the signature
    // TODO: We may want to further check if the signer is a staked address
    // this is a little more advanced though as it requires knowing what the
    // commitment states looked like when this block was produced. For now
    // we just accept any valid signature.
    if !block.is_signature_valid() {
        return Err(PreValidationError::BlockSignatureInvalid);
    }

    Ok(())
}

pub fn prev_output_is_valid(
    block: &IrysBlockHeader,
    previous_block: &IrysBlockHeader,
) -> Result<(), PreValidationError> {
    if block.vdf_limiter_info.prev_output == previous_block.vdf_limiter_info.output {
        Ok(())
    } else {
        Err(PreValidationError::VDFPreviousOutputMismatch {
            got: block.vdf_limiter_info.prev_output,
            expected: previous_block.vdf_limiter_info.output,
        })
    }
}

// compares block timestamp against parent block
// errors if the block has a lower timestamp than the parent block
// compares timestamps of block against current system time
// errors on drift more than MAX_TIMESTAMP_DRIFT_SECS into future
pub fn timestamp_is_valid(
    current: u128,
    parent: u128,
    allowed_drift: u128,
) -> Result<(), PreValidationError> {
    if current < parent {
        return Err(PreValidationError::TimestampOlderThanParent { current, parent });
    }

    let now_ms = SystemTime::now()
        .duration_since(UNIX_EPOCH)
        .map_err(|e| PreValidationError::SystemTimeError(e.to_string()))?
        .as_millis();

    let max_future = now_ms + allowed_drift;

    if current > max_future {
        return Err(PreValidationError::TimestampTooFarInFuture {
            current,
            now: now_ms,
        });
    }

    Ok(())
}

/// Validates if a block's difficulty matches the expected difficulty calculated
/// from previous block data.
/// Returns Ok if valid, Err if the difficulty doesn't match the calculated value.
pub fn difficulty_is_valid(
    block: &IrysBlockHeader,
    previous_block: &IrysBlockHeader,
    difficulty_config: &DifficultyAdjustmentConfig,
) -> Result<(), PreValidationError> {
    let block_height = block.height;
    let current_timestamp = block.timestamp;
    let last_diff_timestamp = previous_block.last_diff_timestamp;
    let current_difficulty = previous_block.diff;

    let (diff, _stats) = calculate_difficulty(
        block_height,
        last_diff_timestamp,
        current_timestamp,
        current_difficulty,
        difficulty_config,
    );

    if diff == block.diff {
        Ok(())
    } else {
        Err(PreValidationError::DifficultyMismatch {
            expected: diff,
            got: block.diff,
        })
    }
}

/// Validates the `last_diff_timestamp` field in the block.
///
/// The value should equal the previous block's `last_diff_timestamp` unless the
/// current block triggers a difficulty adjustment, in which case it must be set
/// to the block's own timestamp.
pub fn last_diff_timestamp_is_valid(
    block: &IrysBlockHeader,
    previous_block: &IrysBlockHeader,
    difficulty_config: &DifficultyAdjustmentConfig,
) -> Result<(), PreValidationError> {
    let blocks_between_adjustments = difficulty_config.difficulty_adjustment_interval;
    let expected = if block.height % blocks_between_adjustments == 0 {
        block.timestamp
    } else {
        previous_block.last_diff_timestamp
    };

    if block.last_diff_timestamp == expected {
        Ok(())
    } else {
        Err(PreValidationError::LastDiffTimestampMismatch {
            expected,
            got: block.last_diff_timestamp,
        })
    }
}

/// Checks PoA data chunk data solution partitions has not expired
pub fn check_poa_data_expiration(
    poa: &PoaData,
    epoch_snapshot: Arc<EpochSnapshot>,
) -> Result<(), PreValidationError> {
    let is_data_partition_assigned = epoch_snapshot
        .partition_assignments
        .data_partitions
        .contains_key(&poa.partition_hash);

    // if is a data chunk
    if poa.data_path.is_some()
        && poa.tx_path.is_some()
        && poa.ledger_id.is_some()
        && !is_data_partition_assigned
    {
        return Err(PreValidationError::PoADataPartitionExpired {
            partition_hash: poa.partition_hash,
        });
    };
    Ok(())
}

/// Validates if a block's cumulative difficulty equals the previous cumulative difficulty
/// plus the expected hashes from its new difficulty. Returns Ok if valid.
///
/// Note: Requires valid block difficulty - call `difficulty_is_valid()` first.
pub fn cumulative_difficulty_is_valid(
    block: &IrysBlockHeader,
    previous_block: &IrysBlockHeader,
) -> Result<(), PreValidationError> {
    let previous_cumulative_diff = previous_block.cumulative_diff;
    let new_diff = block.diff;

    let cumulative_diff = next_cumulative_diff(previous_cumulative_diff, new_diff);
    if cumulative_diff == block.cumulative_diff {
        Ok(())
    } else {
        Err(PreValidationError::CumulativeDifficultyMismatch {
            expected: cumulative_diff,
            got: block.cumulative_diff,
        })
    }
}

/// Validates that the block's previous_cumulative_diff equals the parent's cumulative_diff
pub fn previous_cumulative_difficulty_is_valid(
    block: &IrysBlockHeader,
    previous_block: &IrysBlockHeader,
) -> Result<(), PreValidationError> {
    if block.previous_cumulative_diff == previous_block.cumulative_diff {
        Ok(())
    } else {
        Err(PreValidationError::PreviousCumulativeDifficultyMismatch {
            expected: previous_block.cumulative_diff,
            got: block.previous_cumulative_diff,
        })
    }
}

/// Checks to see if the `solution_hash` exceeds the difficulty threshold
/// of the previous block
///
/// Note: Requires valid block difficulty - call `difficulty_is_valid()` first.
pub fn solution_hash_is_valid(
    block: &IrysBlockHeader,
    previous_block: &IrysBlockHeader,
) -> Result<(), PreValidationError> {
    let solution_hash = block.solution_hash;
    let solution_diff = hash_to_number(&solution_hash.0);

    if solution_diff >= previous_block.diff {
        Ok(())
    } else {
        Err(PreValidationError::SolutionHashBelowDifficulty {
            expected: previous_block.diff,
            got: solution_diff,
        })
    }
}

/// Checks if the `previous_solution_hash` equals the previous block's `solution_hash`
pub fn previous_solution_hash_is_valid(
    block: &IrysBlockHeader,
    previous_block: &IrysBlockHeader,
) -> Result<(), PreValidationError> {
    if block.previous_solution_hash == previous_block.solution_hash {
        Ok(())
    } else {
        Err(PreValidationError::PreviousSolutionHashMismatch {
            expected: previous_block.solution_hash,
            got: block.previous_solution_hash,
        })
    }
}

/// Validates the `last_epoch_hash` field against the previous block and epoch rules.
pub fn last_epoch_hash_is_valid(
    block: &IrysBlockHeader,
    previous_block: &IrysBlockHeader,
    blocks_in_epoch: u64,
) -> Result<(), PreValidationError> {
    // if First block after an epoch boundary
    let expected = if block.height > 0 && block.height % blocks_in_epoch == 1 {
        previous_block.block_hash
    } else {
        previous_block.last_epoch_hash
    };

    if block.last_epoch_hash == expected {
        Ok(())
    } else {
        Err(PreValidationError::LastEpochHashMismatch {
            expected,
            got: block.last_epoch_hash,
        })
    }
}

// Validates block height against previous block height + 1
pub fn height_is_valid(
    block: &IrysBlockHeader,
    previous_block: &IrysBlockHeader,
) -> Result<(), PreValidationError> {
    let expected = previous_block.height + 1;
    if block.height == expected {
        Ok(())
    } else {
        Err(PreValidationError::HeightInvalid {
            expected,
            got: block.height,
        })
    }
}

#[cfg(test)]
mod height_tests {
    use super::*;

    #[test]
    fn height_is_valid_ok() {
        let mut prev = IrysBlockHeader::new_mock_header();
        prev.height = 10;
        let mut block = IrysBlockHeader::new_mock_header();
        block.height = 11;
        assert!(height_is_valid(&block, &prev).is_ok());
    }

    #[test]
    fn height_is_invalid_fails() {
        let mut prev = IrysBlockHeader::new_mock_header();
        prev.height = 10;
        let mut block = IrysBlockHeader::new_mock_header();
        block.height = 12;
        assert!(height_is_valid(&block, &prev).is_err());
    }
}

/// Returns Ok if the vdf recall range in the block is valid
pub async fn recall_recall_range_is_valid(
    block: &IrysBlockHeader,
    config: &ConsensusConfig,
    steps_guard: &VdfStateReadonly,
) -> eyre::Result<()> {
    let num_recall_ranges_in_partition =
        irys_efficient_sampling::num_recall_ranges_in_partition(config);
    let reset_step_number = irys_efficient_sampling::reset_step_number(
        block.vdf_limiter_info.global_step_number,
        config,
    );
    info!(
        "Validating recall ranges steps from: {} to: {}",
        reset_step_number, block.vdf_limiter_info.global_step_number
    );
    let steps = steps_guard.read().get_steps(ii(
        reset_step_number,
        block.vdf_limiter_info.global_step_number,
    ))?;
    irys_efficient_sampling::recall_range_is_valid(
        (block.poa.partition_chunk_offset as u64 / config.num_chunks_in_recall_range) as usize,
        num_recall_ranges_in_partition as usize,
        &steps,
        &block.poa.partition_hash,
    )
}

pub fn get_recall_range(
    step_num: u64,
    config: &ConsensusConfig,
    steps_guard: &VdfStateReadonly,
    partition_hash: &H256,
) -> eyre::Result<usize> {
    let num_recall_ranges_in_partition =
        irys_efficient_sampling::num_recall_ranges_in_partition(config);
    let reset_step_number = irys_efficient_sampling::reset_step_number(step_num, config);
    let steps = steps_guard
        .read()
        .get_steps(ii(reset_step_number, step_num))?;
    irys_efficient_sampling::get_recall_range(
        num_recall_ranges_in_partition as usize,
        &steps,
        partition_hash,
    )
}

/// Returns Ok if the provided `PoA` is valid, Err otherwise
#[tracing::instrument(skip_all, fields(
    ?miner_address,
    chunk_offset = ?poa.partition_chunk_offset,
    partition_hash = ?poa.partition_hash,
    entropy_packing_iterations = ?config.entropy_packing_iterations,
    chunk_size = ?config.chunk_size
), err)]

pub fn poa_is_valid(
    poa: &PoaData,
    block_index_guard: &BlockIndexReadGuard,
    epoch_snapshot: &EpochSnapshot,
    config: &ConsensusConfig,
    miner_address: &Address,
) -> Result<(), PreValidationError> {
    debug!("PoA validating");
    let mut poa_chunk: Vec<u8> = match &poa.chunk {
        Some(chunk) => chunk.clone().into(),
        None => return Err(PreValidationError::PoAChunkMissing),
    };
    // data chunk
    if let (Some(data_path), Some(tx_path), Some(ledger_id)) =
        (poa.data_path.clone(), poa.tx_path.clone(), poa.ledger_id)
    {
        // partition data -> ledger data
        let partition_assignment = epoch_snapshot
            .get_data_partition_assignment(poa.partition_hash)
            .ok_or(PreValidationError::PartitionAssignmentMissing {
                partition_hash: poa.partition_hash,
            })?;

        let slot_index = partition_assignment.slot_index.ok_or(
            PreValidationError::PartitionAssignmentSlotIndexMissing {
                partition_hash: poa.partition_hash,
            },
        )?;
        let slot_index_u64 = u64::try_from(slot_index).map_err(|_| {
            PreValidationError::PartitionAssignmentSlotIndexTooLarge {
                partition_hash: poa.partition_hash,
                slot_index,
            }
        })?;
        let ledger_chunk_offset =
            slot_index_u64 * config.num_partitions_per_slot * config.num_chunks_in_partition
                + u64::from(poa.partition_chunk_offset);

        // ledger data -> block
        let ledger = DataLedger::try_from(ledger_id)
            .map_err(|_| PreValidationError::LedgerIdInvalid { ledger_id })?;

        let bb = block_index_guard
            .read()
            .get_block_bounds(ledger, ledger_chunk_offset)
            .map_err(|e| PreValidationError::BlockBoundsLookupError(e.to_string()))?;
        if !(bb.start_chunk_offset..bb.end_chunk_offset).contains(&ledger_chunk_offset) {
            return Err(PreValidationError::PoAChunkOffsetOutOfBlockBounds);
        };

        let block_chunk_offset = (ledger_chunk_offset - bb.start_chunk_offset) as u128;

        // tx_path validation
        let tx_path_result = validate_path(
            bb.tx_root.0,
            &tx_path,
            block_chunk_offset * (config.chunk_size as u128),
        )
        .map_err(|e| PreValidationError::MerkleProofInvalid(e.to_string()))?;

        if !(tx_path_result.left_bound..=tx_path_result.right_bound)
            .contains(&(block_chunk_offset * (config.chunk_size as u128)))
        {
            return Err(PreValidationError::PoAChunkOffsetOutOfTxBounds);
        }

        let tx_chunk_offset =
            block_chunk_offset * (config.chunk_size as u128) - tx_path_result.left_bound;

        // data_path validation
        let data_path_result = validate_path(tx_path_result.leaf_hash, &data_path, tx_chunk_offset)
            .map_err(|e| PreValidationError::MerkleProofInvalid(e.to_string()))?;

        if !(data_path_result.left_bound..=data_path_result.right_bound).contains(&tx_chunk_offset)
        {
            return Err(PreValidationError::PoAChunkOffsetOutOfDataChunksBounds);
        }

        let mut entropy_chunk = Vec::<u8>::with_capacity(config.chunk_size as usize);
        compute_entropy_chunk(
            *miner_address,
            poa.partition_chunk_offset as u64,
            poa.partition_hash.into(),
            config.entropy_packing_iterations,
            config.chunk_size as usize,
            &mut entropy_chunk,
            config.chain_id,
        );

        xor_vec_u8_arrays_in_place(&mut poa_chunk, &entropy_chunk);

        // Because all chunks are packed as config.chunk_size, if the proof chunk is
        // smaller we need to trim off the excess padding introduced by packing ?
        let (poa_chunk_pad_trimmed, _) = poa_chunk.split_at(
            (config
                .chunk_size
                .min((data_path_result.right_bound - data_path_result.left_bound) as u64))
                as usize,
        );

        let poa_chunk_hash = sha::sha256(poa_chunk_pad_trimmed);

        if poa_chunk_hash != data_path_result.leaf_hash {
            return Err(PreValidationError::PoAChunkHashMismatch {
                expected: data_path_result.leaf_hash.into(),
                got: poa_chunk_hash.into(),
                ledger_id: Some(ledger_id),
                ledger_chunk_offset: Some(ledger_chunk_offset),
            });
        }
    } else {
        let mut entropy_chunk = Vec::<u8>::with_capacity(config.chunk_size as usize);
        compute_entropy_chunk(
            *miner_address,
            poa.partition_chunk_offset as u64,
            poa.partition_hash.into(),
            config.entropy_packing_iterations,
            config.chunk_size as usize,
            &mut entropy_chunk,
            config.chain_id,
        );
        if entropy_chunk != poa_chunk {
            if poa_chunk.len() <= 32 {
                debug!("Chunk PoA:{:?}", poa_chunk);
                debug!("Entropy  :{:?}", entropy_chunk);
            }
            return Err(PreValidationError::PoACapacityChunkMismatch {
                entropy_first: entropy_chunk.first().copied(),
                poa_first: poa_chunk.first().copied(),
            });
        }
    }
    Ok(())
}

/// Validates that the shadow transactions in the EVM block match the expected shadow transactions
/// generated from the Irys block data.
pub async fn shadow_transactions_are_valid(
    config: &Config,
    service_senders: &ServiceSenders,
    block: &IrysBlockHeader,
    reth_adapter: &IrysRethNodeAdapter,
    db: &DatabaseProvider,
    payload_provider: ExecutionPayloadCache,
    parent_epoch_snapshot: Arc<EpochSnapshot>,
    block_index: Arc<std::sync::RwLock<BlockIndex>>,
) -> eyre::Result<()> {
    // 1. Validate that the evm block is valid
    let execution_data = payload_provider
        .wait_for_payload(&block.evm_block_hash)
        .await
        .ok_or_eyre("reth execution payload never arrived")?;

    let engine_api_client = reth_adapter.inner.engine_http_client();
    let ExecutionData { payload, sidecar } = execution_data;

    let ExecutionPayload::V3(payload_v3) = payload else {
        eyre::bail!("irys-reth expects that all payloads are of v3 type");
    };
    ensure!(
        payload_v3.withdrawals().is_empty(),
        "withdrawals must always be empty"
    );

    // ensure the execution payload timestamp matches the block timestamp
    // truncated to full seconds
    let payload_timestamp: u128 = payload_v3.timestamp().into();
    let block_timestamp_sec = block.timestamp / 1000;
    ensure!(
            payload_timestamp == block_timestamp_sec,
            "EVM payload timestamp {payload_timestamp} does not match block timestamp {block_timestamp_sec}"
        );

    let versioned_hashes = sidecar
        .versioned_hashes()
        .ok_or_eyre("version hashes must be present")?
        .clone();
    loop {
        let payload_status = engine_api_client
            .new_payload_v4(
                payload_v3.clone(),
                versioned_hashes.clone(),
                block.previous_block_hash.into(),
                RequestsOrHash::Requests(Requests::new(vec![])),
            )
            .await?;
        match payload_status.status {
            alloy_rpc_types_engine::PayloadStatusEnum::Invalid { validation_error } => {
                return Err(eyre::Report::msg(validation_error));
            }
            alloy_rpc_types_engine::PayloadStatusEnum::Syncing => {
                tracing::debug!(
                    "syncing extra blocks to validate payload {:?}",
                    payload_v3.payload_inner.payload_inner.block_num_hash()
                );
                tokio::time::sleep(Duration::from_secs(1)).await;
                continue;
            }
            alloy_rpc_types_engine::PayloadStatusEnum::Valid => {
                tracing::info!("reth payload already known & is valid");
                break;
            }
            alloy_rpc_types_engine::PayloadStatusEnum::Accepted => {
                tracing::info!("accepted a side-chain (fork) payload");
                break;
            }
        }
    }
    let evm_block: Block = payload_v3.try_into_block()?;

    // 2. Extract shadow transactions from the beginning of the block
    let mut expect_shadow_txs = true;
    let actual_shadow_txs = evm_block
        .body
        .transactions
        .into_iter()
        .map(|tx| {
            if expect_shadow_txs {
                if Some(*SHADOW_TX_DESTINATION_ADDR) != tx.to() {
                    // after reaching first non-shadow tx, we scan the rest of the
                    // txs to check if we don't have any stray shadow txs in there
                    expect_shadow_txs = false;
                    ensure!(
                        !tx.input().starts_with(IRYS_SHADOW_EXEC),
                        "shadow tx injected in the middle of the block",
                    );
                    return Ok(None);
                }
                let input = tx.input();
                if input.strip_prefix(IRYS_SHADOW_EXEC).is_none() {
                    // after reaching first non-shadow tx, we scan the rest of the
                    // txs to check if we don't have any stray shadow txs in there
                    expect_shadow_txs = false;
                    return Ok(None);
                };
                let shadow_tx = ShadowTransaction::decode(&mut &input[..])
                    .map_err(|e| eyre::eyre!("failed to decode shadow tx: {e}"))?;
                let tx_signer = tx.into_signed().recover_signer()?;

                ensure!(
                    block.miner_address == tx_signer,
                    "Shadow tx signer is not the miner"
                );
                Ok(Some(shadow_tx))
            } else {
                // ensure that no other shadow txs are present in the block
                let input = tx.input();
                ensure!(
                    !(input.starts_with(IRYS_SHADOW_EXEC)),
                    "shadow tx injected in the middle of the block",
                );
                Ok(None)
            }
        })
        .filter_map(std::result::Result::transpose);

    // 3. Generate expected shadow transactions
    let expected_txs = generate_expected_shadow_transactions_from_db(
        config,
        service_senders,
        block,
        db,
        parent_epoch_snapshot,
        block_index,
    )
    .await?;

    // 4. Validate they match
    validate_shadow_transactions_match(actual_shadow_txs, expected_txs.into_iter())
}

/// Generates expected shadow transactions by looking up required data from the mempool or database
#[tracing::instrument(skip_all, err)]
async fn generate_expected_shadow_transactions_from_db<'a>(
    config: &Config,
    service_senders: &ServiceSenders,
    block: &'a IrysBlockHeader,
    db: &DatabaseProvider,
    parent_epoch_snapshot: Arc<EpochSnapshot>,
    block_index: Arc<std::sync::RwLock<BlockIndex>>,
) -> eyre::Result<Vec<ShadowTransaction>> {
    // Look up previous block to get EVM hash
    let prev_block = {
        let (tx_prev, rx_prev) = tokio::sync::oneshot::channel();
        service_senders
            .mempool
            .send(MempoolServiceMessage::GetBlockHeader(
                block.previous_block_hash,
                false,
                tx_prev,
            ))?;
        match rx_prev.await? {
            Some(h) => h,
            None => db
                .view_eyre(|tx| block_header_by_hash(tx, &block.previous_block_hash, false))?
                .ok_or_eyre("Previous block not found")?,
        }
    };

    // Look up commitment txs
    let commitment_txs = extract_commitment_txs(config, service_senders, block, db).await?;

    // Lookup data txs
    let data_txs = extract_submit_ledger_txs(service_senders, block, db).await?;

    // Lookup publish ledger for term fee rewards
    let mut publish_ledger_with_txs =
        extract_publish_ledger_with_txs(service_senders, block, db).await?;

    // Get treasury balance from previous block
    let initial_treasury_balance = prev_block.treasury;

<<<<<<< HEAD
    // Calculate expired ledger fees for epoch blocks
    let is_epoch_block = block.height % config.consensus.epoch.num_blocks_in_epoch == 0;
    let expired_ledger_fees = if is_epoch_block {
        ledger_expiry::calculate_expired_ledger_fees(
            &parent_epoch_snapshot,
            block.height,
            DataLedger::Submit, // Currently only Submit ledgers expire
            config,
            block_index,
            service_senders.mempool.clone(),
            db.clone(),
        )
        .in_current_span()
        .await?
    } else {
        BTreeMap::new()
    };

    let shadow_txs_vec = ShadowTxGenerator::new(
=======
    let mut shadow_tx_generator = ShadowTxGenerator::new(
>>>>>>> aaa18d77
        &block.height,
        &block.reward_address,
        &block.reward_amount,
        &prev_block,
        &config.consensus,
        &commitment_txs,
        &data_txs,
        &mut publish_ledger_with_txs,
        initial_treasury_balance,
<<<<<<< HEAD
        &expired_ledger_fees,
    )
    .map(|result| result.map(|metadata| metadata.shadow_tx))
    .collect::<Result<Vec<_>, _>>()?;
=======
    );

    let mut shadow_txs_vec = Vec::new();
    for result in shadow_tx_generator.by_ref() {
        let metadata = result?;
        shadow_txs_vec.push(metadata.shadow_tx);
    }

    // Get final treasury balance after processing all transactions
    let expected_treasury = shadow_tx_generator.treasury_balance();

    // Validate that the block's treasury matches the expected value
    ensure!(
        block.treasury == expected_treasury,
        "Treasury mismatch: expected {} but found {} at block height {}",
        expected_treasury,
        block.treasury,
        block.height
    );

>>>>>>> aaa18d77
    Ok(shadow_txs_vec)
}

async fn extract_commitment_txs(
    config: &Config,
    service_senders: &ServiceSenders,
    block: &IrysBlockHeader,
    db: &DatabaseProvider,
) -> Result<Vec<CommitmentTransaction>, eyre::Error> {
    let is_epoch_block = block.height % config.consensus.epoch.num_blocks_in_epoch == 0;
    let commitment_txs = if is_epoch_block {
        // IMPORTANT: on epoch blocks we don't generate shadow txs for commitment txs
        vec![]
    } else {
        match &block.system_ledgers[..] {
            [ledger] => {
                ensure!(
                    ledger.ledger_id == SystemLedger::Commitment,
                    "only commitment ledger supported"
                );

                get_commitment_tx_in_parallel(&ledger.tx_ids.0, &service_senders.mempool, db)
                    .await?
            }
            [] => {
                // this is valid as we can have a block that contains 0 system ledgers
                vec![]
            }
            // this is to ensure that we don't skip system ledgers and forget to add them to validation in the future
            [..] => eyre::bail!("Currently we support at most 1 system ledger per block"),
        }
    };
    Ok(commitment_txs)
}

async fn extract_submit_ledger_txs(
    service_senders: &ServiceSenders,
    block: &IrysBlockHeader,
    db: &DatabaseProvider,
) -> Result<Vec<DataTransactionHeader>, eyre::Error> {
    let (_publish_ledger, submit_ledger) = extract_data_ledgers(block)?;
    // we only access the submit ledger data. Publish ledger does not require billing the user extra
    let txs = get_data_tx_in_parallel(submit_ledger.tx_ids.0.clone(), &service_senders.mempool, db)
        .await?;
    Ok(txs)
}

/// Extracts publish ledger with transactions and ingress proofs for term fee reward distribution
async fn extract_publish_ledger_with_txs(
    service_senders: &ServiceSenders,
    block: &IrysBlockHeader,
    db: &DatabaseProvider,
) -> Result<PublishLedgerWithTxs, eyre::Error> {
    let (publish_ledger, _submit_ledger) = extract_data_ledgers(block)?;

    // Fetch the actual transactions for the publish ledger
    let txs = get_data_tx_in_parallel(
        publish_ledger.tx_ids.0.clone(),
        &service_senders.mempool,
        db,
    )
    .await?;
    Ok(PublishLedgerWithTxs {
        txs,
        proofs: publish_ledger.proofs.clone(),
    })
}

/// Validates  the actual shadow transactions match the expected ones
#[tracing::instrument(skip_all, err)]
fn validate_shadow_transactions_match(
    actual: impl Iterator<Item = eyre::Result<ShadowTransaction>>,
    expected: impl Iterator<Item = ShadowTransaction>,
) -> eyre::Result<()> {
    // Validate each expected shadow transaction
    for (idx, data) in actual.zip_longest(expected).enumerate() {
        let EitherOrBoth::Both(actual, expected) = data else {
            // If either of the shadow txs is not present, it means it was not generated as `expected`
            // or it was not included in the block. either way - an error
            tracing::warn!(?data, "shadow tx len mismatch");
            eyre::bail!("actual and expected shadow txs lens differ");
        };
        let actual = actual?;
        ensure!(
            actual == expected,
            "Shadow transaction mismatch at idx {}. expected {:?}, got {:?}",
            idx,
            expected,
            actual
        );
    }

    Ok(())
}

pub fn is_seed_data_valid(
    block_header: &IrysBlockHeader,
    previous_block_header: &IrysBlockHeader,
    reset_frequency: u64,
) -> ValidationResult {
    let vdf_info = &block_header.vdf_limiter_info;
    let expected_seed_data = vdf_info.calculate_seeds(reset_frequency, previous_block_header);

    // TODO: difficulty validation adjustment is likely needs to be done here too,
    //  but difficulty is not yet implemented
    let are_seeds_valid =
        expected_seed_data.0 == vdf_info.next_seed && expected_seed_data.1 == vdf_info.seed;
    if are_seeds_valid {
        ValidationResult::Valid
    } else {
        error!(
            "Seed data is invalid. Expected: {:?}, got: {:?}",
            expected_seed_data, vdf_info
        );
        ValidationResult::Invalid
    }
}

/// Validates that commitment transactions in a block are ordered correctly
/// according to the same priority rules used by the mempool:
/// 1. Stakes first (sorted by fee, highest first)
/// 2. Then pledges (sorted by pledge_count_before_executing ascending, then by fee descending)
#[tracing::instrument(skip_all, err, fields(block_hash = %block.block_hash, block_height = %block.height))]
pub async fn commitment_txs_are_valid(
    config: &Config,
    service_senders: &ServiceSenders,
    block: &IrysBlockHeader,
    db: &DatabaseProvider,
    block_tree_guard: &BlockTreeReadGuard,
) -> eyre::Result<()> {
    // Extract commitment transaction IDs from the block
    let block_tx_ids = block
        .system_ledgers
        .iter()
        .find(|ledger| ledger.ledger_id == SystemLedger::Commitment as u32)
        .map(|ledger| ledger.tx_ids.0.as_slice())
        .unwrap_or_else(|| &[]);

    // Fetch all actual commitment transactions from the block
    let actual_commitments =
        get_commitment_tx_in_parallel(block_tx_ids, &service_senders.mempool, db).await?;

    // Validate that all commitment transactions have correct values
    for (idx, tx) in actual_commitments.iter().enumerate() {
        tx.validate_value(&config.consensus).map_err(|e| {
            error!(
                "Commitment transaction {} at position {} has invalid value: {}",
                tx.id, idx, e
            );
            eyre::eyre!("Invalid commitment transaction value: {}", e)
        })?;
    }

    let is_epoch_block = block.height % config.consensus.epoch.num_blocks_in_epoch == 0;

    if is_epoch_block {
        debug!(
            "Validating commitment order for epoch block at height {}",
            block.height
        );

        // Get expected commitments from parent's snapshot
        let parent_commitment_snapshot = block_tree_guard
            .read()
            .get_commitment_snapshot(&block.previous_block_hash)?;
        let expected_commitments = parent_commitment_snapshot.get_epoch_commitments();

        // Use zip_longest to compare actual vs expected directly
        for (idx, pair) in actual_commitments
            .iter()
            .zip_longest(expected_commitments.iter())
            .enumerate()
        {
            match pair {
                EitherOrBoth::Both(actual, expected) => {
                    ensure!(
                        actual == expected,
                        "Epoch block commitment mismatch at position {}. Expected: {:?}, Got: {:?}",
                        idx,
                        expected,
                        actual
                    );
                }
                EitherOrBoth::Left(actual) => {
                    error!(
                        "Extra commitment in epoch block at position {}: {:?}",
                        idx, actual
                    );
                    eyre::bail!("Epoch block contains extra commitment transaction");
                }
                EitherOrBoth::Right(expected) => {
                    error!(
                        "Missing commitment in epoch block at position {}: {:?}",
                        idx, expected
                    );
                    eyre::bail!("Epoch block missing expected commitment transaction");
                }
            }
        }

        debug!("Epoch block commitment transaction validation successful");
        return Ok(());
    }

    // Regular block validation: check priority ordering for stake and pledge commitments
    let stake_and_pledge_txs: Vec<&CommitmentTransaction> = actual_commitments
        .iter()
        .filter(|tx| {
            matches!(
                tx.commitment_type,
                CommitmentType::Stake | CommitmentType::Pledge { .. }
            )
        })
        .collect();

    if stake_and_pledge_txs.is_empty() {
        return Ok(());
    }

    // Sort to get expected order
    let mut expected_order = stake_and_pledge_txs.clone();
    expected_order.sort();

    // Compare actual order vs expected order
    for (idx, pair) in stake_and_pledge_txs
        .iter()
        .zip_longest(expected_order.iter())
        .enumerate()
    {
        match pair {
            EitherOrBoth::Both(actual, expected) => {
                ensure!(
                    actual.id == expected.id,
                    "Commitment transaction at position {} in wrong order. Expected: {}, Got: {}",
                    idx,
                    expected.id,
                    actual.id
                );
            }
            _ => {
                // This should never happen since we're comparing the same filtered set
                eyre::bail!("Internal error: commitment ordering validation mismatch");
            }
        }
    }

    debug!("Commitment transaction ordering is valid");
    Ok(())
}

/// Helper function to calculate permanent storage fee using a specific EMA snapshot
/// This includes base network fee + ingress proof rewards
pub fn calculate_perm_storage_total_fee(
    bytes_to_store: u64,
    term_fee: U256,
    ema_snapshot: &EmaSnapshot,
    config: &Config,
) -> eyre::Result<Amount<(NetworkFee, Irys)>> {
    // Calculate the cost per GB (take into account replica count & cost per replica)
    let cost_per_gb = config
        .consensus
        .annual_cost_per_gb
        .cost_per_replica(
            config.consensus.safe_minimum_number_of_years,
            config.consensus.decay_rate,
        )?
        .replica_count(config.consensus.number_of_ingress_proofs)?;

    // Calculate the base network fee (protocol cost) using the provided EMA snapshot
    let base_network_fee = cost_per_gb.base_network_fee(
        U256::from(bytes_to_store),
        ema_snapshot.ema_for_public_pricing(),
    )?;

    // Add ingress proof rewards to the base network fee
    // Total perm_fee = base network fee + (num_ingress_proofs × immediate_tx_inclusion_reward_percent × term_fee)
    let total_perm_fee = base_network_fee.add_ingress_proof_rewards(
        term_fee,
        config.consensus.number_of_ingress_proofs,
        config.consensus.immediate_tx_inclusion_reward_percent,
    )?;

    Ok(total_perm_fee)
}

/// Helper function to calculate term storage fee using a specific EMA snapshot
/// TODO: THIS IS JUST PLACEHOLDER IMPLEMENTATION - should be updated with proper fee calculation
/// when term storage pricing is fully implemented
pub fn calculate_term_storage_base_network_fee(
    _bytes_to_store: u64,
    _ema_snapshot: &EmaSnapshot,
    _config: &Config,
) -> eyre::Result<U256> {
    // Placeholder implementation matching the mempool service
    // Returns a fixed value until proper term fee calculation is implemented
    Ok(TERM_FEE)
}

/// Validates that data transactions in a block are correctly placed and have valid properties
/// based on their ledger placement (Submit or Publish) and ingress proof availability
/// TODO: All of the warnings below should actually be transformed to hard errors!
#[tracing::instrument(skip_all, err)]
pub async fn data_txs_are_valid(
    config: &Config,
    service_senders: &ServiceSenders,
    block: &IrysBlockHeader,
    db: &DatabaseProvider,
    block_tree_guard: &BlockTreeReadGuard,
) -> eyre::Result<()> {
    // Get the block's EMA snapshot for fee calculations
    let block_ema = block_tree_guard
        .read()
        .get_ema_snapshot(&block.block_hash)
        .ok_or_eyre("Block EMA snapshot not found")?;

    // Extract data transactions from both ledgers
    let (publish_ledger, submit_ledger) = extract_data_ledgers(block)?;

    // Get transactions from both ledgers
    let publish_txs = get_data_tx_in_parallel(
        publish_ledger.tx_ids.0.clone(),
        &service_senders.mempool,
        db,
    )
    .await?;

    let submit_txs =
        get_data_tx_in_parallel(submit_ledger.tx_ids.0.clone(), &service_senders.mempool, db)
            .await?;

    // Step 1: Identify same-block promotions (txs appearing in both ledgers of current block)
    let submit_ids: HashSet<H256> = submit_txs.iter().map(|tx| tx.id).collect();
    let publish_ids: HashSet<H256> = publish_txs.iter().map(|tx| tx.id).collect();
    let same_block_promotions = submit_ids
        .intersection(&publish_ids)
        .copied()
        .collect::<HashSet<_>>();

    // Log same-block promotions for debugging
    for tx_id in &same_block_promotions {
        debug!(
            "Transaction {} promoted from Submit to Publish in same block",
            tx_id
        );
    }
    // Collect all tx_ids we need to check for previous inclusions
    let mut txs_to_check = publish_txs
        .iter()
        .map(|x| (x, DataLedger::Publish))
        .chain(submit_txs.iter().map(|x| (x, DataLedger::Submit)))
        .map(|(tx, ledger_current)| {
            let state = if same_block_promotions.contains(&tx.id) {
                TxInclusionState::Found {
                    ledger_current: DataLedger::Publish,
                    ledger_historical: DataLedger::Submit,
                }
            } else {
                TxInclusionState::Searching { ledger_current }
            };
            (tx.id, (tx, state))
        })
        .collect::<HashMap<_, _>>();

    // Step 3: Check past inclusions only for non-promoted txs
    get_previous_tx_inclusions(
        &mut txs_to_check,
        block,
        config.consensus.mempool.anchor_expiry_depth as u64,
        service_senders,
        db,
    )
    .await?;

    // Step 4: Validate based on ledger rules
    for (tx, past_inclusion) in txs_to_check.values() {
        match past_inclusion {
            TxInclusionState::Searching { ledger_current } => {
                match ledger_current {
                    DataLedger::Publish => {
                        // Publish tx with no past inclusion - INVALID
                        tracing::warn!(
                            "Transaction {} in Publish ledger must have prior Submit ledger inclusion",
                            tx.id
                        );
                    }
                    DataLedger::Submit => {
                        // Submit tx with no past inclusion - VALID (new transaction)
                        debug!("Transaction {} is new in Submit ledger", tx.id);
                    }
                }
            }
            TxInclusionState::Found {
                ledger_current,
                ledger_historical,
            } => {
                match (ledger_current, ledger_historical) {
                    (DataLedger::Publish, DataLedger::Submit) => {
                        // OK: Transaction promoted from past Submit to current Publish
                        debug!(
                            "Transaction {} promoted from past Submit to current Publish ledger",
                            tx.id
                        );
                    }
                    (DataLedger::Publish, DataLedger::Publish) => {
                        tracing::warn!(
                            "Transaction {} already included in previous Publish ledger",
                            tx.id
                        );
                    }
                    (DataLedger::Submit, _) => {
                        // Submit tx should not have any past inclusion
                        tracing::warn!(
                            "Transaction {} in Submit ledger was already included in past {:?} ledger",
                            tx.id, ledger_historical
                        );
                    }
                }
            }
            TxInclusionState::Duplicate { ledger_historical } => {
                // Transaction found in multiple past blocks - this is always invalid
                tracing::warn!(
                    "Transaction {} found in multiple previous blocks. First occurrence in {:?} ledger at block {}",
                    tx.id, ledger_historical.0, ledger_historical.1
                );
            }
        }
    }

    // Step 5: Validate all transactions (including same-block promotions)
    let all_txs = publish_txs
        .iter()
        .map(|tx| (tx, DataLedger::Publish))
        .chain(submit_txs.iter().map(|tx| (tx, DataLedger::Submit)));

    for (tx, current_ledger) in all_txs {
        // All data transactions must have ledger_id set to Publish
        // TODO: support other term ledgers here
        ensure!(
            tx.ledger_id == DataLedger::Publish as u32,
            "Transaction {} has invalid ledger_id. Expected: {}, Actual: {}",
            tx.id,
            DataLedger::Publish as u32,
            tx.ledger_id
        );

        // Calculate expected fees based on data size using block's EMA
        // Calculate term fee first as it's needed for perm fee calculation
        let expected_term_fee =
            calculate_term_storage_base_network_fee(tx.data_size, &block_ema, config)?;
        let expected_perm_fee =
            calculate_perm_storage_total_fee(tx.data_size, expected_term_fee, &block_ema, config)?;

        // Validate perm_fee is at least the expected amount
        let actual_perm_fee = tx.perm_fee.unwrap_or(U256::zero());
        ensure!(
            actual_perm_fee >= expected_perm_fee.amount,
            "Transaction {} has insufficient perm_fee. Expected at least: {}, Actual: {}",
            tx.id,
            expected_perm_fee.amount,
            actual_perm_fee
        );

        // Validate term_fee is at least the expected amount
        let actual_term_fee = tx.term_fee;
        ensure!(
            actual_term_fee >= expected_term_fee,
            "Transaction {} has insufficient term_fee. Expected at least: {}, Actual: {}",
            tx.id,
            expected_term_fee,
            actual_term_fee
        );

        // Validate fee distribution structures can be created successfully
        // This ensures fees can be properly distributed to block producers, ingress proof providers, etc.
        TermFeeCharges::new(actual_term_fee, &config.consensus).map_err(|e| {
            eyre::eyre!(
                "Transaction {} has invalid term fee structure: {}",
                tx.id,
                e
            )
        })?;

        PublishFeeCharges::new(actual_perm_fee, actual_term_fee, &config.consensus).map_err(
            |e| {
                eyre::eyre!(
                    "Transaction {} has invalid perm fee structure: {}",
                    tx.id,
                    e
                )
            },
        )?;

        match current_ledger {
            DataLedger::Publish => {
                // no special publish-ledger-only asserts here
            }
            DataLedger::Submit => {
                // Submit ledger transactions should not have ingress proofs, that's why they are in the submit ledger
                // (they're waiting for proofs to arrive)
                if tx.ingress_proofs.is_none() {
                    tracing::warn!(
                        "Transaction {} in Submit ledger should not have ingress proofs",
                        tx.id
                    );
                }
            }
        }
    }

    ensure!(
        publish_ledger
            .proofs
            .as_ref()
            .map(|x| x.0.len())
            .unwrap_or_default()
            == publish_txs.len(),
        "the length of publish ledger proofs in a block does not match the count of publish txs"
    );

    // Validate ingress proofs list matches Publish ledger transactions
    if let Some(proofs_list) = &publish_ledger.proofs {
        ensure!(
            proofs_list.len() == publish_txs.len(),
            "Ingress proofs count mismatch. Expected: {}, Actual: {}",
            publish_txs.len(),
            proofs_list.len()
        );

        // Validate each proof corresponds to the correct transaction
        for item in publish_txs.iter().zip_longest(proofs_list.iter()) {
            let EitherOrBoth::Both(tx, proof) = item else {
                tracing::warn!("publish tx and proof length mismatch, cannot validate publish ledger transaction proofs");
                break;
            };

            // Validate ingress proofs are present
            let Some(tx_proof) = tx.ingress_proofs.as_ref() else {
                tracing::warn!(
                    "Transaction {} in Publish ledger missing ingress proofs",
                    tx.id
                );
                continue;
            };

            // Validate ingress proof signature and data_root match
            // The proof signature should be valid for the transaction's data_root
            let _ = tx_proof.pre_validate(&tx.data_root).map_err(|e| {
                eyre::eyre!("Transaction {} has invalid ingress proof: {}", tx.id, e)
            })?;

            // TODO: use `verify_ingress_proof` to verify all ingress proof chunks and data
            // TODO: once we refactor ingress proofs - remove the proof field from the tx object.
            ensure!(
                tx_proof.proof == proof.proof && tx_proof.signature == proof.signature,
                "Ingress proof mismatch for transaction {}",
                tx.id
            );
        }
    }

    // TODO: validate that block.treasury is correctly updated

    debug!("Data transaction validation successful");
    Ok(())
}

fn extract_data_ledgers(
    block: &IrysBlockHeader,
) -> eyre::Result<(&DataTransactionLedger, &DataTransactionLedger)> {
    let (publish_ledger, submit_ledger) = match &block.data_ledgers[..] {
        [publish_ledger, submit_ledger] => {
            ensure!(
                publish_ledger.ledger_id == DataLedger::Publish,
                "Publish ledger must be the first ledger in the data ledgers"
            );
            ensure!(
                submit_ledger.ledger_id == DataLedger::Submit,
                "Submit ledger must be the second ledger in the data ledgers"
            );
            (publish_ledger, submit_ledger)
        }
        [..] => eyre::bail!("Expect exactly 2 data ledgers to be present on the block"),
    };
    Ok((publish_ledger, submit_ledger))
}

/// State for tracking transaction inclusion search
#[derive(Clone, Copy, Debug)]
enum TxInclusionState {
    Searching {
        ledger_current: DataLedger,
    },
    Found {
        ledger_current: DataLedger,
        ledger_historical: DataLedger,
    },
    Duplicate {
        ledger_historical: (DataLedger, BlockHash),
    },
}

#[tracing::instrument(skip_all, fields(block_under_validation = ?block_under_validation.block_hash))]
async fn get_previous_tx_inclusions(
    tx_ids: &mut HashMap<H256, (&DataTransactionHeader, TxInclusionState)>,
    block_under_validation: &IrysBlockHeader,
    anchor_expiry_depth: u64,
    service_senders: &ServiceSenders,
    db: &DatabaseProvider,
) -> eyre::Result<()> {
    // Early return for empty input
    if tx_ids.is_empty() {
        return Ok(());
    }

    // Get mempool data and release lock quickly
    let (tx, rx) = tokio::sync::oneshot::channel();
    service_senders
        .mempool
        .send(MempoolServiceMessage::GetState(tx))?;
    let mempool_state = rx.await?;
    let mempool_guard = mempool_state.read().await;

    let min_anchor_height = block_under_validation
        .height
        .saturating_sub(anchor_expiry_depth);

    let mut block = (
        block_under_validation.block_hash,
        block_under_validation.height,
    );
    while block.1 >= min_anchor_height {
        // Stop if we've reached the genesis block
        if block.1 == 0 {
            break;
        }

        let mut update_states = |header: &IrysBlockHeader| {
            if header.block_hash == block_under_validation.block_hash {
                // don't process the states for a block we're putting under full validation
                return Ok(());
            }
            process_block_ledgers_with_states(&header.data_ledgers, header.block_hash, tx_ids)
        };
        // Move to the parent block and continue the traversal backwards
        block = match mempool_guard.prevalidated_blocks.get(&block.0) {
            Some(header) => {
                update_states(header)?;
                (header.previous_block_hash, header.height.saturating_sub(1))
            }
            None => {
                let header = db
                    .view(|tx| irys_database::block_header_by_hash(tx, &block.0, false))
                    .unwrap()
                    .unwrap()
                    .expect("to find the parent block header in the database");
                update_states(&header)?;
                (header.previous_block_hash, header.height.saturating_sub(1))
            }
        };
    }

    Ok(())
}

/// Process ledgers and update transaction states
/// Returns true if all transactions have been found
fn process_block_ledgers_with_states(
    ledgers: &[DataTransactionLedger],
    block_hash: BlockHash,
    tx_states: &mut HashMap<H256, (&DataTransactionHeader, TxInclusionState)>,
) -> eyre::Result<()> {
    for ledger in ledgers {
        let ledger_type = DataLedger::try_from(ledger.ledger_id)?;

        // Check each transaction in this ledger
        for tx_id in &ledger.tx_ids.0 {
            if let Some((_, state)) = tx_states.get_mut(tx_id) {
                match state {
                    TxInclusionState::Searching { ledger_current } => {
                        // First time finding this transaction
                        *state = TxInclusionState::Found {
                            ledger_current: *ledger_current,
                            ledger_historical: ledger_type,
                        };
                    }
                    TxInclusionState::Found { .. } => {
                        // Transaction already found once, this is a duplicate
                        *state = TxInclusionState::Duplicate {
                            ledger_historical: (ledger_type, block_hash),
                        };
                    }
                    TxInclusionState::Duplicate { .. } => {
                        // Already marked as duplicate, no need to update
                    }
                }
            }
        }
    }
    Ok(())
}

#[cfg(test)]
mod tests {
    use super::*;
    use crate::{
        block_index_service::{BlockIndexService, GetBlockIndexGuardMessage},
        BlockFinalizedMessage,
    };
    use actix::{prelude::*, SystemRegistry};
    use irys_config::StorageSubmodulesConfig;
    use irys_database::add_genesis_commitments;
    use irys_domain::{BlockIndex, EpochSnapshot};
    use irys_testing_utils::utils::temporary_directory;
    use irys_types::{
        hash_sha256, irys::IrysSigner, partition::PartitionAssignment, Address, Base64, BlockHash,
        DataTransaction, DataTransactionHeader, DataTransactionLedger, H256List, NodeConfig,
        Signature, H256, U256,
    };
    use std::sync::{Arc, RwLock};
    use tempfile::TempDir;
    use tracing::{debug, info};

    pub(super) struct TestContext {
        pub block_index: Arc<RwLock<BlockIndex>>,
        pub block_index_actor: Addr<BlockIndexService>,
        pub miner_address: Address,
        pub epoch_snapshot: EpochSnapshot,
        pub partition_hash: H256,
        pub partition_assignment: PartitionAssignment,
        pub consensus_config: ConsensusConfig,
        #[expect(dead_code)]
        pub node_config: NodeConfig,
    }

    async fn init() -> (TempDir, TestContext) {
        let data_dir = temporary_directory(Some("block_validation_tests"), false);
        let node_config = NodeConfig {
            consensus: irys_types::ConsensusOptions::Custom(ConsensusConfig {
                chunk_size: 32,
                num_chunks_in_partition: 100,
                ..ConsensusConfig::testing()
            }),
            base_directory: data_dir.path().to_path_buf(),
            ..NodeConfig::testing()
        };
        let config = Config::new(node_config);

        let mut genesis_block = IrysBlockHeader::new_mock_header();
        genesis_block.height = 0;
        let chunk_size = 32;
        let mut node_config = NodeConfig::testing();
        node_config.storage.num_writes_before_sync = 1;
        node_config.base_directory = data_dir.path().to_path_buf();
        let consensus_config = ConsensusConfig {
            chunk_size,
            num_chunks_in_partition: 10,
            num_chunks_in_recall_range: 2,
            num_partitions_per_slot: 1,
            entropy_packing_iterations: 1_000,
            block_migration_depth: 1,
            ..node_config.consensus_config()
        };

        let (commitments, initial_treasury) =
            add_genesis_commitments(&mut genesis_block, &config).await;
        genesis_block.treasury = initial_treasury;

        let arc_genesis = Arc::new(genesis_block.clone());
        let signer = config.irys_signer();
        let miner_address = signer.address();

        // Create epoch service with random miner address
        let block_index = Arc::new(RwLock::new(
            BlockIndex::new(&node_config)
                .await
                .expect("Expected to create block index"),
        ));

        let block_index_actor =
            BlockIndexService::new(block_index.clone(), &consensus_config).start();
        SystemRegistry::set(block_index_actor.clone());

        let storage_submodules_config =
            StorageSubmodulesConfig::load(config.node_config.base_directory.clone())
                .expect("Expected to load storage submodules config");

        // Create an epoch snapshot for the genesis block
        let epoch_snapshot = EpochSnapshot::new(
            &storage_submodules_config,
            genesis_block,
            commitments.clone(),
            &config,
        );
        info!("Genesis Epoch tasks complete.");

        let partition_hash = epoch_snapshot.ledgers.get_slots(DataLedger::Submit)[0].partitions[0];

        let msg = BlockFinalizedMessage {
            block_header: arc_genesis.clone(),
            all_txs: Arc::new(vec![]),
        };

        let block_index_actor = BlockIndexService::from_registry();
        match block_index_actor.send(msg).await {
            Ok(_) => info!("Genesis block indexed"),
            Err(_) => panic!("Failed to index genesis block"),
        }

        let partition_assignment = epoch_snapshot
            .get_data_partition_assignment(partition_hash)
            .expect("Expected to get partition assignment");

        debug!("Partition assignment {:?}", partition_assignment);

        (
            data_dir,
            TestContext {
                block_index,
                block_index_actor,
                miner_address,
                epoch_snapshot,
                partition_hash,
                partition_assignment,
                consensus_config,
                node_config,
            },
        )
    }

    #[actix::test]
    async fn poa_test_3_complete_txs() {
        let (_tmp, context) = init().await;
        // Create a bunch of TX chunks
        let data_chunks = vec![
            vec![[0; 32], [1; 32], [2; 32]], // tx0
            vec![[3; 32], [4; 32], [5; 32]], // tx1
            vec![[6; 32], [7; 32], [8; 32]], // tx2
        ];

        // Create a bunch of signed TX from the chunks
        // Loop though all the data_chunks and create wrapper tx for them
        let signer = IrysSigner::random_signer(&context.consensus_config);
        let mut txs: Vec<DataTransaction> = Vec::new();

        for chunks in &data_chunks {
            let mut data: Vec<u8> = Vec::new();
            for chunk in chunks {
                data.extend_from_slice(chunk);
            }
            let tx = signer
                .create_transaction(data, None)
                .expect("Expected to create a transaction");
            let tx = signer
                .sign_transaction(tx)
                .expect("Expected to sign the transaction");
            txs.push(tx);
        }

        for poa_tx_num in 0..3 {
            for poa_chunk_num in 0..3 {
                let mut poa_chunk: Vec<u8> = data_chunks[poa_tx_num][poa_chunk_num].into();
                poa_test(
                    &context,
                    &txs,
                    &mut poa_chunk,
                    poa_tx_num,
                    poa_chunk_num,
                    9,
                    context.consensus_config.chunk_size as usize,
                )
                .await;
            }
        }
    }

    #[actix::test]
    async fn poa_not_complete_last_chunk_test() {
        let (_tmp, context) = init().await;

        // Create a signed TX from the chunks
        let signer = IrysSigner::random_signer(&context.consensus_config);
        let mut txs: Vec<DataTransaction> = Vec::new();

        let data = vec![3; 40]; //32 + 8 last incomplete chunk
        let tx = signer
            .create_transaction(data.clone(), None)
            .expect("Expected to create a transaction");
        let tx = signer
            .sign_transaction(tx)
            .expect("Expected to sign the transaction");
        txs.push(tx);

        let poa_tx_num = 0;
        let chunk_size = context.consensus_config.chunk_size as usize;
        for poa_chunk_num in 0..2 {
            let mut poa_chunk: Vec<u8> = data[poa_chunk_num * (chunk_size)
                ..std::cmp::min((poa_chunk_num + 1) * chunk_size, data.len())]
                .to_vec();
            poa_test(
                &context,
                &txs,
                &mut poa_chunk,
                poa_tx_num,
                poa_chunk_num,
                2,
                chunk_size,
            )
            .await;
        }
    }

    #[actix::test]
    async fn is_seed_data_valid_should_validate_seeds() {
        let reset_frequency = 2;

        let mut parent_header = IrysBlockHeader::new_mock_header();
        let parent_seed = BlockHash::from_slice(&[2; 32]);
        let parent_next_seed = BlockHash::from_slice(&[3; 32]);
        parent_header.block_hash = BlockHash::from_slice(&[4; 32]);
        parent_header.vdf_limiter_info.seed = parent_seed;
        parent_header.vdf_limiter_info.next_seed = parent_next_seed;

        let mut header_2 = IrysBlockHeader::new_mock_header();
        // Reset frequency is 2, so setting global_step_number to 3 and adding 2 steps
        //  should result in the seeds being rotated
        header_2.vdf_limiter_info.global_step_number = 3;
        header_2.vdf_limiter_info.steps = H256List(vec![H256::zero(); 2]);
        header_2
            .vdf_limiter_info
            .set_seeds(reset_frequency, &parent_header);
        let is_valid = is_seed_data_valid(&header_2, &parent_header, reset_frequency);

        assert_eq!(
            header_2.vdf_limiter_info.next_seed,
            parent_header.block_hash
        );
        assert_eq!(header_2.vdf_limiter_info.seed, parent_next_seed);
        assert!(
            matches!(is_valid, ValidationResult::Valid),
            "Seed data should be valid"
        );

        // Now let's try to rotate the seeds when no rotation is needed by increasing the
        // reset frequency
        let large_reset_frequency = 100;
        let is_valid = is_seed_data_valid(&header_2, &parent_header, large_reset_frequency);
        assert!(
            matches!(is_valid, ValidationResult::Invalid),
            "Seed data should still be valid"
        );

        // Now let's try to set some random seeds that are not valid
        header_2.vdf_limiter_info.seed = BlockHash::from_slice(&[5; 32]);
        header_2.vdf_limiter_info.next_seed = BlockHash::from_slice(&[6; 32]);
        let is_valid = is_seed_data_valid(&header_2, &parent_header, reset_frequency);

        assert!(
            matches!(is_valid, ValidationResult::Invalid),
            "Seed data should be invalid"
        );
    }

    async fn poa_test(
        context: &TestContext,
        txs: &[DataTransaction],
        #[expect(
            clippy::ptr_arg,
            reason = "we need to clone this so it needs to be a Vec"
        )]
        poa_chunk: &mut Vec<u8>,
        poa_tx_num: usize,
        poa_chunk_num: usize,
        total_chunks_in_tx: usize,
        chunk_size: usize,
    ) {
        // Initialize genesis block at height 0
        let height: u64;
        {
            height = context
                .block_index
                .read()
                .expect("Expected to be able to read block index")
                .num_blocks();
        }

        let mut entropy_chunk = Vec::<u8>::with_capacity(chunk_size);
        compute_entropy_chunk(
            context.miner_address,
            (poa_tx_num * 3 /* tx's size in chunks */  + poa_chunk_num) as u64,
            context.partition_hash.into(),
            context.consensus_config.entropy_packing_iterations,
            chunk_size,
            &mut entropy_chunk,
            context.consensus_config.chain_id,
        );

        xor_vec_u8_arrays_in_place(poa_chunk, &entropy_chunk);

        // Create vectors of tx headers and txids
        let tx_headers: Vec<DataTransactionHeader> =
            txs.iter().map(|tx| tx.header.clone()).collect();

        let data_tx_ids = tx_headers.iter().map(|h| h.id).collect::<Vec<H256>>();

        let (tx_root, tx_path) = DataTransactionLedger::merklize_tx_root(&tx_headers);

        let poa = PoaData {
            tx_path: Some(Base64(tx_path[poa_tx_num].proof.clone())),
            data_path: Some(Base64(txs[poa_tx_num].proofs[poa_chunk_num].proof.clone())),
            chunk: Some(Base64(poa_chunk.clone())),
            ledger_id: Some(1),
            partition_chunk_offset: (poa_tx_num * 3 /* 3 chunks in each tx */ + poa_chunk_num)
                .try_into()
                .expect("Value exceeds u32::MAX"),

            partition_hash: context.partition_hash,
        };

        // Create a block from the tx
        let irys_block = IrysBlockHeader {
            height,
            reward_address: context.miner_address,
            poa: poa.clone(),
            block_hash: H256::zero(),
            previous_block_hash: H256::zero(),
            previous_cumulative_diff: U256::from(4000),
            miner_address: context.miner_address,
            signature: Signature::test_signature().into(),
            timestamp: 1000,
            data_ledgers: vec![
                // Permanent Publish Ledger
                DataTransactionLedger {
                    ledger_id: DataLedger::Publish.into(),
                    tx_root: H256::zero(),
                    tx_ids: H256List(Vec::new()),
                    max_chunk_offset: 0,
                    expires: None,
                    proofs: None,
                },
                // Term Submit Ledger
                DataTransactionLedger {
                    ledger_id: DataLedger::Submit.into(),
                    tx_root,
                    tx_ids: H256List(data_tx_ids.clone()),
                    max_chunk_offset: 9,
                    expires: Some(1622543200),
                    proofs: None,
                },
            ],
            ..IrysBlockHeader::default()
        };

        // Send the block confirmed message
        let block = Arc::new(irys_block);
        let txs = Arc::new(tx_headers);
        let block_finalized_message = BlockFinalizedMessage {
            block_header: block.clone(),
            all_txs: Arc::clone(&txs),
        };

        match context
            .block_index_actor
            .send(block_finalized_message.clone())
            .await
        {
            Ok(_) => info!("Second block indexed"),
            Err(_) => panic!("Failed to index second block"),
        };

        let block_index_guard = context
            .block_index_actor
            .send(GetBlockIndexGuardMessage)
            .await
            .expect("Failed to get block index guard");

        let ledger_chunk_offset = context
            .partition_assignment
            .slot_index
            .expect("Expected to have a slot index in the assignment")
            as u64
            * context.consensus_config.num_partitions_per_slot
            * context.consensus_config.num_chunks_in_partition
            + (poa_tx_num * 3 /* 3 chunks in each tx */ + poa_chunk_num) as u64;

        assert_eq!(
            ledger_chunk_offset,
            (poa_tx_num * 3 /* 3 chunks in each tx */ + poa_chunk_num) as u64,
            "ledger_chunk_offset mismatch"
        );

        // ledger data -> block
        let bb = block_index_guard
            .read()
            .get_block_bounds(DataLedger::Submit, ledger_chunk_offset)
            .expect("expected valid block bounds");
        info!("block bounds: {:?}", bb);

        assert_eq!(bb.start_chunk_offset, 0, "start_chunk_offset should be 0");
        assert_eq!(
            bb.end_chunk_offset, total_chunks_in_tx as u64,
            "end_chunk_offset should be 9, tx has 9 chunks"
        );

        let poa_valid = poa_is_valid(
            &poa,
            &block_index_guard,
            &context.epoch_snapshot,
            &context.consensus_config,
            &context.miner_address,
        );

        debug!("PoA validation result: {:?}", poa_valid);
        assert!(poa_valid.is_ok(), "PoA should be valid");
    }

    #[actix::test]
    async fn poa_does_not_allow_modified_leaves() {
        let (_tmp, context) = init().await;
        // Create a bunch of TX chunks
        let data_chunks = vec![
            vec![[0; 32], [1; 32], [2; 32]], // tx0
            vec![[3; 32], [4; 32], [5; 32]], // tx1
            vec![[6; 32], [7; 32], [8; 32]], // tx2
        ];

        // Create a bunch of signed TX from the chunks
        // Loop though all the data_chunks and create wrapper tx for them
        let signer = IrysSigner::random_signer(&context.consensus_config);
        let mut txs: Vec<DataTransaction> = Vec::new();

        for chunks in &data_chunks {
            let mut data: Vec<u8> = Vec::new();
            for chunk in chunks {
                data.extend_from_slice(chunk);
            }
            let tx = signer
                .create_transaction(data, None)
                .expect("Expected to create a transaction");
            let tx = signer
                .sign_transaction(tx)
                .expect("Expected to sign the transaction");
            txs.push(tx);
        }

        for poa_tx_num in 0..3 {
            for poa_chunk_num in 0..3 {
                let mut poa_chunk: Vec<u8> = data_chunks[poa_tx_num][poa_chunk_num].into();
                test_poa_with_malicious_merkle_data(
                    &context,
                    &txs,
                    &mut poa_chunk,
                    poa_tx_num,
                    poa_chunk_num,
                    9,
                    context.consensus_config.chunk_size as usize,
                )
                .await;
            }
        }
    }

    async fn test_poa_with_malicious_merkle_data(
        context: &TestContext,
        txs: &[DataTransaction],
        #[expect(
            clippy::ptr_arg,
            reason = "we need to clone this so it needs to be a Vec"
        )]
        poa_chunk: &mut Vec<u8>,
        poa_tx_num: usize,
        poa_chunk_num: usize,
        total_chunks_in_tx: usize,
        chunk_size: usize,
    ) {
        // Initialize genesis block at height 0
        let height: u64;
        {
            height = context
                .block_index
                .read()
                .expect("To read block index")
                .num_blocks();
        }

        let mut entropy_chunk = Vec::<u8>::with_capacity(chunk_size);
        compute_entropy_chunk(
            context.miner_address,
            (poa_tx_num * 3 /* tx's size in chunks */  + poa_chunk_num) as u64,
            context.partition_hash.into(),
            context.consensus_config.entropy_packing_iterations,
            chunk_size,
            &mut entropy_chunk,
            context.consensus_config.chain_id,
        );

        xor_vec_u8_arrays_in_place(poa_chunk, &entropy_chunk);

        // Create vectors of tx headers and txids
        let tx_headers: Vec<DataTransactionHeader> =
            txs.iter().map(|tx| tx.header.clone()).collect();

        let data_tx_ids = tx_headers.iter().map(|h| h.id).collect::<Vec<H256>>();

        let (tx_root, tx_path) = DataTransactionLedger::merklize_tx_root(&tx_headers);

        // Hacked data: DEADBEEF (but padded to chunk_size for proper entropy packing)
        let mut hacked_data = vec![0xde, 0xad, 0xbe, 0xef];
        hacked_data.resize(chunk_size, 0); // Pad to chunk_size like normal chunks

        // Calculate what the hash SHOULD BE after entropy packing
        let mut entropy_chunk = Vec::<u8>::with_capacity(chunk_size);
        compute_entropy_chunk(
            context.miner_address,
            (poa_tx_num * 3 + poa_chunk_num) as u64,
            context.partition_hash.into(),
            context.consensus_config.entropy_packing_iterations,
            chunk_size,
            &mut entropy_chunk,
            context.consensus_config.chain_id,
        );

        // Apply entropy packing to our hacked data to see what it becomes
        let mut entropy_packed_hacked = hacked_data.clone();
        xor_vec_u8_arrays_in_place(&mut entropy_packed_hacked, &entropy_chunk);

        // Trim to actual data size for hash calculation (chunk_size might be larger)
        let trimmed_hacked = &entropy_packed_hacked[0..hacked_data.len().min(chunk_size)];
        let entropy_packed_hash = hash_sha256(trimmed_hacked).expect("Expected to hash data");

        // Calculate the correct offset for this chunk position
        let chunk_start_offset = poa_tx_num * 3 * 32 + poa_chunk_num * 32; // Each chunk is 32 bytes
        let chunk_end_offset = chunk_start_offset + hacked_data.len().min(32); // This chunk's end

        // Create fake leaf proof with the entropy-packed hash and correct offset
        let mut hacked_data_path = txs[poa_tx_num].proofs[poa_chunk_num].proof.clone();
        let hacked_data_path_len = hacked_data_path.len();
        if hacked_data_path_len < 64 {
            hacked_data_path.resize(64, 0);
        }

        // Overwrite last 64 bytes (LeafProof structure)
        let start = hacked_data_path.len() - 64;

        // 32 bytes: entropy-packed hash (what PoA validation expects to see)
        hacked_data_path[start..start + 32].copy_from_slice(&entropy_packed_hash);

        // 24 bytes: notepad (NOTE_SIZE - 8 = 32 - 8 = 24)
        for i in 0..24 {
            hacked_data_path[start + 32 + i] = 0;
        }

        // 8 bytes: offset as big-endian u64
        let offset_bytes = (chunk_end_offset as u64).to_be_bytes();
        hacked_data_path[start + 56..start + 64].copy_from_slice(&offset_bytes);

        debug!("Hacked attack:");
        debug!("  Original data: {:?}", &hacked_data[0..4]);
        debug!("  Entropy-packed hash: {:?}", &entropy_packed_hash[..4]);
        debug!("  Chunk offset: {}", chunk_end_offset);

        let poa = PoaData {
            tx_path: Some(Base64(tx_path[poa_tx_num].proof.clone())),
            data_path: Some(Base64(hacked_data_path.clone())),
            chunk: Some(Base64(hacked_data.clone())), // Use RAW data, PoA validation will entropy-pack it
            ledger_id: Some(1),
            partition_chunk_offset: (poa_tx_num * 3 /* 3 chunks in each tx */ + poa_chunk_num)
                .try_into()
                .expect("Value exceeds u32::MAX"),

            partition_hash: context.partition_hash,
        };

        // Create a block from the tx
        let irys_block = IrysBlockHeader {
            height,
            reward_address: context.miner_address,
            poa: poa.clone(),
            block_hash: H256::zero(),
            previous_block_hash: H256::zero(),
            previous_cumulative_diff: U256::from(4000),
            miner_address: context.miner_address,
            signature: Signature::test_signature().into(),
            timestamp: 1000,
            data_ledgers: vec![
                // Permanent Publish Ledger
                DataTransactionLedger {
                    ledger_id: DataLedger::Publish.into(),
                    tx_root: H256::zero(),
                    tx_ids: H256List(Vec::new()),
                    max_chunk_offset: 0,
                    expires: None,
                    proofs: None,
                },
                // Term Submit Ledger
                DataTransactionLedger {
                    ledger_id: DataLedger::Submit.into(),
                    tx_root,
                    tx_ids: H256List(data_tx_ids.clone()),
                    max_chunk_offset: 9,
                    expires: Some(1622543200),
                    proofs: None,
                },
            ],
            ..IrysBlockHeader::default()
        };

        // Send the block confirmed message
        let block = Arc::new(irys_block);
        let txs = Arc::new(tx_headers);
        let block_finalized_message = BlockFinalizedMessage {
            block_header: block.clone(),
            all_txs: Arc::clone(&txs),
        };

        match context
            .block_index_actor
            .send(block_finalized_message.clone())
            .await
        {
            Ok(_) => info!("Second block indexed"),
            Err(_) => panic!("Failed to index second block"),
        };

        let block_index_guard = context
            .block_index_actor
            .send(GetBlockIndexGuardMessage)
            .await
            .expect("Expected to get block index guard");

        let ledger_chunk_offset = context
            .partition_assignment
            .slot_index
            .expect("Expected to get slot index") as u64
            * context.consensus_config.num_partitions_per_slot
            * context.consensus_config.num_chunks_in_partition
            + (poa_tx_num * 3 /* 3 chunks in each tx */ + poa_chunk_num) as u64;

        assert_eq!(
            ledger_chunk_offset,
            (poa_tx_num * 3 /* 3 chunks in each tx */ + poa_chunk_num) as u64,
            "ledger_chunk_offset mismatch"
        );

        // ledger data -> block
        let bb = block_index_guard
            .read()
            .get_block_bounds(DataLedger::Submit, ledger_chunk_offset)
            .expect("expected valid block bounds");
        info!("block bounds: {:?}", bb);

        assert_eq!(bb.start_chunk_offset, 0, "start_chunk_offset should be 0");
        assert_eq!(
            bb.end_chunk_offset, total_chunks_in_tx as u64,
            "end_chunk_offset should be 9, tx has 9 chunks"
        );

        let poa_valid = poa_is_valid(
            &poa,
            &block_index_guard,
            &context.epoch_snapshot,
            &context.consensus_config,
            &context.miner_address,
        );

        match poa_valid {
            Err(PreValidationError::PoAChunkHashMismatch {
                ledger_id,
                ledger_chunk_offset,
                expected,
                got,
            }) => {
                assert!(ledger_id.is_some(), "expected ledger_id context");
                assert!(
                    ledger_chunk_offset.is_some(),
                    "expected ledger_chunk_offset context"
                );
                assert_ne!(expected, got, "expected and got hashes should differ");
            }
            Err(PreValidationError::MerkleProofInvalid(msg)) => {
                assert!(
                    msg.contains("hash mismatch"),
                    "expected hash mismatch merkle proof error, got: {}",
                    msg
                );
            }
            Err(other) => panic!(
                "expected PoAChunkHashMismatch or MerkleProofInvalid, got {:?}",
                other
            ),
            Ok(_) => panic!("expected invalid PoA, but validation succeeded"),
        }
    }

    #[test]
    /// unit test for acceptable block clock drift into future
    fn test_timestamp_is_valid_future() {
        let consensus_config = ConsensusConfig::testing();
        let now_ms = SystemTime::now()
            .duration_since(UNIX_EPOCH)
            .unwrap()
            .as_millis();
        let future_ts = now_ms + consensus_config.max_future_timestamp_drift_millis - 1_000; // MAX DRIFT - 1 seconds in the future
        let previous_ts = now_ms - 10_000;
        let result = timestamp_is_valid(
            future_ts,
            previous_ts,
            consensus_config.max_future_timestamp_drift_millis,
        );
        // Expect an error due to block timestamp being too far in the future
        assert!(
            result.is_ok(),
            "Expected acceptable for future timestamp drift"
        );
    }

    #[test]
    /// unit test for block clock drift into past
    fn test_timestamp_is_valid_past() {
        let consensus_config = ConsensusConfig::testing();
        let now_ms = SystemTime::now()
            .duration_since(UNIX_EPOCH)
            .unwrap()
            .as_millis();
        let block_ts = now_ms - consensus_config.max_future_timestamp_drift_millis - 1_000; // MAX DRIFT + 1 seconds in the past
        let previous_ts = now_ms - 60_000;
        let result = timestamp_is_valid(
            block_ts,
            previous_ts,
            consensus_config.max_future_timestamp_drift_millis,
        );
        // Expect an no error when block timestamp being too far in the past
        assert!(
            result.is_ok(),
            "Expected no error due to past timestamp drift"
        );
    }

    #[test]
    /// unit test for unacceptable block clock drift into future
    fn test_timestamp_is_invalid_future() {
        let consensus_config = ConsensusConfig::testing();
        let now_ms = SystemTime::now()
            .duration_since(UNIX_EPOCH)
            .unwrap()
            .as_millis();
        let block_ts = now_ms + consensus_config.max_future_timestamp_drift_millis + 1_000; // MAX DRIFT + 1 seconds in the future
        let previous_ts = now_ms - 10_000;
        let result = timestamp_is_valid(
            block_ts,
            previous_ts,
            consensus_config.max_future_timestamp_drift_millis,
        );
        match result {
            Err(super::PreValidationError::TimestampTooFarInFuture { current, now }) => {
                assert!(
                    current > now,
                    "current should be greater than now for future drift"
                );
            }
            other => panic!("expected TimestampTooFarInFuture, got {:?}", other),
        }
    }

    #[test]
    fn timestamp_older_than_parent_is_invalid() {
        let consensus_config = ConsensusConfig::testing();
        let now_ms = SystemTime::now()
            .duration_since(UNIX_EPOCH)
            .unwrap()
            .as_millis();
        let parent_ts = now_ms;
        let current_ts = parent_ts.saturating_sub(1);
        let result = timestamp_is_valid(
            current_ts,
            parent_ts,
            consensus_config.max_future_timestamp_drift_millis,
        );
        match result {
            Err(super::PreValidationError::TimestampOlderThanParent { current, parent }) => {
                assert_eq!(current, current_ts);
                assert_eq!(parent, parent_ts);
            }
            other => panic!("expected TimestampOlderThanParent, got {:?}", other),
        }
    }

    #[test]
    fn last_diff_timestamp_no_adjustment_ok() {
        let mut prev = IrysBlockHeader::new_mock_header();
        prev.height = 1;
        prev.last_diff_timestamp = 1000;

        let mut block = IrysBlockHeader::new_mock_header();
        block.height = 2;
        block.timestamp = 1500;
        block.last_diff_timestamp = prev.last_diff_timestamp;

        let mut config = ConsensusConfig::testing();
        config.difficulty_adjustment.difficulty_adjustment_interval = 10;

        assert!(
            last_diff_timestamp_is_valid(&block, &prev, &config.difficulty_adjustment,).is_ok()
        );
    }

    #[test]
    fn last_diff_timestamp_adjustment_ok() {
        let mut prev = IrysBlockHeader::new_mock_header();
        prev.height = 9;
        prev.last_diff_timestamp = 1000;

        let mut block = IrysBlockHeader::new_mock_header();
        block.height = 10;
        block.timestamp = 2000;
        block.last_diff_timestamp = block.timestamp;

        let mut config = ConsensusConfig::testing();
        config.difficulty_adjustment.difficulty_adjustment_interval = 10;

        assert!(
            last_diff_timestamp_is_valid(&block, &prev, &config.difficulty_adjustment,).is_ok()
        );
    }

    #[test]
    fn last_diff_timestamp_incorrect_fails() {
        let mut prev = IrysBlockHeader::new_mock_header();
        prev.height = 1;
        prev.last_diff_timestamp = 1000;

        let mut block = IrysBlockHeader::new_mock_header();
        block.height = 2;
        block.timestamp = 1500;
        block.last_diff_timestamp = 999;

        let mut config = ConsensusConfig::testing();
        config.difficulty_adjustment.difficulty_adjustment_interval = 10;

        assert!(
            last_diff_timestamp_is_valid(&block, &prev, &config.difficulty_adjustment,).is_err()
        );
    }

    #[test]
    fn previous_cumulative_difficulty_validates_match() {
        let mut prev = IrysBlockHeader::new_mock_header();
        prev.cumulative_diff = U256::from(12345);

        let mut block = IrysBlockHeader::new_mock_header();
        block.previous_cumulative_diff = prev.cumulative_diff;

        assert!(
            previous_cumulative_difficulty_is_valid(&block, &prev).is_ok(),
            "expected previous_cumulative_diff to match parent's cumulative_diff"
        );
    }

    #[test]
    fn previous_cumulative_difficulty_detects_mismatch() {
        let mut prev = IrysBlockHeader::new_mock_header();
        prev.cumulative_diff = U256::from(12345);

        let mut block = IrysBlockHeader::new_mock_header();
        block.previous_cumulative_diff = U256::from(9999);

        if let Err(PreValidationError::PreviousCumulativeDifficultyMismatch { expected, got }) =
            previous_cumulative_difficulty_is_valid(&block, &prev)
        {
            assert_eq!(expected, prev.cumulative_diff);
            assert_eq!(got, block.previous_cumulative_diff);
        } else {
            panic!("expected PreValidationError::PreviousCumulativeDifficultyMismatch");
        }
    }
}<|MERGE_RESOLUTION|>--- conflicted
+++ resolved
@@ -955,7 +955,6 @@
     // Get treasury balance from previous block
     let initial_treasury_balance = prev_block.treasury;
 
-<<<<<<< HEAD
     // Calculate expired ledger fees for epoch blocks
     let is_epoch_block = block.height % config.consensus.epoch.num_blocks_in_epoch == 0;
     let expired_ledger_fees = if is_epoch_block {
@@ -974,10 +973,7 @@
         BTreeMap::new()
     };
 
-    let shadow_txs_vec = ShadowTxGenerator::new(
-=======
     let mut shadow_tx_generator = ShadowTxGenerator::new(
->>>>>>> aaa18d77
         &block.height,
         &block.reward_address,
         &block.reward_amount,
@@ -987,12 +983,7 @@
         &data_txs,
         &mut publish_ledger_with_txs,
         initial_treasury_balance,
-<<<<<<< HEAD
         &expired_ledger_fees,
-    )
-    .map(|result| result.map(|metadata| metadata.shadow_tx))
-    .collect::<Result<Vec<_>, _>>()?;
-=======
     );
 
     let mut shadow_txs_vec = Vec::new();
@@ -1013,7 +1004,6 @@
         block.height
     );
 
->>>>>>> aaa18d77
     Ok(shadow_txs_vec)
 }
 
