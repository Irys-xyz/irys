--- conflicted
+++ resolved
@@ -1522,27 +1522,6 @@
     block_index: Arc<std::sync::RwLock<BlockIndex>>,
     transactions: &BlockTransactions,
 ) -> eyre::Result<Vec<ShadowTransaction>> {
-<<<<<<< HEAD
-=======
-    // Look up previous block to get EVM hash
-    let prev_block = {
-        let (tx_prev, rx_prev) = tokio::sync::oneshot::channel();
-        service_senders
-            .mempool
-            .send(MempoolServiceMessage::GetBlockHeader(
-                block.previous_block_hash,
-                false,
-                tx_prev,
-            ))?;
-        match rx_prev.await? {
-            Some(h) => h,
-            None => db
-                .view_eyre(|tx| block_header_by_hash(tx, &block.previous_block_hash, false))?
-                .ok_or_eyre("Previous block not found")?,
-        }
-    };
-
->>>>>>> 7bd52e69
     // Calculate is_epoch_block early since it's needed for multiple checks
     let is_epoch_block = block
         .height
