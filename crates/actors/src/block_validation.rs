use crate::{
    block_index_service::BlockIndexReadGuard, epoch_service::PartitionAssignmentsReadGuard,
    vdf_service::VdfStepsReadGuard,
};
use irys_database::Ledger;
use irys_packing::{capacity_single::compute_entropy_chunk, xor_vec_u8_arrays_in_place};
use irys_storage::ii;
use irys_types::{
    calculate_difficulty, next_cumulative_diff, storage_config::StorageConfig, validate_path,
    Address, DifficultyAdjustmentConfig, IrysBlockHeader, PoaData, VDFStepsConfig, H256,
};
use irys_vdf::last_step_checkpoints_is_valid;
use openssl::sha;
use tracing::{debug, info};

/// Full pre-validation steps for a block
pub fn prevalidate_block(
    block: &IrysBlockHeader,
    previous_block: &IrysBlockHeader,
    block_index_guard: &BlockIndexReadGuard,
    partitions_guard: &PartitionAssignmentsReadGuard,
    storage_config: &StorageConfig,
    difficulty_config: &DifficultyAdjustmentConfig,
    vdf_config: &VDFStepsConfig,
    steps_guard: &VdfStepsReadGuard,
    miner_address: &Address,
) -> eyre::Result<()> {
    if block.chunk_hash != sha::sha256(&block.poa.chunk.0).into() {
        return Err(eyre::eyre!(
            "Invalid block: chunk hash distinct from PoA chunk hash"
        ));
    }

    // Check prev_output (vdf)
    prev_output_is_valid(block, previous_block)?;

    // Check the difficulty
    difficulty_is_valid(block, previous_block, difficulty_config)?;

    // Check the cumulative difficulty
    cumulative_difficulty_is_valid(block, previous_block)?;

    //TODO: check block_hash

    recall_recall_range_is_valid(block, storage_config, steps_guard)?;

    // We only check last_step_checkpoints during pre-validation
    last_step_checkpoints_is_valid(&block.vdf_limiter_info, &vdf_config)?;

    poa_is_valid(
        &block.poa,
        block_index_guard,
        partitions_guard,
        storage_config,
        miner_address,
    )?;
    Ok(())
}

pub fn prev_output_is_valid(
    block: &IrysBlockHeader,
    previous_block: &IrysBlockHeader,
) -> eyre::Result<()> {
    if block.vdf_limiter_info.prev_output == previous_block.vdf_limiter_info.output {
        Ok(())
    } else {
        Err(eyre::eyre!(
            "vdf_limiter.prev_output does not match previous blocks vdf_limiter.output"
        ))
    }
}

/// Validates if a block's difficulty matches the expected difficulty calculated
/// from previous block data.
/// Returns Ok if valid, Err if the difficulty doesn't match the calculated value.
pub fn difficulty_is_valid(
    block: &IrysBlockHeader,
    previous_block: &IrysBlockHeader,
    difficulty_config: &DifficultyAdjustmentConfig,
) -> eyre::Result<()> {
    let block_height = block.height;
    let current_timestamp = block.timestamp;
    let last_diff_timestamp = previous_block.last_diff_timestamp;
    let current_difficulty = previous_block.diff;

    let (diff, _stats) = calculate_difficulty(
        block_height,
        last_diff_timestamp,
        current_timestamp,
        current_difficulty,
        &difficulty_config,
    );

    if diff == block.diff {
        Ok(())
    } else {
        Err(eyre::eyre!("Invalid difficulty"))
    }
}

/// Validates if a block's cumulative difficulty equals the previous cumulative difficulty
/// plus the expected hashes from its new difficulty. Returns Ok if valid.
///
/// Note: Requires valid block difficulty - call difficulty_is_valid() first.
pub fn cumulative_difficulty_is_valid(
    block: &IrysBlockHeader,
    previous_block: &IrysBlockHeader,
) -> eyre::Result<()> {
    let previous_cumulative_diff = previous_block.cumulative_diff;
    let new_diff = block.diff;

    let cumulative_diff = next_cumulative_diff(previous_cumulative_diff, new_diff);
    if cumulative_diff == block.cumulative_diff {
        Ok(())
    } else {
        Err(eyre::eyre!("Invalid cumulative_difficulty"))
    }
}

/// Returns Ok if the provided `PoA` is valid, Err otherwise
/// Check recall range is valid
pub fn recall_recall_range_is_valid(
    block: &IrysBlockHeader,
    config: &StorageConfig,
    steps_guard: &VdfStepsReadGuard,
) -> eyre::Result<()> {
    let num_recall_ranges_in_partition =
        irys_efficient_sampling::num_recall_ranges_in_partition(config);
    let reset_step_number = irys_efficient_sampling::reset_step_number(
        block.vdf_limiter_info.global_step_number,
        config,
    );
    info!(
        "Validating recall ranges steps from: {} to: {}",
        reset_step_number, block.vdf_limiter_info.global_step_number
    );
    let steps = steps_guard.read().get_steps(ii(
        reset_step_number,
        block.vdf_limiter_info.global_step_number,
    ))?;
    irys_efficient_sampling::recall_range_is_valid(
        (block.poa.partition_chunk_offset as u64 / config.num_chunks_in_recall_range) as usize,
        num_recall_ranges_in_partition as usize,
        &steps,
        &block.poa.partition_hash,
    )
}

pub fn get_recall_range(
    step_num: u64,
    config: &StorageConfig,
    steps_guard: &VdfStepsReadGuard,
    partition_hash: &H256,
) -> eyre::Result<usize> {
    let num_recall_ranges_in_partition =
        irys_efficient_sampling::num_recall_ranges_in_partition(config);
    let reset_step_number = irys_efficient_sampling::reset_step_number(step_num, config);
    let steps = steps_guard
        .read()
        .get_steps(ii(reset_step_number, step_num))?;
    irys_efficient_sampling::get_recall_range(
        num_recall_ranges_in_partition as usize,
        &steps,
        &partition_hash,
    )
}

/// Returns Ok if the provided PoA is valid, Err otherwise
pub fn poa_is_valid(
    poa: &PoaData,
    block_index_guard: &BlockIndexReadGuard,
    partitions_guard: &PartitionAssignmentsReadGuard,
    config: &StorageConfig,
    miner_address: &Address,
) -> eyre::Result<()> {
    debug!("PoA validating mining address: {:?} chunk_offset: {} partition hash: {:?} iterations: {} chunk size: {}", miner_address, poa.partition_chunk_offset, poa.partition_hash, config.entropy_packing_iterations, config.chunk_size);
    // data chunk
    if let (Some(data_path), Some(tx_path), Some(ledger_num)) =
        (poa.data_path.clone(), poa.tx_path.clone(), poa.ledger_num)
    {
        // partition data -> ledger data
        let partition_assignment = partitions_guard
            .read()
            .get_assignment(poa.partition_hash)
            .unwrap();

        let ledger_chunk_offset = partition_assignment.slot_index.unwrap() as u64
            * config.num_partitions_in_slot
            * config.num_chunks_in_partition
            + poa.partition_chunk_offset as u64;

        // ledger data -> block
        let ledger = Ledger::try_from(ledger_num).unwrap();

        let bb = block_index_guard
            .read()
            .get_block_bounds(ledger, ledger_chunk_offset);
        if !(bb.start_chunk_offset..=bb.end_chunk_offset).contains(&ledger_chunk_offset) {
            return Err(eyre::eyre!("PoA chunk offset out of block bounds"));
        };

        let block_chunk_offset = (ledger_chunk_offset - bb.start_chunk_offset) as u128;

        // tx_path validation
        let tx_path_result = validate_path(
            bb.tx_root.0,
            &tx_path,
            block_chunk_offset * (config.chunk_size as u128),
        )?;

        if !(tx_path_result.left_bound..=tx_path_result.right_bound)
            .contains(&(block_chunk_offset * (config.chunk_size as u128)))
        {
            return Err(eyre::eyre!("PoA chunk offset out of tx bounds"));
        }

        let tx_chunk_offset =
            block_chunk_offset * (config.chunk_size as u128) - tx_path_result.left_bound;

        // data_path validation
        let data_path_result =
            validate_path(tx_path_result.leaf_hash, &data_path, tx_chunk_offset)?;

        if !(data_path_result.left_bound..=data_path_result.right_bound).contains(&tx_chunk_offset)
        {
            return Err(eyre::eyre!(
                "PoA chunk offset out of tx's data chunks bounds"
            ));
        }

        let mut entropy_chunk = Vec::<u8>::with_capacity(config.chunk_size as usize);
        compute_entropy_chunk(
            *miner_address,
            poa.partition_chunk_offset as u64,
            poa.partition_hash.into(),
            config.entropy_packing_iterations,
            config.chunk_size as usize,
            &mut entropy_chunk,
        );

        let mut poa_chunk: Vec<u8> = poa.chunk.clone().into();
        xor_vec_u8_arrays_in_place(&mut poa_chunk, &entropy_chunk);

        // Because all chunks are packed as config.chunk_size, if the proof chunk is
        // smaller we need to trim off the excess padding introduced by packing ?
        let (poa_chunk_pad_trimmed, _) = poa_chunk.split_at(
            (config
                .chunk_size
                .min((data_path_result.right_bound - data_path_result.left_bound) as u64))
                as usize,
        );

        let poa_chunk_hash = sha::sha256(poa_chunk_pad_trimmed);

        if poa_chunk_hash != data_path_result.leaf_hash {
            return Err(eyre::eyre!(
                "PoA chunk hash mismatch\n{:?}\nleaf_hash: {:?}\nledger_num: {}\nledger_chunk_offset: {}",
                poa_chunk,
                data_path_result.leaf_hash,
                ledger_num,
                ledger_chunk_offset
            ));
        }
    } else {
        let mut entropy_chunk = Vec::<u8>::with_capacity(config.chunk_size as usize);
        compute_entropy_chunk(
            *miner_address,
            poa.partition_chunk_offset as u64,
            poa.partition_hash.into(),
            config.entropy_packing_iterations,
            config.chunk_size as usize,
            &mut entropy_chunk,
        );

        if entropy_chunk != poa.chunk.0 {
<<<<<<< HEAD
            if poa.chunk.0.len() <= 32 {
                info!("Chunk PoA:{:?}", poa.chunk.0);
                info!("Entropy  :{:?}", entropy_chunk);                
            }
            return Err(eyre::eyre!("PoA capacity chunk mismatch"));
=======
            return Err(eyre::eyre!(
                "PoA capacity chunk mismatch {:?} /= {:?}",
                entropy_chunk.first(),
                poa.chunk.0.first()
            ));
>>>>>>> 24740f1a
        }
    }
    Ok(())
}

//==============================================================================
// Tests
//------------------------------------------------------------------------------
#[cfg(test)]
mod tests {
    use crate::{
        block_index_service::{BlockIndexService, GetBlockIndexGuardMessage},
        block_producer::BlockConfirmedMessage,
        epoch_service::{
            EpochServiceActor, EpochServiceConfig, GetLedgersGuardMessage,
            GetPartitionAssignmentsGuardMessage, NewEpochMessage,
        },
    };
    use actix::prelude::*;
    use dev::Registry;
    use irys_config::IrysNodeConfig;
    use irys_database::{BlockIndex, Initialized};
    use irys_types::{
        irys::IrysSigner, Address, Base64, H256List, IrysTransaction, IrysTransactionHeader,
        Signature, TransactionLedger, H256, U256,
    };
    use std::sync::{Arc, RwLock};
    use tracing::log::LevelFilter;
    use tracing::{debug, info};

    use super::*;

    fn init_logger() {
        let _ = env_logger::builder()
            // Include all events in tests
            .filter_level(LevelFilter::max())
            // Ensure events are captured by `cargo test`
            .is_test(true)
            // Ignore errors initializing the logger if tests race to configure it
            .try_init();
    }

    // TODO @ernius: fix this !
    #[ignore]
    #[actix::test]
    async fn poa_test_3_complete_txs() {
        let chunk_size: usize = 32;
        // Create a bunch of TX chunks
        let data_chunks = vec![
            vec![[0; 32], [1; 32], [2; 32]], // tx0
            vec![[3; 32], [4; 32], [5; 32]], // tx1
            vec![[6; 32], [7; 32], [8; 32]], // tx2
        ];

        // Create a bunch of signed TX from the chunks
        // Loop though all the data_chunks and create wrapper tx for them
        let signer = IrysSigner::random_signer_with_chunk_size(chunk_size);
        let mut txs: Vec<IrysTransaction> = Vec::new();

        for chunks in &data_chunks {
            let mut data: Vec<u8> = Vec::new();
            for chunk in chunks {
                data.extend_from_slice(chunk);
            }
            let tx = signer.create_transaction(data, None).unwrap();
            let tx = signer.sign_transaction(tx).unwrap();
            txs.push(tx);
        }

        for poa_tx_num in 0..3 {
            for poa_chunk_num in 0..3 {
                let mut poa_chunk: Vec<u8> = data_chunks[poa_tx_num][poa_chunk_num].into();
                poa_test(
                    &txs,
                    &mut poa_chunk,
                    poa_tx_num,
                    poa_chunk_num,
                    9,
                    chunk_size,
                )
                .await;
            }
        }
    }

    // TODO @ernius: fix this !
    #[ignore]
    #[actix::test]
    async fn poa_not_complete_last_chunk_test() {
        let chunk_size: usize = 32;

        // Create a signed TX from the chunks
        let signer = IrysSigner::random_signer_with_chunk_size(chunk_size);
        let mut txs: Vec<IrysTransaction> = Vec::new();

        let data = vec![3; 40]; //32 + 8 last incomplete chunk
        let tx = signer.create_transaction(data.clone(), None).unwrap();
        let tx = signer.sign_transaction(tx).unwrap();
        txs.push(tx);

        let poa_tx_num = 0;

        for poa_chunk_num in 0..2 {
            let mut poa_chunk: Vec<u8> = data[poa_chunk_num * chunk_size
                ..std::cmp::min((poa_chunk_num + 1) * chunk_size, data.len())]
                .to_vec();
            poa_test(
                &txs,
                &mut poa_chunk,
                poa_tx_num,
                poa_chunk_num,
                2,
                chunk_size,
            )
            .await;
        }
    }

    async fn poa_test(
        txs: &Vec<IrysTransaction>,
        poa_chunk: &mut Vec<u8>,
        poa_tx_num: usize,
        poa_chunk_num: usize,
        total_chunks_in_tx: usize,
        chunk_size: usize,
    ) {
        init_logger();
        // Initialize genesis block at height 0
        let mut genesis_block = IrysBlockHeader::new();
        genesis_block.height = 0;
        let arc_genesis = Arc::new(genesis_block);

        let miner_address = Address::random();

        // Create epoch service with random miner address
        let storage_config = StorageConfig {
            chunk_size: chunk_size.try_into().unwrap(),
            num_chunks_in_partition: 10,
            num_chunks_in_recall_range: 2,
            num_partitions_in_slot: 1,
            miner_address,
            min_writes_before_sync: 1,
            entropy_packing_iterations: 1_000,
            num_confirmations_for_finality: 1, // Testnet / single node config
        };

        let config = EpochServiceConfig {
            storage_config: storage_config.clone(),
            ..Default::default()
        };

        let epoch_service = EpochServiceActor::new(Some(config.clone()));
        let epoch_service_addr = epoch_service.start();

        // Tell the epoch service to initialize the ledgers
        let msg = NewEpochMessage(arc_genesis.clone());
        match epoch_service_addr.send(msg).await {
            Ok(_) => info!("Genesis Epoch tasks complete."),
            Err(_) => panic!("Failed to perform genesis epoch tasks"),
        }

        let ledgers_guard = epoch_service_addr
            .send(GetLedgersGuardMessage)
            .await
            .unwrap();
        let partitions_guard = epoch_service_addr
            .send(GetPartitionAssignmentsGuardMessage)
            .await
            .unwrap();

        let ledgers = ledgers_guard.read();
        debug!("ledgers: {:?}", ledgers);

        let sub_slots = ledgers.get_slots(Ledger::Submit);

        let partition_hash = sub_slots[0].partitions[0];

        let arc_config = Arc::new(IrysNodeConfig::default());
        let block_index: Arc<RwLock<BlockIndex<Initialized>>> = Arc::new(RwLock::new(
            BlockIndex::default()
                .reset(&arc_config.clone())
                .unwrap()
                .init(arc_config.clone())
                .await
                .unwrap(),
        ));

        let block_index_actor = BlockIndexService::new(block_index.clone(), storage_config.clone());
        Registry::set(block_index_actor.start());

        let msg = BlockConfirmedMessage(arc_genesis.clone(), Arc::new(vec![]));

        let block_index_addr = BlockIndexService::from_registry();
        match block_index_addr.send(msg).await {
            Ok(_) => info!("Genesis block indexed"),
            Err(_) => panic!("Failed to index genesis block"),
        }

        let partition_assignment = partitions_guard
            .read()
            .get_assignment(partition_hash)
            .unwrap();

        debug!("Partition assignment {:?}", partition_assignment);

        let height: u64;
        {
            height = block_index.read().unwrap().num_blocks();
        }

        let mut entropy_chunk = Vec::<u8>::with_capacity(chunk_size);
        compute_entropy_chunk(
            miner_address,
            (poa_tx_num * 3 /* tx's size in chunks */  + poa_chunk_num) as u64,
            partition_hash.into(),
            config.storage_config.entropy_packing_iterations,
            chunk_size,
            &mut entropy_chunk,
        );

        xor_vec_u8_arrays_in_place(poa_chunk, &entropy_chunk);

        // Create vectors of tx headers and txids
        let tx_headers: Vec<IrysTransactionHeader> =
            txs.iter().map(|tx| tx.header.clone()).collect();

        let data_tx_ids = tx_headers.iter().map(|h| h.id).collect::<Vec<H256>>();

        let (tx_root, tx_path) = TransactionLedger::merklize_tx_root(&tx_headers);

        let poa = PoaData {
            tx_path: Some(Base64(tx_path[poa_tx_num].proof.clone())),
            data_path: Some(Base64(txs[poa_tx_num].proofs[poa_chunk_num].proof.clone())),
            chunk: Base64(poa_chunk.clone()),
            ledger_num: Some(1),
            partition_chunk_offset: (poa_tx_num * 3 /* 3 chunks in each tx */ + poa_chunk_num)
                as u32,
            recall_chunk_index: 0,
            partition_hash,
        };

        // Create a block from the tx
        let irys_block = IrysBlockHeader {
            height,
            reward_address: miner_address,
            poa: poa.clone(),
            block_hash: H256::zero(),
            previous_block_hash: H256::zero(),
            previous_cumulative_diff: U256::from(4000),
            miner_address,
            signature: Signature::test_signature().into(),
            timestamp: 1000,
            ledgers: vec![
                // Permanent Publish Ledger
                TransactionLedger {
                    tx_root: H256::zero(),
                    txids: H256List(Vec::new()),
                    max_chunk_offset: 0,
                    expires: None,
                    proofs: None,
                },
                // Term Submit Ledger
                TransactionLedger {
                    tx_root,
                    txids: H256List(data_tx_ids.clone()),
                    max_chunk_offset: 9,
                    expires: Some(1622543200),
                    proofs: None,
                },
            ],
            ..IrysBlockHeader::default()
        };

        // Send the block confirmed message
        let block = Arc::new(irys_block);
        let txs = Arc::new(tx_headers);
        let block_confirm_message = BlockConfirmedMessage(block.clone(), Arc::clone(&txs));

        match block_index_addr.send(block_confirm_message.clone()).await {
            Ok(_) => info!("Second block indexed"),
            Err(_) => panic!("Failed to index second block"),
        };

        let block_index_guard = block_index_addr
            .send(GetBlockIndexGuardMessage)
            .await
            .unwrap();

        let ledger_chunk_offset = partition_assignment.slot_index.unwrap() as u64
            * storage_config.num_partitions_in_slot
            * storage_config.num_chunks_in_partition
            + (poa_tx_num * 3 /* 3 chunks in each tx */ + poa_chunk_num) as u64;

        assert_eq!(
            ledger_chunk_offset,
            (poa_tx_num * 3 /* 3 chunks in each tx */ + poa_chunk_num) as u64,
            "ledger_chunk_offset mismatch"
        );

        // ledger data -> block
        let bb = block_index_guard
            .read()
            .get_block_bounds(Ledger::Submit, ledger_chunk_offset);
        info!("block bounds: {:?}", bb);

        assert_eq!(bb.start_chunk_offset, 0, "start_chunk_offset should be 0");
        assert_eq!(
            bb.end_chunk_offset, total_chunks_in_tx as u64,
            "end_chunk_offset should be 9, tx has 9 chunks"
        );

        let poa_valid = poa_is_valid(
            &poa,
            &block_index_guard,
            &partitions_guard,
            &storage_config,
            &miner_address,
        );

        assert!(poa_valid.is_ok(), "PoA should be valid");
    }
}<|MERGE_RESOLUTION|>--- conflicted
+++ resolved
@@ -273,19 +273,15 @@
         );
 
         if entropy_chunk != poa.chunk.0 {
-<<<<<<< HEAD
             if poa.chunk.0.len() <= 32 {
-                info!("Chunk PoA:{:?}", poa.chunk.0);
-                info!("Entropy  :{:?}", entropy_chunk);                
+                debug!("Chunk PoA:{:?}", poa.chunk.0);
+                debug!("Entropy  :{:?}", entropy_chunk);                
             }
-            return Err(eyre::eyre!("PoA capacity chunk mismatch"));
-=======
             return Err(eyre::eyre!(
                 "PoA capacity chunk mismatch {:?} /= {:?}",
                 entropy_chunk.first(),
                 poa.chunk.0.first()
             ));
->>>>>>> 24740f1a
         }
     }
     Ok(())
