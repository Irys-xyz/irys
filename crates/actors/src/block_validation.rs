use crate::block_tree_service::ValidationResult;
use crate::{
    block_discovery::{get_commitment_tx_in_parallel, get_data_tx_in_parallel},
    block_producer::ledger_expiry,
    mempool_service::MempoolServiceMessage,
    mining::hash_to_number,
    services::ServiceSenders,
    shadow_tx_generator::{PublishLedgerWithTxs, ShadowTxGenerator},
};
use alloy_consensus::Transaction as _;
use alloy_eips::eip7685::{Requests, RequestsOrHash};
use alloy_rpc_types_engine::ExecutionData;
use eyre::{ensure, OptionExt as _};
use irys_database::db::IrysDatabaseExt as _;
use irys_database::{block_header_by_hash, tx_header_by_txid, SystemLedger};
use irys_domain::{
    BlockIndex, BlockIndexReadGuard, BlockTreeReadGuard, EmaSnapshot, EpochSnapshot,
    ExecutionPayloadCache,
};
use irys_packing::{capacity_single::compute_entropy_chunk, xor_vec_u8_arrays_in_place};
use irys_primitives::CommitmentType;
use irys_reth::shadow_tx::{ShadowTransaction, IRYS_SHADOW_EXEC, SHADOW_TX_DESTINATION_ADDR};
use irys_reth_node_bridge::IrysRethNodeAdapter;
use irys_reward_curve::HalvingCurve;
use irys_storage::ii;
use irys_types::storage_pricing::phantoms::{Irys, NetworkFee};
<<<<<<< HEAD
use irys_types::storage_pricing::{calculate_perm_fee_from_config, Amount};
use irys_types::BlockHash;
=======
use irys_types::storage_pricing::{Amount, TERM_FEE};
>>>>>>> 00db6729
use irys_types::{
    app_state::DatabaseProvider,
    calculate_difficulty, next_cumulative_diff,
    transaction::fee_distribution::{PublishFeeCharges, TermFeeCharges},
    validate_path, Address, CommitmentTransaction, Config, ConsensusConfig, DataLedger,
    DataTransactionHeader, DataTransactionLedger, DifficultyAdjustmentConfig, IrysBlockHeader,
    PoaData, H256, U256,
};
use irys_types::{get_ingress_proofs, BlockHash};
use irys_vdf::last_step_checkpoints_is_valid;
use irys_vdf::state::VdfStateReadonly;
use itertools::*;
use openssl::sha;
use reth::rpc::api::EngineApiClient as _;
use reth::rpc::types::engine::ExecutionPayload;
use reth_db::Database as _;
use reth_ethereum_primitives::Block;
use std::{
    collections::{BTreeMap, HashMap, HashSet},
    sync::Arc,
    time::{Duration, SystemTime, UNIX_EPOCH},
};
use thiserror::Error;
use tracing::{debug, error, info, warn, Instrument as _};

#[derive(Debug, Error)]
pub enum PreValidationError {
    #[error("Failed to get block bounds: {0}")]
    BlockBoundsLookupError(String),
    #[error("block signature is not valid")]
    BlockSignatureInvalid,
    #[error("Invalid cumulative_difficulty (expected {expected} got {got})")]
    CumulativeDifficultyMismatch { expected: U256, got: U256 },
    #[error("Invalid difficulty (expected {expected} got {got})")]
    DifficultyMismatch { expected: U256, got: U256 },
    #[error("Ema mismatch: recomputed EMA does not match Ema in block header")]
    EmaMismatch,
    #[error("EmaSnapshot creation error: {0}")]
    EmaSnapshotError(String),
    #[error("Ingress proofs missing")]
    IngressProofsMissing,
    #[error("Invalid ingress proof signature: {0}")]
    IngressProofSignatureInvalid(String),
    #[error("Invalid last_diff_timestamp (expected {expected} got {got})")]
    LastDiffTimestampMismatch { expected: u128, got: u128 },
    #[error("Invalid ledger id {ledger_id}")]
    LedgerIdInvalid { ledger_id: u32 },
    #[error("Invalid merkle proof: {0}")]
    MerkleProofInvalid(String),
    #[error("Oracle price invalid")]
    OraclePriceInvalid,
    #[error("PoA capacity chunk mismatch entropy_first={entropy_first:?} poa_first={poa_first:?}")]
    PoACapacityChunkMismatch {
        entropy_first: Option<u8>,
        poa_first: Option<u8>,
    },
    #[error("PoA chunk hash mismatch: expected {expected:?}, got {got:?}, ledger_id={ledger_id:?}, ledger_chunk_offset={ledger_chunk_offset:?}")]
    PoAChunkHashMismatch {
        expected: H256,
        got: H256,
        ledger_id: Option<u32>,
        ledger_chunk_offset: Option<u64>,
    },
    #[error("Missing PoA chunk to be pre validated")]
    PoAChunkMissing,
    #[error("PoA chunk offset out of tx's data chunks bounds")]
    PoAChunkOffsetOutOfDataChunksBounds,
    #[error("PoA chunk offset out of block bounds")]
    PoAChunkOffsetOutOfBlockBounds,
    #[error("PoA chunk offset out of tx bounds")]
    PoAChunkOffsetOutOfTxBounds,
    #[error("Missing partition assignment for partition hash {partition_hash}")]
    PartitionAssignmentMissing { partition_hash: H256 },
    #[error("Partition assignment for partition hash {partition_hash} is missing slot index")]
    PartitionAssignmentSlotIndexMissing { partition_hash: H256 },
    #[error("Partition assignment slot index too large for u64: {slot_index} (partition {partition_hash})")]
    PartitionAssignmentSlotIndexTooLarge {
        partition_hash: H256,
        slot_index: usize,
    },
    #[error(
        "Invalid data PoA, partition hash {partition_hash} is not a data partition, it may have expired"
    )]
    PoADataPartitionExpired { partition_hash: H256 },
    #[error("Invalid previous_cumulative_diff (expected {expected} got {got})")]
    PreviousCumulativeDifficultyMismatch { expected: U256, got: U256 },
    #[error("Invalid previous_solution_hash - expected {expected} got {got}")]
    PreviousSolutionHashMismatch { expected: H256, got: H256 },
    #[error("Reward curve error: {0}")]
    RewardCurveError(String),
    #[error("Reward mismatch: got {got}, expected {expected}")]
    RewardMismatch { got: U256, expected: U256 },
    #[error("Invalid solution_hash - expected difficulty >={expected} got {got}")]
    SolutionHashBelowDifficulty { expected: U256, got: U256 },
    #[error("Invalid solution_hash link - expected {expected} got {got}")]
    SolutionHashLinkInvalid { expected: H256, got: H256 },
    #[error("system time error: {0}")]
    SystemTimeError(String),
    #[error("block timestamp {current} is older than parent block {parent}")]
    TimestampOlderThanParent { current: u128, parent: u128 },
    #[error("block timestamp {current} too far in the future (now {now})")]
    TimestampTooFarInFuture { current: u128, now: u128 },
    #[error("Validation service unreachable")]
    ValidationServiceUnreachable,
    #[error("last_step_checkpoints validation failed: {0}")]
    VDFCheckpointsInvalid(String),
    #[error("vdf_limiter.prev_output ({got}) does not match previous blocks vdf_limiter.output ({expected})")]
    VDFPreviousOutputMismatch { got: H256, expected: H256 },
    #[error("Invalid block height (expected {expected} got {got})")]
    HeightInvalid { expected: u64, got: u64 },
    #[error("Invalid last_epoch_hash - expected {expected} got {got}")]
    LastEpochHashMismatch { expected: BlockHash, got: BlockHash },
    #[error("Transaction {tx_id} in Publish ledger must have a prior Submit ledger inclusion")]
    PublishTxMissingPriorSubmit { tx_id: H256 },

    #[error(
        "Transaction {tx_id} already included in previous Publish ledger in block {block_hash:?}"
    )]
    PublishTxAlreadyIncluded { tx_id: H256, block_hash: BlockHash },

    #[error("Transaction {tx_id} in Submit ledger was already included in past {ledger:?} ledger in block {block_hash:?}")]
    SubmitTxAlreadyIncluded {
        tx_id: H256,
        ledger: DataLedger,
        block_hash: BlockHash,
    },

    #[error("Transaction {tx_id} found in multiple previous blocks. First occurrence in {ledger:?} ledger at block {block_hash}")]
    TxFoundInMultipleBlocks {
        tx_id: H256,
        ledger: DataLedger,
        block_hash: BlockHash,
    },
    #[error("Publish transaction and ingress proof length mismatch, cannot validate publish ledger transaction proofs")]
    PublishTxProofLengthMismatch,
    #[error("Block EMA snapshot not found for block {block_hash}")]
    BlockEmaSnapshotNotFound { block_hash: BlockHash },
    #[error("Failed to extract data ledgers: {0}")]
    DataLedgerExtractionFailed(String),
    #[error("Failed to fetch transactions: {0}")]
    TransactionFetchFailed(String),
    #[error("Failed to get previous transaction inclusions: {0}")]
    PreviousTxInclusionsFailed(String),
    #[error("Transaction {tx_id} has invalid ledger_id. Expected: {expected}, Actual: {actual}")]
    InvalidLedgerId {
        tx_id: H256,
        expected: u32,
        actual: u32,
    },
    #[error("Failed to calculate fees: {0}")]
    FeeCalculationFailed(String),
    #[error("Transaction {tx_id} has insufficient perm_fee. Expected at least: {expected}, Actual: {actual}")]
    InsufficientPermFee {
        tx_id: H256,
        expected: U256,
        actual: U256,
    },
    #[error("Transaction {tx_id} has insufficient term_fee. Expected at least: {expected}, Actual: {actual}")]
    InsufficientTermFee {
        tx_id: H256,
        expected: U256,
        actual: U256,
    },
    #[error("Transaction {tx_id} has invalid term fee structure: {reason}")]
    InvalidTermFeeStructure { tx_id: H256, reason: String },
    #[error("Transaction {tx_id} has invalid perm fee structure: {reason}")]
    InvalidPermFeeStructure { tx_id: H256, reason: String },
    #[error(
        "Publish ledger proof count ({proof_count}) does not match transaction count ({tx_count})"
    )]
    PublishLedgerProofCountMismatch { proof_count: usize, tx_count: usize },
    #[error(
        "Incorrect Ingress proof count to publish a transaction. Expected: {expected}, Actual: {actual}"
    )]
    IngressProofCountMismatch { expected: usize, actual: usize },
    #[error("Transaction {tx_id} has invalid ingress proof: {reason}")]
    InvalidIngressProof { tx_id: H256, reason: String },
    #[error("Ingress proof mismatch for transaction {tx_id}")]
    IngressProofMismatch { tx_id: H256 },
    #[error("Database Error {error}")]
    DatabaseError { error: String },
}

/// Full pre-validation steps for a block
pub async fn prevalidate_block(
    block: IrysBlockHeader,
    previous_block: IrysBlockHeader,
    parent_epoch_snapshot: Arc<EpochSnapshot>,
    config: Config,
    reward_curve: Arc<HalvingCurve>,
    parent_ema_snapshot: &EmaSnapshot,
) -> Result<(), PreValidationError> {
    debug!(
        block_hash = ?block.block_hash,
        ?block.height,
        "Prevalidating block",
    );

    let poa_chunk: Vec<u8> = match &block.poa.chunk {
        Some(chunk) => chunk.clone().into(),
        None => return Err(PreValidationError::PoAChunkMissing),
    };

    let block_poa_hash: H256 = sha::sha256(&poa_chunk).into();
    if block.chunk_hash != block_poa_hash {
        return Err(PreValidationError::PoAChunkHashMismatch {
            expected: block.chunk_hash,
            got: block_poa_hash,
            ledger_id: None,
            ledger_chunk_offset: None,
        });
    }

    // Check prev_output (vdf)
    prev_output_is_valid(&block, &previous_block)?;
    debug!(
        block_hash = ?block.block_hash,
        ?block.height,
        "prev_output_is_valid",
    );

    // Check block height continuity
    height_is_valid(&block, &previous_block)?;
    debug!(
        block_hash = ?block.block_hash,
        ?block.height,
        "height_is_valid",
    );

    // Check block timestamp drift
    timestamp_is_valid(
        block.timestamp,
        previous_block.timestamp,
        config.consensus.max_future_timestamp_drift_millis,
    )?;

    // Check the difficulty
    difficulty_is_valid(
        &block,
        &previous_block,
        &config.consensus.difficulty_adjustment,
    )?;

    // Validate the last_diff_timestamp field
    last_diff_timestamp_is_valid(
        &block,
        &previous_block,
        &config.consensus.difficulty_adjustment,
    )?;

    debug!(
        block_hash = ?block.block_hash,
        ?block.height,
        "difficulty_is_valid",
    );

    // Validate previous_cumulative_diff points to parent's cumulative_diff
    previous_cumulative_difficulty_is_valid(&block, &previous_block)?;
    debug!(
        block_hash = ?block.block_hash,
        ?block.height,
        "previous_cumulative_difficulty_is_valid",
    );

    // Check the cumulative difficulty
    cumulative_difficulty_is_valid(&block, &previous_block)?;
    debug!(
        block_hash = ?block.block_hash,
        ?block.height,
        "cumulative_difficulty_is_valid",
    );

    check_poa_data_expiration(&block.poa, parent_epoch_snapshot.clone())?;
    debug!("poa data not expired");

    // Check the solution_hash
    solution_hash_is_valid(&block, &previous_block)?;
    debug!(
        block_hash = ?block.block_hash,
        ?block.height,
        "solution_hash_is_valid",
    );

    // Verify the solution_hash cryptographic link to PoA chunk, partition_chunk_offset and VDF seed
    solution_hash_link_is_valid(&block, &poa_chunk)?;
    debug!(
        block_hash = ?block.block_hash,
        ?block.height,
        "solution_hash_link_is_valid",
    );

    // Check the previous solution hash references the parent correctly
    previous_solution_hash_is_valid(&block, &previous_block)?;
    debug!(
        block_hash = ?block.block_hash,
        ?block.height,
        "previous_solution_hash_is_valid",
    );

    // Validate VDF seeds/next_seed against parent before any VDF-related processing
    let vdf_reset_frequency: u64 = config.consensus.vdf.reset_frequency as u64;
    if !matches!(
        is_seed_data_valid(&block, &previous_block, vdf_reset_frequency),
        ValidationResult::Valid
    ) {
        return Err(PreValidationError::VDFCheckpointsInvalid(
            "Seed data is invalid".to_string(),
        ));
    }

    // Ensure the last_epoch_hash field correctly references the most recent epoch block
    last_epoch_hash_is_valid(
        &block,
        &previous_block,
        config.consensus.epoch.num_blocks_in_epoch,
    )?;
    debug!(
        block_hash = ?block.block_hash,
        ?block.height,
        "last_epoch_hash_is_valid",
    );

    // We only check last_step_checkpoints during pre-validation
    last_step_checkpoints_is_valid(&block.vdf_limiter_info, &config.consensus.vdf)
        .await
        .map_err(|e| PreValidationError::VDFCheckpointsInvalid(e.to_string()))?;

    // Check that the oracle price does not exceed the EMA pricing parameters
    let oracle_price_valid = EmaSnapshot::oracle_price_is_valid(
        block.oracle_irys_price,
        previous_block.oracle_irys_price,
        config.consensus.token_price_safe_range,
    );
    if !oracle_price_valid {
        return Err(PreValidationError::OraclePriceInvalid);
    }

    // Check that the EMA has been correctly calculated
    let ema_valid = {
        let res = parent_ema_snapshot
            .calculate_ema_for_new_block(
                &previous_block,
                block.oracle_irys_price,
                config.consensus.token_price_safe_range,
                config.consensus.ema.price_adjustment_interval,
            )
            .ema;
        res == block.ema_irys_price
    };
    if !ema_valid {
        return Err(PreValidationError::EmaMismatch);
    }

    // Check valid curve price
    let reward = reward_curve
        .reward_between(
            // adjust ms to sec
            previous_block.timestamp.saturating_div(1000),
            block.timestamp.saturating_div(1000),
        )
        .map_err(|e| PreValidationError::RewardCurveError(e.to_string()))?;
    if reward.amount != block.reward_amount {
        return Err(PreValidationError::RewardMismatch {
            got: block.reward_amount,
            expected: reward.amount,
        });
    }

    // After pre-validating a bunch of quick checks we validate the signature
    // TODO: We may want to further check if the signer is a staked address
    // this is a little more advanced though as it requires knowing what the
    // commitment states looked like when this block was produced. For now
    // we just accept any valid signature.
    if !block.is_signature_valid() {
        return Err(PreValidationError::BlockSignatureInvalid);
    }

    Ok(())
}

pub fn prev_output_is_valid(
    block: &IrysBlockHeader,
    previous_block: &IrysBlockHeader,
) -> Result<(), PreValidationError> {
    if block.vdf_limiter_info.prev_output == previous_block.vdf_limiter_info.output {
        Ok(())
    } else {
        Err(PreValidationError::VDFPreviousOutputMismatch {
            got: block.vdf_limiter_info.prev_output,
            expected: previous_block.vdf_limiter_info.output,
        })
    }
}

// compares block timestamp against parent block
// errors if the block has a lower timestamp than the parent block
// compares timestamps of block against current system time
// errors on drift more than MAX_TIMESTAMP_DRIFT_SECS into future
pub fn timestamp_is_valid(
    current: u128,
    parent: u128,
    allowed_drift: u128,
) -> Result<(), PreValidationError> {
    // note: we have to make sure we don't overlap the parent's timestamp (even though it's very unlikely)
    if current <= parent {
        return Err(PreValidationError::TimestampOlderThanParent { current, parent });
    }

    let now_ms = SystemTime::now()
        .duration_since(UNIX_EPOCH)
        .map_err(|e| PreValidationError::SystemTimeError(e.to_string()))?
        .as_millis();

    let max_future = now_ms + allowed_drift;

    if current > max_future {
        return Err(PreValidationError::TimestampTooFarInFuture {
            current,
            now: now_ms,
        });
    }

    Ok(())
}

/// Validates if a block's difficulty matches the expected difficulty calculated
/// from previous block data.
/// Returns Ok if valid, Err if the difficulty doesn't match the calculated value.
pub fn difficulty_is_valid(
    block: &IrysBlockHeader,
    previous_block: &IrysBlockHeader,
    difficulty_config: &DifficultyAdjustmentConfig,
) -> Result<(), PreValidationError> {
    let block_height = block.height;
    let current_timestamp = block.timestamp;
    let last_diff_timestamp = previous_block.last_diff_timestamp;
    let current_difficulty = previous_block.diff;

    let (diff, _stats) = calculate_difficulty(
        block_height,
        last_diff_timestamp,
        current_timestamp,
        current_difficulty,
        difficulty_config,
    );

    if diff == block.diff {
        Ok(())
    } else {
        Err(PreValidationError::DifficultyMismatch {
            expected: diff,
            got: block.diff,
        })
    }
}

/// Validates the `last_diff_timestamp` field in the block.
///
/// The value should equal the previous block's `last_diff_timestamp` unless the
/// current block triggers a difficulty adjustment, in which case it must be set
/// to the block's own timestamp.
pub fn last_diff_timestamp_is_valid(
    block: &IrysBlockHeader,
    previous_block: &IrysBlockHeader,
    difficulty_config: &DifficultyAdjustmentConfig,
) -> Result<(), PreValidationError> {
    let blocks_between_adjustments = difficulty_config.difficulty_adjustment_interval;
    let expected = if block.height % blocks_between_adjustments == 0 {
        block.timestamp
    } else {
        previous_block.last_diff_timestamp
    };

    if block.last_diff_timestamp == expected {
        Ok(())
    } else {
        Err(PreValidationError::LastDiffTimestampMismatch {
            expected,
            got: block.last_diff_timestamp,
        })
    }
}

/// Checks PoA data chunk data solution partitions has not expired
pub fn check_poa_data_expiration(
    poa: &PoaData,
    epoch_snapshot: Arc<EpochSnapshot>,
) -> Result<(), PreValidationError> {
    let is_data_partition_assigned = epoch_snapshot
        .partition_assignments
        .data_partitions
        .contains_key(&poa.partition_hash);

    // if is a data chunk
    if poa.data_path.is_some()
        && poa.tx_path.is_some()
        && poa.ledger_id.is_some()
        && !is_data_partition_assigned
    {
        return Err(PreValidationError::PoADataPartitionExpired {
            partition_hash: poa.partition_hash,
        });
    };
    Ok(())
}

/// Validates if a block's cumulative difficulty equals the previous cumulative difficulty
/// plus the expected hashes from its new difficulty. Returns Ok if valid.
///
/// Note: Requires valid block difficulty - call `difficulty_is_valid()` first.
pub fn cumulative_difficulty_is_valid(
    block: &IrysBlockHeader,
    previous_block: &IrysBlockHeader,
) -> Result<(), PreValidationError> {
    let previous_cumulative_diff = previous_block.cumulative_diff;
    let new_diff = block.diff;

    let cumulative_diff = next_cumulative_diff(previous_cumulative_diff, new_diff);
    if cumulative_diff == block.cumulative_diff {
        Ok(())
    } else {
        Err(PreValidationError::CumulativeDifficultyMismatch {
            expected: cumulative_diff,
            got: block.cumulative_diff,
        })
    }
}

/// Validates that the block's previous_cumulative_diff equals the parent's cumulative_diff
pub fn previous_cumulative_difficulty_is_valid(
    block: &IrysBlockHeader,
    previous_block: &IrysBlockHeader,
) -> Result<(), PreValidationError> {
    if block.previous_cumulative_diff == previous_block.cumulative_diff {
        Ok(())
    } else {
        Err(PreValidationError::PreviousCumulativeDifficultyMismatch {
            expected: previous_block.cumulative_diff,
            got: block.previous_cumulative_diff,
        })
    }
}

/// Checks to see if the `solution_hash` exceeds the difficulty threshold
/// of the previous block
///
/// Note: Requires valid block difficulty - call `difficulty_is_valid()` first.
pub fn solution_hash_is_valid(
    block: &IrysBlockHeader,
    previous_block: &IrysBlockHeader,
) -> Result<(), PreValidationError> {
    let solution_hash = block.solution_hash;
    let solution_diff = hash_to_number(&solution_hash.0);

    if solution_diff >= previous_block.diff {
        Ok(())
    } else {
        Err(PreValidationError::SolutionHashBelowDifficulty {
            expected: previous_block.diff,
            got: solution_diff,
        })
    }
}

/// Validates the cryptographic link between solution_hash and its inputs:
/// PoA chunk bytes, partition_chunk_offset (little-endian), and the VDF seed (vdf_limiter_info.output)
pub fn solution_hash_link_is_valid(
    block: &IrysBlockHeader,
    poa_chunk: &[u8],
) -> Result<(), PreValidationError> {
    let expected = irys_types::compute_solution_hash(
        poa_chunk,
        block.poa.partition_chunk_offset,
        &block.vdf_limiter_info.output,
    );

    if block.solution_hash == expected {
        Ok(())
    } else {
        Err(PreValidationError::SolutionHashLinkInvalid {
            expected,
            got: block.solution_hash,
        })
    }
}

/// Checks if the `previous_solution_hash` equals the previous block's `solution_hash`
pub fn previous_solution_hash_is_valid(
    block: &IrysBlockHeader,
    previous_block: &IrysBlockHeader,
) -> Result<(), PreValidationError> {
    if block.previous_solution_hash == previous_block.solution_hash {
        Ok(())
    } else {
        Err(PreValidationError::PreviousSolutionHashMismatch {
            expected: previous_block.solution_hash,
            got: block.previous_solution_hash,
        })
    }
}

/// Validates the `last_epoch_hash` field against the previous block and epoch rules.
pub fn last_epoch_hash_is_valid(
    block: &IrysBlockHeader,
    previous_block: &IrysBlockHeader,
    blocks_in_epoch: u64,
) -> Result<(), PreValidationError> {
    // if First block after an epoch boundary
    let expected = if block.height > 0 && block.height % blocks_in_epoch == 1 {
        previous_block.block_hash
    } else {
        previous_block.last_epoch_hash
    };

    if block.last_epoch_hash == expected {
        Ok(())
    } else {
        Err(PreValidationError::LastEpochHashMismatch {
            expected,
            got: block.last_epoch_hash,
        })
    }
}

// Validates block height against previous block height + 1
pub fn height_is_valid(
    block: &IrysBlockHeader,
    previous_block: &IrysBlockHeader,
) -> Result<(), PreValidationError> {
    let expected = previous_block.height + 1;
    if block.height == expected {
        Ok(())
    } else {
        Err(PreValidationError::HeightInvalid {
            expected,
            got: block.height,
        })
    }
}

#[cfg(test)]
mod height_tests {
    use super::*;

    #[test]
    fn height_is_valid_ok() {
        let mut prev = IrysBlockHeader::new_mock_header();
        prev.height = 10;
        let mut block = IrysBlockHeader::new_mock_header();
        block.height = 11;
        assert!(height_is_valid(&block, &prev).is_ok());
    }

    #[test]
    fn height_is_invalid_fails() {
        let mut prev = IrysBlockHeader::new_mock_header();
        prev.height = 10;
        let mut block = IrysBlockHeader::new_mock_header();
        block.height = 12;
        assert!(height_is_valid(&block, &prev).is_err());
    }
}

/// Returns Ok if the vdf recall range in the block is valid
pub async fn recall_recall_range_is_valid(
    block: &IrysBlockHeader,
    config: &ConsensusConfig,
    steps_guard: &VdfStateReadonly,
) -> eyre::Result<()> {
    let num_recall_ranges_in_partition =
        irys_efficient_sampling::num_recall_ranges_in_partition(config);
    let reset_step_number = irys_efficient_sampling::reset_step_number(
        block.vdf_limiter_info.global_step_number,
        config,
    );
    info!(
        "Validating recall ranges steps from: {} to: {}",
        reset_step_number, block.vdf_limiter_info.global_step_number
    );
    let steps = steps_guard.read().get_steps(ii(
        reset_step_number,
        block.vdf_limiter_info.global_step_number,
    ))?;
    irys_efficient_sampling::recall_range_is_valid(
        (block.poa.partition_chunk_offset as u64 / config.num_chunks_in_recall_range) as usize,
        num_recall_ranges_in_partition as usize,
        &steps,
        &block.poa.partition_hash,
    )
}

pub fn get_recall_range(
    step_num: u64,
    config: &ConsensusConfig,
    steps_guard: &VdfStateReadonly,
    partition_hash: &H256,
) -> eyre::Result<usize> {
    let num_recall_ranges_in_partition =
        irys_efficient_sampling::num_recall_ranges_in_partition(config);
    let reset_step_number = irys_efficient_sampling::reset_step_number(step_num, config);
    let steps = steps_guard
        .read()
        .get_steps(ii(reset_step_number, step_num))?;
    irys_efficient_sampling::get_recall_range(
        num_recall_ranges_in_partition as usize,
        &steps,
        partition_hash,
    )
}

/// Returns Ok if the provided `PoA` is valid, Err otherwise
#[tracing::instrument(skip_all, fields(
    ?miner_address,
    chunk_offset = ?poa.partition_chunk_offset,
    partition_hash = ?poa.partition_hash,
    entropy_packing_iterations = ?config.entropy_packing_iterations,
    chunk_size = ?config.chunk_size
), err)]

pub fn poa_is_valid(
    poa: &PoaData,
    block_index_guard: &BlockIndexReadGuard,
    epoch_snapshot: &EpochSnapshot,
    config: &ConsensusConfig,
    miner_address: &Address,
) -> Result<(), PreValidationError> {
    debug!("PoA validating");
    let mut poa_chunk: Vec<u8> = match &poa.chunk {
        Some(chunk) => chunk.clone().into(),
        None => return Err(PreValidationError::PoAChunkMissing),
    };
    // data chunk
    if let (Some(data_path), Some(tx_path), Some(ledger_id)) =
        (poa.data_path.clone(), poa.tx_path.clone(), poa.ledger_id)
    {
        // partition data -> ledger data
        let partition_assignment = epoch_snapshot
            .get_data_partition_assignment(poa.partition_hash)
            .ok_or(PreValidationError::PartitionAssignmentMissing {
                partition_hash: poa.partition_hash,
            })?;

        let slot_index = partition_assignment.slot_index.ok_or(
            PreValidationError::PartitionAssignmentSlotIndexMissing {
                partition_hash: poa.partition_hash,
            },
        )?;
        let slot_index_u64 = u64::try_from(slot_index).map_err(|_| {
            PreValidationError::PartitionAssignmentSlotIndexTooLarge {
                partition_hash: poa.partition_hash,
                slot_index,
            }
        })?;
        let ledger_chunk_offset =
            slot_index_u64 * config.num_partitions_per_slot * config.num_chunks_in_partition
                + u64::from(poa.partition_chunk_offset);

        // ledger data -> block
        let ledger = DataLedger::try_from(ledger_id)
            .map_err(|_| PreValidationError::LedgerIdInvalid { ledger_id })?;

        let bb = block_index_guard
            .read()
            .get_block_bounds(ledger, ledger_chunk_offset)
            .map_err(|e| PreValidationError::BlockBoundsLookupError(e.to_string()))?;
        if !(bb.start_chunk_offset..bb.end_chunk_offset).contains(&ledger_chunk_offset) {
            return Err(PreValidationError::PoAChunkOffsetOutOfBlockBounds);
        };

        let block_chunk_offset = (ledger_chunk_offset - bb.start_chunk_offset) as u128;

        // tx_path validation
        let tx_path_result = validate_path(
            bb.tx_root.0,
            &tx_path,
            block_chunk_offset * (config.chunk_size as u128),
        )
        .map_err(|e| PreValidationError::MerkleProofInvalid(e.to_string()))?;

        if !(tx_path_result.left_bound..=tx_path_result.right_bound)
            .contains(&(block_chunk_offset * (config.chunk_size as u128)))
        {
            return Err(PreValidationError::PoAChunkOffsetOutOfTxBounds);
        }

        let tx_chunk_offset =
            block_chunk_offset * (config.chunk_size as u128) - tx_path_result.left_bound;

        // data_path validation
        let data_path_result = validate_path(tx_path_result.leaf_hash, &data_path, tx_chunk_offset)
            .map_err(|e| PreValidationError::MerkleProofInvalid(e.to_string()))?;

        if !(data_path_result.left_bound..=data_path_result.right_bound).contains(&tx_chunk_offset)
        {
            return Err(PreValidationError::PoAChunkOffsetOutOfDataChunksBounds);
        }

        let mut entropy_chunk = Vec::<u8>::with_capacity(config.chunk_size as usize);
        compute_entropy_chunk(
            *miner_address,
            poa.partition_chunk_offset as u64,
            poa.partition_hash.into(),
            config.entropy_packing_iterations,
            config.chunk_size as usize,
            &mut entropy_chunk,
            config.chain_id,
        );

        xor_vec_u8_arrays_in_place(&mut poa_chunk, &entropy_chunk);

        // Because all chunks are packed as config.chunk_size, if the proof chunk is
        // smaller we need to trim off the excess padding introduced by packing ?
        let (poa_chunk_pad_trimmed, _) = poa_chunk.split_at(
            (config
                .chunk_size
                .min((data_path_result.right_bound - data_path_result.left_bound) as u64))
                as usize,
        );

        let poa_chunk_hash = sha::sha256(poa_chunk_pad_trimmed);

        if poa_chunk_hash != data_path_result.leaf_hash {
            return Err(PreValidationError::PoAChunkHashMismatch {
                expected: data_path_result.leaf_hash.into(),
                got: poa_chunk_hash.into(),
                ledger_id: Some(ledger_id),
                ledger_chunk_offset: Some(ledger_chunk_offset),
            });
        }
    } else {
        let mut entropy_chunk = Vec::<u8>::with_capacity(config.chunk_size as usize);
        compute_entropy_chunk(
            *miner_address,
            poa.partition_chunk_offset as u64,
            poa.partition_hash.into(),
            config.entropy_packing_iterations,
            config.chunk_size as usize,
            &mut entropy_chunk,
            config.chain_id,
        );
        if entropy_chunk != poa_chunk {
            if poa_chunk.len() <= 32 {
                debug!("Chunk PoA:{:?}", poa_chunk);
                debug!("Entropy  :{:?}", entropy_chunk);
            }
            return Err(PreValidationError::PoACapacityChunkMismatch {
                entropy_first: entropy_chunk.first().copied(),
                poa_first: poa_chunk.first().copied(),
            });
        }
    }
    Ok(())
}

/// Validates that the shadow transactions in the EVM block match the expected shadow transactions
/// generated from the Irys block data.
pub async fn shadow_transactions_are_valid(
    config: &Config,
    service_senders: &ServiceSenders,
    block: &IrysBlockHeader,
    reth_adapter: &IrysRethNodeAdapter,
    db: &DatabaseProvider,
    payload_provider: ExecutionPayloadCache,
    parent_epoch_snapshot: Arc<EpochSnapshot>,
    block_index: Arc<std::sync::RwLock<BlockIndex>>,
) -> eyre::Result<()> {
    // 1. Validate that the evm block is valid
    let execution_data = payload_provider
        .wait_for_payload(&block.evm_block_hash)
        .await
        .ok_or_eyre("reth execution payload never arrived")?;

    let engine_api_client = reth_adapter.inner.engine_http_client();
    let ExecutionData { payload, sidecar } = execution_data;

    let ExecutionPayload::V3(payload_v3) = payload else {
        eyre::bail!("irys-reth expects that all payloads are of v3 type");
    };
    ensure!(
        payload_v3.withdrawals().is_empty(),
        "withdrawals must always be empty"
    );

    // ensure the execution payload timestamp matches the block timestamp
    // truncated to full seconds
    let payload_timestamp: u128 = payload_v3.timestamp().into();
    let block_timestamp_sec = block.timestamp / 1000;
    ensure!(
            payload_timestamp == block_timestamp_sec,
            "EVM payload timestamp {payload_timestamp} does not match block timestamp {block_timestamp_sec}"
        );

    let versioned_hashes = sidecar
        .versioned_hashes()
        .ok_or_eyre("version hashes must be present")?
        .clone();
    loop {
        let payload_status = engine_api_client
            .new_payload_v4(
                payload_v3.clone(),
                versioned_hashes.clone(),
                block.previous_block_hash.into(),
                RequestsOrHash::Requests(Requests::new(vec![])),
            )
            .await?;
        match payload_status.status {
            alloy_rpc_types_engine::PayloadStatusEnum::Invalid { validation_error } => {
                return Err(eyre::Report::msg(validation_error));
            }
            alloy_rpc_types_engine::PayloadStatusEnum::Syncing => {
                tracing::debug!(
                    "syncing extra blocks to validate payload {:?}",
                    payload_v3.payload_inner.payload_inner.block_num_hash()
                );
                tokio::time::sleep(Duration::from_secs(1)).await;
                continue;
            }
            alloy_rpc_types_engine::PayloadStatusEnum::Valid => {
                tracing::info!("reth payload already known & is valid");
                break;
            }
            alloy_rpc_types_engine::PayloadStatusEnum::Accepted => {
                tracing::info!("accepted a side-chain (fork) payload");
                break;
            }
        }
    }
    let evm_block: Block = payload_v3.try_into_block()?;

    // 2. Extract shadow transactions from the beginning of the block
    let mut expect_shadow_txs = true;
    let actual_shadow_txs = evm_block
        .body
        .transactions
        .into_iter()
        .map(|tx| {
            if expect_shadow_txs {
                if Some(*SHADOW_TX_DESTINATION_ADDR) != tx.to() {
                    // after reaching first non-shadow tx, we scan the rest of the
                    // txs to check if we don't have any stray shadow txs in there
                    expect_shadow_txs = false;
                    ensure!(
                        !tx.input().starts_with(IRYS_SHADOW_EXEC),
                        "shadow tx injected in the middle of the block",
                    );
                    return Ok(None);
                }
                let input = tx.input();
                if input.strip_prefix(IRYS_SHADOW_EXEC).is_none() {
                    // after reaching first non-shadow tx, we scan the rest of the
                    // txs to check if we don't have any stray shadow txs in there
                    expect_shadow_txs = false;
                    return Ok(None);
                };
                let shadow_tx = ShadowTransaction::decode(&mut &input[..])
                    .map_err(|e| eyre::eyre!("failed to decode shadow tx: {e}"))?;
                let tx_signer = tx.into_signed().recover_signer()?;

                ensure!(
                    block.miner_address == tx_signer,
                    "Shadow tx signer is not the miner"
                );
                Ok(Some(shadow_tx))
            } else {
                // ensure that no other shadow txs are present in the block
                let input = tx.input();
                ensure!(
                    !(input.starts_with(IRYS_SHADOW_EXEC)),
                    "shadow tx injected in the middle of the block",
                );
                Ok(None)
            }
        })
        .filter_map(std::result::Result::transpose);

    // 3. Generate expected shadow transactions
    let expected_txs = generate_expected_shadow_transactions_from_db(
        config,
        service_senders,
        block,
        db,
        parent_epoch_snapshot,
        block_index,
    )
    .await?;

    // 4. Validate they match
    validate_shadow_transactions_match(actual_shadow_txs, expected_txs.into_iter())
}

/// Generates expected shadow transactions by looking up required data from the mempool or database
#[tracing::instrument(skip_all, err)]
async fn generate_expected_shadow_transactions_from_db<'a>(
    config: &Config,
    service_senders: &ServiceSenders,
    block: &'a IrysBlockHeader,
    db: &DatabaseProvider,
    parent_epoch_snapshot: Arc<EpochSnapshot>,
    block_index: Arc<std::sync::RwLock<BlockIndex>>,
) -> eyre::Result<Vec<ShadowTransaction>> {
    // Look up previous block to get EVM hash
    let prev_block = {
        let (tx_prev, rx_prev) = tokio::sync::oneshot::channel();
        service_senders
            .mempool
            .send(MempoolServiceMessage::GetBlockHeader(
                block.previous_block_hash,
                false,
                tx_prev,
            ))?;
        match rx_prev.await? {
            Some(h) => h,
            None => db
                .view_eyre(|tx| block_header_by_hash(tx, &block.previous_block_hash, false))?
                .ok_or_eyre("Previous block not found")?,
        }
    };

    // Look up commitment txs
    let commitment_txs = extract_commitment_txs(config, service_senders, block, db).await?;

    // Lookup data txs
    let data_txs = extract_submit_ledger_txs(service_senders, block, db).await?;

    // Lookup publish ledger for term fee rewards
    let mut publish_ledger_with_txs =
        extract_publish_ledger_with_txs(service_senders, block, db).await?;

    // Get treasury balance from previous block
    let initial_treasury_balance = prev_block.treasury;

    // Calculate expired ledger fees for epoch blocks
    let is_epoch_block = block.height % config.consensus.epoch.num_blocks_in_epoch == 0;
    let expired_ledger_fees = if is_epoch_block {
        ledger_expiry::calculate_expired_ledger_fees(
            &parent_epoch_snapshot,
            block.height,
            DataLedger::Submit, // Currently only Submit ledgers expire
            config,
            block_index,
            service_senders.mempool.clone(),
            db.clone(),
        )
        .in_current_span()
        .await?
    } else {
        BTreeMap::new()
    };

    let mut shadow_tx_generator = ShadowTxGenerator::new(
        &block.height,
        &block.reward_address,
        &block.reward_amount,
        &prev_block,
        &config.consensus,
        &commitment_txs,
        &data_txs,
        &mut publish_ledger_with_txs,
        initial_treasury_balance,
        &expired_ledger_fees,
    );

    let mut shadow_txs_vec = Vec::new();
    for result in shadow_tx_generator.by_ref() {
        let metadata = result?;
        shadow_txs_vec.push(metadata.shadow_tx);
    }

    // Get final treasury balance after processing all transactions
    let expected_treasury = shadow_tx_generator.treasury_balance();

    // Validate that the block's treasury matches the expected value
    ensure!(
        block.treasury == expected_treasury,
        "Treasury mismatch: expected {} but found {} at block height {}",
        expected_treasury,
        block.treasury,
        block.height
    );

    Ok(shadow_txs_vec)
}

async fn extract_commitment_txs(
    config: &Config,
    service_senders: &ServiceSenders,
    block: &IrysBlockHeader,
    db: &DatabaseProvider,
) -> Result<Vec<CommitmentTransaction>, eyre::Error> {
    let is_epoch_block = block.height % config.consensus.epoch.num_blocks_in_epoch == 0;
    let commitment_txs = if is_epoch_block {
        // IMPORTANT: on epoch blocks we don't generate shadow txs for commitment txs
        vec![]
    } else {
        match &block.system_ledgers[..] {
            [ledger] => {
                ensure!(
                    ledger.ledger_id == SystemLedger::Commitment,
                    "only commitment ledger supported"
                );

                get_commitment_tx_in_parallel(&ledger.tx_ids.0, &service_senders.mempool, db)
                    .await?
            }
            [] => {
                // this is valid as we can have a block that contains 0 system ledgers
                vec![]
            }
            // this is to ensure that we don't skip system ledgers and forget to add them to validation in the future
            [..] => eyre::bail!("Currently we support at most 1 system ledger per block"),
        }
    };
    Ok(commitment_txs)
}

async fn extract_submit_ledger_txs(
    service_senders: &ServiceSenders,
    block: &IrysBlockHeader,
    db: &DatabaseProvider,
) -> Result<Vec<DataTransactionHeader>, eyre::Error> {
    let (_publish_ledger, submit_ledger) = extract_data_ledgers(block)?;
    // we only access the submit ledger data. Publish ledger does not require billing the user extra
    let txs = get_data_tx_in_parallel(submit_ledger.tx_ids.0.clone(), &service_senders.mempool, db)
        .await?;
    Ok(txs)
}

/// Extracts publish ledger with transactions and ingress proofs for term fee reward distribution
async fn extract_publish_ledger_with_txs(
    service_senders: &ServiceSenders,
    block: &IrysBlockHeader,
    db: &DatabaseProvider,
) -> Result<PublishLedgerWithTxs, eyre::Error> {
    let (publish_ledger, _submit_ledger) = extract_data_ledgers(block)?;

    // Fetch the actual transactions for the publish ledger
    let txs = get_data_tx_in_parallel(
        publish_ledger.tx_ids.0.clone(),
        &service_senders.mempool,
        db,
    )
    .await?;
    Ok(PublishLedgerWithTxs {
        txs,
        proofs: publish_ledger.proofs.clone(),
    })
}

/// Validates  the actual shadow transactions match the expected ones
#[tracing::instrument(skip_all, err)]
fn validate_shadow_transactions_match(
    actual: impl Iterator<Item = eyre::Result<ShadowTransaction>>,
    expected: impl Iterator<Item = ShadowTransaction>,
) -> eyre::Result<()> {
    // Validate each expected shadow transaction
    for (idx, data) in actual.zip_longest(expected).enumerate() {
        let EitherOrBoth::Both(actual, expected) = data else {
            // If either of the shadow txs is not present, it means it was not generated as `expected`
            // or it was not included in the block. either way - an error
            tracing::warn!(?data, "shadow tx len mismatch");
            eyre::bail!("actual and expected shadow txs lens differ");
        };
        let actual = actual?;
        ensure!(
            actual == expected,
            "Shadow transaction mismatch at idx {}. expected {:?}, got {:?}",
            idx,
            expected,
            actual
        );
    }

    Ok(())
}

pub fn is_seed_data_valid(
    block_header: &IrysBlockHeader,
    previous_block_header: &IrysBlockHeader,
    reset_frequency: u64,
) -> ValidationResult {
    let vdf_info = &block_header.vdf_limiter_info;
    let expected_seed_data = vdf_info.calculate_seeds(reset_frequency, previous_block_header);

    // TODO: difficulty validation adjustment is likely needs to be done here too,
    //  but difficulty is not yet implemented
    let are_seeds_valid =
        expected_seed_data.0 == vdf_info.next_seed && expected_seed_data.1 == vdf_info.seed;
    if are_seeds_valid {
        ValidationResult::Valid
    } else {
        error!(
            "Seed data is invalid. Expected: {:?}, got: {:?}",
            expected_seed_data, vdf_info
        );
        ValidationResult::Invalid
    }
}

/// Validates that commitment transactions in a block are ordered correctly
/// according to the same priority rules used by the mempool:
/// 1. Stakes first (sorted by fee, highest first)
/// 2. Then pledges (sorted by pledge_count_before_executing ascending, then by fee descending)
#[tracing::instrument(skip_all, err, fields(block_hash = %block.block_hash, block_height = %block.height))]
pub async fn commitment_txs_are_valid(
    config: &Config,
    service_senders: &ServiceSenders,
    block: &IrysBlockHeader,
    db: &DatabaseProvider,
    block_tree_guard: &BlockTreeReadGuard,
) -> eyre::Result<()> {
    // Extract commitment transaction IDs from the block
    let block_tx_ids = block
        .system_ledgers
        .iter()
        .find(|ledger| ledger.ledger_id == SystemLedger::Commitment as u32)
        .map(|ledger| ledger.tx_ids.0.as_slice())
        .unwrap_or_else(|| &[]);

    // Fetch all actual commitment transactions from the block
    let actual_commitments =
        get_commitment_tx_in_parallel(block_tx_ids, &service_senders.mempool, db).await?;

    // Validate that all commitment transactions have correct values
    for (idx, tx) in actual_commitments.iter().enumerate() {
        tx.validate_value(&config.consensus).map_err(|e| {
            error!(
                "Commitment transaction {} at position {} has invalid value: {}",
                tx.id, idx, e
            );
            eyre::eyre!("Invalid commitment transaction value: {}", e)
        })?;
    }

    let is_epoch_block = block.height % config.consensus.epoch.num_blocks_in_epoch == 0;

    if is_epoch_block {
        debug!(
            "Validating commitment order for epoch block at height {}",
            block.height
        );

        // Get expected commitments from parent's snapshot
        let parent_commitment_snapshot = block_tree_guard
            .read()
            .get_commitment_snapshot(&block.previous_block_hash)?;
        let expected_commitments = parent_commitment_snapshot.get_epoch_commitments();

        // Use zip_longest to compare actual vs expected directly
        for (idx, pair) in actual_commitments
            .iter()
            .zip_longest(expected_commitments.iter())
            .enumerate()
        {
            match pair {
                EitherOrBoth::Both(actual, expected) => {
                    ensure!(
                        actual == expected,
                        "Epoch block commitment mismatch at position {}. Expected: {:?}, Got: {:?}",
                        idx,
                        expected,
                        actual
                    );
                }
                EitherOrBoth::Left(actual) => {
                    error!(
                        "Extra commitment in epoch block at position {}: {:?}",
                        idx, actual
                    );
                    eyre::bail!("Epoch block contains extra commitment transaction");
                }
                EitherOrBoth::Right(expected) => {
                    error!(
                        "Missing commitment in epoch block at position {}: {:?}",
                        idx, expected
                    );
                    eyre::bail!("Epoch block missing expected commitment transaction");
                }
            }
        }

        debug!("Epoch block commitment transaction validation successful");
        return Ok(());
    }

    // Regular block validation: check priority ordering for stake and pledge commitments
    let stake_and_pledge_txs: Vec<&CommitmentTransaction> = actual_commitments
        .iter()
        .filter(|tx| {
            matches!(
                tx.commitment_type,
                CommitmentType::Stake | CommitmentType::Pledge { .. }
            )
        })
        .collect();

    if stake_and_pledge_txs.is_empty() {
        return Ok(());
    }

    // Sort to get expected order
    let mut expected_order = stake_and_pledge_txs.clone();
    expected_order.sort();

    // Compare actual order vs expected order
    for (idx, pair) in stake_and_pledge_txs
        .iter()
        .zip_longest(expected_order.iter())
        .enumerate()
    {
        match pair {
            EitherOrBoth::Both(actual, expected) => {
                ensure!(
                    actual.id == expected.id,
                    "Commitment transaction at position {} in wrong order. Expected: {}, Got: {}",
                    idx,
                    expected.id,
                    actual.id
                );
            }
            _ => {
                // This should never happen since we're comparing the same filtered set
                eyre::bail!("Internal error: commitment ordering validation mismatch");
            }
        }
    }

    debug!("Commitment transaction ordering is valid");
    Ok(())
}

/// Helper function to calculate permanent storage fee using a specific EMA snapshot
/// This includes base network fee + ingress proof rewards
pub fn calculate_perm_storage_total_fee(
    bytes_to_store: u64,
    term_fee: U256,
    ema_snapshot: &EmaSnapshot,
    config: &Config,
) -> eyre::Result<Amount<(NetworkFee, Irys)>> {
<<<<<<< HEAD
    calculate_perm_fee_from_config(
        bytes_to_store,
        &config.consensus,
=======
    // Calculate the cost per GB (take into account replica count & cost per replica)
    let cost_per_gb = config
        .consensus
        .annual_cost_per_gb
        .cost_per_replica(
            config.consensus.safe_minimum_number_of_years,
            config.consensus.decay_rate,
        )?
        .replica_count(config.consensus.number_of_ingress_proofs_total)?;

    // Calculate the base network fee (protocol cost) using the provided EMA snapshot
    let base_network_fee = cost_per_gb.base_network_fee(
        U256::from(bytes_to_store),
>>>>>>> 00db6729
        ema_snapshot.ema_for_public_pricing(),
        term_fee,
<<<<<<< HEAD
    )
=======
        config.consensus.number_of_ingress_proofs_total,
        config.consensus.immediate_tx_inclusion_reward_percent,
    )?;

    Ok(total_perm_fee)
>>>>>>> 00db6729
}

/// Helper function to calculate term storage fee using a specific EMA snapshot
/// Uses the same replica count as permanent storage but for the specified number of epochs
pub fn calculate_term_storage_base_network_fee(
    bytes_to_store: u64,
    epochs_for_storage: u64,
    ema_snapshot: &EmaSnapshot,
    config: &Config,
) -> eyre::Result<U256> {
    irys_types::storage_pricing::calculate_term_fee(
        bytes_to_store,
        epochs_for_storage,
        &config.consensus,
        ema_snapshot.ema_for_public_pricing(),
    )
}

/// Validates that data transactions in a block are correctly placed and have valid properties
/// based on their ledger placement (Submit or Publish) and ingress proof availability.
/// - Transactions in Publish ledger must have prior inclusion in Submit ledger
/// - Transactions should not appear in multiple blocks (duplicate inclusions)
/// - Submit ledger transactions must not have ingress proofs
/// - Publish ledger transactions must have valid ingress proofs
/// - All transactions must meet minimum fee requirements
/// - Fee structures must be valid for proper reward distribution
#[tracing::instrument(skip_all, err)]
pub async fn data_txs_are_valid(
    config: &Config,
    service_senders: &ServiceSenders,
    block: &IrysBlockHeader,
    db: &DatabaseProvider,
    block_tree_guard: &BlockTreeReadGuard,
) -> Result<(), PreValidationError> {
    // Get the block's EMA snapshot for fee calculations
    let block_ema = block_tree_guard
        .read()
        .get_ema_snapshot(&block.block_hash)
        .ok_or(PreValidationError::BlockEmaSnapshotNotFound {
            block_hash: block.block_hash,
        })?;

    // Extract data transactions from both ledgers
    let (publish_ledger, submit_ledger) = extract_data_ledgers(block)
        .map_err(|e| PreValidationError::DataLedgerExtractionFailed(e.to_string()))?;

    // Get transactions from both ledgers
    let publish_txs = get_data_tx_in_parallel(
        publish_ledger.tx_ids.0.clone(),
        &service_senders.mempool,
        db,
    )
    .await
    .map_err(|e| PreValidationError::TransactionFetchFailed(e.to_string()))?;

    let submit_txs =
        get_data_tx_in_parallel(submit_ledger.tx_ids.0.clone(), &service_senders.mempool, db)
            .await
            .map_err(|e| PreValidationError::TransactionFetchFailed(e.to_string()))?;

    // Step 1: Identify same-block promotions (txs appearing in both ledgers of current block)
    let submit_ids: HashSet<H256> = submit_txs.iter().map(|tx| tx.id).collect();
    let publish_ids: HashSet<H256> = publish_txs.iter().map(|tx| tx.id).collect();
    let same_block_promotions = submit_ids
        .intersection(&publish_ids)
        .copied()
        .collect::<HashSet<_>>();

    // Log same-block promotions for debugging
    for tx_id in &same_block_promotions {
        debug!(
            "Transaction {} promoted from Submit to Publish in same block",
            tx_id
        );
    }
    // Collect all tx_ids we need to check for previous inclusions
    let mut txs_to_check = publish_txs
        .iter()
        .map(|x| (x, DataLedger::Publish))
        .chain(submit_txs.iter().map(|x| (x, DataLedger::Submit)))
        .map(|(tx, ledger_current)| {
            let state = if same_block_promotions.contains(&tx.id) {
                TxInclusionState::Found {
                    ledger_current: DataLedger::Publish,
                    ledger_historical: DataLedger::Submit,
                    block_hash: block.block_hash,
                }
            } else {
                TxInclusionState::Searching { ledger_current }
            };
            (tx.id, (tx, state))
        })
        .collect::<HashMap<_, _>>();

    // Step 3: Check past inclusions only for non-promoted txs
    get_previous_tx_inclusions(
        &mut txs_to_check,
        block,
        config.consensus.mempool.anchor_expiry_depth as u64,
        service_senders,
        db,
    )
    .await
    .map_err(|e| PreValidationError::PreviousTxInclusionsFailed(e.to_string()))?;

    let ro_tx = db.tx().map_err(|e| PreValidationError::DatabaseError {
        error: e.to_string(),
    })?;

    // Step 4: Validate based on ledger rules
    for (tx, past_inclusion) in txs_to_check.values() {
        match past_inclusion {
            TxInclusionState::Searching { ledger_current } => {
                match ledger_current {
                    DataLedger::Publish => {
                        // check the db - if we can fetch it, we have a previous inclusion
                        if let Ok(Some(_header)) = tx_header_by_txid(&ro_tx, &tx.id) {
                            warn!("had to fetch header {:#?} from DB for {}, (exp: {:#?}) as submit inclusion wasn't within anchor depth", &_header, &tx.id, &tx);
                        } else {
                            // Publish tx with no past inclusion - INVALID
                            return Err(PreValidationError::PublishTxMissingPriorSubmit {
                                tx_id: tx.id,
                            });
                        }
                    }
                    DataLedger::Submit => {
                        // Submit tx with no past inclusion - VALID (new transaction)
                        debug!("Transaction {} is new in Submit ledger", tx.id);
                    }
                }
            }
            TxInclusionState::Found {
                ledger_current,
                ledger_historical,
                block_hash,
            } => {
                match (ledger_current, ledger_historical) {
                    (DataLedger::Publish, DataLedger::Submit) => {
                        // OK: Transaction promoted from past Submit to current Publish
                        debug!(
                            "Transaction {} promoted from past Submit to current Publish ledger",
                            tx.id
                        );
                    }
                    (DataLedger::Publish, DataLedger::Publish) => {
                        return Err(PreValidationError::PublishTxAlreadyIncluded {
                            tx_id: tx.id,
                            block_hash: *block_hash,
                        });
                    }
                    (DataLedger::Submit, _) => {
                        // Submit tx should not have any past inclusion
                        return Err(PreValidationError::SubmitTxAlreadyIncluded {
                            tx_id: tx.id,
                            ledger: *ledger_historical,
                            block_hash: *block_hash,
                        });
                    }
                }
            }
            TxInclusionState::Duplicate { ledger_historical } => {
                // Transaction found in multiple past blocks - this is always invalid
                return Err(PreValidationError::TxFoundInMultipleBlocks {
                    tx_id: tx.id,
                    ledger: ledger_historical.0,
                    block_hash: ledger_historical.1,
                });
            }
        }
    }

    // Step 5: Validate all transactions (including same-block promotions)
    let all_txs = publish_txs
        .iter()
        .map(|tx| (tx, DataLedger::Publish))
        .chain(submit_txs.iter().map(|tx| (tx, DataLedger::Submit)));

    for (tx, current_ledger) in all_txs {
        // All data transactions must have ledger_id set to Publish
        // TODO: support other term ledgers here
        if tx.ledger_id != DataLedger::Publish as u32 {
            return Err(PreValidationError::InvalidLedgerId {
                tx_id: tx.id,
                expected: DataLedger::Publish as u32,
                actual: tx.ledger_id,
            });
        }

        // Calculate expected fees based on data size using block's EMA
        // Calculate term fee first as it's needed for perm fee calculation
<<<<<<< HEAD
        // Get the epochs from the Submit ledger in the block
        let epochs_for_storage = block
            .data_ledgers
            .iter()
            .find(|ledger| ledger.ledger_id == DataLedger::Submit as u32)
            .and_then(|ledger| ledger.expires)
            .unwrap_or(config.consensus.epoch.submit_ledger_epoch_length);

        let expected_term_fee = calculate_term_storage_base_network_fee(
            tx.data_size,
            epochs_for_storage,
            &block_ema,
            config,
        )?;
=======
        let expected_term_fee =
            calculate_term_storage_base_network_fee(tx.data_size, &block_ema, config)
                .map_err(|e| PreValidationError::FeeCalculationFailed(e.to_string()))?;
>>>>>>> 00db6729
        let expected_perm_fee =
            calculate_perm_storage_total_fee(tx.data_size, expected_term_fee, &block_ema, config)
                .map_err(|e| PreValidationError::FeeCalculationFailed(e.to_string()))?;

        // Validate perm_fee is at least the expected amount
        let actual_perm_fee = tx.perm_fee.unwrap_or(U256::zero());
        if actual_perm_fee < expected_perm_fee.amount {
            return Err(PreValidationError::InsufficientPermFee {
                tx_id: tx.id,
                expected: expected_perm_fee.amount,
                actual: actual_perm_fee,
            });
        }

        // Validate term_fee is at least the expected amount
        let actual_term_fee = tx.term_fee;
        if actual_term_fee < expected_term_fee {
            return Err(PreValidationError::InsufficientTermFee {
                tx_id: tx.id,
                expected: expected_term_fee,
                actual: actual_term_fee,
            });
        }

        // Validate fee distribution structures can be created successfully
        // This ensures fees can be properly distributed to block producers, ingress proof providers, etc.
        TermFeeCharges::new(actual_term_fee, &config.consensus).map_err(|e| {
            PreValidationError::InvalidTermFeeStructure {
                tx_id: tx.id,
                reason: e.to_string(),
            }
        })?;

        PublishFeeCharges::new(actual_perm_fee, actual_term_fee, &config.consensus).map_err(
            |e| PreValidationError::InvalidPermFeeStructure {
                tx_id: tx.id,
                reason: e.to_string(),
            },
        )?;

        match current_ledger {
            DataLedger::Publish => {
                // no special publish-ledger-only asserts here
            }
            DataLedger::Submit => {
                // Submit ledger transactions should not have ingress proofs, that's why they are in the submit ledger
                // (they're waiting for proofs to arrive)
                if tx.promoted_height.is_some() {
                    // TODO: This should be a hard error, but the test infrastructure currently
                    // creates transactions with ingress proofs that get placed in Submit ledger.
                    // This needs to be fixed in the block production logic to properly place
                    // transactions with proofs in the Publish ledger.
                    tracing::warn!(
                        "Transaction {} in Submit ledger should not have a promoted_height",
                        tx.id
                    );
                }
            }
        }
    }

    if publish_txs.is_empty() && publish_ledger.proofs.is_some() {
        let proof_count = publish_ledger.proofs.as_ref().unwrap().len();
        return Err(PreValidationError::PublishLedgerProofCountMismatch {
            proof_count,
            tx_count: publish_txs.len(),
        });
    }

    // Validate ingress proofs list matches Publish ledger transactions
    if let Some(proofs_list) = &publish_ledger.proofs {
        let expected_proof_count =
            publish_txs.len() * (config.consensus.number_of_ingress_proofs_total as usize);

        if proofs_list.len() != expected_proof_count {
            return Err(PreValidationError::PublishLedgerProofCountMismatch {
                proof_count: proofs_list.len(),
                tx_count: publish_txs.len(),
            });
        }

        // Validate each proof corresponds to the correct transaction
        for tx_header in publish_txs {
            let tx_proofs = get_ingress_proofs(publish_ledger, &tx_header.id).map_err(|e| {
                PreValidationError::InvalidIngressProof {
                    tx_id: tx_header.id,
                    reason: e.to_string(),
                }
            })?;

            // Loop though all the ingress proofs for the published transaction and pre-validate them
            for ingress_proof in tx_proofs.iter() {
                // Validate ingress proof signature and data_root match the transaction
                let _ = ingress_proof
                    .pre_validate(&tx_header.data_root)
                    .map_err(|e| PreValidationError::InvalidIngressProof {
                        tx_id: tx_header.id,
                        reason: e.to_string(),
                    })?;
            }

            if tx_proofs.len() != config.consensus.number_of_ingress_proofs_total as usize {
                return Err(PreValidationError::IngressProofCountMismatch {
                    expected: config.consensus.number_of_ingress_proofs_total as usize,
                    actual: tx_proofs.len(),
                });
            }
        }
    }

    // TODO: validate that block.treasury is correctly updated

    debug!("Data transaction validation successful");
    Ok(())
}

fn extract_data_ledgers(
    block: &IrysBlockHeader,
) -> eyre::Result<(&DataTransactionLedger, &DataTransactionLedger)> {
    let (publish_ledger, submit_ledger) = match &block.data_ledgers[..] {
        [publish_ledger, submit_ledger] => {
            ensure!(
                publish_ledger.ledger_id == DataLedger::Publish,
                "Publish ledger must be the first ledger in the data ledgers"
            );
            ensure!(
                submit_ledger.ledger_id == DataLedger::Submit,
                "Submit ledger must be the second ledger in the data ledgers"
            );
            (publish_ledger, submit_ledger)
        }
        [..] => eyre::bail!("Expect exactly 2 data ledgers to be present on the block"),
    };
    Ok((publish_ledger, submit_ledger))
}

/// State for tracking transaction inclusion search
#[derive(Clone, Copy, Debug)]
enum TxInclusionState {
    Searching {
        ledger_current: DataLedger,
    },
    Found {
        ledger_current: DataLedger,
        ledger_historical: DataLedger,
        block_hash: BlockHash,
    },
    Duplicate {
        ledger_historical: (DataLedger, BlockHash),
    },
}

#[tracing::instrument(skip_all, fields(block_under_validation = ?block_under_validation.block_hash))]
async fn get_previous_tx_inclusions(
    tx_ids: &mut HashMap<H256, (&DataTransactionHeader, TxInclusionState)>,
    block_under_validation: &IrysBlockHeader,
    anchor_expiry_depth: u64,
    service_senders: &ServiceSenders,
    db: &DatabaseProvider,
) -> eyre::Result<()> {
    // Early return for empty input
    if tx_ids.is_empty() {
        return Ok(());
    }

    // Get mempool data and release lock quickly
    let (tx, rx) = tokio::sync::oneshot::channel();
    service_senders
        .mempool
        .send(MempoolServiceMessage::GetState(tx))?;
    let mempool_state = rx.await?;
    let mempool_guard = mempool_state.read().await;

    let min_anchor_height = block_under_validation
        .height
        .saturating_sub(anchor_expiry_depth);

    let mut block = (
        block_under_validation.block_hash,
        block_under_validation.height,
    );
    while block.1 >= min_anchor_height {
        // Stop if we've reached the genesis block
        if block.1 == 0 {
            break;
        }

        let mut update_states = |header: &IrysBlockHeader| {
            if header.block_hash == block_under_validation.block_hash {
                // don't process the states for a block we're putting under full validation
                return Ok(());
            }
            process_block_ledgers_with_states(&header.data_ledgers, header.block_hash, tx_ids)
        };
        // Move to the parent block and continue the traversal backwards
        block = match mempool_guard.prevalidated_blocks.get(&block.0) {
            Some(header) => {
                update_states(header)?;
                (header.previous_block_hash, header.height.saturating_sub(1))
            }
            None => {
                let header = db
                    .view(|tx| irys_database::block_header_by_hash(tx, &block.0, false))
                    .unwrap_or_else(|_| {
                        panic!(
                            "database returned error fetching parent block header {}",
                            &block.0
                        )
                    })
                    .unwrap_or_else(|_| {
                        panic!(
                            "db view error while fetching parent block header {}",
                            &block.0
                        )
                    })
                    .unwrap_or_else(|| {
                        panic!(
                            "to find the parent block header {} in the database",
                            &block.0
                        )
                    });
                update_states(&header)?;
                (header.previous_block_hash, header.height.saturating_sub(1))
            }
        };
    }

    Ok(())
}

/// Process ledgers and update transaction states
/// Returns true if all transactions have been found
fn process_block_ledgers_with_states(
    ledgers: &[DataTransactionLedger],
    block_hash: BlockHash,
    tx_states: &mut HashMap<H256, (&DataTransactionHeader, TxInclusionState)>,
) -> eyre::Result<()> {
    for ledger in ledgers {
        let ledger_type = DataLedger::try_from(ledger.ledger_id)?;

        // Check each transaction in this ledger
        for tx_id in &ledger.tx_ids.0 {
            if let Some((_, state)) = tx_states.get_mut(tx_id) {
                match state {
                    TxInclusionState::Searching { ledger_current } => {
                        // First time finding this transaction
                        *state = TxInclusionState::Found {
                            ledger_current: *ledger_current,
                            ledger_historical: ledger_type,
                            block_hash,
                        };
                    }
                    TxInclusionState::Found { .. } => {
                        // Transaction already found once, this is a duplicate
                        *state = TxInclusionState::Duplicate {
                            ledger_historical: (ledger_type, block_hash),
                        };
                    }
                    TxInclusionState::Duplicate { .. } => {
                        // Already marked as duplicate, no need to update
                    }
                }
            }
        }
    }
    Ok(())
}

#[cfg(test)]
mod tests {
    use super::*;
    use crate::{
        block_index_service::{BlockIndexService, GetBlockIndexGuardMessage},
        BlockMigrationMessage,
    };
    use actix::{prelude::*, SystemRegistry};
    use irys_config::StorageSubmodulesConfig;
    use irys_database::add_genesis_commitments;
    use irys_domain::{BlockIndex, EpochSnapshot};
    use irys_testing_utils::utils::temporary_directory;
    use irys_types::{
        hash_sha256, irys::IrysSigner, partition::PartitionAssignment, Address, Base64, BlockHash,
        DataTransaction, DataTransactionHeader, DataTransactionLedger, H256List, NodeConfig,
        Signature, H256, U256,
    };
    use std::sync::{Arc, RwLock};
    use tempfile::TempDir;
    use tracing::{debug, info};

    pub(super) struct TestContext {
        pub block_index: Arc<RwLock<BlockIndex>>,
        pub block_index_actor: Addr<BlockIndexService>,
        pub miner_address: Address,
        pub epoch_snapshot: EpochSnapshot,
        pub partition_hash: H256,
        pub partition_assignment: PartitionAssignment,
        pub consensus_config: ConsensusConfig,
        #[expect(dead_code)]
        pub node_config: NodeConfig,
    }

    async fn init() -> (TempDir, TestContext) {
        let data_dir = temporary_directory(Some("block_validation_tests"), false);
        let node_config = NodeConfig {
            consensus: irys_types::ConsensusOptions::Custom(ConsensusConfig {
                chunk_size: 32,
                num_chunks_in_partition: 100,
                ..ConsensusConfig::testing()
            }),
            base_directory: data_dir.path().to_path_buf(),
            ..NodeConfig::testing()
        };
        let config = Config::new(node_config);

        let mut genesis_block = IrysBlockHeader::new_mock_header();
        genesis_block.height = 0;
        let chunk_size = 32;
        let mut node_config = NodeConfig::testing();
        node_config.storage.num_writes_before_sync = 1;
        node_config.base_directory = data_dir.path().to_path_buf();
        let consensus_config = ConsensusConfig {
            chunk_size,
            num_chunks_in_partition: 10,
            num_chunks_in_recall_range: 2,
            num_partitions_per_slot: 1,
            entropy_packing_iterations: 1_000,
            block_migration_depth: 1,
            ..node_config.consensus_config()
        };

        let (commitments, initial_treasury) =
            add_genesis_commitments(&mut genesis_block, &config).await;
        genesis_block.treasury = initial_treasury;

        let arc_genesis = Arc::new(genesis_block.clone());
        let signer = config.irys_signer();
        let miner_address = signer.address();

        // Create epoch service with random miner address
        let block_index = Arc::new(RwLock::new(
            BlockIndex::new(&node_config)
                .await
                .expect("Expected to create block index"),
        ));

        let block_index_actor =
            BlockIndexService::new(block_index.clone(), &consensus_config).start();
        SystemRegistry::set(block_index_actor.clone());

        let storage_submodules_config =
            StorageSubmodulesConfig::load(config.node_config.base_directory.clone())
                .expect("Expected to load storage submodules config");

        // Create an epoch snapshot for the genesis block
        let epoch_snapshot = EpochSnapshot::new(
            &storage_submodules_config,
            genesis_block,
            commitments.clone(),
            &config,
        );
        info!("Genesis Epoch tasks complete.");

        let partition_hash = epoch_snapshot.ledgers.get_slots(DataLedger::Submit)[0].partitions[0];

        let msg = BlockMigrationMessage {
            block_header: arc_genesis.clone(),
            all_txs: Arc::new(vec![]),
        };

        let block_index_actor = BlockIndexService::from_registry();
        match block_index_actor.send(msg).await {
            Ok(_) => info!("Genesis block indexed"),
            Err(_) => panic!("Failed to index genesis block"),
        }

        let partition_assignment = epoch_snapshot
            .get_data_partition_assignment(partition_hash)
            .expect("Expected to get partition assignment");

        debug!("Partition assignment {:?}", partition_assignment);

        (
            data_dir,
            TestContext {
                block_index,
                block_index_actor,
                miner_address,
                epoch_snapshot,
                partition_hash,
                partition_assignment,
                consensus_config,
                node_config,
            },
        )
    }

    #[actix::test]
    async fn poa_test_3_complete_txs() {
        let (_tmp, context) = init().await;
        // Create a bunch of TX chunks
        let data_chunks = vec![
            vec![[0; 32], [1; 32], [2; 32]], // tx0
            vec![[3; 32], [4; 32], [5; 32]], // tx1
            vec![[6; 32], [7; 32], [8; 32]], // tx2
        ];

        // Create a bunch of signed TX from the chunks
        // Loop though all the data_chunks and create wrapper tx for them
        let signer = IrysSigner::random_signer(&context.consensus_config);
        let mut txs: Vec<DataTransaction> = Vec::new();

        for chunks in &data_chunks {
            let mut data: Vec<u8> = Vec::new();
            for chunk in chunks {
                data.extend_from_slice(chunk);
            }
            let tx = signer
                .create_transaction(data, H256::zero())
                .expect("Expected to create a transaction");
            let tx = signer
                .sign_transaction(tx)
                .expect("Expected to sign the transaction");
            txs.push(tx);
        }

        for poa_tx_num in 0..3 {
            for poa_chunk_num in 0..3 {
                let mut poa_chunk: Vec<u8> = data_chunks[poa_tx_num][poa_chunk_num].into();
                poa_test(
                    &context,
                    &txs,
                    &mut poa_chunk,
                    poa_tx_num,
                    poa_chunk_num,
                    9,
                    context.consensus_config.chunk_size as usize,
                )
                .await;
            }
        }
    }

    #[actix::test]
    async fn poa_not_complete_last_chunk_test() {
        let (_tmp, context) = init().await;

        // Create a signed TX from the chunks
        let signer = IrysSigner::random_signer(&context.consensus_config);
        let mut txs: Vec<DataTransaction> = Vec::new();

        let data = vec![3; 40]; //32 + 8 last incomplete chunk
        let tx = signer
            .create_transaction(data.clone(), H256::zero())
            .expect("Expected to create a transaction");
        let tx = signer
            .sign_transaction(tx)
            .expect("Expected to sign the transaction");
        txs.push(tx);

        let poa_tx_num = 0;
        let chunk_size = context.consensus_config.chunk_size as usize;
        for poa_chunk_num in 0..2 {
            let mut poa_chunk: Vec<u8> = data[poa_chunk_num * (chunk_size)
                ..std::cmp::min((poa_chunk_num + 1) * chunk_size, data.len())]
                .to_vec();
            poa_test(
                &context,
                &txs,
                &mut poa_chunk,
                poa_tx_num,
                poa_chunk_num,
                2,
                chunk_size,
            )
            .await;
        }
    }

    #[actix::test]
    async fn is_seed_data_valid_should_validate_seeds() {
        let reset_frequency = 2;

        let mut parent_header = IrysBlockHeader::new_mock_header();
        let parent_seed = BlockHash::from_slice(&[2; 32]);
        let parent_next_seed = BlockHash::from_slice(&[3; 32]);
        parent_header.block_hash = BlockHash::from_slice(&[4; 32]);
        parent_header.vdf_limiter_info.seed = parent_seed;
        parent_header.vdf_limiter_info.next_seed = parent_next_seed;

        let mut header_2 = IrysBlockHeader::new_mock_header();
        // Reset frequency is 2, so setting global_step_number to 3 and adding 2 steps
        //  should result in the seeds being rotated
        header_2.vdf_limiter_info.global_step_number = 3;
        header_2.vdf_limiter_info.steps = H256List(vec![H256::zero(); 2]);
        header_2
            .vdf_limiter_info
            .set_seeds(reset_frequency, &parent_header);
        let is_valid = is_seed_data_valid(&header_2, &parent_header, reset_frequency);

        assert_eq!(
            header_2.vdf_limiter_info.next_seed,
            parent_header.block_hash
        );
        assert_eq!(header_2.vdf_limiter_info.seed, parent_next_seed);
        assert!(
            matches!(is_valid, ValidationResult::Valid),
            "Seed data should be valid"
        );

        // Now let's try to rotate the seeds when no rotation is needed by increasing the
        // reset frequency
        let large_reset_frequency = 100;
        let is_valid = is_seed_data_valid(&header_2, &parent_header, large_reset_frequency);
        assert!(
            matches!(is_valid, ValidationResult::Invalid),
            "Seed data should still be valid"
        );

        // Now let's try to set some random seeds that are not valid
        header_2.vdf_limiter_info.seed = BlockHash::from_slice(&[5; 32]);
        header_2.vdf_limiter_info.next_seed = BlockHash::from_slice(&[6; 32]);
        let is_valid = is_seed_data_valid(&header_2, &parent_header, reset_frequency);

        assert!(
            matches!(is_valid, ValidationResult::Invalid),
            "Seed data should be invalid"
        );
    }

    async fn poa_test(
        context: &TestContext,
        txs: &[DataTransaction],
        #[expect(
            clippy::ptr_arg,
            reason = "we need to clone this so it needs to be a Vec"
        )]
        poa_chunk: &mut Vec<u8>,
        poa_tx_num: usize,
        poa_chunk_num: usize,
        total_chunks_in_tx: usize,
        chunk_size: usize,
    ) {
        // Initialize genesis block at height 0
        let height: u64;
        {
            height = context
                .block_index
                .read()
                .expect("Expected to be able to read block index")
                .num_blocks();
        }

        let mut entropy_chunk = Vec::<u8>::with_capacity(chunk_size);
        compute_entropy_chunk(
            context.miner_address,
            (poa_tx_num * 3 /* tx's size in chunks */  + poa_chunk_num) as u64,
            context.partition_hash.into(),
            context.consensus_config.entropy_packing_iterations,
            chunk_size,
            &mut entropy_chunk,
            context.consensus_config.chain_id,
        );

        xor_vec_u8_arrays_in_place(poa_chunk, &entropy_chunk);

        // Create vectors of tx headers and txids
        let tx_headers: Vec<DataTransactionHeader> =
            txs.iter().map(|tx| tx.header.clone()).collect();

        let data_tx_ids = tx_headers.iter().map(|h| h.id).collect::<Vec<H256>>();

        let (tx_root, tx_path) = DataTransactionLedger::merklize_tx_root(&tx_headers);

        let poa = PoaData {
            tx_path: Some(Base64(tx_path[poa_tx_num].proof.clone())),
            data_path: Some(Base64(txs[poa_tx_num].proofs[poa_chunk_num].proof.clone())),
            chunk: Some(Base64(poa_chunk.clone())),
            ledger_id: Some(1),
            partition_chunk_offset: (poa_tx_num * 3 /* 3 chunks in each tx */ + poa_chunk_num)
                .try_into()
                .expect("Value exceeds u32::MAX"),

            partition_hash: context.partition_hash,
        };

        // Create a block from the tx
        let irys_block = IrysBlockHeader {
            height,
            reward_address: context.miner_address,
            poa: poa.clone(),
            block_hash: H256::zero(),
            previous_block_hash: H256::zero(),
            previous_cumulative_diff: U256::from(4000),
            miner_address: context.miner_address,
            signature: Signature::test_signature().into(),
            timestamp: 1000,
            data_ledgers: vec![
                // Permanent Publish Ledger
                DataTransactionLedger {
                    ledger_id: DataLedger::Publish.into(),
                    tx_root: H256::zero(),
                    tx_ids: H256List(Vec::new()),
                    max_chunk_offset: 0,
                    expires: None,
                    proofs: None,
                    required_proof_count: Some(1),
                },
                // Term Submit Ledger
                DataTransactionLedger {
                    ledger_id: DataLedger::Submit.into(),
                    tx_root,
                    tx_ids: H256List(data_tx_ids.clone()),
                    max_chunk_offset: 9,
                    expires: Some(1622543200),
                    proofs: None,
                    required_proof_count: None,
                },
            ],
            ..IrysBlockHeader::default()
        };

        // Send the block confirmed message
        let block = Arc::new(irys_block);
        let txs = Arc::new(tx_headers);
        let block_finalized_message = BlockMigrationMessage {
            block_header: block.clone(),
            all_txs: Arc::clone(&txs),
        };

        match context
            .block_index_actor
            .send(block_finalized_message.clone())
            .await
        {
            Ok(_) => info!("Second block indexed"),
            Err(_) => panic!("Failed to index second block"),
        };

        let block_index_guard = context
            .block_index_actor
            .send(GetBlockIndexGuardMessage)
            .await
            .expect("Failed to get block index guard");

        let ledger_chunk_offset = context
            .partition_assignment
            .slot_index
            .expect("Expected to have a slot index in the assignment")
            as u64
            * context.consensus_config.num_partitions_per_slot
            * context.consensus_config.num_chunks_in_partition
            + (poa_tx_num * 3 /* 3 chunks in each tx */ + poa_chunk_num) as u64;

        assert_eq!(
            ledger_chunk_offset,
            (poa_tx_num * 3 /* 3 chunks in each tx */ + poa_chunk_num) as u64,
            "ledger_chunk_offset mismatch"
        );

        // ledger data -> block
        let bb = block_index_guard
            .read()
            .get_block_bounds(DataLedger::Submit, ledger_chunk_offset)
            .expect("expected valid block bounds");
        info!("block bounds: {:?}", bb);

        assert_eq!(bb.start_chunk_offset, 0, "start_chunk_offset should be 0");
        assert_eq!(
            bb.end_chunk_offset, total_chunks_in_tx as u64,
            "end_chunk_offset should be 9, tx has 9 chunks"
        );

        let poa_valid = poa_is_valid(
            &poa,
            &block_index_guard,
            &context.epoch_snapshot,
            &context.consensus_config,
            &context.miner_address,
        );

        debug!("PoA validation result: {:?}", poa_valid);
        assert!(poa_valid.is_ok(), "PoA should be valid");
    }

    #[actix::test]
    async fn poa_does_not_allow_modified_leaves() {
        let (_tmp, context) = init().await;
        // Create a bunch of TX chunks
        let data_chunks = vec![
            vec![[0; 32], [1; 32], [2; 32]], // tx0
            vec![[3; 32], [4; 32], [5; 32]], // tx1
            vec![[6; 32], [7; 32], [8; 32]], // tx2
        ];

        // Create a bunch of signed TX from the chunks
        // Loop though all the data_chunks and create wrapper tx for them
        let signer = IrysSigner::random_signer(&context.consensus_config);
        let mut txs: Vec<DataTransaction> = Vec::new();

        for chunks in &data_chunks {
            let mut data: Vec<u8> = Vec::new();
            for chunk in chunks {
                data.extend_from_slice(chunk);
            }
            let tx = signer
                .create_transaction(data, H256::zero())
                .expect("Expected to create a transaction");
            let tx = signer
                .sign_transaction(tx)
                .expect("Expected to sign the transaction");
            txs.push(tx);
        }

        for poa_tx_num in 0..3 {
            for poa_chunk_num in 0..3 {
                let mut poa_chunk: Vec<u8> = data_chunks[poa_tx_num][poa_chunk_num].into();
                test_poa_with_malicious_merkle_data(
                    &context,
                    &txs,
                    &mut poa_chunk,
                    poa_tx_num,
                    poa_chunk_num,
                    9,
                    context.consensus_config.chunk_size as usize,
                )
                .await;
            }
        }
    }

    async fn test_poa_with_malicious_merkle_data(
        context: &TestContext,
        txs: &[DataTransaction],
        #[expect(
            clippy::ptr_arg,
            reason = "we need to clone this so it needs to be a Vec"
        )]
        poa_chunk: &mut Vec<u8>,
        poa_tx_num: usize,
        poa_chunk_num: usize,
        total_chunks_in_tx: usize,
        chunk_size: usize,
    ) {
        // Initialize genesis block at height 0
        let height: u64;
        {
            height = context
                .block_index
                .read()
                .expect("To read block index")
                .num_blocks();
        }

        let mut entropy_chunk = Vec::<u8>::with_capacity(chunk_size);
        compute_entropy_chunk(
            context.miner_address,
            (poa_tx_num * 3 /* tx's size in chunks */  + poa_chunk_num) as u64,
            context.partition_hash.into(),
            context.consensus_config.entropy_packing_iterations,
            chunk_size,
            &mut entropy_chunk,
            context.consensus_config.chain_id,
        );

        xor_vec_u8_arrays_in_place(poa_chunk, &entropy_chunk);

        // Create vectors of tx headers and txids
        let tx_headers: Vec<DataTransactionHeader> =
            txs.iter().map(|tx| tx.header.clone()).collect();

        let data_tx_ids = tx_headers.iter().map(|h| h.id).collect::<Vec<H256>>();

        let (tx_root, tx_path) = DataTransactionLedger::merklize_tx_root(&tx_headers);

        // Hacked data: DEADBEEF (but padded to chunk_size for proper entropy packing)
        let mut hacked_data = vec![0xde, 0xad, 0xbe, 0xef];
        hacked_data.resize(chunk_size, 0); // Pad to chunk_size like normal chunks

        // Calculate what the hash SHOULD BE after entropy packing
        let mut entropy_chunk = Vec::<u8>::with_capacity(chunk_size);
        compute_entropy_chunk(
            context.miner_address,
            (poa_tx_num * 3 + poa_chunk_num) as u64,
            context.partition_hash.into(),
            context.consensus_config.entropy_packing_iterations,
            chunk_size,
            &mut entropy_chunk,
            context.consensus_config.chain_id,
        );

        // Apply entropy packing to our hacked data to see what it becomes
        let mut entropy_packed_hacked = hacked_data.clone();
        xor_vec_u8_arrays_in_place(&mut entropy_packed_hacked, &entropy_chunk);

        // Trim to actual data size for hash calculation (chunk_size might be larger)
        let trimmed_hacked = &entropy_packed_hacked[0..hacked_data.len().min(chunk_size)];
        let entropy_packed_hash = hash_sha256(trimmed_hacked);

        // Calculate the correct offset for this chunk position
        let chunk_start_offset = poa_tx_num * 3 * 32 + poa_chunk_num * 32; // Each chunk is 32 bytes
        let chunk_end_offset = chunk_start_offset + hacked_data.len().min(32); // This chunk's end

        // Create fake leaf proof with the entropy-packed hash and correct offset
        let mut hacked_data_path = txs[poa_tx_num].proofs[poa_chunk_num].proof.clone();
        let hacked_data_path_len = hacked_data_path.len();
        if hacked_data_path_len < 64 {
            hacked_data_path.resize(64, 0);
        }

        // Overwrite last 64 bytes (LeafProof structure)
        let start = hacked_data_path.len() - 64;

        // 32 bytes: entropy-packed hash (what PoA validation expects to see)
        hacked_data_path[start..start + 32].copy_from_slice(&entropy_packed_hash);

        // 24 bytes: notepad (NOTE_SIZE - 8 = 32 - 8 = 24)
        for i in 0..24 {
            hacked_data_path[start + 32 + i] = 0;
        }

        // 8 bytes: offset as big-endian u64
        let offset_bytes = (chunk_end_offset as u64).to_be_bytes();
        hacked_data_path[start + 56..start + 64].copy_from_slice(&offset_bytes);

        debug!("Hacked attack:");
        debug!("  Original data: {:?}", &hacked_data[0..4]);
        debug!("  Entropy-packed hash: {:?}", &entropy_packed_hash[..4]);
        debug!("  Chunk offset: {}", chunk_end_offset);

        let poa = PoaData {
            tx_path: Some(Base64(tx_path[poa_tx_num].proof.clone())),
            data_path: Some(Base64(hacked_data_path.clone())),
            chunk: Some(Base64(hacked_data.clone())), // Use RAW data, PoA validation will entropy-pack it
            ledger_id: Some(1),
            partition_chunk_offset: (poa_tx_num * 3 /* 3 chunks in each tx */ + poa_chunk_num)
                .try_into()
                .expect("Value exceeds u32::MAX"),

            partition_hash: context.partition_hash,
        };

        // Create a block from the tx
        let irys_block = IrysBlockHeader {
            height,
            reward_address: context.miner_address,
            poa: poa.clone(),
            block_hash: H256::zero(),
            previous_block_hash: H256::zero(),
            previous_cumulative_diff: U256::from(4000),
            miner_address: context.miner_address,
            signature: Signature::test_signature().into(),
            timestamp: 1000,
            data_ledgers: vec![
                // Permanent Publish Ledger
                DataTransactionLedger {
                    ledger_id: DataLedger::Publish.into(),
                    tx_root: H256::zero(),
                    tx_ids: H256List(Vec::new()),
                    max_chunk_offset: 0,
                    expires: None,
                    proofs: None,
                    required_proof_count: Some(1),
                },
                // Term Submit Ledger
                DataTransactionLedger {
                    ledger_id: DataLedger::Submit.into(),
                    tx_root,
                    tx_ids: H256List(data_tx_ids.clone()),
                    max_chunk_offset: 9,
                    expires: Some(1622543200),
                    proofs: None,
                    required_proof_count: None,
                },
            ],
            ..IrysBlockHeader::default()
        };

        // Send the block confirmed message
        let block = Arc::new(irys_block);
        let txs = Arc::new(tx_headers);
        let block_finalized_message = BlockMigrationMessage {
            block_header: block.clone(),
            all_txs: Arc::clone(&txs),
        };

        match context
            .block_index_actor
            .send(block_finalized_message.clone())
            .await
        {
            Ok(_) => info!("Second block indexed"),
            Err(_) => panic!("Failed to index second block"),
        };

        let block_index_guard = context
            .block_index_actor
            .send(GetBlockIndexGuardMessage)
            .await
            .expect("Expected to get block index guard");

        let ledger_chunk_offset = context
            .partition_assignment
            .slot_index
            .expect("Expected to get slot index") as u64
            * context.consensus_config.num_partitions_per_slot
            * context.consensus_config.num_chunks_in_partition
            + (poa_tx_num * 3 /* 3 chunks in each tx */ + poa_chunk_num) as u64;

        assert_eq!(
            ledger_chunk_offset,
            (poa_tx_num * 3 /* 3 chunks in each tx */ + poa_chunk_num) as u64,
            "ledger_chunk_offset mismatch"
        );

        // ledger data -> block
        let bb = block_index_guard
            .read()
            .get_block_bounds(DataLedger::Submit, ledger_chunk_offset)
            .expect("expected valid block bounds");
        info!("block bounds: {:?}", bb);

        assert_eq!(bb.start_chunk_offset, 0, "start_chunk_offset should be 0");
        assert_eq!(
            bb.end_chunk_offset, total_chunks_in_tx as u64,
            "end_chunk_offset should be 9, tx has 9 chunks"
        );

        let poa_valid = poa_is_valid(
            &poa,
            &block_index_guard,
            &context.epoch_snapshot,
            &context.consensus_config,
            &context.miner_address,
        );

        match poa_valid {
            Err(PreValidationError::PoAChunkHashMismatch {
                ledger_id,
                ledger_chunk_offset,
                expected,
                got,
            }) => {
                assert!(ledger_id.is_some(), "expected ledger_id context");
                assert!(
                    ledger_chunk_offset.is_some(),
                    "expected ledger_chunk_offset context"
                );
                assert_ne!(expected, got, "expected and got hashes should differ");
            }
            Err(PreValidationError::MerkleProofInvalid(msg)) => {
                assert!(
                    msg.contains("hash mismatch"),
                    "expected hash mismatch merkle proof error, got: {}",
                    msg
                );
            }
            Err(other) => panic!(
                "expected PoAChunkHashMismatch or MerkleProofInvalid, got {:?}",
                other
            ),
            Ok(_) => panic!("expected invalid PoA, but validation succeeded"),
        }
    }

    #[test]
    /// unit test for acceptable block clock drift into future
    fn test_timestamp_is_valid_future() {
        let consensus_config = ConsensusConfig::testing();
        let now_ms = SystemTime::now()
            .duration_since(UNIX_EPOCH)
            .unwrap()
            .as_millis();
        let future_ts = now_ms + consensus_config.max_future_timestamp_drift_millis - 1_000; // MAX DRIFT - 1 seconds in the future
        let previous_ts = now_ms - 10_000;
        let result = timestamp_is_valid(
            future_ts,
            previous_ts,
            consensus_config.max_future_timestamp_drift_millis,
        );
        // Expect an error due to block timestamp being too far in the future
        assert!(
            result.is_ok(),
            "Expected acceptable for future timestamp drift"
        );
    }

    #[test]
    /// unit test for block clock drift into past
    fn test_timestamp_is_valid_past() {
        let consensus_config = ConsensusConfig::testing();
        let now_ms = SystemTime::now()
            .duration_since(UNIX_EPOCH)
            .unwrap()
            .as_millis();
        let block_ts = now_ms - consensus_config.max_future_timestamp_drift_millis - 1_000; // MAX DRIFT + 1 seconds in the past
        let previous_ts = now_ms - 60_000;
        let result = timestamp_is_valid(
            block_ts,
            previous_ts,
            consensus_config.max_future_timestamp_drift_millis,
        );
        // Expect an no error when block timestamp being too far in the past
        assert!(
            result.is_ok(),
            "Expected no error due to past timestamp drift"
        );
    }

    #[test]
    /// unit test for unacceptable block clock drift into future
    fn test_timestamp_is_invalid_future() {
        let consensus_config = ConsensusConfig::testing();
        let now_ms = SystemTime::now()
            .duration_since(UNIX_EPOCH)
            .unwrap()
            .as_millis();
        let block_ts = now_ms + consensus_config.max_future_timestamp_drift_millis + 1_000; // MAX DRIFT + 1 seconds in the future
        let previous_ts = now_ms - 10_000;
        let result = timestamp_is_valid(
            block_ts,
            previous_ts,
            consensus_config.max_future_timestamp_drift_millis,
        );
        match result {
            Err(super::PreValidationError::TimestampTooFarInFuture { current, now }) => {
                assert!(
                    current > now,
                    "current should be greater than now for future drift"
                );
            }
            other => panic!("expected TimestampTooFarInFuture, got {:?}", other),
        }
    }

    #[test]
    fn timestamp_older_than_parent_is_invalid() {
        let consensus_config = ConsensusConfig::testing();
        let now_ms = SystemTime::now()
            .duration_since(UNIX_EPOCH)
            .unwrap()
            .as_millis();
        let parent_ts = now_ms;
        let current_ts = parent_ts.saturating_sub(1);
        let result = timestamp_is_valid(
            current_ts,
            parent_ts,
            consensus_config.max_future_timestamp_drift_millis,
        );
        match result {
            Err(super::PreValidationError::TimestampOlderThanParent { current, parent }) => {
                assert_eq!(current, current_ts);
                assert_eq!(parent, parent_ts);
            }
            other => panic!("expected TimestampOlderThanParent, got {:?}", other),
        }
    }

    #[test]
    fn last_diff_timestamp_no_adjustment_ok() {
        let mut prev = IrysBlockHeader::new_mock_header();
        prev.height = 1;
        prev.last_diff_timestamp = 1000;

        let mut block = IrysBlockHeader::new_mock_header();
        block.height = 2;
        block.timestamp = 1500;
        block.last_diff_timestamp = prev.last_diff_timestamp;

        let mut config = ConsensusConfig::testing();
        config.difficulty_adjustment.difficulty_adjustment_interval = 10;

        assert!(
            last_diff_timestamp_is_valid(&block, &prev, &config.difficulty_adjustment,).is_ok()
        );
    }

    #[test]
    fn last_diff_timestamp_adjustment_ok() {
        let mut prev = IrysBlockHeader::new_mock_header();
        prev.height = 9;
        prev.last_diff_timestamp = 1000;

        let mut block = IrysBlockHeader::new_mock_header();
        block.height = 10;
        block.timestamp = 2000;
        block.last_diff_timestamp = block.timestamp;

        let mut config = ConsensusConfig::testing();
        config.difficulty_adjustment.difficulty_adjustment_interval = 10;

        assert!(
            last_diff_timestamp_is_valid(&block, &prev, &config.difficulty_adjustment,).is_ok()
        );
    }

    #[test]
    fn last_diff_timestamp_incorrect_fails() {
        let mut prev = IrysBlockHeader::new_mock_header();
        prev.height = 1;
        prev.last_diff_timestamp = 1000;

        let mut block = IrysBlockHeader::new_mock_header();
        block.height = 2;
        block.timestamp = 1500;
        block.last_diff_timestamp = 999;

        let mut config = ConsensusConfig::testing();
        config.difficulty_adjustment.difficulty_adjustment_interval = 10;

        assert!(
            last_diff_timestamp_is_valid(&block, &prev, &config.difficulty_adjustment,).is_err()
        );
    }

    #[test]
    fn previous_cumulative_difficulty_validates_match() {
        let mut prev = IrysBlockHeader::new_mock_header();
        prev.cumulative_diff = U256::from(12345);

        let mut block = IrysBlockHeader::new_mock_header();
        block.previous_cumulative_diff = prev.cumulative_diff;

        assert!(
            previous_cumulative_difficulty_is_valid(&block, &prev).is_ok(),
            "expected previous_cumulative_diff to match parent's cumulative_diff"
        );
    }

    #[test]
    fn previous_cumulative_difficulty_detects_mismatch() {
        let mut prev = IrysBlockHeader::new_mock_header();
        prev.cumulative_diff = U256::from(12345);

        let mut block = IrysBlockHeader::new_mock_header();
        block.previous_cumulative_diff = U256::from(9999);

        if let Err(PreValidationError::PreviousCumulativeDifficultyMismatch { expected, got }) =
            previous_cumulative_difficulty_is_valid(&block, &prev)
        {
            assert_eq!(expected, prev.cumulative_diff);
            assert_eq!(got, block.previous_cumulative_diff);
        } else {
            panic!("expected PreValidationError::PreviousCumulativeDifficultyMismatch");
        }
    }
}<|MERGE_RESOLUTION|>--- conflicted
+++ resolved
@@ -24,12 +24,8 @@
 use irys_reward_curve::HalvingCurve;
 use irys_storage::ii;
 use irys_types::storage_pricing::phantoms::{Irys, NetworkFee};
-<<<<<<< HEAD
 use irys_types::storage_pricing::{calculate_perm_fee_from_config, Amount};
 use irys_types::BlockHash;
-=======
-use irys_types::storage_pricing::{Amount, TERM_FEE};
->>>>>>> 00db6729
 use irys_types::{
     app_state::DatabaseProvider,
     calculate_difficulty, next_cumulative_diff,
@@ -38,7 +34,7 @@
     DataTransactionHeader, DataTransactionLedger, DifficultyAdjustmentConfig, IrysBlockHeader,
     PoaData, H256, U256,
 };
-use irys_types::{get_ingress_proofs, BlockHash};
+use irys_types::get_ingress_proofs;
 use irys_vdf::last_step_checkpoints_is_valid;
 use irys_vdf::state::VdfStateReadonly;
 use itertools::*;
@@ -1368,36 +1364,12 @@
     ema_snapshot: &EmaSnapshot,
     config: &Config,
 ) -> eyre::Result<Amount<(NetworkFee, Irys)>> {
-<<<<<<< HEAD
     calculate_perm_fee_from_config(
         bytes_to_store,
         &config.consensus,
-=======
-    // Calculate the cost per GB (take into account replica count & cost per replica)
-    let cost_per_gb = config
-        .consensus
-        .annual_cost_per_gb
-        .cost_per_replica(
-            config.consensus.safe_minimum_number_of_years,
-            config.consensus.decay_rate,
-        )?
-        .replica_count(config.consensus.number_of_ingress_proofs_total)?;
-
-    // Calculate the base network fee (protocol cost) using the provided EMA snapshot
-    let base_network_fee = cost_per_gb.base_network_fee(
-        U256::from(bytes_to_store),
->>>>>>> 00db6729
         ema_snapshot.ema_for_public_pricing(),
         term_fee,
-<<<<<<< HEAD
     )
-=======
-        config.consensus.number_of_ingress_proofs_total,
-        config.consensus.immediate_tx_inclusion_reward_percent,
-    )?;
-
-    Ok(total_perm_fee)
->>>>>>> 00db6729
 }
 
 /// Helper function to calculate term storage fee using a specific EMA snapshot
@@ -1588,7 +1560,6 @@
 
         // Calculate expected fees based on data size using block's EMA
         // Calculate term fee first as it's needed for perm fee calculation
-<<<<<<< HEAD
         // Get the epochs from the Submit ledger in the block
         let epochs_for_storage = block
             .data_ledgers
@@ -1602,12 +1573,8 @@
             epochs_for_storage,
             &block_ema,
             config,
-        )?;
-=======
-        let expected_term_fee =
-            calculate_term_storage_base_network_fee(tx.data_size, &block_ema, config)
-                .map_err(|e| PreValidationError::FeeCalculationFailed(e.to_string()))?;
->>>>>>> 00db6729
+        )
+        .map_err(|e| PreValidationError::FeeCalculationFailed(e.to_string()))?;
         let expected_perm_fee =
             calculate_perm_storage_total_fee(tx.data_size, expected_term_fee, &block_ema, config)
                 .map_err(|e| PreValidationError::FeeCalculationFailed(e.to_string()))?;
