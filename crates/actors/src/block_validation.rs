use crate::block_tree_service::ValidationResult;
use crate::{
    block_discovery::{get_commitment_tx_in_parallel, get_data_tx_in_parallel},
    mempool_service::MempoolServiceMessage,
    mining::hash_to_number,
    services::ServiceSenders,
    shadow_tx_generator::{PublishLedgerWithTxs, ShadowTxGenerator},
};
use alloy_consensus::Transaction as _;
use alloy_eips::eip7685::{Requests, RequestsOrHash};
use alloy_rpc_types_engine::ExecutionData;
use base58::ToBase58 as _;
use eyre::{ensure, OptionExt as _};
use irys_database::db::IrysDatabaseExt as _;
use irys_database::{block_header_by_hash, SystemLedger};
use irys_domain::{
    BlockIndexReadGuard, BlockTreeReadGuard, EmaSnapshot, EpochSnapshot, ExecutionPayloadCache,
};
use irys_packing::{capacity_single::compute_entropy_chunk, xor_vec_u8_arrays_in_place};
use irys_primitives::CommitmentType;
use irys_reth::shadow_tx::{ShadowTransaction, IRYS_SHADOW_EXEC, SHADOW_TX_DESTINATION_ADDR};
use irys_reth_node_bridge::IrysRethNodeAdapter;
use irys_reward_curve::HalvingCurve;
use irys_storage::ii;
use irys_types::storage_pricing::phantoms::{Irys, NetworkFee};
use irys_types::storage_pricing::{Amount, TERM_FEE};
use irys_types::BlockHash;
use irys_types::{
    app_state::DatabaseProvider,
    calculate_difficulty, next_cumulative_diff,
    transaction::fee_distribution::{PublishFeeCharges, TermFeeCharges},
    validate_path, Address, CommitmentTransaction, Config, ConsensusConfig, DataLedger,
    DataTransactionHeader, DataTransactionLedger, DifficultyAdjustmentConfig, IrysBlockHeader,
    PoaData, H256, U256,
};
use irys_vdf::last_step_checkpoints_is_valid;
use irys_vdf::state::VdfStateReadonly;
use itertools::*;
use openssl::sha;
use reth::rpc::api::EngineApiClient as _;
use reth::rpc::types::engine::ExecutionPayload;
use reth_db::Database as _;
use reth_ethereum_primitives::Block;
use std::{
    collections::{HashMap, HashSet},
    sync::Arc,
    time::{Duration, SystemTime, UNIX_EPOCH},
};
use tracing::{debug, error, info};

/// Full pre-validation steps for a block
pub async fn prevalidate_block(
    block: IrysBlockHeader,
    previous_block: IrysBlockHeader,
    parent_epoch_snapshot: Arc<EpochSnapshot>,
    config: Config,
    reward_curve: Arc<HalvingCurve>,
    parent_ema_snapshot: &EmaSnapshot,
) -> eyre::Result<()> {
    debug!(
        block_hash = ?block.block_hash.0.to_base58(),
        ?block.height,
        "Prevalidating block",
    );

    let poa_chunk: Vec<u8> = match &block.poa.chunk {
        Some(chunk) => chunk.clone().into(),
        None => return Err(eyre::eyre!("Missing PoA chunk to be pre validated")),
    };

    if block.chunk_hash != sha::sha256(&poa_chunk).into() {
        return Err(eyre::eyre!(
            "Invalid block: chunk hash distinct from PoA chunk hash"
        ));
    }

    // Check prev_output (vdf)
    prev_output_is_valid(&block, &previous_block)?;
    debug!(
        block_hash = ?block.block_hash.0.to_base58(),
        ?block.height,
        "prev_output_is_valid",
    );

    // Check block height continuity
    height_is_valid(&block, &previous_block)?;
    debug!(
        block_hash = ?block.block_hash.0.to_base58(),
        ?block.height,
        "height_is_valid",
    );

    // Check block timestamp drift
    timestamp_is_valid(
        block.timestamp,
        previous_block.timestamp,
        config.consensus.max_future_timestamp_drift_millis,
    )?;

    // Check the difficulty
    difficulty_is_valid(
        &block,
        &previous_block,
        &config.consensus.difficulty_adjustment,
    )?;

    // Validate the last_diff_timestamp field
    last_diff_timestamp_is_valid(
        &block,
        &previous_block,
        &config.consensus.difficulty_adjustment,
    )?;

    debug!(
        block_hash = ?block.block_hash.0.to_base58(),
        ?block.height,
        "difficulty_is_valid",
    );

    // Check the cumulative difficulty
    cumulative_difficulty_is_valid(&block, &previous_block)?;
    debug!(
        block_hash = ?block.block_hash.0.to_base58(),
        ?block.height,
        "cumulative_difficulty_is_valid",
    );

    check_poa_data_expiration(&block.poa, parent_epoch_snapshot.clone())?;
    debug!("poa data not expired");

    // Check the solution_hash
    solution_hash_is_valid(&block, &previous_block)?;
    debug!(
        block_hash = ?block.block_hash.0.to_base58(),
        ?block.height,
        "solution_hash_is_valid",
    );

    // Check the previous solution hash references the parent correctly
    previous_solution_hash_is_valid(&block, &previous_block)?;
    debug!(
        block_hash = ?block.block_hash.0.to_base58(),
        ?block.height,
        "previous_solution_hash_is_valid",
    );

<<<<<<< HEAD
    // Validate VDF seeds/next_seed against parent before any VDF-related processing
    let vdf_reset_frequency: u64 = config.consensus.vdf.reset_frequency.try_into()?;
    ensure!(
        matches!(
            is_seed_data_valid(&block, &previous_block, vdf_reset_frequency),
            ValidationResult::Valid
        ),
        "Seed data is invalid"
=======
    // Ensure the last_epoch_hash field correctly references the most recent epoch block
    last_epoch_hash_is_valid(
        &block,
        &previous_block,
        config.consensus.epoch.num_blocks_in_epoch,
    )?;
    debug!(
        block_hash = ?block.block_hash.0.to_base58(),
        ?block.height,
        "last_epoch_hash_is_valid",
>>>>>>> 874a627d
    );

    // We only check last_step_checkpoints during pre-validation
    last_step_checkpoints_is_valid(&block.vdf_limiter_info, &config.consensus.vdf).await?;

    // Check that the oracle price does not exceed the EMA pricing parameters
    let oracle_price_valid = EmaSnapshot::oracle_price_is_valid(
        block.oracle_irys_price,
        previous_block.oracle_irys_price,
        config.consensus.token_price_safe_range,
    );
    ensure!(oracle_price_valid, "Oracle price must be valid");

    // Check that the EMA has been correctly calculated
    let ema_valid = {
        let res = parent_ema_snapshot
            .calculate_ema_for_new_block(
                &previous_block,
                block.oracle_irys_price,
                config.consensus.token_price_safe_range,
                config.consensus.ema.price_adjustment_interval,
            )
            .ema;
        res == block.ema_irys_price
    };
    ensure!(ema_valid, "EMA must be valid");

    // Check valid curve price
    let reward = reward_curve.reward_between(
        // adjust ms to sec
        previous_block.timestamp.saturating_div(1000),
        block.timestamp.saturating_div(1000),
    )?;
    let encoded_reward = block.reward_amount;
    ensure!(
        reward.amount == block.reward_amount,
        "reward amount mismatch, expected {reward:}, got {encoded_reward:}"
    );

    // After pre-validating a bunch of quick checks we validate the signature
    // TODO: We may want to further check if the signer is a staked address
    // this is a little more advanced though as it requires knowing what the
    // commitment states looked like when this block was produced. For now
    // we just accept any valid signature.
    ensure!(block.is_signature_valid(), "block signature is not valid");

    Ok(())
}

pub fn prev_output_is_valid(
    block: &IrysBlockHeader,
    previous_block: &IrysBlockHeader,
) -> eyre::Result<()> {
    if block.vdf_limiter_info.prev_output == previous_block.vdf_limiter_info.output {
        Ok(())
    } else {
        Err(eyre::eyre!(
            "vdf_limiter.prev_output ({}) does not match previous blocks vdf_limiter.output ({})",
            &block.vdf_limiter_info.prev_output,
            &previous_block.vdf_limiter_info.output
        ))
    }
}

// compares block timestamp against parent block
// errors if the block has a lower timestamp than the parent block
// compares timestamps of block against current system time
// errors on drift more than MAX_TIMESTAMP_DRIFT_SECS into future
pub fn timestamp_is_valid(current: u128, parent: u128, allowed_drift: u128) -> eyre::Result<()> {
    if current < parent {
        return Err(eyre::eyre!(
            "block timestamp {} is older than parent block {}",
            current,
            parent
        ));
    }

    let now_ms = SystemTime::now()
        .duration_since(UNIX_EPOCH)
        .map_err(|e| eyre::eyre!("system time error: {e}"))?
        .as_millis();

    let max_future = now_ms + allowed_drift;

    if current > max_future {
        return Err(eyre::eyre!(
            "block timestamp {} too far in the future (now {now_ms})",
            current
        ));
    }

    Ok(())
}

/// Validates if a block's difficulty matches the expected difficulty calculated
/// from previous block data.
/// Returns Ok if valid, Err if the difficulty doesn't match the calculated value.
pub fn difficulty_is_valid(
    block: &IrysBlockHeader,
    previous_block: &IrysBlockHeader,
    difficulty_config: &DifficultyAdjustmentConfig,
) -> eyre::Result<()> {
    let block_height = block.height;
    let current_timestamp = block.timestamp;
    let last_diff_timestamp = previous_block.last_diff_timestamp;
    let current_difficulty = previous_block.diff;

    let (diff, _stats) = calculate_difficulty(
        block_height,
        last_diff_timestamp,
        current_timestamp,
        current_difficulty,
        difficulty_config,
    );

    if diff == block.diff {
        Ok(())
    } else {
        Err(eyre::eyre!(
            "Invalid difficulty (expected {} got {})",
            &diff,
            &block.diff
        ))
    }
}

/// Validates the `last_diff_timestamp` field in the block.
///
/// The value should equal the previous block's `last_diff_timestamp` unless the
/// current block triggers a difficulty adjustment, in which case it must be set
/// to the block's own timestamp.
pub fn last_diff_timestamp_is_valid(
    block: &IrysBlockHeader,
    previous_block: &IrysBlockHeader,
    difficulty_config: &DifficultyAdjustmentConfig,
) -> eyre::Result<()> {
    let blocks_between_adjustments = difficulty_config.difficulty_adjustment_interval;
    let expected = if block.height % blocks_between_adjustments == 0 {
        block.timestamp
    } else {
        previous_block.last_diff_timestamp
    };

    if block.last_diff_timestamp == expected {
        Ok(())
    } else {
        Err(eyre::eyre!(
            "Invalid last_diff_timestamp (expected {} got {})",
            expected,
            block.last_diff_timestamp
        ))
    }
}

/// Checks PoA data chunk data solution partitions has not expired
pub fn check_poa_data_expiration(
    poa: &PoaData,
    epoch_snapshot: Arc<EpochSnapshot>,
) -> eyre::Result<()> {
    let is_data_partition_assigned = epoch_snapshot
        .partition_assignments
        .data_partitions
        .contains_key(&poa.partition_hash);

    // if is a data chunk
    if poa.data_path.is_some()
        && poa.tx_path.is_some()
        && poa.ledger_id.is_some()
        && !is_data_partition_assigned
    {
        return Err(eyre::eyre!(
            "Invalid data PoA, partition hash is not a data partition, it may have expired"
        ));
    };
    Ok(())
}

/// Validates if a block's cumulative difficulty equals the previous cumulative difficulty
/// plus the expected hashes from its new difficulty. Returns Ok if valid.
///
/// Note: Requires valid block difficulty - call `difficulty_is_valid()` first.
pub fn cumulative_difficulty_is_valid(
    block: &IrysBlockHeader,
    previous_block: &IrysBlockHeader,
) -> eyre::Result<()> {
    let previous_cumulative_diff = previous_block.cumulative_diff;
    let new_diff = block.diff;

    let cumulative_diff = next_cumulative_diff(previous_cumulative_diff, new_diff);
    if cumulative_diff == block.cumulative_diff {
        Ok(())
    } else {
        Err(eyre::eyre!(
            "Invalid cumulative_difficulty (expected {}, got {})",
            &cumulative_diff,
            &block.cumulative_diff
        ))
    }
}

/// Checks to see if the `solution_hash` exceeds the difficulty threshold
/// of the previous block
///
/// Note: Requires valid block difficulty - call `difficulty_is_valid()` first.
pub fn solution_hash_is_valid(
    block: &IrysBlockHeader,
    previous_block: &IrysBlockHeader,
) -> eyre::Result<()> {
    let solution_hash = block.solution_hash;
    let solution_diff = hash_to_number(&solution_hash.0);

    if solution_diff >= previous_block.diff {
        Ok(())
    } else {
        Err(eyre::eyre!(
            "Invalid solution_hash - expected difficulty >={}, got {} (diff: {})",
            &previous_block.diff,
            &solution_diff,
            &previous_block.diff.abs_diff(solution_diff)
        ))
    }
}

/// Checks if the `previous_solution_hash` equals the previous block's `solution_hash`
pub fn previous_solution_hash_is_valid(
    block: &IrysBlockHeader,
    previous_block: &IrysBlockHeader,
) -> eyre::Result<()> {
    if block.previous_solution_hash == previous_block.solution_hash {
        Ok(())
    } else {
        Err(eyre::eyre!(
            "Invalid previous_solution_hash - expected {} got {}",
            previous_block.solution_hash,
            block.previous_solution_hash
        ))
    }
}

/// Validates the `last_epoch_hash` field against the previous block and epoch rules.
pub fn last_epoch_hash_is_valid(
    block: &IrysBlockHeader,
    previous_block: &IrysBlockHeader,
    blocks_in_epoch: u64,
) -> eyre::Result<()> {
    // if First block after an epoch boundary
    let expected = if block.height > 0 && block.height % blocks_in_epoch == 1 {
        previous_block.block_hash
    } else {
        previous_block.last_epoch_hash
    };

    if block.last_epoch_hash == expected {
        Ok(())
    } else {
        Err(eyre::eyre!(
            "Invalid last_epoch_hash - expected {} got {}",
            expected,
            block.last_epoch_hash
        ))
    }
}

// Validates block height against previous block height + 1
pub fn height_is_valid(
    block: &IrysBlockHeader,
    previous_block: &IrysBlockHeader,
) -> eyre::Result<()> {
    let expected = previous_block.height + 1;
    if block.height == expected {
        Ok(())
    } else {
        Err(eyre::eyre!(
            "Invalid block height (expected {} got {})",
            expected,
            block.height
        ))
    }
}

#[cfg(test)]
mod height_tests {
    use super::*;

    #[test]
    fn height_is_valid_ok() {
        let mut prev = IrysBlockHeader::new_mock_header();
        prev.height = 10;
        let mut block = IrysBlockHeader::new_mock_header();
        block.height = 11;
        assert!(height_is_valid(&block, &prev).is_ok());
    }

    #[test]
    fn height_is_invalid_fails() {
        let mut prev = IrysBlockHeader::new_mock_header();
        prev.height = 10;
        let mut block = IrysBlockHeader::new_mock_header();
        block.height = 12;
        assert!(height_is_valid(&block, &prev).is_err());
    }
}

/// Returns Ok if the vdf recall range in the block is valid
pub async fn recall_recall_range_is_valid(
    block: &IrysBlockHeader,
    config: &ConsensusConfig,
    steps_guard: &VdfStateReadonly,
) -> eyre::Result<()> {
    let num_recall_ranges_in_partition =
        irys_efficient_sampling::num_recall_ranges_in_partition(config);
    let reset_step_number = irys_efficient_sampling::reset_step_number(
        block.vdf_limiter_info.global_step_number,
        config,
    );
    info!(
        "Validating recall ranges steps from: {} to: {}",
        reset_step_number, block.vdf_limiter_info.global_step_number
    );
    let steps = steps_guard.read().get_steps(ii(
        reset_step_number,
        block.vdf_limiter_info.global_step_number,
    ))?;
    irys_efficient_sampling::recall_range_is_valid(
        (block.poa.partition_chunk_offset as u64 / config.num_chunks_in_recall_range) as usize,
        num_recall_ranges_in_partition as usize,
        &steps,
        &block.poa.partition_hash,
    )
}

pub fn get_recall_range(
    step_num: u64,
    config: &ConsensusConfig,
    steps_guard: &VdfStateReadonly,
    partition_hash: &H256,
) -> eyre::Result<usize> {
    let num_recall_ranges_in_partition =
        irys_efficient_sampling::num_recall_ranges_in_partition(config);
    let reset_step_number = irys_efficient_sampling::reset_step_number(step_num, config);
    let steps = steps_guard
        .read()
        .get_steps(ii(reset_step_number, step_num))?;
    irys_efficient_sampling::get_recall_range(
        num_recall_ranges_in_partition as usize,
        &steps,
        partition_hash,
    )
}

/// Returns Ok if the provided `PoA` is valid, Err otherwise
#[tracing::instrument(skip_all, fields(
    ?miner_address,
    chunk_offset = ?poa.partition_chunk_offset,
    partition_hash = ?poa.partition_hash,
    entropy_packing_iterations = ?config.entropy_packing_iterations,
    chunk_size = ?config.chunk_size
), err)]

pub fn poa_is_valid(
    poa: &PoaData,
    block_index_guard: &BlockIndexReadGuard,
    epoch_snapshot: &EpochSnapshot,
    config: &ConsensusConfig,
    miner_address: &Address,
) -> eyre::Result<()> {
    debug!("PoA validating");
    let mut poa_chunk: Vec<u8> = match &poa.chunk {
        Some(chunk) => chunk.clone().into(),
        None => return Err(eyre::eyre!("Missing PoA chunk to be validated")),
    };
    // data chunk
    if let (Some(data_path), Some(tx_path), Some(ledger_id)) =
        (poa.data_path.clone(), poa.tx_path.clone(), poa.ledger_id)
    {
        // partition data -> ledger data
        let partition_assignment = epoch_snapshot
            .get_data_partition_assignment(poa.partition_hash)
            .ok_or_else(|| eyre::eyre!("Missing partition assignment for the provided hash"))?;

        let ledger_chunk_offset =
            u64::try_from(partition_assignment.slot_index.ok_or_else(|| {
                eyre::eyre!("Partition assignment for the provided hash is missing slot index")
            })?)
            .expect("Partition assignment slot index should fit into a u64")
                * config.num_partitions_per_slot
                * config.num_chunks_in_partition
                + u64::from(poa.partition_chunk_offset);

        // ledger data -> block
        let ledger = DataLedger::try_from(ledger_id)?;

        let bb = block_index_guard
            .read()
            .get_block_bounds(ledger, ledger_chunk_offset)?;
        if !(bb.start_chunk_offset..=bb.end_chunk_offset).contains(&ledger_chunk_offset) {
            return Err(eyre::eyre!("PoA chunk offset out of block bounds"));
        };

        let block_chunk_offset = (ledger_chunk_offset - bb.start_chunk_offset) as u128;

        // tx_path validation
        let tx_path_result = validate_path(
            bb.tx_root.0,
            &tx_path,
            block_chunk_offset * (config.chunk_size as u128),
        )?;

        if !(tx_path_result.left_bound..=tx_path_result.right_bound)
            .contains(&(block_chunk_offset * (config.chunk_size as u128)))
        {
            return Err(eyre::eyre!("PoA chunk offset out of tx bounds"));
        }

        let tx_chunk_offset =
            block_chunk_offset * (config.chunk_size as u128) - tx_path_result.left_bound;

        // data_path validation
        let data_path_result =
            validate_path(tx_path_result.leaf_hash, &data_path, tx_chunk_offset)?;

        if !(data_path_result.left_bound..=data_path_result.right_bound).contains(&tx_chunk_offset)
        {
            return Err(eyre::eyre!(
                "PoA chunk offset out of tx's data chunks bounds"
            ));
        }

        let mut entropy_chunk = Vec::<u8>::with_capacity(config.chunk_size as usize);
        compute_entropy_chunk(
            *miner_address,
            poa.partition_chunk_offset as u64,
            poa.partition_hash.into(),
            config.entropy_packing_iterations,
            config.chunk_size as usize,
            &mut entropy_chunk,
            config.chain_id,
        );

        xor_vec_u8_arrays_in_place(&mut poa_chunk, &entropy_chunk);

        // Because all chunks are packed as config.chunk_size, if the proof chunk is
        // smaller we need to trim off the excess padding introduced by packing ?
        let (poa_chunk_pad_trimmed, _) = poa_chunk.split_at(
            (config
                .chunk_size
                .min((data_path_result.right_bound - data_path_result.left_bound) as u64))
                as usize,
        );

        let poa_chunk_hash = sha::sha256(poa_chunk_pad_trimmed);

        if poa_chunk_hash != data_path_result.leaf_hash {
            return Err(eyre::eyre!(
                "PoA chunk hash mismatch\n{:?}\nleaf_hash: {:?}\nledger_id: {}\nledger_chunk_offset: {}",
                poa_chunk,
                data_path_result.leaf_hash,
                ledger_id,
                ledger_chunk_offset
            ));
        }
    } else {
        let mut entropy_chunk = Vec::<u8>::with_capacity(config.chunk_size as usize);
        compute_entropy_chunk(
            *miner_address,
            poa.partition_chunk_offset as u64,
            poa.partition_hash.into(),
            config.entropy_packing_iterations,
            config.chunk_size as usize,
            &mut entropy_chunk,
            config.chain_id,
        );
        if entropy_chunk != poa_chunk {
            if poa_chunk.len() <= 32 {
                debug!("Chunk PoA:{:?}", poa_chunk);
                debug!("Entropy  :{:?}", entropy_chunk);
            }
            return Err(eyre::eyre!(
                "PoA capacity chunk mismatch {:?} /= {:?}",
                entropy_chunk.first(),
                poa_chunk.first()
            ));
        }
    }
    Ok(())
}

/// Validates that the shadow transactions in the EVM block match the expected shadow transactions
/// generated from the Irys block data.
pub async fn shadow_transactions_are_valid(
    config: &Config,
    service_senders: &ServiceSenders,
    block: &IrysBlockHeader,
    reth_adapter: &IrysRethNodeAdapter,
    db: &DatabaseProvider,
    payload_provider: ExecutionPayloadCache,
) -> eyre::Result<()> {
    // 1. Validate that the evm block is valid
    let execution_data = payload_provider
        .wait_for_payload(&block.evm_block_hash)
        .await
        .ok_or_eyre("reth execution payload never arrived")?;

    let engine_api_client = reth_adapter.inner.engine_http_client();
    let ExecutionData { payload, sidecar } = execution_data;

    let ExecutionPayload::V3(payload_v3) = payload else {
        eyre::bail!("irys-reth expects that all payloads are of v3 type");
    };
    ensure!(
        payload_v3.withdrawals().is_empty(),
        "withdrawals must always be empty"
    );

    // ensure the execution payload timestamp matches the block timestamp
    // truncated to full seconds
    let payload_timestamp: u128 = payload_v3.timestamp().into();
    let block_timestamp_sec = block.timestamp / 1000;
    ensure!(
            payload_timestamp == block_timestamp_sec,
            "EVM payload timestamp {payload_timestamp} does not match block timestamp {block_timestamp_sec}"
        );

    let versioned_hashes = sidecar
        .versioned_hashes()
        .ok_or_eyre("version hashes must be present")?
        .clone();
    loop {
        let payload_status = engine_api_client
            .new_payload_v4(
                payload_v3.clone(),
                versioned_hashes.clone(),
                block.previous_block_hash.into(),
                RequestsOrHash::Requests(Requests::new(vec![])),
            )
            .await?;
        match payload_status.status {
            alloy_rpc_types_engine::PayloadStatusEnum::Invalid { validation_error } => {
                return Err(eyre::Report::msg(validation_error));
            }
            alloy_rpc_types_engine::PayloadStatusEnum::Syncing => {
                tracing::debug!(
                    "syncing extra blocks to validate payload {:?}",
                    payload_v3.payload_inner.payload_inner.block_num_hash()
                );
                tokio::time::sleep(Duration::from_secs(1)).await;
                continue;
            }
            alloy_rpc_types_engine::PayloadStatusEnum::Valid => {
                tracing::info!("reth payload already known & is valid");
                break;
            }
            alloy_rpc_types_engine::PayloadStatusEnum::Accepted => {
                tracing::info!("accepted a side-chain (fork) payload");
                break;
            }
        }
    }
    let evm_block: Block = payload_v3.try_into_block()?;

    // 2. Extract shadow transactions from the beginning of the block
    let mut expect_shadow_txs = true;
    let actual_shadow_txs = evm_block
        .body
        .transactions
        .into_iter()
        .map(|tx| {
            if expect_shadow_txs {
                if Some(*SHADOW_TX_DESTINATION_ADDR) != tx.to() {
                    // after reaching first non-shadow tx, we scan the rest of the
                    // txs to check if we don't have any stray shadow txs in there
                    expect_shadow_txs = false;
                    ensure!(
                        !tx.input().starts_with(IRYS_SHADOW_EXEC),
                        "shadow tx injected in the middle of the block",
                    );
                    return Ok(None);
                }
                let input = tx.input();
                if input.strip_prefix(IRYS_SHADOW_EXEC).is_none() {
                    // after reaching first non-shadow tx, we scan the rest of the
                    // txs to check if we don't have any stray shadow txs in there
                    expect_shadow_txs = false;
                    return Ok(None);
                };
                let shadow_tx = ShadowTransaction::decode(&mut &input[..])
                    .map_err(|e| eyre::eyre!("failed to decode shadow tx: {e}"))?;
                let tx_signer = tx.into_signed().recover_signer()?;

                ensure!(
                    block.miner_address == tx_signer,
                    "Shadow tx signer is not the miner"
                );
                Ok(Some(shadow_tx))
            } else {
                // ensure that no other shadow txs are present in the block
                let input = tx.input();
                ensure!(
                    !(input.starts_with(IRYS_SHADOW_EXEC)),
                    "shadow tx injected in the middle of the block",
                );
                Ok(None)
            }
        })
        .filter_map(std::result::Result::transpose);

    // 3. Generate expected shadow transactions
    let expected_txs =
        generate_expected_shadow_transactions_from_db(config, service_senders, block, db).await?;

    // 4. Validate they match
    validate_shadow_transactions_match(actual_shadow_txs, expected_txs.into_iter())
}

/// Generates expected shadow transactions by looking up required data from the mempool or database
#[tracing::instrument(skip_all, err)]
async fn generate_expected_shadow_transactions_from_db<'a>(
    config: &Config,
    service_senders: &ServiceSenders,
    block: &'a IrysBlockHeader,
    db: &DatabaseProvider,
) -> eyre::Result<Vec<ShadowTransaction>> {
    // Look up previous block to get EVM hash
    let prev_block = {
        let (tx_prev, rx_prev) = tokio::sync::oneshot::channel();
        service_senders
            .mempool
            .send(MempoolServiceMessage::GetBlockHeader(
                block.previous_block_hash,
                false,
                tx_prev,
            ))?;
        match rx_prev.await? {
            Some(h) => h,
            None => db
                .view_eyre(|tx| block_header_by_hash(tx, &block.previous_block_hash, false))?
                .ok_or_eyre("Previous block not found")?,
        }
    };

    // Look up commitment txs
    let commitment_txs = extract_commitment_txs(config, service_senders, block, db).await?;

    // Lookup data txs
    let data_txs = extract_submit_ledger_txs(service_senders, block, db).await?;

    // Lookup publish ledger for term fee rewards
    let mut publish_ledger_with_txs =
        extract_publish_ledger_with_txs(service_senders, block, db).await?;

    // TODO: Get treasury balance from previous block once it's tracked in block headers
    // this is a value that will not result in underflows / overflows while we don't have a proper value
    let initial_treasury_balance = U256::MAX / U256::from(2);

    let shadow_txs_vec = ShadowTxGenerator::new(
        &block.height,
        &block.reward_address,
        &block.reward_amount,
        &prev_block,
        &config.consensus,
        &commitment_txs,
        &data_txs,
        &mut publish_ledger_with_txs,
        initial_treasury_balance,
    )
    .map(|result| result.map(|metadata| metadata.shadow_tx))
    .collect::<Result<Vec<_>, _>>()?;
    Ok(shadow_txs_vec)
}

async fn extract_commitment_txs(
    config: &Config,
    service_senders: &ServiceSenders,
    block: &IrysBlockHeader,
    db: &DatabaseProvider,
) -> Result<Vec<CommitmentTransaction>, eyre::Error> {
    let is_epoch_block = block.height % config.consensus.epoch.num_blocks_in_epoch == 0;
    let commitment_txs = if is_epoch_block {
        // IMPORTANT: on epoch blocks we don't generate shadow txs for commitment txs
        vec![]
    } else {
        match &block.system_ledgers[..] {
            [ledger] => {
                ensure!(
                    ledger.ledger_id == SystemLedger::Commitment,
                    "only commitment ledger supported"
                );

                get_commitment_tx_in_parallel(&ledger.tx_ids.0, &service_senders.mempool, db)
                    .await?
            }
            [] => {
                // this is valid as we can have a block that contains 0 system ledgers
                vec![]
            }
            // this is to ensure that we don't skip system ledgers and forget to add them to validation in the future
            [..] => eyre::bail!("Currently we support at most 1 system ledger per block"),
        }
    };
    Ok(commitment_txs)
}

async fn extract_submit_ledger_txs(
    service_senders: &ServiceSenders,
    block: &IrysBlockHeader,
    db: &DatabaseProvider,
) -> Result<Vec<DataTransactionHeader>, eyre::Error> {
    let (_publish_ledger, submit_ledger) = extract_data_ledgers(block)?;
    // we only access the submit ledger data. Publish ledger does not require billing the user extra
    let txs = get_data_tx_in_parallel(submit_ledger.tx_ids.0.clone(), &service_senders.mempool, db)
        .await?;
    Ok(txs)
}

/// Extracts publish ledger with transactions and ingress proofs for term fee reward distribution
async fn extract_publish_ledger_with_txs(
    service_senders: &ServiceSenders,
    block: &IrysBlockHeader,
    db: &DatabaseProvider,
) -> Result<PublishLedgerWithTxs, eyre::Error> {
    let (publish_ledger, _submit_ledger) = extract_data_ledgers(block)?;

    // Fetch the actual transactions for the publish ledger
    let txs = get_data_tx_in_parallel(
        publish_ledger.tx_ids.0.clone(),
        &service_senders.mempool,
        db,
    )
    .await?;
    Ok(PublishLedgerWithTxs {
        txs,
        proofs: publish_ledger.proofs.clone(),
    })
}

/// Validates  the actual shadow transactions match the expected ones
#[tracing::instrument(skip_all, err)]
fn validate_shadow_transactions_match(
    actual: impl Iterator<Item = eyre::Result<ShadowTransaction>>,
    expected: impl Iterator<Item = ShadowTransaction>,
) -> eyre::Result<()> {
    // Validate each expected shadow transaction
    for (idx, data) in actual.zip_longest(expected).enumerate() {
        let EitherOrBoth::Both(actual, expected) = data else {
            // If either of the shadow txs is not present, it means it was not generated as `expected`
            // or it was not included in the block. either way - an error
            tracing::warn!(?data, "shadow tx len mismatch");
            eyre::bail!("actual and expected shadow txs lens differ");
        };
        let actual = actual?;
        ensure!(
            actual == expected,
            "Shadow transaction mismatch at idx {}. expected {:?}, got {:?}",
            idx,
            expected,
            actual
        );
    }

    Ok(())
}

pub fn is_seed_data_valid(
    block_header: &IrysBlockHeader,
    previous_block_header: &IrysBlockHeader,
    reset_frequency: u64,
) -> ValidationResult {
    let vdf_info = &block_header.vdf_limiter_info;
    let expected_seed_data = vdf_info.calculate_seeds(reset_frequency, previous_block_header);

    // TODO: difficulty validation adjustment is likely needs to be done here too,
    //  but difficulty is not yet implemented
    let are_seeds_valid =
        expected_seed_data.0 == vdf_info.next_seed && expected_seed_data.1 == vdf_info.seed;
    if are_seeds_valid {
        ValidationResult::Valid
    } else {
        error!(
            "Seed data is invalid. Expected: {:?}, got: {:?}",
            expected_seed_data, vdf_info
        );
        ValidationResult::Invalid
    }
}

/// Validates that commitment transactions in a block are ordered correctly
/// according to the same priority rules used by the mempool:
/// 1. Stakes first (sorted by fee, highest first)
/// 2. Then pledges (sorted by pledge_count_before_executing ascending, then by fee descending)
#[tracing::instrument(skip_all, err, fields(block_hash = %block.block_hash, block_height = %block.height))]
pub async fn commitment_txs_are_valid(
    config: &Config,
    service_senders: &ServiceSenders,
    block: &IrysBlockHeader,
    db: &DatabaseProvider,
    block_tree_guard: &BlockTreeReadGuard,
) -> eyre::Result<()> {
    // Extract commitment transaction IDs from the block
    let block_tx_ids = block
        .system_ledgers
        .iter()
        .find(|ledger| ledger.ledger_id == SystemLedger::Commitment as u32)
        .map(|ledger| ledger.tx_ids.0.as_slice())
        .unwrap_or_else(|| &[]);

    // Fetch all actual commitment transactions from the block
    let actual_commitments =
        get_commitment_tx_in_parallel(block_tx_ids, &service_senders.mempool, db).await?;

    // Validate that all commitment transactions have correct values
    for (idx, tx) in actual_commitments.iter().enumerate() {
        tx.validate_value(&config.consensus).map_err(|e| {
            error!(
                "Commitment transaction {} at position {} has invalid value: {}",
                tx.id, idx, e
            );
            eyre::eyre!("Invalid commitment transaction value: {}", e)
        })?;
    }

    let is_epoch_block = block.height % config.consensus.epoch.num_blocks_in_epoch == 0;

    if is_epoch_block {
        debug!(
            "Validating commitment order for epoch block at height {}",
            block.height
        );

        // Get expected commitments from parent's snapshot
        let parent_commitment_snapshot = block_tree_guard
            .read()
            .get_commitment_snapshot(&block.previous_block_hash)?;
        let expected_commitments = parent_commitment_snapshot.get_epoch_commitments();
        tracing::error!(?expected_commitments, "validation");
        tracing::error!(?actual_commitments, "validation");

        // Use zip_longest to compare actual vs expected directly
        for (idx, pair) in actual_commitments
            .iter()
            .zip_longest(expected_commitments.iter())
            .enumerate()
        {
            match pair {
                EitherOrBoth::Both(actual, expected) => {
                    ensure!(
                        actual == expected,
                        "Epoch block commitment mismatch at position {}. Expected: {:?}, Got: {:?}",
                        idx,
                        expected,
                        actual
                    );
                }
                EitherOrBoth::Left(actual) => {
                    error!(
                        "Extra commitment in epoch block at position {}: {:?}",
                        idx, actual
                    );
                    eyre::bail!("Epoch block contains extra commitment transaction");
                }
                EitherOrBoth::Right(expected) => {
                    error!(
                        "Missing commitment in epoch block at position {}: {:?}",
                        idx, expected
                    );
                    eyre::bail!("Epoch block missing expected commitment transaction");
                }
            }
        }

        debug!("Epoch block commitment transaction validation successful");
        return Ok(());
    }

    // Regular block validation: check priority ordering for stake and pledge commitments
    let stake_and_pledge_txs: Vec<&CommitmentTransaction> = actual_commitments
        .iter()
        .filter(|tx| {
            matches!(
                tx.commitment_type,
                CommitmentType::Stake | CommitmentType::Pledge { .. }
            )
        })
        .collect();

    if stake_and_pledge_txs.is_empty() {
        return Ok(());
    }

    // Sort to get expected order
    let mut expected_order = stake_and_pledge_txs.clone();
    expected_order.sort();

    // Compare actual order vs expected order
    for (idx, pair) in stake_and_pledge_txs
        .iter()
        .zip_longest(expected_order.iter())
        .enumerate()
    {
        match pair {
            EitherOrBoth::Both(actual, expected) => {
                ensure!(
                    actual.id == expected.id,
                    "Commitment transaction at position {} in wrong order. Expected: {}, Got: {}",
                    idx,
                    expected.id,
                    actual.id
                );
            }
            _ => {
                // This should never happen since we're comparing the same filtered set
                eyre::bail!("Internal error: commitment ordering validation mismatch");
            }
        }
    }

    debug!("Commitment transaction ordering is valid");
    Ok(())
}

/// Helper function to calculate permanent storage fee using a specific EMA snapshot
/// This includes base network fee + ingress proof rewards
pub fn calculate_perm_storage_total_fee(
    bytes_to_store: u64,
    term_fee: U256,
    ema_snapshot: &EmaSnapshot,
    config: &Config,
) -> eyre::Result<Amount<(NetworkFee, Irys)>> {
    // Calculate the cost per GB (take into account replica count & cost per replica)
    let cost_per_gb = config
        .consensus
        .annual_cost_per_gb
        .cost_per_replica(
            config.consensus.safe_minimum_number_of_years,
            config.consensus.decay_rate,
        )?
        .replica_count(config.consensus.number_of_ingress_proofs)?;

    // Calculate the base network fee (protocol cost) using the provided EMA snapshot
    let base_network_fee = cost_per_gb.base_network_fee(
        U256::from(bytes_to_store),
        ema_snapshot.ema_for_public_pricing(),
    )?;

    // Add ingress proof rewards to the base network fee
    // Total perm_fee = base network fee + (num_ingress_proofs × immediate_tx_inclusion_reward_percent × term_fee)
    let total_perm_fee = base_network_fee.add_ingress_proof_rewards(
        term_fee,
        config.consensus.number_of_ingress_proofs,
        config.consensus.immediate_tx_inclusion_reward_percent,
    )?;

    Ok(total_perm_fee)
}

/// Helper function to calculate term storage fee using a specific EMA snapshot
/// TODO: THIS IS JUST PLACEHOLDER IMPLEMENTATION - should be updated with proper fee calculation
/// when term storage pricing is fully implemented
pub fn calculate_term_storage_base_network_fee(
    _bytes_to_store: u64,
    _ema_snapshot: &EmaSnapshot,
    _config: &Config,
) -> eyre::Result<U256> {
    // Placeholder implementation matching the mempool service
    // Returns a fixed value until proper term fee calculation is implemented
    Ok(TERM_FEE)
}

/// Validates that data transactions in a block are correctly placed and have valid properties
/// based on their ledger placement (Submit or Publish) and ingress proof availability
/// TODO: All of the warnings below should actually be transformed to hard errors!
#[tracing::instrument(skip_all, err)]
pub async fn data_txs_are_valid(
    config: &Config,
    service_senders: &ServiceSenders,
    block: &IrysBlockHeader,
    db: &DatabaseProvider,
    block_tree_guard: &BlockTreeReadGuard,
) -> eyre::Result<()> {
    // Get the block's EMA snapshot for fee calculations
    let block_ema = block_tree_guard
        .read()
        .get_ema_snapshot(&block.block_hash)
        .ok_or_eyre("Block EMA snapshot not found")?;

    // Extract data transactions from both ledgers
    let (publish_ledger, submit_ledger) = extract_data_ledgers(block)?;

    // Get transactions from both ledgers
    let publish_txs = get_data_tx_in_parallel(
        publish_ledger.tx_ids.0.clone(),
        &service_senders.mempool,
        db,
    )
    .await?;

    let submit_txs =
        get_data_tx_in_parallel(submit_ledger.tx_ids.0.clone(), &service_senders.mempool, db)
            .await?;

    // Step 1: Identify same-block promotions (txs appearing in both ledgers of current block)
    let submit_ids: HashSet<H256> = submit_txs.iter().map(|tx| tx.id).collect();
    let publish_ids: HashSet<H256> = publish_txs.iter().map(|tx| tx.id).collect();
    let same_block_promotions = submit_ids
        .intersection(&publish_ids)
        .copied()
        .collect::<HashSet<_>>();

    // Log same-block promotions for debugging
    for tx_id in &same_block_promotions {
        debug!(
            "Transaction {} promoted from Submit to Publish in same block",
            tx_id
        );
    }
    // Collect all tx_ids we need to check for previous inclusions
    let mut txs_to_check = publish_txs
        .iter()
        .map(|x| (x, DataLedger::Publish))
        .chain(submit_txs.iter().map(|x| (x, DataLedger::Submit)))
        .map(|(tx, ledger_current)| {
            let state = if same_block_promotions.contains(&tx.id) {
                TxInclusionState::Found {
                    ledger_current: DataLedger::Publish,
                    ledger_historical: DataLedger::Submit,
                }
            } else {
                TxInclusionState::Searching { ledger_current }
            };
            (tx.id, (tx, state))
        })
        .collect::<HashMap<_, _>>();

    // Step 3: Check past inclusions only for non-promoted txs
    get_previous_tx_inclusions(
        &mut txs_to_check,
        block,
        config.consensus.mempool.anchor_expiry_depth as u64,
        service_senders,
        db,
    )
    .await?;

    // Step 4: Validate based on ledger rules
    for (tx, past_inclusion) in txs_to_check.values() {
        match past_inclusion {
            TxInclusionState::Searching { ledger_current } => {
                match ledger_current {
                    DataLedger::Publish => {
                        // Publish tx with no past inclusion - INVALID
                        tracing::warn!(
                            "Transaction {} in Publish ledger must have prior Submit ledger inclusion",
                            tx.id
                        );
                    }
                    DataLedger::Submit => {
                        // Submit tx with no past inclusion - VALID (new transaction)
                        debug!("Transaction {} is new in Submit ledger", tx.id);
                    }
                }
            }
            TxInclusionState::Found {
                ledger_current,
                ledger_historical,
            } => {
                match (ledger_current, ledger_historical) {
                    (DataLedger::Publish, DataLedger::Submit) => {
                        // OK: Transaction promoted from past Submit to current Publish
                        debug!(
                            "Transaction {} promoted from past Submit to current Publish ledger",
                            tx.id
                        );
                    }
                    (DataLedger::Publish, DataLedger::Publish) => {
                        tracing::warn!(
                            "Transaction {} already included in previous Publish ledger",
                            tx.id
                        );
                    }
                    (DataLedger::Submit, _) => {
                        // Submit tx should not have any past inclusion
                        tracing::warn!(
                            "Transaction {} in Submit ledger was already included in past {:?} ledger",
                            tx.id, ledger_historical
                        );
                    }
                }
            }
            TxInclusionState::Duplicate { ledger_historical } => {
                // Transaction found in multiple past blocks - this is always invalid
                tracing::warn!(
                    "Transaction {} found in multiple previous blocks. First occurrence in {:?} ledger at block {}",
                    tx.id, ledger_historical.0, ledger_historical.1
                );
            }
        }
    }

    // Step 5: Validate all transactions (including same-block promotions)
    let all_txs = publish_txs
        .iter()
        .map(|tx| (tx, DataLedger::Publish))
        .chain(submit_txs.iter().map(|tx| (tx, DataLedger::Submit)));

    for (tx, current_ledger) in all_txs {
        // All data transactions must have ledger_id set to Publish
        // TODO: support other term ledgers here
        ensure!(
            tx.ledger_id == DataLedger::Publish as u32,
            "Transaction {} has invalid ledger_id. Expected: {}, Actual: {}",
            tx.id,
            DataLedger::Publish as u32,
            tx.ledger_id
        );

        // Calculate expected fees based on data size using block's EMA
        // Calculate term fee first as it's needed for perm fee calculation
        let expected_term_fee =
            calculate_term_storage_base_network_fee(tx.data_size, &block_ema, config)?;
        let expected_perm_fee =
            calculate_perm_storage_total_fee(tx.data_size, expected_term_fee, &block_ema, config)?;

        // Validate perm_fee is at least the expected amount
        let actual_perm_fee = tx.perm_fee.unwrap_or(U256::zero());
        ensure!(
            actual_perm_fee >= expected_perm_fee.amount,
            "Transaction {} has insufficient perm_fee. Expected at least: {}, Actual: {}",
            tx.id,
            expected_perm_fee.amount,
            actual_perm_fee
        );

        // Validate term_fee is at least the expected amount
        let actual_term_fee = tx.term_fee;
        ensure!(
            actual_term_fee >= expected_term_fee,
            "Transaction {} has insufficient term_fee. Expected at least: {}, Actual: {}",
            tx.id,
            expected_term_fee,
            actual_term_fee
        );

        // Validate fee distribution structures can be created successfully
        // This ensures fees can be properly distributed to block producers, ingress proof providers, etc.
        TermFeeCharges::new(actual_term_fee, &config.consensus).map_err(|e| {
            eyre::eyre!(
                "Transaction {} has invalid term fee structure: {}",
                tx.id,
                e
            )
        })?;

        PublishFeeCharges::new(actual_perm_fee, actual_term_fee, &config.consensus).map_err(
            |e| {
                eyre::eyre!(
                    "Transaction {} has invalid perm fee structure: {}",
                    tx.id,
                    e
                )
            },
        )?;

        match current_ledger {
            DataLedger::Publish => {
                // no special publish-ledger-only asserts here
            }
            DataLedger::Submit => {
                // Submit ledger transactions should not have ingress proofs, that's why they are in the submit ledger
                // (they're waiting for proofs to arrive)
                if tx.ingress_proofs.is_none() {
                    tracing::warn!(
                        "Transaction {} in Submit ledger should not have ingress proofs",
                        tx.id
                    );
                }
            }
        }
    }

    ensure!(
        publish_ledger
            .proofs
            .as_ref()
            .map(|x| x.0.len())
            .unwrap_or_default()
            == publish_txs.len(),
        "the length of publish ledger proofs in a block does not match the count of publish txs"
    );

    // Validate ingress proofs list matches Publish ledger transactions
    if let Some(proofs_list) = &publish_ledger.proofs {
        ensure!(
            proofs_list.len() == publish_txs.len(),
            "Ingress proofs count mismatch. Expected: {}, Actual: {}",
            publish_txs.len(),
            proofs_list.len()
        );

        // Validate each proof corresponds to the correct transaction
        for item in publish_txs.iter().zip_longest(proofs_list.iter()) {
            let EitherOrBoth::Both(tx, proof) = item else {
                tracing::warn!("publish tx and proof length mismatch, cannot validate publish ledger transaction proofs");
                break;
            };

            // Validate ingress proofs are present
            let Some(tx_proof) = tx.ingress_proofs.as_ref() else {
                tracing::warn!(
                    "Transaction {} in Publish ledger missing ingress proofs",
                    tx.id
                );
                continue;
            };

            // Validate ingress proof signature and data_root match
            // The proof signature should be valid for the transaction's data_root
            let _ = tx_proof.pre_validate(&tx.data_root).map_err(|e| {
                eyre::eyre!("Transaction {} has invalid ingress proof: {}", tx.id, e)
            })?;

            // TODO: use `verify_ingress_proof` to verify all ingress proof chunks and data
            // TODO: once we refactor ingress proofs - remove the proof field from the tx object.
            ensure!(
                tx_proof.proof == proof.proof && tx_proof.signature == proof.signature,
                "Ingress proof mismatch for transaction {}",
                tx.id
            );
        }
    }

    // TODO: validate that block.treasury is correctly updated

    debug!("Data transaction validation successful");
    Ok(())
}

fn extract_data_ledgers(
    block: &IrysBlockHeader,
) -> eyre::Result<(&DataTransactionLedger, &DataTransactionLedger)> {
    let (publish_ledger, submit_ledger) = match &block.data_ledgers[..] {
        [publish_ledger, submit_ledger] => {
            ensure!(
                publish_ledger.ledger_id == DataLedger::Publish,
                "Publish ledger must be the first ledger in the data ledgers"
            );
            ensure!(
                submit_ledger.ledger_id == DataLedger::Submit,
                "Submit ledger must be the second ledger in the data ledgers"
            );
            (publish_ledger, submit_ledger)
        }
        [..] => eyre::bail!("Expect exactly 2 data ledgers to be present on the block"),
    };
    Ok((publish_ledger, submit_ledger))
}

/// State for tracking transaction inclusion search
#[derive(Clone, Copy, Debug)]
enum TxInclusionState {
    Searching {
        ledger_current: DataLedger,
    },
    Found {
        ledger_current: DataLedger,
        ledger_historical: DataLedger,
    },
    Duplicate {
        ledger_historical: (DataLedger, BlockHash),
    },
}

#[tracing::instrument(skip_all, fields(block_under_validation = ?block_under_validation.block_hash))]
async fn get_previous_tx_inclusions(
    tx_ids: &mut HashMap<H256, (&DataTransactionHeader, TxInclusionState)>,
    block_under_validation: &IrysBlockHeader,
    anchor_expiry_depth: u64,
    service_senders: &ServiceSenders,
    db: &DatabaseProvider,
) -> eyre::Result<()> {
    // Early return for empty input
    if tx_ids.is_empty() {
        return Ok(());
    }

    // Get mempool data and release lock quickly
    let (tx, rx) = tokio::sync::oneshot::channel();
    service_senders
        .mempool
        .send(MempoolServiceMessage::GetState(tx))?;
    let mempool_state = rx.await?;
    let mempool_guard = mempool_state.read().await;

    let min_anchor_height = block_under_validation
        .height
        .saturating_sub(anchor_expiry_depth);

    let mut block = (
        block_under_validation.block_hash,
        block_under_validation.height,
    );
    while block.1 >= min_anchor_height {
        // Stop if we've reached the genesis block
        if block.1 == 0 {
            break;
        }

        let mut update_states = |header: &IrysBlockHeader| {
            if header.block_hash == block_under_validation.block_hash {
                // don't process the states for a block we're putting under full validation
                return Ok(());
            }
            process_block_ledgers_with_states(&header.data_ledgers, header.block_hash, tx_ids)
        };
        // Move to the parent block and continue the traversal backwards
        block = match mempool_guard.prevalidated_blocks.get(&block.0) {
            Some(header) => {
                update_states(header)?;
                (header.previous_block_hash, header.height.saturating_sub(1))
            }
            None => {
                let header = db
                    .view(|tx| irys_database::block_header_by_hash(tx, &block.0, false))
                    .unwrap()
                    .unwrap()
                    .expect("to find the parent block header in the database");
                update_states(&header)?;
                (header.previous_block_hash, header.height.saturating_sub(1))
            }
        };
    }

    Ok(())
}

/// Process ledgers and update transaction states
/// Returns true if all transactions have been found
fn process_block_ledgers_with_states(
    ledgers: &[DataTransactionLedger],
    block_hash: BlockHash,
    tx_states: &mut HashMap<H256, (&DataTransactionHeader, TxInclusionState)>,
) -> eyre::Result<()> {
    for ledger in ledgers {
        let ledger_type = DataLedger::try_from(ledger.ledger_id)?;

        // Check each transaction in this ledger
        for tx_id in &ledger.tx_ids.0 {
            if let Some((_, state)) = tx_states.get_mut(tx_id) {
                match state {
                    TxInclusionState::Searching { ledger_current } => {
                        // First time finding this transaction
                        *state = TxInclusionState::Found {
                            ledger_current: *ledger_current,
                            ledger_historical: ledger_type,
                        };
                    }
                    TxInclusionState::Found { .. } => {
                        // Transaction already found once, this is a duplicate
                        *state = TxInclusionState::Duplicate {
                            ledger_historical: (ledger_type, block_hash),
                        };
                    }
                    TxInclusionState::Duplicate { .. } => {
                        // Already marked as duplicate, no need to update
                    }
                }
            }
        }
    }
    Ok(())
}

#[cfg(test)]
mod tests {
    use super::*;
    use crate::{
        block_index_service::{BlockIndexService, GetBlockIndexGuardMessage},
        BlockFinalizedMessage,
    };
    use actix::{prelude::*, SystemRegistry};
    use irys_config::StorageSubmodulesConfig;
    use irys_database::add_genesis_commitments;
    use irys_domain::{BlockIndex, EpochSnapshot};
    use irys_testing_utils::utils::temporary_directory;
    use irys_types::{
        hash_sha256, irys::IrysSigner, partition::PartitionAssignment, Address, Base64, BlockHash,
        DataTransaction, DataTransactionHeader, DataTransactionLedger, H256List, NodeConfig,
        Signature, H256, U256,
    };
    use std::sync::{Arc, RwLock};
    use tempfile::TempDir;
    use tracing::{debug, info};

    pub(super) struct TestContext {
        pub block_index: Arc<RwLock<BlockIndex>>,
        pub block_index_actor: Addr<BlockIndexService>,
        pub miner_address: Address,
        pub epoch_snapshot: EpochSnapshot,
        pub partition_hash: H256,
        pub partition_assignment: PartitionAssignment,
        pub consensus_config: ConsensusConfig,
        #[expect(dead_code)]
        pub node_config: NodeConfig,
    }

    async fn init() -> (TempDir, TestContext) {
        let data_dir = temporary_directory(Some("block_validation_tests"), false);
        let node_config = NodeConfig {
            consensus: irys_types::ConsensusOptions::Custom(ConsensusConfig {
                chunk_size: 32,
                num_chunks_in_partition: 100,
                ..ConsensusConfig::testing()
            }),
            base_directory: data_dir.path().to_path_buf(),
            ..NodeConfig::testing()
        };
        let config = Config::new(node_config);

        let mut genesis_block = IrysBlockHeader::new_mock_header();
        genesis_block.height = 0;
        let chunk_size = 32;
        let mut node_config = NodeConfig::testing();
        node_config.storage.num_writes_before_sync = 1;
        node_config.base_directory = data_dir.path().to_path_buf();
        let consensus_config = ConsensusConfig {
            chunk_size,
            num_chunks_in_partition: 10,
            num_chunks_in_recall_range: 2,
            num_partitions_per_slot: 1,
            entropy_packing_iterations: 1_000,
            block_migration_depth: 1,
            ..node_config.consensus_config()
        };

        let commitments = add_genesis_commitments(&mut genesis_block, &config).await;

        let arc_genesis = Arc::new(genesis_block.clone());
        let signer = config.irys_signer();
        let miner_address = signer.address();

        // Create epoch service with random miner address
        let block_index = Arc::new(RwLock::new(
            BlockIndex::new(&node_config)
                .await
                .expect("Expected to create block index"),
        ));

        let block_index_actor =
            BlockIndexService::new(block_index.clone(), &consensus_config).start();
        SystemRegistry::set(block_index_actor.clone());

        let storage_submodules_config =
            StorageSubmodulesConfig::load(config.node_config.base_directory.clone())
                .expect("Expected to load storage submodules config");

        // Create an epoch snapshot for the genesis block
        let epoch_snapshot = EpochSnapshot::new(
            &storage_submodules_config,
            genesis_block,
            commitments.clone(),
            &config,
        );
        info!("Genesis Epoch tasks complete.");

        let partition_hash = epoch_snapshot.ledgers.get_slots(DataLedger::Submit)[0].partitions[0];

        let msg = BlockFinalizedMessage {
            block_header: arc_genesis.clone(),
            all_txs: Arc::new(vec![]),
        };

        let block_index_actor = BlockIndexService::from_registry();
        match block_index_actor.send(msg).await {
            Ok(_) => info!("Genesis block indexed"),
            Err(_) => panic!("Failed to index genesis block"),
        }

        let partition_assignment = epoch_snapshot
            .get_data_partition_assignment(partition_hash)
            .expect("Expected to get partition assignment");

        debug!("Partition assignment {:?}", partition_assignment);

        (
            data_dir,
            TestContext {
                block_index,
                block_index_actor,
                miner_address,
                epoch_snapshot,
                partition_hash,
                partition_assignment,
                consensus_config,
                node_config,
            },
        )
    }

    #[actix::test]
    async fn poa_test_3_complete_txs() {
        let (_tmp, context) = init().await;
        // Create a bunch of TX chunks
        let data_chunks = vec![
            vec![[0; 32], [1; 32], [2; 32]], // tx0
            vec![[3; 32], [4; 32], [5; 32]], // tx1
            vec![[6; 32], [7; 32], [8; 32]], // tx2
        ];

        // Create a bunch of signed TX from the chunks
        // Loop though all the data_chunks and create wrapper tx for them
        let signer = IrysSigner::random_signer(&context.consensus_config);
        let mut txs: Vec<DataTransaction> = Vec::new();

        for chunks in &data_chunks {
            let mut data: Vec<u8> = Vec::new();
            for chunk in chunks {
                data.extend_from_slice(chunk);
            }
            let tx = signer
                .create_transaction(data, None)
                .expect("Expected to create a transaction");
            let tx = signer
                .sign_transaction(tx)
                .expect("Expected to sign the transaction");
            txs.push(tx);
        }

        for poa_tx_num in 0..3 {
            for poa_chunk_num in 0..3 {
                let mut poa_chunk: Vec<u8> = data_chunks[poa_tx_num][poa_chunk_num].into();
                poa_test(
                    &context,
                    &txs,
                    &mut poa_chunk,
                    poa_tx_num,
                    poa_chunk_num,
                    9,
                    context.consensus_config.chunk_size as usize,
                )
                .await;
            }
        }
    }

    #[actix::test]
    async fn poa_not_complete_last_chunk_test() {
        let (_tmp, context) = init().await;

        // Create a signed TX from the chunks
        let signer = IrysSigner::random_signer(&context.consensus_config);
        let mut txs: Vec<DataTransaction> = Vec::new();

        let data = vec![3; 40]; //32 + 8 last incomplete chunk
        let tx = signer
            .create_transaction(data.clone(), None)
            .expect("Expected to create a transaction");
        let tx = signer
            .sign_transaction(tx)
            .expect("Expected to sign the transaction");
        txs.push(tx);

        let poa_tx_num = 0;
        let chunk_size = context.consensus_config.chunk_size as usize;
        for poa_chunk_num in 0..2 {
            let mut poa_chunk: Vec<u8> = data[poa_chunk_num * (chunk_size)
                ..std::cmp::min((poa_chunk_num + 1) * chunk_size, data.len())]
                .to_vec();
            poa_test(
                &context,
                &txs,
                &mut poa_chunk,
                poa_tx_num,
                poa_chunk_num,
                2,
                chunk_size,
            )
            .await;
        }
    }

    #[actix::test]
    async fn is_seed_data_valid_should_validate_seeds() {
        let reset_frequency = 2;

        let mut parent_header = IrysBlockHeader::new_mock_header();
        let parent_seed = BlockHash::from_slice(&[2; 32]);
        let parent_next_seed = BlockHash::from_slice(&[3; 32]);
        parent_header.block_hash = BlockHash::from_slice(&[4; 32]);
        parent_header.vdf_limiter_info.seed = parent_seed;
        parent_header.vdf_limiter_info.next_seed = parent_next_seed;

        let mut header_2 = IrysBlockHeader::new_mock_header();
        // Reset frequency is 2, so setting global_step_number to 3 and adding 2 steps
        //  should result in the seeds being rotated
        header_2.vdf_limiter_info.global_step_number = 3;
        header_2.vdf_limiter_info.steps = H256List(vec![H256::zero(); 2]);
        header_2
            .vdf_limiter_info
            .set_seeds(reset_frequency, &parent_header);
        let is_valid = is_seed_data_valid(&header_2, &parent_header, reset_frequency);

        assert_eq!(
            header_2.vdf_limiter_info.next_seed,
            parent_header.block_hash
        );
        assert_eq!(header_2.vdf_limiter_info.seed, parent_next_seed);
        assert!(
            matches!(is_valid, ValidationResult::Valid),
            "Seed data should be valid"
        );

        // Now let's try to rotate the seeds when no rotation is needed by increasing the
        // reset frequency
        let large_reset_frequency = 100;
        let is_valid = is_seed_data_valid(&header_2, &parent_header, large_reset_frequency);
        assert!(
            matches!(is_valid, ValidationResult::Invalid),
            "Seed data should still be valid"
        );

        // Now let's try to set some random seeds that are not valid
        header_2.vdf_limiter_info.seed = BlockHash::from_slice(&[5; 32]);
        header_2.vdf_limiter_info.next_seed = BlockHash::from_slice(&[6; 32]);
        let is_valid = is_seed_data_valid(&header_2, &parent_header, reset_frequency);

        assert!(
            matches!(is_valid, ValidationResult::Invalid),
            "Seed data should be invalid"
        );
    }

    async fn poa_test(
        context: &TestContext,
        txs: &[DataTransaction],
        #[expect(
            clippy::ptr_arg,
            reason = "we need to clone this so it needs to be a Vec"
        )]
        poa_chunk: &mut Vec<u8>,
        poa_tx_num: usize,
        poa_chunk_num: usize,
        total_chunks_in_tx: usize,
        chunk_size: usize,
    ) {
        // Initialize genesis block at height 0
        let height: u64;
        {
            height = context
                .block_index
                .read()
                .expect("Expected to be able to read block index")
                .num_blocks();
        }

        let mut entropy_chunk = Vec::<u8>::with_capacity(chunk_size);
        compute_entropy_chunk(
            context.miner_address,
            (poa_tx_num * 3 /* tx's size in chunks */  + poa_chunk_num) as u64,
            context.partition_hash.into(),
            context.consensus_config.entropy_packing_iterations,
            chunk_size,
            &mut entropy_chunk,
            context.consensus_config.chain_id,
        );

        xor_vec_u8_arrays_in_place(poa_chunk, &entropy_chunk);

        // Create vectors of tx headers and txids
        let tx_headers: Vec<DataTransactionHeader> =
            txs.iter().map(|tx| tx.header.clone()).collect();

        let data_tx_ids = tx_headers.iter().map(|h| h.id).collect::<Vec<H256>>();

        let (tx_root, tx_path) = DataTransactionLedger::merklize_tx_root(&tx_headers);

        let poa = PoaData {
            tx_path: Some(Base64(tx_path[poa_tx_num].proof.clone())),
            data_path: Some(Base64(txs[poa_tx_num].proofs[poa_chunk_num].proof.clone())),
            chunk: Some(Base64(poa_chunk.clone())),
            ledger_id: Some(1),
            partition_chunk_offset: (poa_tx_num * 3 /* 3 chunks in each tx */ + poa_chunk_num)
                .try_into()
                .expect("Value exceeds u32::MAX"),
            recall_chunk_index: 0,
            partition_hash: context.partition_hash,
        };

        // Create a block from the tx
        let irys_block = IrysBlockHeader {
            height,
            reward_address: context.miner_address,
            poa: poa.clone(),
            block_hash: H256::zero(),
            previous_block_hash: H256::zero(),
            previous_cumulative_diff: U256::from(4000),
            miner_address: context.miner_address,
            signature: Signature::test_signature().into(),
            timestamp: 1000,
            data_ledgers: vec![
                // Permanent Publish Ledger
                DataTransactionLedger {
                    ledger_id: DataLedger::Publish.into(),
                    tx_root: H256::zero(),
                    tx_ids: H256List(Vec::new()),
                    max_chunk_offset: 0,
                    expires: None,
                    proofs: None,
                },
                // Term Submit Ledger
                DataTransactionLedger {
                    ledger_id: DataLedger::Submit.into(),
                    tx_root,
                    tx_ids: H256List(data_tx_ids.clone()),
                    max_chunk_offset: 9,
                    expires: Some(1622543200),
                    proofs: None,
                },
            ],
            ..IrysBlockHeader::default()
        };

        // Send the block confirmed message
        let block = Arc::new(irys_block);
        let txs = Arc::new(tx_headers);
        let block_finalized_message = BlockFinalizedMessage {
            block_header: block.clone(),
            all_txs: Arc::clone(&txs),
        };

        match context
            .block_index_actor
            .send(block_finalized_message.clone())
            .await
        {
            Ok(_) => info!("Second block indexed"),
            Err(_) => panic!("Failed to index second block"),
        };

        let block_index_guard = context
            .block_index_actor
            .send(GetBlockIndexGuardMessage)
            .await
            .expect("Failed to get block index guard");

        let ledger_chunk_offset = context
            .partition_assignment
            .slot_index
            .expect("Expected to have a slot index in the assignment")
            as u64
            * context.consensus_config.num_partitions_per_slot
            * context.consensus_config.num_chunks_in_partition
            + (poa_tx_num * 3 /* 3 chunks in each tx */ + poa_chunk_num) as u64;

        assert_eq!(
            ledger_chunk_offset,
            (poa_tx_num * 3 /* 3 chunks in each tx */ + poa_chunk_num) as u64,
            "ledger_chunk_offset mismatch"
        );

        // ledger data -> block
        let bb = block_index_guard
            .read()
            .get_block_bounds(DataLedger::Submit, ledger_chunk_offset)
            .expect("expected valid block bounds");
        info!("block bounds: {:?}", bb);

        assert_eq!(bb.start_chunk_offset, 0, "start_chunk_offset should be 0");
        assert_eq!(
            bb.end_chunk_offset, total_chunks_in_tx as u64,
            "end_chunk_offset should be 9, tx has 9 chunks"
        );

        let poa_valid = poa_is_valid(
            &poa,
            &block_index_guard,
            &context.epoch_snapshot,
            &context.consensus_config,
            &context.miner_address,
        );

        debug!("PoA validation result: {:?}", poa_valid);
        assert!(poa_valid.is_ok(), "PoA should be valid");
    }

    #[actix::test]
    async fn poa_does_not_allow_modified_leaves() {
        let (_tmp, context) = init().await;
        // Create a bunch of TX chunks
        let data_chunks = vec![
            vec![[0; 32], [1; 32], [2; 32]], // tx0
            vec![[3; 32], [4; 32], [5; 32]], // tx1
            vec![[6; 32], [7; 32], [8; 32]], // tx2
        ];

        // Create a bunch of signed TX from the chunks
        // Loop though all the data_chunks and create wrapper tx for them
        let signer = IrysSigner::random_signer(&context.consensus_config);
        let mut txs: Vec<DataTransaction> = Vec::new();

        for chunks in &data_chunks {
            let mut data: Vec<u8> = Vec::new();
            for chunk in chunks {
                data.extend_from_slice(chunk);
            }
            let tx = signer
                .create_transaction(data, None)
                .expect("Expected to create a transaction");
            let tx = signer
                .sign_transaction(tx)
                .expect("Expected to sign the transaction");
            txs.push(tx);
        }

        for poa_tx_num in 0..3 {
            for poa_chunk_num in 0..3 {
                let mut poa_chunk: Vec<u8> = data_chunks[poa_tx_num][poa_chunk_num].into();
                test_poa_with_malicious_merkle_data(
                    &context,
                    &txs,
                    &mut poa_chunk,
                    poa_tx_num,
                    poa_chunk_num,
                    9,
                    context.consensus_config.chunk_size as usize,
                )
                .await;
            }
        }
    }

    async fn test_poa_with_malicious_merkle_data(
        context: &TestContext,
        txs: &[DataTransaction],
        #[expect(
            clippy::ptr_arg,
            reason = "we need to clone this so it needs to be a Vec"
        )]
        poa_chunk: &mut Vec<u8>,
        poa_tx_num: usize,
        poa_chunk_num: usize,
        total_chunks_in_tx: usize,
        chunk_size: usize,
    ) {
        // Initialize genesis block at height 0
        let height: u64;
        {
            height = context
                .block_index
                .read()
                .expect("To read block index")
                .num_blocks();
        }

        let mut entropy_chunk = Vec::<u8>::with_capacity(chunk_size);
        compute_entropy_chunk(
            context.miner_address,
            (poa_tx_num * 3 /* tx's size in chunks */  + poa_chunk_num) as u64,
            context.partition_hash.into(),
            context.consensus_config.entropy_packing_iterations,
            chunk_size,
            &mut entropy_chunk,
            context.consensus_config.chain_id,
        );

        xor_vec_u8_arrays_in_place(poa_chunk, &entropy_chunk);

        // Create vectors of tx headers and txids
        let tx_headers: Vec<DataTransactionHeader> =
            txs.iter().map(|tx| tx.header.clone()).collect();

        let data_tx_ids = tx_headers.iter().map(|h| h.id).collect::<Vec<H256>>();

        let (tx_root, tx_path) = DataTransactionLedger::merklize_tx_root(&tx_headers);

        // Hacked data: DEADBEEF (but padded to chunk_size for proper entropy packing)
        let mut hacked_data = vec![0xde, 0xad, 0xbe, 0xef];
        hacked_data.resize(chunk_size, 0); // Pad to chunk_size like normal chunks

        // Calculate what the hash SHOULD BE after entropy packing
        let mut entropy_chunk = Vec::<u8>::with_capacity(chunk_size);
        compute_entropy_chunk(
            context.miner_address,
            (poa_tx_num * 3 + poa_chunk_num) as u64,
            context.partition_hash.into(),
            context.consensus_config.entropy_packing_iterations,
            chunk_size,
            &mut entropy_chunk,
            context.consensus_config.chain_id,
        );

        // Apply entropy packing to our hacked data to see what it becomes
        let mut entropy_packed_hacked = hacked_data.clone();
        xor_vec_u8_arrays_in_place(&mut entropy_packed_hacked, &entropy_chunk);

        // Trim to actual data size for hash calculation (chunk_size might be larger)
        let trimmed_hacked = &entropy_packed_hacked[0..hacked_data.len().min(chunk_size)];
        let entropy_packed_hash = hash_sha256(trimmed_hacked).expect("Expected to hash data");

        // Calculate the correct offset for this chunk position
        let chunk_start_offset = poa_tx_num * 3 * 32 + poa_chunk_num * 32; // Each chunk is 32 bytes
        let chunk_end_offset = chunk_start_offset + hacked_data.len().min(32); // This chunk's end

        // Create fake leaf proof with the entropy-packed hash and correct offset
        let mut hacked_data_path = txs[poa_tx_num].proofs[poa_chunk_num].proof.clone();
        let hacked_data_path_len = hacked_data_path.len();
        if hacked_data_path_len < 64 {
            hacked_data_path.resize(64, 0);
        }

        // Overwrite last 64 bytes (LeafProof structure)
        let start = hacked_data_path.len() - 64;

        // 32 bytes: entropy-packed hash (what PoA validation expects to see)
        hacked_data_path[start..start + 32].copy_from_slice(&entropy_packed_hash);

        // 24 bytes: notepad (NOTE_SIZE - 8 = 32 - 8 = 24)
        for i in 0..24 {
            hacked_data_path[start + 32 + i] = 0;
        }

        // 8 bytes: offset as big-endian u64
        let offset_bytes = (chunk_end_offset as u64).to_be_bytes();
        hacked_data_path[start + 56..start + 64].copy_from_slice(&offset_bytes);

        debug!("Hacked attack:");
        debug!("  Original data: {:?}", &hacked_data[0..4]);
        debug!("  Entropy-packed hash: {:?}", &entropy_packed_hash[..4]);
        debug!("  Chunk offset: {}", chunk_end_offset);

        let poa = PoaData {
            tx_path: Some(Base64(tx_path[poa_tx_num].proof.clone())),
            data_path: Some(Base64(hacked_data_path.clone())),
            chunk: Some(Base64(hacked_data.clone())), // Use RAW data, PoA validation will entropy-pack it
            ledger_id: Some(1),
            partition_chunk_offset: (poa_tx_num * 3 /* 3 chunks in each tx */ + poa_chunk_num)
                .try_into()
                .expect("Value exceeds u32::MAX"),
            recall_chunk_index: 0,
            partition_hash: context.partition_hash,
        };

        // Create a block from the tx
        let irys_block = IrysBlockHeader {
            height,
            reward_address: context.miner_address,
            poa: poa.clone(),
            block_hash: H256::zero(),
            previous_block_hash: H256::zero(),
            previous_cumulative_diff: U256::from(4000),
            miner_address: context.miner_address,
            signature: Signature::test_signature().into(),
            timestamp: 1000,
            data_ledgers: vec![
                // Permanent Publish Ledger
                DataTransactionLedger {
                    ledger_id: DataLedger::Publish.into(),
                    tx_root: H256::zero(),
                    tx_ids: H256List(Vec::new()),
                    max_chunk_offset: 0,
                    expires: None,
                    proofs: None,
                },
                // Term Submit Ledger
                DataTransactionLedger {
                    ledger_id: DataLedger::Submit.into(),
                    tx_root,
                    tx_ids: H256List(data_tx_ids.clone()),
                    max_chunk_offset: 9,
                    expires: Some(1622543200),
                    proofs: None,
                },
            ],
            ..IrysBlockHeader::default()
        };

        // Send the block confirmed message
        let block = Arc::new(irys_block);
        let txs = Arc::new(tx_headers);
        let block_finalized_message = BlockFinalizedMessage {
            block_header: block.clone(),
            all_txs: Arc::clone(&txs),
        };

        match context
            .block_index_actor
            .send(block_finalized_message.clone())
            .await
        {
            Ok(_) => info!("Second block indexed"),
            Err(_) => panic!("Failed to index second block"),
        };

        let block_index_guard = context
            .block_index_actor
            .send(GetBlockIndexGuardMessage)
            .await
            .expect("Expected to get block index guard");

        let ledger_chunk_offset = context
            .partition_assignment
            .slot_index
            .expect("Expected to get slot index") as u64
            * context.consensus_config.num_partitions_per_slot
            * context.consensus_config.num_chunks_in_partition
            + (poa_tx_num * 3 /* 3 chunks in each tx */ + poa_chunk_num) as u64;

        assert_eq!(
            ledger_chunk_offset,
            (poa_tx_num * 3 /* 3 chunks in each tx */ + poa_chunk_num) as u64,
            "ledger_chunk_offset mismatch"
        );

        // ledger data -> block
        let bb = block_index_guard
            .read()
            .get_block_bounds(DataLedger::Submit, ledger_chunk_offset)
            .expect("expected valid block bounds");
        info!("block bounds: {:?}", bb);

        assert_eq!(bb.start_chunk_offset, 0, "start_chunk_offset should be 0");
        assert_eq!(
            bb.end_chunk_offset, total_chunks_in_tx as u64,
            "end_chunk_offset should be 9, tx has 9 chunks"
        );

        let poa_valid = poa_is_valid(
            &poa,
            &block_index_guard,
            &context.epoch_snapshot,
            &context.consensus_config,
            &context.miner_address,
        );

        assert!(poa_valid.is_err(), "PoA should be invalid");
    }

    #[test]
    /// unit test for acceptable block clock drift into future
    fn test_timestamp_is_valid_future() {
        let consensus_config = ConsensusConfig::testing();
        let now_ms = SystemTime::now()
            .duration_since(UNIX_EPOCH)
            .unwrap()
            .as_millis();
        let future_ts = now_ms + consensus_config.max_future_timestamp_drift_millis - 1_000; // MAX DRIFT - 1 seconds in the future
        let previous_ts = now_ms - 10_000;
        let result = timestamp_is_valid(
            future_ts,
            previous_ts,
            consensus_config.max_future_timestamp_drift_millis,
        );
        // Expect an error due to block timestamp being too far in the future
        assert!(
            result.is_ok(),
            "Expected acceptable for future timestamp drift"
        );
    }

    #[test]
    /// unit test for block clock drift into past
    fn test_timestamp_is_valid_past() {
        let consensus_config = ConsensusConfig::testing();
        let now_ms = SystemTime::now()
            .duration_since(UNIX_EPOCH)
            .unwrap()
            .as_millis();
        let block_ts = now_ms - consensus_config.max_future_timestamp_drift_millis - 1_000; // MAX DRIFT + 1 seconds in the past
        let previous_ts = now_ms - 60_000;
        let result = timestamp_is_valid(
            block_ts,
            previous_ts,
            consensus_config.max_future_timestamp_drift_millis,
        );
        // Expect an no error when block timestamp being too far in the past
        assert!(
            result.is_ok(),
            "Expected no error due to past timestamp drift"
        );
    }

    #[test]
    /// unit test for unacceptable block clock drift into future
    fn test_timestamp_is_invalid_future() {
        let consensus_config = ConsensusConfig::testing();
        let now_ms = SystemTime::now()
            .duration_since(UNIX_EPOCH)
            .unwrap()
            .as_millis();
        let block_ts = now_ms + consensus_config.max_future_timestamp_drift_millis + 1_000; // MAX DRIFT + 1 seconds in the future
        let previous_ts = now_ms - 10_000;
        let result = timestamp_is_valid(
            block_ts,
            previous_ts,
            consensus_config.max_future_timestamp_drift_millis,
        );
        // Expect an error due to block timestamp being too far in the future
        assert!(
            result.is_err(),
            "Expected an error for future timestamp drift"
        );
    }

    #[test]
    fn last_diff_timestamp_no_adjustment_ok() {
        let mut prev = IrysBlockHeader::new_mock_header();
        prev.height = 1;
        prev.last_diff_timestamp = 1000;

        let mut block = IrysBlockHeader::new_mock_header();
        block.height = 2;
        block.timestamp = 1500;
        block.last_diff_timestamp = prev.last_diff_timestamp;

        let mut config = ConsensusConfig::testing();
        config.difficulty_adjustment.difficulty_adjustment_interval = 10;

        assert!(
            last_diff_timestamp_is_valid(&block, &prev, &config.difficulty_adjustment,).is_ok()
        );
    }

    #[test]
    fn last_diff_timestamp_adjustment_ok() {
        let mut prev = IrysBlockHeader::new_mock_header();
        prev.height = 9;
        prev.last_diff_timestamp = 1000;

        let mut block = IrysBlockHeader::new_mock_header();
        block.height = 10;
        block.timestamp = 2000;
        block.last_diff_timestamp = block.timestamp;

        let mut config = ConsensusConfig::testing();
        config.difficulty_adjustment.difficulty_adjustment_interval = 10;

        assert!(
            last_diff_timestamp_is_valid(&block, &prev, &config.difficulty_adjustment,).is_ok()
        );
    }

    #[test]
    fn last_diff_timestamp_incorrect_fails() {
        let mut prev = IrysBlockHeader::new_mock_header();
        prev.height = 1;
        prev.last_diff_timestamp = 1000;

        let mut block = IrysBlockHeader::new_mock_header();
        block.height = 2;
        block.timestamp = 1500;
        block.last_diff_timestamp = 999;

        let mut config = ConsensusConfig::testing();
        config.difficulty_adjustment.difficulty_adjustment_interval = 10;

        assert!(
            last_diff_timestamp_is_valid(&block, &prev, &config.difficulty_adjustment,).is_err()
        );
    }
}<|MERGE_RESOLUTION|>--- conflicted
+++ resolved
@@ -144,7 +144,6 @@
         "previous_solution_hash_is_valid",
     );
 
-<<<<<<< HEAD
     // Validate VDF seeds/next_seed against parent before any VDF-related processing
     let vdf_reset_frequency: u64 = config.consensus.vdf.reset_frequency.try_into()?;
     ensure!(
@@ -153,7 +152,7 @@
             ValidationResult::Valid
         ),
         "Seed data is invalid"
-=======
+
     // Ensure the last_epoch_hash field correctly references the most recent epoch block
     last_epoch_hash_is_valid(
         &block,
@@ -164,7 +163,6 @@
         block_hash = ?block.block_hash.0.to_base58(),
         ?block.height,
         "last_epoch_hash_is_valid",
->>>>>>> 874a627d
     );
 
     // We only check last_step_checkpoints during pre-validation
