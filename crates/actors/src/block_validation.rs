--- conflicted
+++ resolved
@@ -1388,11 +1388,7 @@
                     "only commitment ledger supported"
                 );
 
-<<<<<<< HEAD
-                get_commitment_tx_in_parallel(&ledger.tx_ids.0, mempool_guard, db, None).await?
-=======
                 get_commitment_tx_in_parallel(&ledger.tx_ids.0, mempool_guard, db).await?
->>>>>>> 46cb0284
             }
             [] => {
                 // this is valid as we can have a block that contains 0 system ledgers
@@ -1532,11 +1528,7 @@
         .unwrap_or_else(|| &[]);
 
     // Fetch all actual commitment transactions from the block
-<<<<<<< HEAD
-    let actual_commitments = get_commitment_tx_in_parallel(block_tx_ids, mempool_guard, db, None)
-=======
     let actual_commitments = get_commitment_tx_in_parallel(block_tx_ids, mempool_guard, db)
->>>>>>> 46cb0284
         .await
         .map_err(|e| ValidationError::CommitmentTransactionFetchFailed(e.to_string()))?;
 
