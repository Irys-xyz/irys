use crate::{block_index::BlockIndexReadGuard, epoch_service::PartitionAssignmentsReadGuard};
use irys_database::Ledger;
use irys_packing::{capacity_single::compute_entropy_chunk, xor_vec_u8_arrays_in_place};
<<<<<<< HEAD
use irys_types::{storage_config::StorageConfig, validate_path, Address, IrysBlockHeader, PoaData};
=======
use irys_types::{
    storage_config::StorageConfig, validate_path, vdf_config::VDFStepsConfig, Address,
    IrysBlockHeader, PoaData, VDFLimiterInfo, H256,
};
>>>>>>> 8024a6bf
use openssl::sha;

/// Full pre-validation steps for a block
pub fn block_is_valid(
    block: &IrysBlockHeader,
    prev_block_header: Option<IrysBlockHeader>,
) -> eyre::Result<()> {
    if block.chunk_hash != sha::sha256(&block.poa.chunk.0).into() {
        return Err(eyre::eyre!(
            "Invalid block: chunk hash distinct from PoA chunk hash"
        ));
    }

    //TODO: check block_hash

    //TODO: check vdf steps

    // check PoA recall range

    if let Some(prev_block) = prev_block_header {
        if block.previous_block_hash != prev_block.block_hash {
            return Err(eyre::eyre!(
                "Invalid block: previous blocks indep_hash is not the parent block"
            ));
        }

        // check retarget

        // check difficulty

        //
    } // if there is no previous block error ?

    Ok(())
}

/// Returns Ok if the provided PoA is valid, Err otherwise
pub fn poa_is_valid(
    poa: &PoaData,
    block_index_guard: &BlockIndexReadGuard,
    partitions_guard: &PartitionAssignmentsReadGuard,
    config: &StorageConfig,
    mining_address: &Address,
) -> eyre::Result<()> {
    // data chunk
    if let (Some(data_path), Some(tx_path), Some(ledger_num)) =
        (poa.data_path.clone(), poa.tx_path.clone(), poa.ledger_num)
    {
        // partition data -> ledger data
        let partition_assignment = partitions_guard
            .read()
            .get_assignment(poa.partition_hash)
            .unwrap();

        let ledger_chunk_offset = partition_assignment.slot_index.unwrap() as u64
            * config.num_partitions_in_slot
            * config.num_chunks_in_partition
            + poa.partition_chunk_offset;

        // ledger data -> block
        let ledger = Ledger::try_from(ledger_num).unwrap();

        let bb = block_index_guard
            .read()
            .get_block_bounds(ledger, ledger_chunk_offset);
        if !(bb.start_chunk_offset..=bb.end_chunk_offset).contains(&ledger_chunk_offset) {
            return Err(eyre::eyre!("PoA chunk offset out of block bounds"));
        };

        let block_chunk_offset = (ledger_chunk_offset - bb.start_chunk_offset) as u128;

        // tx_path validation
        let tx_path_result = validate_path(
            bb.tx_root.0,
            &tx_path,
            block_chunk_offset * (config.chunk_size as u128),
        )?;

        // TODO: check if bounds are byte or chunk relative
        if !(tx_path_result.left_bound..=tx_path_result.right_bound)
            .contains(&(block_chunk_offset * (config.chunk_size as u128)))
        {
            return Err(eyre::eyre!("PoA chunk offset out of tx bounds"));
        }

        let tx_chunk_offset =
            block_chunk_offset * (config.chunk_size as u128) - tx_path_result.left_bound;

        // data_path validation
        let data_path_result =
            validate_path(tx_path_result.leaf_hash, &data_path, tx_chunk_offset)?;

        if !(data_path_result.left_bound..=data_path_result.right_bound).contains(&tx_chunk_offset)
        {
            return Err(eyre::eyre!(
                "PoA chunk offset out of tx's data chunks bounds"
            ));
        }

        let mut entropy_chunk = Vec::<u8>::with_capacity(config.chunk_size as usize);
        compute_entropy_chunk(
            mining_address.clone(),
            poa.partition_chunk_offset,
            poa.partition_hash.into(),
            config.entropy_packing_iterations,
            config.chunk_size as usize,
            &mut entropy_chunk,
        );

        let mut poa_chunk: Vec<u8> = poa.chunk.clone().into();
        xor_vec_u8_arrays_in_place(&mut poa_chunk, &entropy_chunk);

        // TODO: check if bounds are byte or chunk relative, if are chunk how I remove last chunk padding ?
        // Because all chunks are packed as config.chunk_size, if the proof chunk is
        // smaller we need to trim off the excess padding introduced by packing ?
        let (poa_chunk_padd_trimmed, _) = poa_chunk.split_at(
            (config
                .chunk_size
                .min((data_path_result.right_bound - data_path_result.left_bound) as u64))
                as usize,
        );

        let poa_chunk_hash = sha::sha256(&poa_chunk_padd_trimmed);

        if !(poa_chunk_hash == data_path_result.leaf_hash) {
            return Err(eyre::eyre!("PoA chunk hash mismatch"));
        }
    } else {
        let mut entropy_chunk = Vec::<u8>::with_capacity(config.chunk_size as usize);
        compute_entropy_chunk(
            mining_address.clone(),
            poa.partition_chunk_offset,
            poa.partition_hash.into(),
            config.entropy_packing_iterations,
            config.chunk_size as usize,
            &mut entropy_chunk,
        );

        if entropy_chunk != poa.chunk.0 {
            return Err(eyre::eyre!("PoA capacity chunk mismatch"));
        }
    }

    Ok(())
}

//==============================================================================
// Tests
//------------------------------------------------------------------------------
#[cfg(test)]
mod tests {
    use crate::{
        block_index::{BlockIndexActor, GetBlockIndexGuardMessage},
        block_producer::BlockConfirmedMessage,
        epoch_service::{
            EpochServiceActor, EpochServiceConfig, GetLedgersGuardMessage,
            GetPartitionAssignmentsGuardMessage, NewEpochMessage,
        },
    };
    use actix::prelude::*;
    use irys_config::IrysNodeConfig;
    use irys_database::{BlockIndex, Initialized};
    use irys_types::{
        irys::IrysSigner, Address, Arbitrary, Base64, H256List, IrysSignature, IrysTransaction,
<<<<<<< HEAD
        IrysTransactionHeader, Signature, TransactionLedger, H256, PACKING_SHA_1_5_S, U256,
=======
        IrysTransactionHeader, Signature, TransactionLedger, PACKING_SHA_1_5_S, U256,
>>>>>>> 8024a6bf
    };
    use reth::revm::primitives::B256;
    use std::str::FromStr;
    use std::sync::{Arc, RwLock};
    use tracing::log::LevelFilter;
    use tracing::{debug, error, info};

    use super::*;

    fn init_logger() {
        let _ = env_logger::builder()
            // Include all events in tests
            .filter_level(LevelFilter::max())
            // Ensure events are captured by `cargo test`
            .is_test(true)
            // Ignore errors initializing the logger if tests race to configure it
            .try_init();
    }

    #[actix::test]
    async fn poa_test_3_complete_txs() {
        let chunk_size: usize = 32;
        // Create a bunch of TX chunks
        let data_chunks = vec![
            vec![[0; 32], [1; 32], [2; 32]], // tx0 TODO: test last not complete chunk
            vec![[3; 32], [4; 32], [5; 32]], // tx1
            vec![[6; 32], [7; 32], [8; 32]], // tx2
        ];

        // Create a bunch of signed TX from the chunks
        // Loop though all the data_chunks and create wrapper tx for them
        let signer = IrysSigner::random_signer_with_chunk_size(chunk_size);
        let mut txs: Vec<IrysTransaction> = Vec::new();

        for chunks in &data_chunks {
            let mut data: Vec<u8> = Vec::new();
            for chunk in chunks {
                data.extend_from_slice(chunk);
            }
            let tx = signer.create_transaction(data, None).unwrap();
            let tx = signer.sign_transaction(tx).unwrap();
            txs.push(tx);
        }

        for poa_tx_num in 0..3 {
            for poa_chunk_num in 0..3 {
                let mut poa_chunk: Vec<u8> =
                    data_chunks[poa_tx_num as usize][poa_chunk_num as usize].into();
                poa_test(
                    &txs,
                    &mut poa_chunk,
                    poa_tx_num,
                    poa_chunk_num,
                    9,
                    chunk_size,
                )
                .await;
            }
        }
    }

    #[actix::test]
    async fn poa_not_complete_last_chunk_test() {
        let chunk_size: usize = 32;

        // Create a signed TX from the chunks
        let signer = IrysSigner::random_signer_with_chunk_size(chunk_size as usize);
        let mut txs: Vec<IrysTransaction> = Vec::new();

        let data = vec![3; 40]; //32 + 8 last incomplete chunk
        let tx = signer.create_transaction(data.clone(), None).unwrap();
        let tx = signer.sign_transaction(tx).unwrap();
        txs.push(tx);

        let poa_tx_num = 0;

        for poa_chunk_num in 0..2 {
            let mut poa_chunk: Vec<u8> = data[poa_chunk_num * chunk_size
                ..std::cmp::min(((poa_chunk_num + 1) * chunk_size) as usize, data.len())]
                .to_vec();
            poa_test(
                &txs,
                &mut poa_chunk,
                poa_tx_num,
                poa_chunk_num,
                2,
                chunk_size,
            )
            .await;
        }
    }
    async fn poa_test(
        txs: &Vec<IrysTransaction>,
        poa_chunk: &mut Vec<u8>,
        poa_tx_num: usize,
        poa_chunk_num: usize,
        total_chunks_in_tx: usize,
        chunk_size: usize,
    ) {
        init_logger();
        // Initialize genesis block at height 0
        let mut genesis_block = IrysBlockHeader::new();
        genesis_block.height = 0;
        let arc_genesis = Arc::new(genesis_block);

        let miner_address = Address::random();

        // Create epoch service with random miner address
        let storage_config = StorageConfig {
            chunk_size: chunk_size.try_into().unwrap(),
            num_chunks_in_partition: 10,
            num_chunks_in_recall_range: 2,
            num_partitions_in_slot: 1,
            miner_address,
            min_writes_before_sync: 1,
            entropy_packing_iterations: 1_000,
        };

        let config = EpochServiceConfig {
            storage_config: storage_config.clone(),
            ..Default::default()
        };

        let epoch_service = EpochServiceActor::new(Some(config.clone()));
        let epoch_service_addr = epoch_service.start();

        // Tell the epoch service to initialize the ledgers
        let msg = NewEpochMessage(arc_genesis.clone());
        match epoch_service_addr.send(msg).await {
            Ok(_) => info!("Genesis Epoch tasks complete."),
            Err(_) => panic!("Failed to perform genesis epoch tasks"),
        }

        let ledgers_guard = epoch_service_addr
            .send(GetLedgersGuardMessage)
            .await
            .unwrap();
        let partitions_guard = epoch_service_addr
            .send(GetPartitionAssignmentsGuardMessage)
            .await
            .unwrap();

        let ledgers = ledgers_guard.read();
        debug!("ledgers: {:?}", ledgers);

        let sub_slots = ledgers.get_slots(Ledger::Submit);

        let partition_hash = sub_slots[0].partitions[0];

        let arc_config = Arc::new(IrysNodeConfig::default());
        let block_index: Arc<RwLock<BlockIndex<Initialized>>> = Arc::new(RwLock::new(
            BlockIndex::default()
                .reset(&arc_config.clone())
                .unwrap()
                .init(arc_config.clone())
                .await
                .unwrap(),
        ));

        let block_index_actor = BlockIndexActor::new(block_index.clone(), storage_config.clone());
        let block_index_addr = block_index_actor.start();

        let msg = BlockConfirmedMessage(arc_genesis.clone(), Arc::new(vec![]));

        match block_index_addr.send(msg).await {
            Ok(_) => info!("Genesis block indexed"),
            Err(_) => panic!("Failed to index genesis block"),
        }

        let partition_assignment = partitions_guard
            .read()
            .get_assignment(partition_hash)
            .unwrap();

        debug!("Partition assignment {:?}", partition_assignment);

        let height: u64;
        {
            height = block_index.read().unwrap().num_blocks().max(1) - 1;
        }

        let mut entropy_chunk = Vec::<u8>::with_capacity(chunk_size as usize);
        compute_entropy_chunk(
            miner_address,
            (poa_tx_num * 3 /* tx's size in chunks */  + poa_chunk_num) as u64,
            partition_hash.into(),
            config.storage_config.entropy_packing_iterations,
            chunk_size as usize,
            &mut entropy_chunk,
        );

        xor_vec_u8_arrays_in_place(poa_chunk, &entropy_chunk);

        // Create vectors of tx headers and txids
        let tx_headers: Vec<IrysTransactionHeader> =
            txs.iter().map(|tx| tx.header.clone()).collect();

        let data_tx_ids = tx_headers
            .iter()
            .map(|h| h.id.clone())
            .collect::<Vec<H256>>();

        let (tx_root, tx_path) = TransactionLedger::merklize_tx_root(&tx_headers);

        let poa = PoaData {
            tx_path: Some(Base64(tx_path[poa_tx_num as usize].proof.clone())),
            data_path: Some(Base64(
                txs[poa_tx_num as usize].proofs[poa_chunk_num as usize]
                    .proof
                    .clone(),
            )),
            chunk: Base64(poa_chunk.clone()),
            ledger_num: Some(1),
            partition_chunk_offset: (poa_tx_num * 3 /* 3 chunks in each tx */ + poa_chunk_num)
                as u64,
            partition_hash,
        };

        // Create a block from the tx
        let irys_block = IrysBlockHeader {
            height,
<<<<<<< HEAD
            reward_address: miner_address.clone(),
=======
            reward_address: Address::ZERO,
>>>>>>> 8024a6bf
            poa: poa.clone(),
            block_hash: H256::zero(),
            previous_block_hash: H256::zero(),
            previous_cumulative_diff: U256::from(4000),
            miner_address: miner_address.clone(),
            signature: Signature::test_signature().into(),
            timestamp: 1000,
            ledgers: vec![
                // Permanent Publish Ledger
                TransactionLedger {
                    tx_root: H256::zero(),
                    txids: H256List(Vec::new()),
                    max_chunk_offset: 0,
                    expires: None,
                    proofs: None,
                },
                // Term Submit Ledger
                TransactionLedger {
                    tx_root,
                    txids: H256List(data_tx_ids.clone()),
                    max_chunk_offset: 9,
                    expires: Some(1622543200),
                    proofs: None,
                },
            ],
            ..IrysBlockHeader::default()
        };

        // Send the block confirmed message
        let block = Arc::new(irys_block);
        let txs = Arc::new(tx_headers);
        let block_confirm_message = BlockConfirmedMessage(block.clone(), Arc::clone(&txs));

        match block_index_addr.send(block_confirm_message.clone()).await {
            Ok(_) => info!("Second block indexed"),
            Err(_) => panic!("Failed to index second block"),
        };

        let block_index_guard = block_index_addr
            .send(GetBlockIndexGuardMessage)
            .await
            .unwrap();

        let ledger_chunk_offset = partition_assignment.slot_index.unwrap() as u64
            * storage_config.num_partitions_in_slot
            * storage_config.num_chunks_in_partition
            + (poa_tx_num * 3 /* 3 chunks in each tx */ + poa_chunk_num) as u64;

        assert_eq!(
            ledger_chunk_offset,
            (poa_tx_num * 3 /* 3 chunks in each tx */ + poa_chunk_num) as u64,
            "ledger_chunk_offset mismatch"
        );

        // ledger data -> block
        let bb = block_index_guard
            .read()
            .get_block_bounds(Ledger::Submit, ledger_chunk_offset);
        info!("block bounds: {:?}", bb);

        assert_eq!(bb.start_chunk_offset, 0, "start_chunk_offset should be 0");
        assert_eq!(
            bb.end_chunk_offset, total_chunks_in_tx as u64,
            "end_chunk_offset should be 9, tx has 9 chunks"
        );

        let poa_valid = poa_is_valid(
            &poa,
            &block_index_guard,
            &partitions_guard,
            &storage_config,
            &miner_address,
        );

        assert!(poa_valid.is_ok(), "PoA should be valid");
    }
}<|MERGE_RESOLUTION|>--- conflicted
+++ resolved
@@ -1,14 +1,7 @@
 use crate::{block_index::BlockIndexReadGuard, epoch_service::PartitionAssignmentsReadGuard};
 use irys_database::Ledger;
 use irys_packing::{capacity_single::compute_entropy_chunk, xor_vec_u8_arrays_in_place};
-<<<<<<< HEAD
 use irys_types::{storage_config::StorageConfig, validate_path, Address, IrysBlockHeader, PoaData};
-=======
-use irys_types::{
-    storage_config::StorageConfig, validate_path, vdf_config::VDFStepsConfig, Address,
-    IrysBlockHeader, PoaData, VDFLimiterInfo, H256,
-};
->>>>>>> 8024a6bf
 use openssl::sha;
 
 /// Full pre-validation steps for a block
@@ -173,11 +166,7 @@
     use irys_database::{BlockIndex, Initialized};
     use irys_types::{
         irys::IrysSigner, Address, Arbitrary, Base64, H256List, IrysSignature, IrysTransaction,
-<<<<<<< HEAD
         IrysTransactionHeader, Signature, TransactionLedger, H256, PACKING_SHA_1_5_S, U256,
-=======
-        IrysTransactionHeader, Signature, TransactionLedger, PACKING_SHA_1_5_S, U256,
->>>>>>> 8024a6bf
     };
     use reth::revm::primitives::B256;
     use std::str::FromStr;
@@ -399,11 +388,7 @@
         // Create a block from the tx
         let irys_block = IrysBlockHeader {
             height,
-<<<<<<< HEAD
             reward_address: miner_address.clone(),
-=======
-            reward_address: Address::ZERO,
->>>>>>> 8024a6bf
             poa: poa.clone(),
             block_hash: H256::zero(),
             previous_block_hash: H256::zero(),
