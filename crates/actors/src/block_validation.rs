use crate::block_tree_service::ValidationResult;
use crate::{
    block_discovery::{get_commitment_tx_in_parallel, get_data_tx_in_parallel},
    block_producer::ledger_expiry,
    mempool_service::MempoolServiceMessage,
    mining::hash_to_number,
    services::ServiceSenders,
    shadow_tx_generator::{PublishLedgerWithTxs, ShadowTxGenerator},
};
use alloy_consensus::Transaction as _;
use alloy_eips::eip7685::{Requests, RequestsOrHash};
use alloy_rpc_types_engine::ExecutionData;
use eyre::{ensure, OptionExt as _};
use irys_database::db::IrysDatabaseExt as _;
use irys_database::{block_header_by_hash, SystemLedger};
use irys_domain::{
    BlockIndex, BlockIndexReadGuard, BlockTreeReadGuard, EmaSnapshot, EpochSnapshot,
    ExecutionPayloadCache,
};
use irys_packing::{capacity_single::compute_entropy_chunk, xor_vec_u8_arrays_in_place};
use irys_primitives::CommitmentType;
use irys_reth::shadow_tx::{ShadowTransaction, IRYS_SHADOW_EXEC, SHADOW_TX_DESTINATION_ADDR};
use irys_reth_node_bridge::IrysRethNodeAdapter;
use irys_reward_curve::HalvingCurve;
use irys_storage::ii;
use irys_types::storage_pricing::phantoms::{Irys, NetworkFee};
use irys_types::storage_pricing::{Amount, TERM_FEE};
use irys_types::{
    app_state::DatabaseProvider,
    calculate_difficulty, next_cumulative_diff,
    transaction::fee_distribution::{PublishFeeCharges, TermFeeCharges},
    validate_path, Address, CommitmentTransaction, Config, ConsensusConfig, DataLedger,
    DataTransactionHeader, DataTransactionLedger, DifficultyAdjustmentConfig, IrysBlockHeader,
    PoaData, H256, U256,
};
use irys_types::{get_ingress_proofs, BlockHash};
use irys_vdf::last_step_checkpoints_is_valid;
use irys_vdf::state::VdfStateReadonly;
use itertools::*;
use openssl::sha;
use reth::rpc::api::EngineApiClient as _;
use reth::rpc::types::engine::ExecutionPayload;
use reth_db::Database as _;
use reth_ethereum_primitives::Block;
use std::{
    collections::{BTreeMap, HashMap, HashSet},
    sync::Arc,
    time::{Duration, SystemTime, UNIX_EPOCH},
};
use thiserror::Error;
use tracing::{debug, error, info, Instrument as _};

#[derive(Debug, Error)]
pub enum PreValidationError {
    #[error("Failed to get block bounds: {0}")]
    BlockBoundsLookupError(String),
    #[error("block signature is not valid")]
    BlockSignatureInvalid,
    #[error("Invalid cumulative_difficulty (expected {expected} got {got})")]
    CumulativeDifficultyMismatch { expected: U256, got: U256 },
    #[error("Invalid difficulty (expected {expected} got {got})")]
    DifficultyMismatch { expected: U256, got: U256 },
    #[error("Ema mismatch: recomputed EMA does not match Ema in block header")]
    EmaMismatch,
    #[error("EmaSnapshot creation error: {0}")]
    EmaSnapshotError(String),
    #[error("Ingress proofs missing")]
    IngressProofsMissing,
    #[error("Invalid ingress proof signature: {0}")]
    IngressProofSignatureInvalid(String),
    #[error("Invalid last_diff_timestamp (expected {expected} got {got})")]
    LastDiffTimestampMismatch { expected: u128, got: u128 },
    #[error("Invalid ledger id {ledger_id}")]
    LedgerIdInvalid { ledger_id: u32 },
    #[error("Invalid merkle proof: {0}")]
    MerkleProofInvalid(String),
    #[error("Oracle price invalid")]
    OraclePriceInvalid,
    #[error("PoA capacity chunk mismatch entropy_first={entropy_first:?} poa_first={poa_first:?}")]
    PoACapacityChunkMismatch {
        entropy_first: Option<u8>,
        poa_first: Option<u8>,
    },
    #[error("PoA chunk hash mismatch: expected {expected:?}, got {got:?}, ledger_id={ledger_id:?}, ledger_chunk_offset={ledger_chunk_offset:?}")]
    PoAChunkHashMismatch {
        expected: H256,
        got: H256,
        ledger_id: Option<u32>,
        ledger_chunk_offset: Option<u64>,
    },
    #[error("Missing PoA chunk to be pre validated")]
    PoAChunkMissing,
    #[error("PoA chunk offset out of tx's data chunks bounds")]
    PoAChunkOffsetOutOfDataChunksBounds,
    #[error("PoA chunk offset out of block bounds")]
    PoAChunkOffsetOutOfBlockBounds,
    #[error("PoA chunk offset out of tx bounds")]
    PoAChunkOffsetOutOfTxBounds,
    #[error("Missing partition assignment for partition hash {partition_hash}")]
    PartitionAssignmentMissing { partition_hash: H256 },
    #[error("Partition assignment for partition hash {partition_hash} is missing slot index")]
    PartitionAssignmentSlotIndexMissing { partition_hash: H256 },
    #[error("Partition assignment slot index too large for u64: {slot_index} (partition {partition_hash})")]
    PartitionAssignmentSlotIndexTooLarge {
        partition_hash: H256,
        slot_index: usize,
    },
    #[error(
        "Invalid data PoA, partition hash {partition_hash} is not a data partition, it may have expired"
    )]
    PoADataPartitionExpired { partition_hash: H256 },
    #[error("Invalid previous_cumulative_diff (expected {expected} got {got})")]
    PreviousCumulativeDifficultyMismatch { expected: U256, got: U256 },
    #[error("Invalid previous_solution_hash - expected {expected} got {got}")]
    PreviousSolutionHashMismatch { expected: H256, got: H256 },
    #[error("Reward curve error: {0}")]
    RewardCurveError(String),
    #[error("Reward mismatch: got {got}, expected {expected}")]
    RewardMismatch { got: U256, expected: U256 },
    #[error("Invalid solution_hash - expected difficulty >={expected} got {got}")]
    SolutionHashBelowDifficulty { expected: U256, got: U256 },
    #[error("Invalid solution_hash link - expected {expected} got {got}")]
    SolutionHashLinkInvalid { expected: H256, got: H256 },
    #[error("system time error: {0}")]
    SystemTimeError(String),
    #[error("block timestamp {current} is older than parent block {parent}")]
    TimestampOlderThanParent { current: u128, parent: u128 },
    #[error("block timestamp {current} too far in the future (now {now})")]
    TimestampTooFarInFuture { current: u128, now: u128 },
    #[error("Validation service unreachable")]
    ValidationServiceUnreachable,
    #[error("last_step_checkpoints validation failed: {0}")]
    VDFCheckpointsInvalid(String),
    #[error("vdf_limiter.prev_output ({got}) does not match previous blocks vdf_limiter.output ({expected})")]
    VDFPreviousOutputMismatch { got: H256, expected: H256 },
    #[error("Invalid block height (expected {expected} got {got})")]
    HeightInvalid { expected: u64, got: u64 },
    #[error("Invalid last_epoch_hash - expected {expected} got {got}")]
    LastEpochHashMismatch { expected: BlockHash, got: BlockHash },
    #[error("Transaction {tx_id} in Publish ledger must have a prior Submit ledger inclusion")]
    PublishTxMissingPriorSubmit { tx_id: H256 },
    #[error("Transaction {tx_id} already included in previous Publish ledger")]
    PublishTxAlreadyIncluded { tx_id: H256 },
    #[error("Transaction {tx_id} in Submit ledger was already included in past {ledger:?} ledger")]
    SubmitTxAlreadyIncluded { tx_id: H256, ledger: DataLedger },
    #[error("Transaction {tx_id} found in multiple previous blocks. First occurrence in {ledger:?} ledger at block {block_hash}")]
    TxFoundInMultipleBlocks {
        tx_id: H256,
        ledger: DataLedger,
        block_hash: BlockHash,
    },
    #[error("Publish transaction and ingress proof length mismatch, cannot validate publish ledger transaction proofs")]
    PublishTxProofLengthMismatch,
    #[error("Block EMA snapshot not found for block {block_hash}")]
    BlockEmaSnapshotNotFound { block_hash: BlockHash },
    #[error("Failed to extract data ledgers: {0}")]
    DataLedgerExtractionFailed(String),
    #[error("Failed to fetch transactions: {0}")]
    TransactionFetchFailed(String),
    #[error("Failed to get previous transaction inclusions: {0}")]
    PreviousTxInclusionsFailed(String),
    #[error("Transaction {tx_id} has invalid ledger_id. Expected: {expected}, Actual: {actual}")]
    InvalidLedgerId {
        tx_id: H256,
        expected: u32,
        actual: u32,
    },
    #[error("Failed to calculate fees: {0}")]
    FeeCalculationFailed(String),
    #[error("Transaction {tx_id} has insufficient perm_fee. Expected at least: {expected}, Actual: {actual}")]
    InsufficientPermFee {
        tx_id: H256,
        expected: U256,
        actual: U256,
    },
    #[error("Transaction {tx_id} has insufficient term_fee. Expected at least: {expected}, Actual: {actual}")]
    InsufficientTermFee {
        tx_id: H256,
        expected: U256,
        actual: U256,
    },
    #[error("Transaction {tx_id} has invalid term fee structure: {reason}")]
    InvalidTermFeeStructure { tx_id: H256, reason: String },
    #[error("Transaction {tx_id} has invalid perm fee structure: {reason}")]
    InvalidPermFeeStructure { tx_id: H256, reason: String },
    #[error(
        "Publish ledger proof count ({proof_count}) does not match transaction count ({tx_count})"
    )]
    PublishLedgerProofCountMismatch { proof_count: usize, tx_count: usize },
    #[error("Ingress proof count mismatch. Expected: {expected}, Actual: {actual}")]
    IngressProofCountMismatch { expected: usize, actual: usize },
    #[error("Transaction {tx_id} has invalid ingress proof: {reason}")]
    InvalidIngressProof { tx_id: H256, reason: String },
    #[error("Ingress proof mismatch for transaction {tx_id}")]
    IngressProofMismatch { tx_id: H256 },
}

/// Full pre-validation steps for a block
pub async fn prevalidate_block(
    block: IrysBlockHeader,
    previous_block: IrysBlockHeader,
    parent_epoch_snapshot: Arc<EpochSnapshot>,
    config: Config,
    reward_curve: Arc<HalvingCurve>,
    parent_ema_snapshot: &EmaSnapshot,
) -> Result<(), PreValidationError> {
    debug!(
        block_hash = ?block.block_hash,
        ?block.height,
        "Prevalidating block",
    );

    let poa_chunk: Vec<u8> = match &block.poa.chunk {
        Some(chunk) => chunk.clone().into(),
        None => return Err(PreValidationError::PoAChunkMissing),
    };

    let block_poa_hash: H256 = sha::sha256(&poa_chunk).into();
    if block.chunk_hash != block_poa_hash {
        return Err(PreValidationError::PoAChunkHashMismatch {
            expected: block.chunk_hash,
            got: block_poa_hash,
            ledger_id: None,
            ledger_chunk_offset: None,
        });
    }

    // Check prev_output (vdf)
    prev_output_is_valid(&block, &previous_block)?;
    debug!(
        block_hash = ?block.block_hash,
        ?block.height,
        "prev_output_is_valid",
    );

    // Check block height continuity
    height_is_valid(&block, &previous_block)?;
    debug!(
        block_hash = ?block.block_hash,
        ?block.height,
        "height_is_valid",
    );

    // Check block timestamp drift
    timestamp_is_valid(
        block.timestamp,
        previous_block.timestamp,
        config.consensus.max_future_timestamp_drift_millis,
    )?;

    // Check the difficulty
    difficulty_is_valid(
        &block,
        &previous_block,
        &config.consensus.difficulty_adjustment,
    )?;

    // Validate the last_diff_timestamp field
    last_diff_timestamp_is_valid(
        &block,
        &previous_block,
        &config.consensus.difficulty_adjustment,
    )?;

    debug!(
        block_hash = ?block.block_hash,
        ?block.height,
        "difficulty_is_valid",
    );

    // Validate previous_cumulative_diff points to parent's cumulative_diff
    previous_cumulative_difficulty_is_valid(&block, &previous_block)?;
    debug!(
        block_hash = ?block.block_hash,
        ?block.height,
        "previous_cumulative_difficulty_is_valid",
    );

    // Check the cumulative difficulty
    cumulative_difficulty_is_valid(&block, &previous_block)?;
    debug!(
        block_hash = ?block.block_hash,
        ?block.height,
        "cumulative_difficulty_is_valid",
    );

    check_poa_data_expiration(&block.poa, parent_epoch_snapshot.clone())?;
    debug!("poa data not expired");

    // Check the solution_hash
    solution_hash_is_valid(&block, &previous_block)?;
    debug!(
        block_hash = ?block.block_hash,
        ?block.height,
        "solution_hash_is_valid",
    );

    // Verify the solution_hash cryptographic link to PoA chunk, partition_chunk_offset and VDF seed
    solution_hash_link_is_valid(&block, &poa_chunk)?;
    debug!(
        block_hash = ?block.block_hash,
        ?block.height,
        "solution_hash_link_is_valid",
    );

    // Check the previous solution hash references the parent correctly
    previous_solution_hash_is_valid(&block, &previous_block)?;
    debug!(
        block_hash = ?block.block_hash,
        ?block.height,
        "previous_solution_hash_is_valid",
    );

    // Validate VDF seeds/next_seed against parent before any VDF-related processing
    let vdf_reset_frequency: u64 = config.consensus.vdf.reset_frequency as u64;
    if !matches!(
        is_seed_data_valid(&block, &previous_block, vdf_reset_frequency),
        ValidationResult::Valid
    ) {
        return Err(PreValidationError::VDFCheckpointsInvalid(
            "Seed data is invalid".to_string(),
        ));
    }

    // Ensure the last_epoch_hash field correctly references the most recent epoch block
    last_epoch_hash_is_valid(
        &block,
        &previous_block,
        config.consensus.epoch.num_blocks_in_epoch,
    )?;
    debug!(
        block_hash = ?block.block_hash,
        ?block.height,
        "last_epoch_hash_is_valid",
    );

    // We only check last_step_checkpoints during pre-validation
    last_step_checkpoints_is_valid(&block.vdf_limiter_info, &config.consensus.vdf)
        .await
        .map_err(|e| PreValidationError::VDFCheckpointsInvalid(e.to_string()))?;

    // Check that the oracle price does not exceed the EMA pricing parameters
    let oracle_price_valid = EmaSnapshot::oracle_price_is_valid(
        block.oracle_irys_price,
        previous_block.oracle_irys_price,
        config.consensus.token_price_safe_range,
    );
    if !oracle_price_valid {
        return Err(PreValidationError::OraclePriceInvalid);
    }

    // Check that the EMA has been correctly calculated
    let ema_valid = {
        let res = parent_ema_snapshot
            .calculate_ema_for_new_block(
                &previous_block,
                block.oracle_irys_price,
                config.consensus.token_price_safe_range,
                config.consensus.ema.price_adjustment_interval,
            )
            .ema;
        res == block.ema_irys_price
    };
    if !ema_valid {
        return Err(PreValidationError::EmaMismatch);
    }

    // Check valid curve price
    let reward = reward_curve
        .reward_between(
            // adjust ms to sec
            previous_block.timestamp.saturating_div(1000),
            block.timestamp.saturating_div(1000),
        )
        .map_err(|e| PreValidationError::RewardCurveError(e.to_string()))?;
    if reward.amount != block.reward_amount {
        return Err(PreValidationError::RewardMismatch {
            got: block.reward_amount,
            expected: reward.amount,
        });
    }

    // After pre-validating a bunch of quick checks we validate the signature
    // TODO: We may want to further check if the signer is a staked address
    // this is a little more advanced though as it requires knowing what the
    // commitment states looked like when this block was produced. For now
    // we just accept any valid signature.
    if !block.is_signature_valid() {
        return Err(PreValidationError::BlockSignatureInvalid);
    }

    Ok(())
}

pub fn prev_output_is_valid(
    block: &IrysBlockHeader,
    previous_block: &IrysBlockHeader,
) -> Result<(), PreValidationError> {
    if block.vdf_limiter_info.prev_output == previous_block.vdf_limiter_info.output {
        Ok(())
    } else {
        Err(PreValidationError::VDFPreviousOutputMismatch {
            got: block.vdf_limiter_info.prev_output,
            expected: previous_block.vdf_limiter_info.output,
        })
    }
}

// compares block timestamp against parent block
// errors if the block has a lower timestamp than the parent block
// compares timestamps of block against current system time
// errors on drift more than MAX_TIMESTAMP_DRIFT_SECS into future
pub fn timestamp_is_valid(
    current: u128,
    parent: u128,
    allowed_drift: u128,
) -> Result<(), PreValidationError> {
    // note: we have to make sure we don't overlap the parent's timestamp (even though it's very unlikely)
    if current <= parent {
        return Err(PreValidationError::TimestampOlderThanParent { current, parent });
    }

    let now_ms = SystemTime::now()
        .duration_since(UNIX_EPOCH)
        .map_err(|e| PreValidationError::SystemTimeError(e.to_string()))?
        .as_millis();

    let max_future = now_ms + allowed_drift;

    if current > max_future {
        return Err(PreValidationError::TimestampTooFarInFuture {
            current,
            now: now_ms,
        });
    }

    Ok(())
}

/// Validates if a block's difficulty matches the expected difficulty calculated
/// from previous block data.
/// Returns Ok if valid, Err if the difficulty doesn't match the calculated value.
pub fn difficulty_is_valid(
    block: &IrysBlockHeader,
    previous_block: &IrysBlockHeader,
    difficulty_config: &DifficultyAdjustmentConfig,
) -> Result<(), PreValidationError> {
    let block_height = block.height;
    let current_timestamp = block.timestamp;
    let last_diff_timestamp = previous_block.last_diff_timestamp;
    let current_difficulty = previous_block.diff;

    let (diff, _stats) = calculate_difficulty(
        block_height,
        last_diff_timestamp,
        current_timestamp,
        current_difficulty,
        difficulty_config,
    );

    if diff == block.diff {
        Ok(())
    } else {
        Err(PreValidationError::DifficultyMismatch {
            expected: diff,
            got: block.diff,
        })
    }
}

/// Validates the `last_diff_timestamp` field in the block.
///
/// The value should equal the previous block's `last_diff_timestamp` unless the
/// current block triggers a difficulty adjustment, in which case it must be set
/// to the block's own timestamp.
pub fn last_diff_timestamp_is_valid(
    block: &IrysBlockHeader,
    previous_block: &IrysBlockHeader,
    difficulty_config: &DifficultyAdjustmentConfig,
) -> Result<(), PreValidationError> {
    let blocks_between_adjustments = difficulty_config.difficulty_adjustment_interval;
    let expected = if block.height % blocks_between_adjustments == 0 {
        block.timestamp
    } else {
        previous_block.last_diff_timestamp
    };

    if block.last_diff_timestamp == expected {
        Ok(())
    } else {
        Err(PreValidationError::LastDiffTimestampMismatch {
            expected,
            got: block.last_diff_timestamp,
        })
    }
}

/// Checks PoA data chunk data solution partitions has not expired
pub fn check_poa_data_expiration(
    poa: &PoaData,
    epoch_snapshot: Arc<EpochSnapshot>,
) -> Result<(), PreValidationError> {
    let is_data_partition_assigned = epoch_snapshot
        .partition_assignments
        .data_partitions
        .contains_key(&poa.partition_hash);

    // if is a data chunk
    if poa.data_path.is_some()
        && poa.tx_path.is_some()
        && poa.ledger_id.is_some()
        && !is_data_partition_assigned
    {
        return Err(PreValidationError::PoADataPartitionExpired {
            partition_hash: poa.partition_hash,
        });
    };
    Ok(())
}

/// Validates if a block's cumulative difficulty equals the previous cumulative difficulty
/// plus the expected hashes from its new difficulty. Returns Ok if valid.
///
/// Note: Requires valid block difficulty - call `difficulty_is_valid()` first.
pub fn cumulative_difficulty_is_valid(
    block: &IrysBlockHeader,
    previous_block: &IrysBlockHeader,
) -> Result<(), PreValidationError> {
    let previous_cumulative_diff = previous_block.cumulative_diff;
    let new_diff = block.diff;

    let cumulative_diff = next_cumulative_diff(previous_cumulative_diff, new_diff);
    if cumulative_diff == block.cumulative_diff {
        Ok(())
    } else {
        Err(PreValidationError::CumulativeDifficultyMismatch {
            expected: cumulative_diff,
            got: block.cumulative_diff,
        })
    }
}

/// Validates that the block's previous_cumulative_diff equals the parent's cumulative_diff
pub fn previous_cumulative_difficulty_is_valid(
    block: &IrysBlockHeader,
    previous_block: &IrysBlockHeader,
) -> Result<(), PreValidationError> {
    if block.previous_cumulative_diff == previous_block.cumulative_diff {
        Ok(())
    } else {
        Err(PreValidationError::PreviousCumulativeDifficultyMismatch {
            expected: previous_block.cumulative_diff,
            got: block.previous_cumulative_diff,
        })
    }
}

/// Checks to see if the `solution_hash` exceeds the difficulty threshold
/// of the previous block
///
/// Note: Requires valid block difficulty - call `difficulty_is_valid()` first.
pub fn solution_hash_is_valid(
    block: &IrysBlockHeader,
    previous_block: &IrysBlockHeader,
) -> Result<(), PreValidationError> {
    let solution_hash = block.solution_hash;
    let solution_diff = hash_to_number(&solution_hash.0);

    if solution_diff >= previous_block.diff {
        Ok(())
    } else {
        Err(PreValidationError::SolutionHashBelowDifficulty {
            expected: previous_block.diff,
            got: solution_diff,
        })
    }
}

/// Validates the cryptographic link between solution_hash and its inputs:
/// PoA chunk bytes, partition_chunk_offset (little-endian), and the VDF seed (vdf_limiter_info.output)
pub fn solution_hash_link_is_valid(
    block: &IrysBlockHeader,
    poa_chunk: &[u8],
) -> Result<(), PreValidationError> {
    let expected = irys_types::compute_solution_hash(
        poa_chunk,
        block.poa.partition_chunk_offset,
        &block.vdf_limiter_info.output,
    );

    if block.solution_hash == expected {
        Ok(())
    } else {
        Err(PreValidationError::SolutionHashLinkInvalid {
            expected,
            got: block.solution_hash,
        })
    }
}

/// Checks if the `previous_solution_hash` equals the previous block's `solution_hash`
pub fn previous_solution_hash_is_valid(
    block: &IrysBlockHeader,
    previous_block: &IrysBlockHeader,
) -> Result<(), PreValidationError> {
    if block.previous_solution_hash == previous_block.solution_hash {
        Ok(())
    } else {
        Err(PreValidationError::PreviousSolutionHashMismatch {
            expected: previous_block.solution_hash,
            got: block.previous_solution_hash,
        })
    }
}

/// Validates the `last_epoch_hash` field against the previous block and epoch rules.
pub fn last_epoch_hash_is_valid(
    block: &IrysBlockHeader,
    previous_block: &IrysBlockHeader,
    blocks_in_epoch: u64,
) -> Result<(), PreValidationError> {
    // if First block after an epoch boundary
    let expected = if block.height > 0 && block.height % blocks_in_epoch == 1 {
        previous_block.block_hash
    } else {
        previous_block.last_epoch_hash
    };

    if block.last_epoch_hash == expected {
        Ok(())
    } else {
        Err(PreValidationError::LastEpochHashMismatch {
            expected,
            got: block.last_epoch_hash,
        })
    }
}

// Validates block height against previous block height + 1
pub fn height_is_valid(
    block: &IrysBlockHeader,
    previous_block: &IrysBlockHeader,
) -> Result<(), PreValidationError> {
    let expected = previous_block.height + 1;
    if block.height == expected {
        Ok(())
    } else {
        Err(PreValidationError::HeightInvalid {
            expected,
            got: block.height,
        })
    }
}

#[cfg(test)]
mod height_tests {
    use super::*;

    #[test]
    fn height_is_valid_ok() {
        let mut prev = IrysBlockHeader::new_mock_header();
        prev.height = 10;
        let mut block = IrysBlockHeader::new_mock_header();
        block.height = 11;
        assert!(height_is_valid(&block, &prev).is_ok());
    }

    #[test]
    fn height_is_invalid_fails() {
        let mut prev = IrysBlockHeader::new_mock_header();
        prev.height = 10;
        let mut block = IrysBlockHeader::new_mock_header();
        block.height = 12;
        assert!(height_is_valid(&block, &prev).is_err());
    }
}

/// Returns Ok if the vdf recall range in the block is valid
pub async fn recall_recall_range_is_valid(
    block: &IrysBlockHeader,
    config: &ConsensusConfig,
    steps_guard: &VdfStateReadonly,
) -> eyre::Result<()> {
    let num_recall_ranges_in_partition =
        irys_efficient_sampling::num_recall_ranges_in_partition(config);
    let reset_step_number = irys_efficient_sampling::reset_step_number(
        block.vdf_limiter_info.global_step_number,
        config,
    );
    info!(
        "Validating recall ranges steps from: {} to: {}",
        reset_step_number, block.vdf_limiter_info.global_step_number
    );
    let steps = steps_guard.read().get_steps(ii(
        reset_step_number,
        block.vdf_limiter_info.global_step_number,
    ))?;
    irys_efficient_sampling::recall_range_is_valid(
        (block.poa.partition_chunk_offset as u64 / config.num_chunks_in_recall_range) as usize,
        num_recall_ranges_in_partition as usize,
        &steps,
        &block.poa.partition_hash,
    )
}

pub fn get_recall_range(
    step_num: u64,
    config: &ConsensusConfig,
    steps_guard: &VdfStateReadonly,
    partition_hash: &H256,
) -> eyre::Result<usize> {
    let num_recall_ranges_in_partition =
        irys_efficient_sampling::num_recall_ranges_in_partition(config);
    let reset_step_number = irys_efficient_sampling::reset_step_number(step_num, config);
    let steps = steps_guard
        .read()
        .get_steps(ii(reset_step_number, step_num))?;
    irys_efficient_sampling::get_recall_range(
        num_recall_ranges_in_partition as usize,
        &steps,
        partition_hash,
    )
}

/// Returns Ok if the provided `PoA` is valid, Err otherwise
#[tracing::instrument(skip_all, fields(
    ?miner_address,
    chunk_offset = ?poa.partition_chunk_offset,
    partition_hash = ?poa.partition_hash,
    entropy_packing_iterations = ?config.entropy_packing_iterations,
    chunk_size = ?config.chunk_size
), err)]

pub fn poa_is_valid(
    poa: &PoaData,
    block_index_guard: &BlockIndexReadGuard,
    epoch_snapshot: &EpochSnapshot,
    config: &ConsensusConfig,
    miner_address: &Address,
) -> Result<(), PreValidationError> {
    debug!("PoA validating");
    let mut poa_chunk: Vec<u8> = match &poa.chunk {
        Some(chunk) => chunk.clone().into(),
        None => return Err(PreValidationError::PoAChunkMissing),
    };
    // data chunk
    if let (Some(data_path), Some(tx_path), Some(ledger_id)) =
        (poa.data_path.clone(), poa.tx_path.clone(), poa.ledger_id)
    {
        // partition data -> ledger data
        let partition_assignment = epoch_snapshot
            .get_data_partition_assignment(poa.partition_hash)
            .ok_or(PreValidationError::PartitionAssignmentMissing {
                partition_hash: poa.partition_hash,
            })?;

        let slot_index = partition_assignment.slot_index.ok_or(
            PreValidationError::PartitionAssignmentSlotIndexMissing {
                partition_hash: poa.partition_hash,
            },
        )?;
        let slot_index_u64 = u64::try_from(slot_index).map_err(|_| {
            PreValidationError::PartitionAssignmentSlotIndexTooLarge {
                partition_hash: poa.partition_hash,
                slot_index,
            }
        })?;
        let ledger_chunk_offset =
            slot_index_u64 * config.num_partitions_per_slot * config.num_chunks_in_partition
                + u64::from(poa.partition_chunk_offset);

        // ledger data -> block
        let ledger = DataLedger::try_from(ledger_id)
            .map_err(|_| PreValidationError::LedgerIdInvalid { ledger_id })?;

        let bb = block_index_guard
            .read()
            .get_block_bounds(ledger, ledger_chunk_offset)
            .map_err(|e| PreValidationError::BlockBoundsLookupError(e.to_string()))?;
        if !(bb.start_chunk_offset..bb.end_chunk_offset).contains(&ledger_chunk_offset) {
            return Err(PreValidationError::PoAChunkOffsetOutOfBlockBounds);
        };

        let block_chunk_offset = (ledger_chunk_offset - bb.start_chunk_offset) as u128;

        // tx_path validation
        let tx_path_result = validate_path(
            bb.tx_root.0,
            &tx_path,
            block_chunk_offset * (config.chunk_size as u128),
        )
        .map_err(|e| PreValidationError::MerkleProofInvalid(e.to_string()))?;

        if !(tx_path_result.left_bound..=tx_path_result.right_bound)
            .contains(&(block_chunk_offset * (config.chunk_size as u128)))
        {
            return Err(PreValidationError::PoAChunkOffsetOutOfTxBounds);
        }

        let tx_chunk_offset =
            block_chunk_offset * (config.chunk_size as u128) - tx_path_result.left_bound;

        // data_path validation
        let data_path_result = validate_path(tx_path_result.leaf_hash, &data_path, tx_chunk_offset)
            .map_err(|e| PreValidationError::MerkleProofInvalid(e.to_string()))?;

        if !(data_path_result.left_bound..=data_path_result.right_bound).contains(&tx_chunk_offset)
        {
            return Err(PreValidationError::PoAChunkOffsetOutOfDataChunksBounds);
        }

        let mut entropy_chunk = Vec::<u8>::with_capacity(config.chunk_size as usize);
        compute_entropy_chunk(
            *miner_address,
            poa.partition_chunk_offset as u64,
            poa.partition_hash.into(),
            config.entropy_packing_iterations,
            config.chunk_size as usize,
            &mut entropy_chunk,
            config.chain_id,
        );

        xor_vec_u8_arrays_in_place(&mut poa_chunk, &entropy_chunk);

        // Because all chunks are packed as config.chunk_size, if the proof chunk is
        // smaller we need to trim off the excess padding introduced by packing ?
        let (poa_chunk_pad_trimmed, _) = poa_chunk.split_at(
            (config
                .chunk_size
                .min((data_path_result.right_bound - data_path_result.left_bound) as u64))
                as usize,
        );

        let poa_chunk_hash = sha::sha256(poa_chunk_pad_trimmed);

        if poa_chunk_hash != data_path_result.leaf_hash {
            return Err(PreValidationError::PoAChunkHashMismatch {
                expected: data_path_result.leaf_hash.into(),
                got: poa_chunk_hash.into(),
                ledger_id: Some(ledger_id),
                ledger_chunk_offset: Some(ledger_chunk_offset),
            });
        }
    } else {
        let mut entropy_chunk = Vec::<u8>::with_capacity(config.chunk_size as usize);
        compute_entropy_chunk(
            *miner_address,
            poa.partition_chunk_offset as u64,
            poa.partition_hash.into(),
            config.entropy_packing_iterations,
            config.chunk_size as usize,
            &mut entropy_chunk,
            config.chain_id,
        );
        if entropy_chunk != poa_chunk {
            if poa_chunk.len() <= 32 {
                debug!("Chunk PoA:{:?}", poa_chunk);
                debug!("Entropy  :{:?}", entropy_chunk);
            }
            return Err(PreValidationError::PoACapacityChunkMismatch {
                entropy_first: entropy_chunk.first().copied(),
                poa_first: poa_chunk.first().copied(),
            });
        }
    }
    Ok(())
}

/// Validates that the shadow transactions in the EVM block match the expected shadow transactions
/// generated from the Irys block data.
pub async fn shadow_transactions_are_valid(
    config: &Config,
    service_senders: &ServiceSenders,
    block: &IrysBlockHeader,
    reth_adapter: &IrysRethNodeAdapter,
    db: &DatabaseProvider,
    payload_provider: ExecutionPayloadCache,
    parent_epoch_snapshot: Arc<EpochSnapshot>,
    block_index: Arc<std::sync::RwLock<BlockIndex>>,
) -> eyre::Result<()> {
    // 1. Validate that the evm block is valid
    let execution_data = payload_provider
        .wait_for_payload(&block.evm_block_hash)
        .await
        .ok_or_eyre("reth execution payload never arrived")?;

    let engine_api_client = reth_adapter.inner.engine_http_client();
    let ExecutionData { payload, sidecar } = execution_data;

    let ExecutionPayload::V3(payload_v3) = payload else {
        eyre::bail!("irys-reth expects that all payloads are of v3 type");
    };
    ensure!(
        payload_v3.withdrawals().is_empty(),
        "withdrawals must always be empty"
    );

    // ensure the execution payload timestamp matches the block timestamp
    // truncated to full seconds
    let payload_timestamp: u128 = payload_v3.timestamp().into();
    let block_timestamp_sec = block.timestamp / 1000;
    ensure!(
            payload_timestamp == block_timestamp_sec,
            "EVM payload timestamp {payload_timestamp} does not match block timestamp {block_timestamp_sec}"
        );

    let versioned_hashes = sidecar
        .versioned_hashes()
        .ok_or_eyre("version hashes must be present")?
        .clone();
    loop {
        let payload_status = engine_api_client
            .new_payload_v4(
                payload_v3.clone(),
                versioned_hashes.clone(),
                block.previous_block_hash.into(),
                RequestsOrHash::Requests(Requests::new(vec![])),
            )
            .await?;
        match payload_status.status {
            alloy_rpc_types_engine::PayloadStatusEnum::Invalid { validation_error } => {
                return Err(eyre::Report::msg(validation_error));
            }
            alloy_rpc_types_engine::PayloadStatusEnum::Syncing => {
                tracing::debug!(
                    "syncing extra blocks to validate payload {:?}",
                    payload_v3.payload_inner.payload_inner.block_num_hash()
                );
                tokio::time::sleep(Duration::from_secs(1)).await;
                continue;
            }
            alloy_rpc_types_engine::PayloadStatusEnum::Valid => {
                tracing::info!("reth payload already known & is valid");
                break;
            }
            alloy_rpc_types_engine::PayloadStatusEnum::Accepted => {
                tracing::info!("accepted a side-chain (fork) payload");
                break;
            }
        }
    }
    let evm_block: Block = payload_v3.try_into_block()?;

    // 2. Extract shadow transactions from the beginning of the block
    let mut expect_shadow_txs = true;
    let actual_shadow_txs = evm_block
        .body
        .transactions
        .into_iter()
        .map(|tx| {
            if expect_shadow_txs {
                if Some(*SHADOW_TX_DESTINATION_ADDR) != tx.to() {
                    // after reaching first non-shadow tx, we scan the rest of the
                    // txs to check if we don't have any stray shadow txs in there
                    expect_shadow_txs = false;
                    ensure!(
                        !tx.input().starts_with(IRYS_SHADOW_EXEC),
                        "shadow tx injected in the middle of the block",
                    );
                    return Ok(None);
                }
                let input = tx.input();
                if input.strip_prefix(IRYS_SHADOW_EXEC).is_none() {
                    // after reaching first non-shadow tx, we scan the rest of the
                    // txs to check if we don't have any stray shadow txs in there
                    expect_shadow_txs = false;
                    return Ok(None);
                };
                let shadow_tx = ShadowTransaction::decode(&mut &input[..])
                    .map_err(|e| eyre::eyre!("failed to decode shadow tx: {e}"))?;
                let tx_signer = tx.into_signed().recover_signer()?;

                ensure!(
                    block.miner_address == tx_signer,
                    "Shadow tx signer is not the miner"
                );
                Ok(Some(shadow_tx))
            } else {
                // ensure that no other shadow txs are present in the block
                let input = tx.input();
                ensure!(
                    !(input.starts_with(IRYS_SHADOW_EXEC)),
                    "shadow tx injected in the middle of the block",
                );
                Ok(None)
            }
        })
        .filter_map(std::result::Result::transpose);

    // 3. Generate expected shadow transactions
    let expected_txs = generate_expected_shadow_transactions_from_db(
        config,
        service_senders,
        block,
        db,
        parent_epoch_snapshot,
        block_index,
    )
    .await?;

    // 4. Validate they match
    validate_shadow_transactions_match(actual_shadow_txs, expected_txs.into_iter())
}

/// Generates expected shadow transactions by looking up required data from the mempool or database
#[tracing::instrument(skip_all, err)]
async fn generate_expected_shadow_transactions_from_db<'a>(
    config: &Config,
    service_senders: &ServiceSenders,
    block: &'a IrysBlockHeader,
    db: &DatabaseProvider,
    parent_epoch_snapshot: Arc<EpochSnapshot>,
    block_index: Arc<std::sync::RwLock<BlockIndex>>,
) -> eyre::Result<Vec<ShadowTransaction>> {
    // Look up previous block to get EVM hash
    let prev_block = {
        let (tx_prev, rx_prev) = tokio::sync::oneshot::channel();
        service_senders
            .mempool
            .send(MempoolServiceMessage::GetBlockHeader(
                block.previous_block_hash,
                false,
                tx_prev,
            ))?;
        match rx_prev.await? {
            Some(h) => h,
            None => db
                .view_eyre(|tx| block_header_by_hash(tx, &block.previous_block_hash, false))?
                .ok_or_eyre("Previous block not found")?,
        }
    };

    // Look up commitment txs
    let commitment_txs = extract_commitment_txs(config, service_senders, block, db).await?;

    // Lookup data txs
    let data_txs = extract_submit_ledger_txs(service_senders, block, db).await?;

    // Lookup publish ledger for term fee rewards
    let mut publish_ledger_with_txs =
        extract_publish_ledger_with_txs(service_senders, block, db).await?;

    // Get treasury balance from previous block
    let initial_treasury_balance = prev_block.treasury;

    // Calculate expired ledger fees for epoch blocks
    let is_epoch_block = block.height % config.consensus.epoch.num_blocks_in_epoch == 0;
    let expired_ledger_fees = if is_epoch_block {
        ledger_expiry::calculate_expired_ledger_fees(
            &parent_epoch_snapshot,
            block.height,
            DataLedger::Submit, // Currently only Submit ledgers expire
            config,
            block_index,
            service_senders.mempool.clone(),
            db.clone(),
        )
        .in_current_span()
        .await?
    } else {
        BTreeMap::new()
    };

    let mut shadow_tx_generator = ShadowTxGenerator::new(
        &block.height,
        &block.reward_address,
        &block.reward_amount,
        &prev_block,
        &config.consensus,
        &commitment_txs,
        &data_txs,
        &mut publish_ledger_with_txs,
        initial_treasury_balance,
        &expired_ledger_fees,
    );

    let mut shadow_txs_vec = Vec::new();
    for result in shadow_tx_generator.by_ref() {
        let metadata = result?;
        shadow_txs_vec.push(metadata.shadow_tx);
    }

    // Get final treasury balance after processing all transactions
    let expected_treasury = shadow_tx_generator.treasury_balance();

    // Validate that the block's treasury matches the expected value
    ensure!(
        block.treasury == expected_treasury,
        "Treasury mismatch: expected {} but found {} at block height {}",
        expected_treasury,
        block.treasury,
        block.height
    );

    Ok(shadow_txs_vec)
}

async fn extract_commitment_txs(
    config: &Config,
    service_senders: &ServiceSenders,
    block: &IrysBlockHeader,
    db: &DatabaseProvider,
) -> Result<Vec<CommitmentTransaction>, eyre::Error> {
    let is_epoch_block = block.height % config.consensus.epoch.num_blocks_in_epoch == 0;
    let commitment_txs = if is_epoch_block {
        // IMPORTANT: on epoch blocks we don't generate shadow txs for commitment txs
        vec![]
    } else {
        match &block.system_ledgers[..] {
            [ledger] => {
                ensure!(
                    ledger.ledger_id == SystemLedger::Commitment,
                    "only commitment ledger supported"
                );

                get_commitment_tx_in_parallel(&ledger.tx_ids.0, &service_senders.mempool, db)
                    .await?
            }
            [] => {
                // this is valid as we can have a block that contains 0 system ledgers
                vec![]
            }
            // this is to ensure that we don't skip system ledgers and forget to add them to validation in the future
            [..] => eyre::bail!("Currently we support at most 1 system ledger per block"),
        }
    };
    Ok(commitment_txs)
}

async fn extract_submit_ledger_txs(
    service_senders: &ServiceSenders,
    block: &IrysBlockHeader,
    db: &DatabaseProvider,
) -> Result<Vec<DataTransactionHeader>, eyre::Error> {
    let (_publish_ledger, submit_ledger) = extract_data_ledgers(block)?;
    // we only access the submit ledger data. Publish ledger does not require billing the user extra
    let txs = get_data_tx_in_parallel(submit_ledger.tx_ids.0.clone(), &service_senders.mempool, db)
        .await?;
    Ok(txs)
}

/// Extracts publish ledger with transactions and ingress proofs for term fee reward distribution
async fn extract_publish_ledger_with_txs(
    service_senders: &ServiceSenders,
    block: &IrysBlockHeader,
    db: &DatabaseProvider,
) -> Result<PublishLedgerWithTxs, eyre::Error> {
    let (publish_ledger, _submit_ledger) = extract_data_ledgers(block)?;

    // Fetch the actual transactions for the publish ledger
    let txs = get_data_tx_in_parallel(
        publish_ledger.tx_ids.0.clone(),
        &service_senders.mempool,
        db,
    )
    .await?;
    Ok(PublishLedgerWithTxs {
        txs,
        proofs: publish_ledger.proofs.clone(),
    })
}

/// Validates  the actual shadow transactions match the expected ones
#[tracing::instrument(skip_all, err)]
fn validate_shadow_transactions_match(
    actual: impl Iterator<Item = eyre::Result<ShadowTransaction>>,
    expected: impl Iterator<Item = ShadowTransaction>,
) -> eyre::Result<()> {
    // Validate each expected shadow transaction
    for (idx, data) in actual.zip_longest(expected).enumerate() {
        let EitherOrBoth::Both(actual, expected) = data else {
            // If either of the shadow txs is not present, it means it was not generated as `expected`
            // or it was not included in the block. either way - an error
            tracing::warn!(?data, "shadow tx len mismatch");
            eyre::bail!("actual and expected shadow txs lens differ");
        };
        let actual = actual?;
        ensure!(
            actual == expected,
            "Shadow transaction mismatch at idx {}. expected {:?}, got {:?}",
            idx,
            expected,
            actual
        );
    }

    Ok(())
}

pub fn is_seed_data_valid(
    block_header: &IrysBlockHeader,
    previous_block_header: &IrysBlockHeader,
    reset_frequency: u64,
) -> ValidationResult {
    let vdf_info = &block_header.vdf_limiter_info;
    let expected_seed_data = vdf_info.calculate_seeds(reset_frequency, previous_block_header);

    // TODO: difficulty validation adjustment is likely needs to be done here too,
    //  but difficulty is not yet implemented
    let are_seeds_valid =
        expected_seed_data.0 == vdf_info.next_seed && expected_seed_data.1 == vdf_info.seed;
    if are_seeds_valid {
        ValidationResult::Valid
    } else {
        error!(
            "Seed data is invalid. Expected: {:?}, got: {:?}",
            expected_seed_data, vdf_info
        );
        ValidationResult::Invalid
    }
}

/// Validates that commitment transactions in a block are ordered correctly
/// according to the same priority rules used by the mempool:
/// 1. Stakes first (sorted by fee, highest first)
/// 2. Then pledges (sorted by pledge_count_before_executing ascending, then by fee descending)
#[tracing::instrument(skip_all, err, fields(block_hash = %block.block_hash, block_height = %block.height))]
pub async fn commitment_txs_are_valid(
    config: &Config,
    service_senders: &ServiceSenders,
    block: &IrysBlockHeader,
    db: &DatabaseProvider,
    block_tree_guard: &BlockTreeReadGuard,
) -> eyre::Result<()> {
    // Extract commitment transaction IDs from the block
    let block_tx_ids = block
        .system_ledgers
        .iter()
        .find(|ledger| ledger.ledger_id == SystemLedger::Commitment as u32)
        .map(|ledger| ledger.tx_ids.0.as_slice())
        .unwrap_or_else(|| &[]);

    // Fetch all actual commitment transactions from the block
    let actual_commitments =
        get_commitment_tx_in_parallel(block_tx_ids, &service_senders.mempool, db).await?;

    // Validate that all commitment transactions have correct values
    for (idx, tx) in actual_commitments.iter().enumerate() {
        tx.validate_value(&config.consensus).map_err(|e| {
            error!(
                "Commitment transaction {} at position {} has invalid value: {}",
                tx.id, idx, e
            );
            eyre::eyre!("Invalid commitment transaction value: {}", e)
        })?;
    }

    let is_epoch_block = block.height % config.consensus.epoch.num_blocks_in_epoch == 0;

    if is_epoch_block {
        debug!(
            "Validating commitment order for epoch block at height {}",
            block.height
        );

        // Get expected commitments from parent's snapshot
        let parent_commitment_snapshot = block_tree_guard
            .read()
            .get_commitment_snapshot(&block.previous_block_hash)?;
        let expected_commitments = parent_commitment_snapshot.get_epoch_commitments();

        // Use zip_longest to compare actual vs expected directly
        for (idx, pair) in actual_commitments
            .iter()
            .zip_longest(expected_commitments.iter())
            .enumerate()
        {
            match pair {
                EitherOrBoth::Both(actual, expected) => {
                    ensure!(
                        actual == expected,
                        "Epoch block commitment mismatch at position {}. Expected: {:?}, Got: {:?}",
                        idx,
                        expected,
                        actual
                    );
                }
                EitherOrBoth::Left(actual) => {
                    error!(
                        "Extra commitment in epoch block at position {}: {:?}",
                        idx, actual
                    );
                    eyre::bail!("Epoch block contains extra commitment transaction");
                }
                EitherOrBoth::Right(expected) => {
                    error!(
                        "Missing commitment in epoch block at position {}: {:?}",
                        idx, expected
                    );
                    eyre::bail!("Epoch block missing expected commitment transaction");
                }
            }
        }

        debug!("Epoch block commitment transaction validation successful");
        return Ok(());
    }

    // Regular block validation: check priority ordering for stake and pledge commitments
    let stake_and_pledge_txs: Vec<&CommitmentTransaction> = actual_commitments
        .iter()
        .filter(|tx| {
            matches!(
                tx.commitment_type,
                CommitmentType::Stake | CommitmentType::Pledge { .. }
            )
        })
        .collect();

    if stake_and_pledge_txs.is_empty() {
        return Ok(());
    }

    // Sort to get expected order
    let mut expected_order = stake_and_pledge_txs.clone();
    expected_order.sort();

    // Compare actual order vs expected order
    for (idx, pair) in stake_and_pledge_txs
        .iter()
        .zip_longest(expected_order.iter())
        .enumerate()
    {
        match pair {
            EitherOrBoth::Both(actual, expected) => {
                ensure!(
                    actual.id == expected.id,
                    "Commitment transaction at position {} in wrong order. Expected: {}, Got: {}",
                    idx,
                    expected.id,
                    actual.id
                );
            }
            _ => {
                // This should never happen since we're comparing the same filtered set
                eyre::bail!("Internal error: commitment ordering validation mismatch");
            }
        }
    }

    debug!("Commitment transaction ordering is valid");
    Ok(())
}

/// Helper function to calculate permanent storage fee using a specific EMA snapshot
/// This includes base network fee + ingress proof rewards
pub fn calculate_perm_storage_total_fee(
    bytes_to_store: u64,
    term_fee: U256,
    ema_snapshot: &EmaSnapshot,
    config: &Config,
) -> eyre::Result<Amount<(NetworkFee, Irys)>> {
    // Calculate the cost per GB (take into account replica count & cost per replica)
    let cost_per_gb = config
        .consensus
        .annual_cost_per_gb
        .cost_per_replica(
            config.consensus.safe_minimum_number_of_years,
            config.consensus.decay_rate,
        )?
        .replica_count(config.consensus.number_of_ingress_proofs_total)?;

    // Calculate the base network fee (protocol cost) using the provided EMA snapshot
    let base_network_fee = cost_per_gb.base_network_fee(
        U256::from(bytes_to_store),
        ema_snapshot.ema_for_public_pricing(),
    )?;

    // Add ingress proof rewards to the base network fee
    // Total perm_fee = base network fee + (num_ingress_proofs × immediate_tx_inclusion_reward_percent × term_fee)
    let total_perm_fee = base_network_fee.add_ingress_proof_rewards(
        term_fee,
        config.consensus.number_of_ingress_proofs_total,
        config.consensus.immediate_tx_inclusion_reward_percent,
    )?;

    Ok(total_perm_fee)
}

/// Helper function to calculate term storage fee using a specific EMA snapshot
/// TODO: THIS IS JUST PLACEHOLDER IMPLEMENTATION - should be updated with proper fee calculation
/// when term storage pricing is fully implemented
pub fn calculate_term_storage_base_network_fee(
    _bytes_to_store: u64,
    _ema_snapshot: &EmaSnapshot,
    _config: &Config,
) -> eyre::Result<U256> {
    // Placeholder implementation matching the mempool service
    // Returns a fixed value until proper term fee calculation is implemented
    Ok(TERM_FEE)
}

/// Validates that data transactions in a block are correctly placed and have valid properties
/// based on their ledger placement (Submit or Publish) and ingress proof availability.
/// - Transactions in Publish ledger must have prior inclusion in Submit ledger
/// - Transactions should not appear in multiple blocks (duplicate inclusions)
/// - Submit ledger transactions must not have ingress proofs
/// - Publish ledger transactions must have valid ingress proofs
/// - All transactions must meet minimum fee requirements
/// - Fee structures must be valid for proper reward distribution
#[tracing::instrument(skip_all, err)]
pub async fn data_txs_are_valid(
    config: &Config,
    service_senders: &ServiceSenders,
    block: &IrysBlockHeader,
    db: &DatabaseProvider,
    block_tree_guard: &BlockTreeReadGuard,
) -> Result<(), PreValidationError> {
    // Get the block's EMA snapshot for fee calculations
    let block_ema = block_tree_guard
        .read()
        .get_ema_snapshot(&block.block_hash)
        .ok_or(PreValidationError::BlockEmaSnapshotNotFound {
            block_hash: block.block_hash,
        })?;

    // Extract data transactions from both ledgers
    let (publish_ledger, submit_ledger) = extract_data_ledgers(block)
        .map_err(|e| PreValidationError::DataLedgerExtractionFailed(e.to_string()))?;

    // Get transactions from both ledgers
    let publish_txs = get_data_tx_in_parallel(
        publish_ledger.tx_ids.0.clone(),
        &service_senders.mempool,
        db,
    )
    .await
    .map_err(|e| PreValidationError::TransactionFetchFailed(e.to_string()))?;

    let submit_txs =
        get_data_tx_in_parallel(submit_ledger.tx_ids.0.clone(), &service_senders.mempool, db)
            .await
            .map_err(|e| PreValidationError::TransactionFetchFailed(e.to_string()))?;

    // Step 1: Identify same-block promotions (txs appearing in both ledgers of current block)
    let submit_ids: HashSet<H256> = submit_txs.iter().map(|tx| tx.id).collect();
    let publish_ids: HashSet<H256> = publish_txs.iter().map(|tx| tx.id).collect();
    let same_block_promotions = submit_ids
        .intersection(&publish_ids)
        .copied()
        .collect::<HashSet<_>>();

    // Log same-block promotions for debugging
    for tx_id in &same_block_promotions {
        debug!(
            "Transaction {} promoted from Submit to Publish in same block",
            tx_id
        );
    }
    // Collect all tx_ids we need to check for previous inclusions
    let mut txs_to_check = publish_txs
        .iter()
        .map(|x| (x, DataLedger::Publish))
        .chain(submit_txs.iter().map(|x| (x, DataLedger::Submit)))
        .map(|(tx, ledger_current)| {
            let state = if same_block_promotions.contains(&tx.id) {
                TxInclusionState::Found {
                    ledger_current: DataLedger::Publish,
                    ledger_historical: DataLedger::Submit,
                }
            } else {
                TxInclusionState::Searching { ledger_current }
            };
            (tx.id, (tx, state))
        })
        .collect::<HashMap<_, _>>();

    // Step 3: Check past inclusions only for non-promoted txs
    get_previous_tx_inclusions(
        &mut txs_to_check,
        block,
        config.consensus.mempool.anchor_expiry_depth as u64,
        service_senders,
        db,
    )
    .await
    .map_err(|e| PreValidationError::PreviousTxInclusionsFailed(e.to_string()))?;

    // Step 4: Validate based on ledger rules
    for (tx, past_inclusion) in txs_to_check.values() {
        match past_inclusion {
            TxInclusionState::Searching { ledger_current } => {
                match ledger_current {
                    DataLedger::Publish => {
                        // Publish tx with no past inclusion - INVALID
                        return Err(PreValidationError::PublishTxMissingPriorSubmit {
                            tx_id: tx.id,
                        });
                    }
                    DataLedger::Submit => {
                        // Submit tx with no past inclusion - VALID (new transaction)
                        debug!("Transaction {} is new in Submit ledger", tx.id);
                    }
                }
            }
            TxInclusionState::Found {
                ledger_current,
                ledger_historical,
            } => {
                match (ledger_current, ledger_historical) {
                    (DataLedger::Publish, DataLedger::Submit) => {
                        // OK: Transaction promoted from past Submit to current Publish
                        debug!(
                            "Transaction {} promoted from past Submit to current Publish ledger",
                            tx.id
                        );
                    }
                    (DataLedger::Publish, DataLedger::Publish) => {
                        return Err(PreValidationError::PublishTxAlreadyIncluded { tx_id: tx.id });
                    }
                    (DataLedger::Submit, _) => {
                        // Submit tx should not have any past inclusion
                        return Err(PreValidationError::SubmitTxAlreadyIncluded {
                            tx_id: tx.id,
                            ledger: *ledger_historical,
                        });
                    }
                }
            }
            TxInclusionState::Duplicate { ledger_historical } => {
                // Transaction found in multiple past blocks - this is always invalid
                return Err(PreValidationError::TxFoundInMultipleBlocks {
                    tx_id: tx.id,
                    ledger: ledger_historical.0,
                    block_hash: ledger_historical.1,
                });
            }
        }
    }

    // Step 5: Validate all transactions (including same-block promotions)
    let all_txs = publish_txs
        .iter()
        .map(|tx| (tx, DataLedger::Publish))
        .chain(submit_txs.iter().map(|tx| (tx, DataLedger::Submit)));

    for (tx, current_ledger) in all_txs {
        // All data transactions must have ledger_id set to Publish
        // TODO: support other term ledgers here
        if tx.ledger_id != DataLedger::Publish as u32 {
            return Err(PreValidationError::InvalidLedgerId {
                tx_id: tx.id,
                expected: DataLedger::Publish as u32,
                actual: tx.ledger_id,
            });
        }

        // Calculate expected fees based on data size using block's EMA
        // Calculate term fee first as it's needed for perm fee calculation
        let expected_term_fee =
            calculate_term_storage_base_network_fee(tx.data_size, &block_ema, config)
                .map_err(|e| PreValidationError::FeeCalculationFailed(e.to_string()))?;
        let expected_perm_fee =
            calculate_perm_storage_total_fee(tx.data_size, expected_term_fee, &block_ema, config)
                .map_err(|e| PreValidationError::FeeCalculationFailed(e.to_string()))?;

        // Validate perm_fee is at least the expected amount
        let actual_perm_fee = tx.perm_fee.unwrap_or(U256::zero());
        if actual_perm_fee < expected_perm_fee.amount {
            return Err(PreValidationError::InsufficientPermFee {
                tx_id: tx.id,
                expected: expected_perm_fee.amount,
                actual: actual_perm_fee,
            });
        }

        // Validate term_fee is at least the expected amount
        let actual_term_fee = tx.term_fee;
        if actual_term_fee < expected_term_fee {
            return Err(PreValidationError::InsufficientTermFee {
                tx_id: tx.id,
                expected: expected_term_fee,
                actual: actual_term_fee,
            });
        }

        // Validate fee distribution structures can be created successfully
        // This ensures fees can be properly distributed to block producers, ingress proof providers, etc.
        TermFeeCharges::new(actual_term_fee, &config.consensus).map_err(|e| {
            PreValidationError::InvalidTermFeeStructure {
                tx_id: tx.id,
                reason: e.to_string(),
            }
        })?;

        PublishFeeCharges::new(actual_perm_fee, actual_term_fee, &config.consensus).map_err(
            |e| PreValidationError::InvalidPermFeeStructure {
                tx_id: tx.id,
                reason: e.to_string(),
            },
        )?;

        match current_ledger {
            DataLedger::Publish => {
                // no special publish-ledger-only asserts here
            }
            DataLedger::Submit => {
                // Submit ledger transactions should not have ingress proofs, that's why they are in the submit ledger
                // (they're waiting for proofs to arrive)
<<<<<<< HEAD
                if tx.promoted_height.is_some() {
=======
                if tx.ingress_proofs.is_some() {
                    // TODO: This should be a hard error, but the test infrastructure currently
                    // creates transactions with ingress proofs that get placed in Submit ledger.
                    // This needs to be fixed in the block production logic to properly place
                    // transactions with proofs in the Publish ledger.
>>>>>>> 7b81a293
                    tracing::warn!(
                        "Transaction {} in Submit ledger should not have a promoted_height",
                        tx.id
                    );
                }
            }
        }
    }

<<<<<<< HEAD
    if publish_txs.is_empty() {
        ensure!(
            publish_ledger.proofs.is_none(),
            "With no publish transactions in the block there should be no ingress proofs"
        );
=======
    let publish_proof_count = publish_ledger
        .proofs
        .as_ref()
        .map(|x| x.0.len())
        .unwrap_or_default();
    if publish_proof_count != publish_txs.len() {
        return Err(PreValidationError::PublishLedgerProofCountMismatch {
            proof_count: publish_proof_count,
            tx_count: publish_txs.len(),
        });
>>>>>>> 7b81a293
    }

    // Validate ingress proofs list matches Publish ledger transactions
    if let Some(proofs_list) = &publish_ledger.proofs {
<<<<<<< HEAD
        let expected_proof_count =
            publish_txs.len() * (config.consensus.number_of_ingress_proofs_total as usize);

        ensure!(
            proofs_list.len() == expected_proof_count,
            "Incorrect number of proofs to prove promoted transactions. Expected: {}, Actual: {}",
            expected_proof_count,
            proofs_list.len()
        );

        // Validate each proof corresponds to the correct transaction
        for tx_header in publish_txs {
            let tx_proofs = get_ingress_proofs(publish_ledger, &tx_header.id)?;

            // Loop though all the ingress proofs for the published transaction and pre-validate them
            for ingress_proof in tx_proofs.iter() {
                // Validate ingress proof signature and data_root match the transaction
                let _ = ingress_proof
                    .pre_validate(&tx_header.data_root)
                    .map_err(|e| {
                        eyre::eyre!(
                            "Transaction {} has invalid ingress proof: {} - {}",
                            tx_header.id,
                            ingress_proof.proof,
                            e
                        )
                    })?;
            }

            ensure!(
                tx_proofs.len() as u64 == config.consensus.number_of_ingress_proofs_total,
                "Number of proofs to promote tx does not match consensus rules. Expected: {}, Actual: {}",
                config.consensus.number_of_ingress_proofs_total,
                tx_proofs.len()
            );
=======
        if proofs_list.len() != publish_txs.len() {
            return Err(PreValidationError::IngressProofCountMismatch {
                expected: publish_txs.len(),
                actual: proofs_list.len(),
            });
        }

        // Validate each proof corresponds to the correct transaction
        for item in publish_txs.iter().zip_longest(proofs_list.iter()) {
            let EitherOrBoth::Both(tx, proof) = item else {
                return Err(PreValidationError::PublishTxProofLengthMismatch);
            };

            // Validate ingress proofs are present
            let Some(tx_proof) = tx.ingress_proofs.as_ref() else {
                // TODO: This should be a hard error, but the current test infrastructure has
                // race conditions where ingress proofs are generated but not properly attached
                // to transactions in the Publish ledger during block validation.
                tracing::warn!(
                    "Transaction {} in Publish ledger missing ingress proofs",
                    tx.id
                );
                continue;
            };

            // Validate ingress proof signature and data_root match
            // The proof signature should be valid for the transaction's data_root
            let _ = tx_proof.pre_validate(&tx.data_root).map_err(|e| {
                PreValidationError::InvalidIngressProof {
                    tx_id: tx.id,
                    reason: e.to_string(),
                }
            })?;

            // TODO: use `verify_ingress_proof` to verify all ingress proof chunks and data
            // TODO: once we refactor ingress proofs - remove the proof field from the tx object.
            if tx_proof.proof != proof.proof || tx_proof.signature != proof.signature {
                return Err(PreValidationError::IngressProofMismatch { tx_id: tx.id });
            }
>>>>>>> 7b81a293
        }
    }

    // TODO: validate that block.treasury is correctly updated

    debug!("Data transaction validation successful");
    Ok(())
}

fn extract_data_ledgers(
    block: &IrysBlockHeader,
) -> eyre::Result<(&DataTransactionLedger, &DataTransactionLedger)> {
    let (publish_ledger, submit_ledger) = match &block.data_ledgers[..] {
        [publish_ledger, submit_ledger] => {
            ensure!(
                publish_ledger.ledger_id == DataLedger::Publish,
                "Publish ledger must be the first ledger in the data ledgers"
            );
            ensure!(
                submit_ledger.ledger_id == DataLedger::Submit,
                "Submit ledger must be the second ledger in the data ledgers"
            );
            (publish_ledger, submit_ledger)
        }
        [..] => eyre::bail!("Expect exactly 2 data ledgers to be present on the block"),
    };
    Ok((publish_ledger, submit_ledger))
}

/// State for tracking transaction inclusion search
#[derive(Clone, Copy, Debug)]
enum TxInclusionState {
    Searching {
        ledger_current: DataLedger,
    },
    Found {
        ledger_current: DataLedger,
        ledger_historical: DataLedger,
    },
    Duplicate {
        ledger_historical: (DataLedger, BlockHash),
    },
}

#[tracing::instrument(skip_all, fields(block_under_validation = ?block_under_validation.block_hash))]
async fn get_previous_tx_inclusions(
    tx_ids: &mut HashMap<H256, (&DataTransactionHeader, TxInclusionState)>,
    block_under_validation: &IrysBlockHeader,
    anchor_expiry_depth: u64,
    service_senders: &ServiceSenders,
    db: &DatabaseProvider,
) -> eyre::Result<()> {
    // Early return for empty input
    if tx_ids.is_empty() {
        return Ok(());
    }

    // Get mempool data and release lock quickly
    let (tx, rx) = tokio::sync::oneshot::channel();
    service_senders
        .mempool
        .send(MempoolServiceMessage::GetState(tx))?;
    let mempool_state = rx.await?;
    let mempool_guard = mempool_state.read().await;

    let min_anchor_height = block_under_validation
        .height
        .saturating_sub(anchor_expiry_depth);

    let mut block = (
        block_under_validation.block_hash,
        block_under_validation.height,
    );
    while block.1 >= min_anchor_height {
        // Stop if we've reached the genesis block
        if block.1 == 0 {
            break;
        }

        let mut update_states = |header: &IrysBlockHeader| {
            if header.block_hash == block_under_validation.block_hash {
                // don't process the states for a block we're putting under full validation
                return Ok(());
            }
            process_block_ledgers_with_states(&header.data_ledgers, header.block_hash, tx_ids)
        };
        // Move to the parent block and continue the traversal backwards
        block = match mempool_guard.prevalidated_blocks.get(&block.0) {
            Some(header) => {
                update_states(header)?;
                (header.previous_block_hash, header.height.saturating_sub(1))
            }
            None => {
                let header = db
                    .view(|tx| irys_database::block_header_by_hash(tx, &block.0, false))
                    .unwrap_or_else(|_| {
                        panic!(
                            "database returned error fetching parent block header {}",
                            &block.0
                        )
                    })
                    .unwrap_or_else(|_| {
                        panic!(
                            "db view error while fetching parent block header {}",
                            &block.0
                        )
                    })
                    .unwrap_or_else(|| {
                        panic!(
                            "to find the parent block header {} in the database",
                            &block.0
                        )
                    });
                update_states(&header)?;
                (header.previous_block_hash, header.height.saturating_sub(1))
            }
        };
    }

    Ok(())
}

/// Process ledgers and update transaction states
/// Returns true if all transactions have been found
fn process_block_ledgers_with_states(
    ledgers: &[DataTransactionLedger],
    block_hash: BlockHash,
    tx_states: &mut HashMap<H256, (&DataTransactionHeader, TxInclusionState)>,
) -> eyre::Result<()> {
    for ledger in ledgers {
        let ledger_type = DataLedger::try_from(ledger.ledger_id)?;

        // Check each transaction in this ledger
        for tx_id in &ledger.tx_ids.0 {
            if let Some((_, state)) = tx_states.get_mut(tx_id) {
                match state {
                    TxInclusionState::Searching { ledger_current } => {
                        // First time finding this transaction
                        *state = TxInclusionState::Found {
                            ledger_current: *ledger_current,
                            ledger_historical: ledger_type,
                        };
                    }
                    TxInclusionState::Found { .. } => {
                        // Transaction already found once, this is a duplicate
                        *state = TxInclusionState::Duplicate {
                            ledger_historical: (ledger_type, block_hash),
                        };
                    }
                    TxInclusionState::Duplicate { .. } => {
                        // Already marked as duplicate, no need to update
                    }
                }
            }
        }
    }
    Ok(())
}

#[cfg(test)]
mod tests {
    use super::*;
    use crate::{
        block_index_service::{BlockIndexService, GetBlockIndexGuardMessage},
        BlockMigrationMessage,
    };
    use actix::{prelude::*, SystemRegistry};
    use irys_config::StorageSubmodulesConfig;
    use irys_database::add_genesis_commitments;
    use irys_domain::{BlockIndex, EpochSnapshot};
    use irys_testing_utils::utils::temporary_directory;
    use irys_types::{
        hash_sha256, irys::IrysSigner, partition::PartitionAssignment, Address, Base64, BlockHash,
        DataTransaction, DataTransactionHeader, DataTransactionLedger, H256List, NodeConfig,
        Signature, H256, U256,
    };
    use std::sync::{Arc, RwLock};
    use tempfile::TempDir;
    use tracing::{debug, info};

    pub(super) struct TestContext {
        pub block_index: Arc<RwLock<BlockIndex>>,
        pub block_index_actor: Addr<BlockIndexService>,
        pub miner_address: Address,
        pub epoch_snapshot: EpochSnapshot,
        pub partition_hash: H256,
        pub partition_assignment: PartitionAssignment,
        pub consensus_config: ConsensusConfig,
        #[expect(dead_code)]
        pub node_config: NodeConfig,
    }

    async fn init() -> (TempDir, TestContext) {
        let data_dir = temporary_directory(Some("block_validation_tests"), false);
        let node_config = NodeConfig {
            consensus: irys_types::ConsensusOptions::Custom(ConsensusConfig {
                chunk_size: 32,
                num_chunks_in_partition: 100,
                ..ConsensusConfig::testing()
            }),
            base_directory: data_dir.path().to_path_buf(),
            ..NodeConfig::testing()
        };
        let config = Config::new(node_config);

        let mut genesis_block = IrysBlockHeader::new_mock_header();
        genesis_block.height = 0;
        let chunk_size = 32;
        let mut node_config = NodeConfig::testing();
        node_config.storage.num_writes_before_sync = 1;
        node_config.base_directory = data_dir.path().to_path_buf();
        let consensus_config = ConsensusConfig {
            chunk_size,
            num_chunks_in_partition: 10,
            num_chunks_in_recall_range: 2,
            num_partitions_per_slot: 1,
            entropy_packing_iterations: 1_000,
            block_migration_depth: 1,
            ..node_config.consensus_config()
        };

        let (commitments, initial_treasury) =
            add_genesis_commitments(&mut genesis_block, &config).await;
        genesis_block.treasury = initial_treasury;

        let arc_genesis = Arc::new(genesis_block.clone());
        let signer = config.irys_signer();
        let miner_address = signer.address();

        // Create epoch service with random miner address
        let block_index = Arc::new(RwLock::new(
            BlockIndex::new(&node_config)
                .await
                .expect("Expected to create block index"),
        ));

        let block_index_actor =
            BlockIndexService::new(block_index.clone(), &consensus_config).start();
        SystemRegistry::set(block_index_actor.clone());

        let storage_submodules_config =
            StorageSubmodulesConfig::load(config.node_config.base_directory.clone())
                .expect("Expected to load storage submodules config");

        // Create an epoch snapshot for the genesis block
        let epoch_snapshot = EpochSnapshot::new(
            &storage_submodules_config,
            genesis_block,
            commitments.clone(),
            &config,
        );
        info!("Genesis Epoch tasks complete.");

        let partition_hash = epoch_snapshot.ledgers.get_slots(DataLedger::Submit)[0].partitions[0];

        let msg = BlockMigrationMessage {
            block_header: arc_genesis.clone(),
            all_txs: Arc::new(vec![]),
        };

        let block_index_actor = BlockIndexService::from_registry();
        match block_index_actor.send(msg).await {
            Ok(_) => info!("Genesis block indexed"),
            Err(_) => panic!("Failed to index genesis block"),
        }

        let partition_assignment = epoch_snapshot
            .get_data_partition_assignment(partition_hash)
            .expect("Expected to get partition assignment");

        debug!("Partition assignment {:?}", partition_assignment);

        (
            data_dir,
            TestContext {
                block_index,
                block_index_actor,
                miner_address,
                epoch_snapshot,
                partition_hash,
                partition_assignment,
                consensus_config,
                node_config,
            },
        )
    }

    #[actix::test]
    async fn poa_test_3_complete_txs() {
        let (_tmp, context) = init().await;
        // Create a bunch of TX chunks
        let data_chunks = vec![
            vec![[0; 32], [1; 32], [2; 32]], // tx0
            vec![[3; 32], [4; 32], [5; 32]], // tx1
            vec![[6; 32], [7; 32], [8; 32]], // tx2
        ];

        // Create a bunch of signed TX from the chunks
        // Loop though all the data_chunks and create wrapper tx for them
        let signer = IrysSigner::random_signer(&context.consensus_config);
        let mut txs: Vec<DataTransaction> = Vec::new();

        for chunks in &data_chunks {
            let mut data: Vec<u8> = Vec::new();
            for chunk in chunks {
                data.extend_from_slice(chunk);
            }
            let tx = signer
                .create_transaction(data, H256::zero())
                .expect("Expected to create a transaction");
            let tx = signer
                .sign_transaction(tx)
                .expect("Expected to sign the transaction");
            txs.push(tx);
        }

        for poa_tx_num in 0..3 {
            for poa_chunk_num in 0..3 {
                let mut poa_chunk: Vec<u8> = data_chunks[poa_tx_num][poa_chunk_num].into();
                poa_test(
                    &context,
                    &txs,
                    &mut poa_chunk,
                    poa_tx_num,
                    poa_chunk_num,
                    9,
                    context.consensus_config.chunk_size as usize,
                )
                .await;
            }
        }
    }

    #[actix::test]
    async fn poa_not_complete_last_chunk_test() {
        let (_tmp, context) = init().await;

        // Create a signed TX from the chunks
        let signer = IrysSigner::random_signer(&context.consensus_config);
        let mut txs: Vec<DataTransaction> = Vec::new();

        let data = vec![3; 40]; //32 + 8 last incomplete chunk
        let tx = signer
            .create_transaction(data.clone(), H256::zero())
            .expect("Expected to create a transaction");
        let tx = signer
            .sign_transaction(tx)
            .expect("Expected to sign the transaction");
        txs.push(tx);

        let poa_tx_num = 0;
        let chunk_size = context.consensus_config.chunk_size as usize;
        for poa_chunk_num in 0..2 {
            let mut poa_chunk: Vec<u8> = data[poa_chunk_num * (chunk_size)
                ..std::cmp::min((poa_chunk_num + 1) * chunk_size, data.len())]
                .to_vec();
            poa_test(
                &context,
                &txs,
                &mut poa_chunk,
                poa_tx_num,
                poa_chunk_num,
                2,
                chunk_size,
            )
            .await;
        }
    }

    #[actix::test]
    async fn is_seed_data_valid_should_validate_seeds() {
        let reset_frequency = 2;

        let mut parent_header = IrysBlockHeader::new_mock_header();
        let parent_seed = BlockHash::from_slice(&[2; 32]);
        let parent_next_seed = BlockHash::from_slice(&[3; 32]);
        parent_header.block_hash = BlockHash::from_slice(&[4; 32]);
        parent_header.vdf_limiter_info.seed = parent_seed;
        parent_header.vdf_limiter_info.next_seed = parent_next_seed;

        let mut header_2 = IrysBlockHeader::new_mock_header();
        // Reset frequency is 2, so setting global_step_number to 3 and adding 2 steps
        //  should result in the seeds being rotated
        header_2.vdf_limiter_info.global_step_number = 3;
        header_2.vdf_limiter_info.steps = H256List(vec![H256::zero(); 2]);
        header_2
            .vdf_limiter_info
            .set_seeds(reset_frequency, &parent_header);
        let is_valid = is_seed_data_valid(&header_2, &parent_header, reset_frequency);

        assert_eq!(
            header_2.vdf_limiter_info.next_seed,
            parent_header.block_hash
        );
        assert_eq!(header_2.vdf_limiter_info.seed, parent_next_seed);
        assert!(
            matches!(is_valid, ValidationResult::Valid),
            "Seed data should be valid"
        );

        // Now let's try to rotate the seeds when no rotation is needed by increasing the
        // reset frequency
        let large_reset_frequency = 100;
        let is_valid = is_seed_data_valid(&header_2, &parent_header, large_reset_frequency);
        assert!(
            matches!(is_valid, ValidationResult::Invalid),
            "Seed data should still be valid"
        );

        // Now let's try to set some random seeds that are not valid
        header_2.vdf_limiter_info.seed = BlockHash::from_slice(&[5; 32]);
        header_2.vdf_limiter_info.next_seed = BlockHash::from_slice(&[6; 32]);
        let is_valid = is_seed_data_valid(&header_2, &parent_header, reset_frequency);

        assert!(
            matches!(is_valid, ValidationResult::Invalid),
            "Seed data should be invalid"
        );
    }

    async fn poa_test(
        context: &TestContext,
        txs: &[DataTransaction],
        #[expect(
            clippy::ptr_arg,
            reason = "we need to clone this so it needs to be a Vec"
        )]
        poa_chunk: &mut Vec<u8>,
        poa_tx_num: usize,
        poa_chunk_num: usize,
        total_chunks_in_tx: usize,
        chunk_size: usize,
    ) {
        // Initialize genesis block at height 0
        let height: u64;
        {
            height = context
                .block_index
                .read()
                .expect("Expected to be able to read block index")
                .num_blocks();
        }

        let mut entropy_chunk = Vec::<u8>::with_capacity(chunk_size);
        compute_entropy_chunk(
            context.miner_address,
            (poa_tx_num * 3 /* tx's size in chunks */  + poa_chunk_num) as u64,
            context.partition_hash.into(),
            context.consensus_config.entropy_packing_iterations,
            chunk_size,
            &mut entropy_chunk,
            context.consensus_config.chain_id,
        );

        xor_vec_u8_arrays_in_place(poa_chunk, &entropy_chunk);

        // Create vectors of tx headers and txids
        let tx_headers: Vec<DataTransactionHeader> =
            txs.iter().map(|tx| tx.header.clone()).collect();

        let data_tx_ids = tx_headers.iter().map(|h| h.id).collect::<Vec<H256>>();

        let (tx_root, tx_path) = DataTransactionLedger::merklize_tx_root(&tx_headers);

        let poa = PoaData {
            tx_path: Some(Base64(tx_path[poa_tx_num].proof.clone())),
            data_path: Some(Base64(txs[poa_tx_num].proofs[poa_chunk_num].proof.clone())),
            chunk: Some(Base64(poa_chunk.clone())),
            ledger_id: Some(1),
            partition_chunk_offset: (poa_tx_num * 3 /* 3 chunks in each tx */ + poa_chunk_num)
                .try_into()
                .expect("Value exceeds u32::MAX"),

            partition_hash: context.partition_hash,
        };

        // Create a block from the tx
        let irys_block = IrysBlockHeader {
            height,
            reward_address: context.miner_address,
            poa: poa.clone(),
            block_hash: H256::zero(),
            previous_block_hash: H256::zero(),
            previous_cumulative_diff: U256::from(4000),
            miner_address: context.miner_address,
            signature: Signature::test_signature().into(),
            timestamp: 1000,
            data_ledgers: vec![
                // Permanent Publish Ledger
                DataTransactionLedger {
                    ledger_id: DataLedger::Publish.into(),
                    tx_root: H256::zero(),
                    tx_ids: H256List(Vec::new()),
                    max_chunk_offset: 0,
                    expires: None,
                    proofs: None,
                    required_proof_count: Some(1),
                },
                // Term Submit Ledger
                DataTransactionLedger {
                    ledger_id: DataLedger::Submit.into(),
                    tx_root,
                    tx_ids: H256List(data_tx_ids.clone()),
                    max_chunk_offset: 9,
                    expires: Some(1622543200),
                    proofs: None,
                    required_proof_count: Some(1),
                },
            ],
            ..IrysBlockHeader::default()
        };

        // Send the block confirmed message
        let block = Arc::new(irys_block);
        let txs = Arc::new(tx_headers);
        let block_finalized_message = BlockMigrationMessage {
            block_header: block.clone(),
            all_txs: Arc::clone(&txs),
        };

        match context
            .block_index_actor
            .send(block_finalized_message.clone())
            .await
        {
            Ok(_) => info!("Second block indexed"),
            Err(_) => panic!("Failed to index second block"),
        };

        let block_index_guard = context
            .block_index_actor
            .send(GetBlockIndexGuardMessage)
            .await
            .expect("Failed to get block index guard");

        let ledger_chunk_offset = context
            .partition_assignment
            .slot_index
            .expect("Expected to have a slot index in the assignment")
            as u64
            * context.consensus_config.num_partitions_per_slot
            * context.consensus_config.num_chunks_in_partition
            + (poa_tx_num * 3 /* 3 chunks in each tx */ + poa_chunk_num) as u64;

        assert_eq!(
            ledger_chunk_offset,
            (poa_tx_num * 3 /* 3 chunks in each tx */ + poa_chunk_num) as u64,
            "ledger_chunk_offset mismatch"
        );

        // ledger data -> block
        let bb = block_index_guard
            .read()
            .get_block_bounds(DataLedger::Submit, ledger_chunk_offset)
            .expect("expected valid block bounds");
        info!("block bounds: {:?}", bb);

        assert_eq!(bb.start_chunk_offset, 0, "start_chunk_offset should be 0");
        assert_eq!(
            bb.end_chunk_offset, total_chunks_in_tx as u64,
            "end_chunk_offset should be 9, tx has 9 chunks"
        );

        let poa_valid = poa_is_valid(
            &poa,
            &block_index_guard,
            &context.epoch_snapshot,
            &context.consensus_config,
            &context.miner_address,
        );

        debug!("PoA validation result: {:?}", poa_valid);
        assert!(poa_valid.is_ok(), "PoA should be valid");
    }

    #[actix::test]
    async fn poa_does_not_allow_modified_leaves() {
        let (_tmp, context) = init().await;
        // Create a bunch of TX chunks
        let data_chunks = vec![
            vec![[0; 32], [1; 32], [2; 32]], // tx0
            vec![[3; 32], [4; 32], [5; 32]], // tx1
            vec![[6; 32], [7; 32], [8; 32]], // tx2
        ];

        // Create a bunch of signed TX from the chunks
        // Loop though all the data_chunks and create wrapper tx for them
        let signer = IrysSigner::random_signer(&context.consensus_config);
        let mut txs: Vec<DataTransaction> = Vec::new();

        for chunks in &data_chunks {
            let mut data: Vec<u8> = Vec::new();
            for chunk in chunks {
                data.extend_from_slice(chunk);
            }
            let tx = signer
                .create_transaction(data, H256::zero())
                .expect("Expected to create a transaction");
            let tx = signer
                .sign_transaction(tx)
                .expect("Expected to sign the transaction");
            txs.push(tx);
        }

        for poa_tx_num in 0..3 {
            for poa_chunk_num in 0..3 {
                let mut poa_chunk: Vec<u8> = data_chunks[poa_tx_num][poa_chunk_num].into();
                test_poa_with_malicious_merkle_data(
                    &context,
                    &txs,
                    &mut poa_chunk,
                    poa_tx_num,
                    poa_chunk_num,
                    9,
                    context.consensus_config.chunk_size as usize,
                )
                .await;
            }
        }
    }

    async fn test_poa_with_malicious_merkle_data(
        context: &TestContext,
        txs: &[DataTransaction],
        #[expect(
            clippy::ptr_arg,
            reason = "we need to clone this so it needs to be a Vec"
        )]
        poa_chunk: &mut Vec<u8>,
        poa_tx_num: usize,
        poa_chunk_num: usize,
        total_chunks_in_tx: usize,
        chunk_size: usize,
    ) {
        // Initialize genesis block at height 0
        let height: u64;
        {
            height = context
                .block_index
                .read()
                .expect("To read block index")
                .num_blocks();
        }

        let mut entropy_chunk = Vec::<u8>::with_capacity(chunk_size);
        compute_entropy_chunk(
            context.miner_address,
            (poa_tx_num * 3 /* tx's size in chunks */  + poa_chunk_num) as u64,
            context.partition_hash.into(),
            context.consensus_config.entropy_packing_iterations,
            chunk_size,
            &mut entropy_chunk,
            context.consensus_config.chain_id,
        );

        xor_vec_u8_arrays_in_place(poa_chunk, &entropy_chunk);

        // Create vectors of tx headers and txids
        let tx_headers: Vec<DataTransactionHeader> =
            txs.iter().map(|tx| tx.header.clone()).collect();

        let data_tx_ids = tx_headers.iter().map(|h| h.id).collect::<Vec<H256>>();

        let (tx_root, tx_path) = DataTransactionLedger::merklize_tx_root(&tx_headers);

        // Hacked data: DEADBEEF (but padded to chunk_size for proper entropy packing)
        let mut hacked_data = vec![0xde, 0xad, 0xbe, 0xef];
        hacked_data.resize(chunk_size, 0); // Pad to chunk_size like normal chunks

        // Calculate what the hash SHOULD BE after entropy packing
        let mut entropy_chunk = Vec::<u8>::with_capacity(chunk_size);
        compute_entropy_chunk(
            context.miner_address,
            (poa_tx_num * 3 + poa_chunk_num) as u64,
            context.partition_hash.into(),
            context.consensus_config.entropy_packing_iterations,
            chunk_size,
            &mut entropy_chunk,
            context.consensus_config.chain_id,
        );

        // Apply entropy packing to our hacked data to see what it becomes
        let mut entropy_packed_hacked = hacked_data.clone();
        xor_vec_u8_arrays_in_place(&mut entropy_packed_hacked, &entropy_chunk);

        // Trim to actual data size for hash calculation (chunk_size might be larger)
        let trimmed_hacked = &entropy_packed_hacked[0..hacked_data.len().min(chunk_size)];
        let entropy_packed_hash = hash_sha256(trimmed_hacked);

        // Calculate the correct offset for this chunk position
        let chunk_start_offset = poa_tx_num * 3 * 32 + poa_chunk_num * 32; // Each chunk is 32 bytes
        let chunk_end_offset = chunk_start_offset + hacked_data.len().min(32); // This chunk's end

        // Create fake leaf proof with the entropy-packed hash and correct offset
        let mut hacked_data_path = txs[poa_tx_num].proofs[poa_chunk_num].proof.clone();
        let hacked_data_path_len = hacked_data_path.len();
        if hacked_data_path_len < 64 {
            hacked_data_path.resize(64, 0);
        }

        // Overwrite last 64 bytes (LeafProof structure)
        let start = hacked_data_path.len() - 64;

        // 32 bytes: entropy-packed hash (what PoA validation expects to see)
        hacked_data_path[start..start + 32].copy_from_slice(&entropy_packed_hash);

        // 24 bytes: notepad (NOTE_SIZE - 8 = 32 - 8 = 24)
        for i in 0..24 {
            hacked_data_path[start + 32 + i] = 0;
        }

        // 8 bytes: offset as big-endian u64
        let offset_bytes = (chunk_end_offset as u64).to_be_bytes();
        hacked_data_path[start + 56..start + 64].copy_from_slice(&offset_bytes);

        debug!("Hacked attack:");
        debug!("  Original data: {:?}", &hacked_data[0..4]);
        debug!("  Entropy-packed hash: {:?}", &entropy_packed_hash[..4]);
        debug!("  Chunk offset: {}", chunk_end_offset);

        let poa = PoaData {
            tx_path: Some(Base64(tx_path[poa_tx_num].proof.clone())),
            data_path: Some(Base64(hacked_data_path.clone())),
            chunk: Some(Base64(hacked_data.clone())), // Use RAW data, PoA validation will entropy-pack it
            ledger_id: Some(1),
            partition_chunk_offset: (poa_tx_num * 3 /* 3 chunks in each tx */ + poa_chunk_num)
                .try_into()
                .expect("Value exceeds u32::MAX"),

            partition_hash: context.partition_hash,
        };

        // Create a block from the tx
        let irys_block = IrysBlockHeader {
            height,
            reward_address: context.miner_address,
            poa: poa.clone(),
            block_hash: H256::zero(),
            previous_block_hash: H256::zero(),
            previous_cumulative_diff: U256::from(4000),
            miner_address: context.miner_address,
            signature: Signature::test_signature().into(),
            timestamp: 1000,
            data_ledgers: vec![
                // Permanent Publish Ledger
                DataTransactionLedger {
                    ledger_id: DataLedger::Publish.into(),
                    tx_root: H256::zero(),
                    tx_ids: H256List(Vec::new()),
                    max_chunk_offset: 0,
                    expires: None,
                    proofs: None,
                    required_proof_count: Some(1),
                },
                // Term Submit Ledger
                DataTransactionLedger {
                    ledger_id: DataLedger::Submit.into(),
                    tx_root,
                    tx_ids: H256List(data_tx_ids.clone()),
                    max_chunk_offset: 9,
                    expires: Some(1622543200),
                    proofs: None,
                    required_proof_count: Some(1),
                },
            ],
            ..IrysBlockHeader::default()
        };

        // Send the block confirmed message
        let block = Arc::new(irys_block);
        let txs = Arc::new(tx_headers);
        let block_finalized_message = BlockMigrationMessage {
            block_header: block.clone(),
            all_txs: Arc::clone(&txs),
        };

        match context
            .block_index_actor
            .send(block_finalized_message.clone())
            .await
        {
            Ok(_) => info!("Second block indexed"),
            Err(_) => panic!("Failed to index second block"),
        };

        let block_index_guard = context
            .block_index_actor
            .send(GetBlockIndexGuardMessage)
            .await
            .expect("Expected to get block index guard");

        let ledger_chunk_offset = context
            .partition_assignment
            .slot_index
            .expect("Expected to get slot index") as u64
            * context.consensus_config.num_partitions_per_slot
            * context.consensus_config.num_chunks_in_partition
            + (poa_tx_num * 3 /* 3 chunks in each tx */ + poa_chunk_num) as u64;

        assert_eq!(
            ledger_chunk_offset,
            (poa_tx_num * 3 /* 3 chunks in each tx */ + poa_chunk_num) as u64,
            "ledger_chunk_offset mismatch"
        );

        // ledger data -> block
        let bb = block_index_guard
            .read()
            .get_block_bounds(DataLedger::Submit, ledger_chunk_offset)
            .expect("expected valid block bounds");
        info!("block bounds: {:?}", bb);

        assert_eq!(bb.start_chunk_offset, 0, "start_chunk_offset should be 0");
        assert_eq!(
            bb.end_chunk_offset, total_chunks_in_tx as u64,
            "end_chunk_offset should be 9, tx has 9 chunks"
        );

        let poa_valid = poa_is_valid(
            &poa,
            &block_index_guard,
            &context.epoch_snapshot,
            &context.consensus_config,
            &context.miner_address,
        );

        match poa_valid {
            Err(PreValidationError::PoAChunkHashMismatch {
                ledger_id,
                ledger_chunk_offset,
                expected,
                got,
            }) => {
                assert!(ledger_id.is_some(), "expected ledger_id context");
                assert!(
                    ledger_chunk_offset.is_some(),
                    "expected ledger_chunk_offset context"
                );
                assert_ne!(expected, got, "expected and got hashes should differ");
            }
            Err(PreValidationError::MerkleProofInvalid(msg)) => {
                assert!(
                    msg.contains("hash mismatch"),
                    "expected hash mismatch merkle proof error, got: {}",
                    msg
                );
            }
            Err(other) => panic!(
                "expected PoAChunkHashMismatch or MerkleProofInvalid, got {:?}",
                other
            ),
            Ok(_) => panic!("expected invalid PoA, but validation succeeded"),
        }
    }

    #[test]
    /// unit test for acceptable block clock drift into future
    fn test_timestamp_is_valid_future() {
        let consensus_config = ConsensusConfig::testing();
        let now_ms = SystemTime::now()
            .duration_since(UNIX_EPOCH)
            .unwrap()
            .as_millis();
        let future_ts = now_ms + consensus_config.max_future_timestamp_drift_millis - 1_000; // MAX DRIFT - 1 seconds in the future
        let previous_ts = now_ms - 10_000;
        let result = timestamp_is_valid(
            future_ts,
            previous_ts,
            consensus_config.max_future_timestamp_drift_millis,
        );
        // Expect an error due to block timestamp being too far in the future
        assert!(
            result.is_ok(),
            "Expected acceptable for future timestamp drift"
        );
    }

    #[test]
    /// unit test for block clock drift into past
    fn test_timestamp_is_valid_past() {
        let consensus_config = ConsensusConfig::testing();
        let now_ms = SystemTime::now()
            .duration_since(UNIX_EPOCH)
            .unwrap()
            .as_millis();
        let block_ts = now_ms - consensus_config.max_future_timestamp_drift_millis - 1_000; // MAX DRIFT + 1 seconds in the past
        let previous_ts = now_ms - 60_000;
        let result = timestamp_is_valid(
            block_ts,
            previous_ts,
            consensus_config.max_future_timestamp_drift_millis,
        );
        // Expect an no error when block timestamp being too far in the past
        assert!(
            result.is_ok(),
            "Expected no error due to past timestamp drift"
        );
    }

    #[test]
    /// unit test for unacceptable block clock drift into future
    fn test_timestamp_is_invalid_future() {
        let consensus_config = ConsensusConfig::testing();
        let now_ms = SystemTime::now()
            .duration_since(UNIX_EPOCH)
            .unwrap()
            .as_millis();
        let block_ts = now_ms + consensus_config.max_future_timestamp_drift_millis + 1_000; // MAX DRIFT + 1 seconds in the future
        let previous_ts = now_ms - 10_000;
        let result = timestamp_is_valid(
            block_ts,
            previous_ts,
            consensus_config.max_future_timestamp_drift_millis,
        );
        match result {
            Err(super::PreValidationError::TimestampTooFarInFuture { current, now }) => {
                assert!(
                    current > now,
                    "current should be greater than now for future drift"
                );
            }
            other => panic!("expected TimestampTooFarInFuture, got {:?}", other),
        }
    }

    #[test]
    fn timestamp_older_than_parent_is_invalid() {
        let consensus_config = ConsensusConfig::testing();
        let now_ms = SystemTime::now()
            .duration_since(UNIX_EPOCH)
            .unwrap()
            .as_millis();
        let parent_ts = now_ms;
        let current_ts = parent_ts.saturating_sub(1);
        let result = timestamp_is_valid(
            current_ts,
            parent_ts,
            consensus_config.max_future_timestamp_drift_millis,
        );
        match result {
            Err(super::PreValidationError::TimestampOlderThanParent { current, parent }) => {
                assert_eq!(current, current_ts);
                assert_eq!(parent, parent_ts);
            }
            other => panic!("expected TimestampOlderThanParent, got {:?}", other),
        }
    }

    #[test]
    fn last_diff_timestamp_no_adjustment_ok() {
        let mut prev = IrysBlockHeader::new_mock_header();
        prev.height = 1;
        prev.last_diff_timestamp = 1000;

        let mut block = IrysBlockHeader::new_mock_header();
        block.height = 2;
        block.timestamp = 1500;
        block.last_diff_timestamp = prev.last_diff_timestamp;

        let mut config = ConsensusConfig::testing();
        config.difficulty_adjustment.difficulty_adjustment_interval = 10;

        assert!(
            last_diff_timestamp_is_valid(&block, &prev, &config.difficulty_adjustment,).is_ok()
        );
    }

    #[test]
    fn last_diff_timestamp_adjustment_ok() {
        let mut prev = IrysBlockHeader::new_mock_header();
        prev.height = 9;
        prev.last_diff_timestamp = 1000;

        let mut block = IrysBlockHeader::new_mock_header();
        block.height = 10;
        block.timestamp = 2000;
        block.last_diff_timestamp = block.timestamp;

        let mut config = ConsensusConfig::testing();
        config.difficulty_adjustment.difficulty_adjustment_interval = 10;

        assert!(
            last_diff_timestamp_is_valid(&block, &prev, &config.difficulty_adjustment,).is_ok()
        );
    }

    #[test]
    fn last_diff_timestamp_incorrect_fails() {
        let mut prev = IrysBlockHeader::new_mock_header();
        prev.height = 1;
        prev.last_diff_timestamp = 1000;

        let mut block = IrysBlockHeader::new_mock_header();
        block.height = 2;
        block.timestamp = 1500;
        block.last_diff_timestamp = 999;

        let mut config = ConsensusConfig::testing();
        config.difficulty_adjustment.difficulty_adjustment_interval = 10;

        assert!(
            last_diff_timestamp_is_valid(&block, &prev, &config.difficulty_adjustment,).is_err()
        );
    }

    #[test]
    fn previous_cumulative_difficulty_validates_match() {
        let mut prev = IrysBlockHeader::new_mock_header();
        prev.cumulative_diff = U256::from(12345);

        let mut block = IrysBlockHeader::new_mock_header();
        block.previous_cumulative_diff = prev.cumulative_diff;

        assert!(
            previous_cumulative_difficulty_is_valid(&block, &prev).is_ok(),
            "expected previous_cumulative_diff to match parent's cumulative_diff"
        );
    }

    #[test]
    fn previous_cumulative_difficulty_detects_mismatch() {
        let mut prev = IrysBlockHeader::new_mock_header();
        prev.cumulative_diff = U256::from(12345);

        let mut block = IrysBlockHeader::new_mock_header();
        block.previous_cumulative_diff = U256::from(9999);

        if let Err(PreValidationError::PreviousCumulativeDifficultyMismatch { expected, got }) =
            previous_cumulative_difficulty_is_valid(&block, &prev)
        {
            assert_eq!(expected, prev.cumulative_diff);
            assert_eq!(got, block.previous_cumulative_diff);
        } else {
            panic!("expected PreValidationError::PreviousCumulativeDifficultyMismatch");
        }
    }
}<|MERGE_RESOLUTION|>--- conflicted
+++ resolved
@@ -187,7 +187,9 @@
         "Publish ledger proof count ({proof_count}) does not match transaction count ({tx_count})"
     )]
     PublishLedgerProofCountMismatch { proof_count: usize, tx_count: usize },
-    #[error("Ingress proof count mismatch. Expected: {expected}, Actual: {actual}")]
+    #[error(
+        "Incorrect Ingress proof count to publish a transaction. Expected: {expected}, Actual: {actual}"
+    )]
     IngressProofCountMismatch { expected: usize, actual: usize },
     #[error("Transaction {tx_id} has invalid ingress proof: {reason}")]
     InvalidIngressProof { tx_id: H256, reason: String },
@@ -1597,15 +1599,11 @@
             DataLedger::Submit => {
                 // Submit ledger transactions should not have ingress proofs, that's why they are in the submit ledger
                 // (they're waiting for proofs to arrive)
-<<<<<<< HEAD
                 if tx.promoted_height.is_some() {
-=======
-                if tx.ingress_proofs.is_some() {
                     // TODO: This should be a hard error, but the test infrastructure currently
                     // creates transactions with ingress proofs that get placed in Submit ledger.
                     // This needs to be fixed in the block production logic to properly place
                     // transactions with proofs in the Publish ledger.
->>>>>>> 7b81a293
                     tracing::warn!(
                         "Transaction {} in Submit ledger should not have a promoted_height",
                         tx.id
@@ -1615,105 +1613,52 @@
         }
     }
 
-<<<<<<< HEAD
-    if publish_txs.is_empty() {
-        ensure!(
-            publish_ledger.proofs.is_none(),
-            "With no publish transactions in the block there should be no ingress proofs"
-        );
-=======
-    let publish_proof_count = publish_ledger
-        .proofs
-        .as_ref()
-        .map(|x| x.0.len())
-        .unwrap_or_default();
-    if publish_proof_count != publish_txs.len() {
+    if publish_txs.is_empty() && publish_ledger.proofs.is_some() {
+        let proof_count = publish_ledger.proofs.as_ref().unwrap().len();
         return Err(PreValidationError::PublishLedgerProofCountMismatch {
-            proof_count: publish_proof_count,
+            proof_count,
             tx_count: publish_txs.len(),
         });
->>>>>>> 7b81a293
     }
 
     // Validate ingress proofs list matches Publish ledger transactions
     if let Some(proofs_list) = &publish_ledger.proofs {
-<<<<<<< HEAD
         let expected_proof_count =
             publish_txs.len() * (config.consensus.number_of_ingress_proofs_total as usize);
 
-        ensure!(
-            proofs_list.len() == expected_proof_count,
-            "Incorrect number of proofs to prove promoted transactions. Expected: {}, Actual: {}",
-            expected_proof_count,
-            proofs_list.len()
-        );
+        if proofs_list.len() != expected_proof_count {
+            return Err(PreValidationError::PublishLedgerProofCountMismatch {
+                proof_count: proofs_list.len(),
+                tx_count: publish_txs.len(),
+            });
+        }
 
         // Validate each proof corresponds to the correct transaction
         for tx_header in publish_txs {
-            let tx_proofs = get_ingress_proofs(publish_ledger, &tx_header.id)?;
+            let tx_proofs = get_ingress_proofs(publish_ledger, &tx_header.id).map_err(|e| {
+                PreValidationError::InvalidIngressProof {
+                    tx_id: tx_header.id,
+                    reason: e.to_string(),
+                }
+            })?;
 
             // Loop though all the ingress proofs for the published transaction and pre-validate them
             for ingress_proof in tx_proofs.iter() {
                 // Validate ingress proof signature and data_root match the transaction
                 let _ = ingress_proof
                     .pre_validate(&tx_header.data_root)
-                    .map_err(|e| {
-                        eyre::eyre!(
-                            "Transaction {} has invalid ingress proof: {} - {}",
-                            tx_header.id,
-                            ingress_proof.proof,
-                            e
-                        )
+                    .map_err(|e| PreValidationError::InvalidIngressProof {
+                        tx_id: tx_header.id,
+                        reason: e.to_string(),
                     })?;
             }
 
-            ensure!(
-                tx_proofs.len() as u64 == config.consensus.number_of_ingress_proofs_total,
-                "Number of proofs to promote tx does not match consensus rules. Expected: {}, Actual: {}",
-                config.consensus.number_of_ingress_proofs_total,
-                tx_proofs.len()
-            );
-=======
-        if proofs_list.len() != publish_txs.len() {
-            return Err(PreValidationError::IngressProofCountMismatch {
-                expected: publish_txs.len(),
-                actual: proofs_list.len(),
-            });
-        }
-
-        // Validate each proof corresponds to the correct transaction
-        for item in publish_txs.iter().zip_longest(proofs_list.iter()) {
-            let EitherOrBoth::Both(tx, proof) = item else {
-                return Err(PreValidationError::PublishTxProofLengthMismatch);
-            };
-
-            // Validate ingress proofs are present
-            let Some(tx_proof) = tx.ingress_proofs.as_ref() else {
-                // TODO: This should be a hard error, but the current test infrastructure has
-                // race conditions where ingress proofs are generated but not properly attached
-                // to transactions in the Publish ledger during block validation.
-                tracing::warn!(
-                    "Transaction {} in Publish ledger missing ingress proofs",
-                    tx.id
-                );
-                continue;
-            };
-
-            // Validate ingress proof signature and data_root match
-            // The proof signature should be valid for the transaction's data_root
-            let _ = tx_proof.pre_validate(&tx.data_root).map_err(|e| {
-                PreValidationError::InvalidIngressProof {
-                    tx_id: tx.id,
-                    reason: e.to_string(),
-                }
-            })?;
-
-            // TODO: use `verify_ingress_proof` to verify all ingress proof chunks and data
-            // TODO: once we refactor ingress proofs - remove the proof field from the tx object.
-            if tx_proof.proof != proof.proof || tx_proof.signature != proof.signature {
-                return Err(PreValidationError::IngressProofMismatch { tx_id: tx.id });
-            }
->>>>>>> 7b81a293
+            if tx_proofs.len() != config.consensus.number_of_ingress_proofs_total as usize {
+                return Err(PreValidationError::IngressProofCountMismatch {
+                    expected: config.consensus.number_of_ingress_proofs_total as usize,
+                    actual: tx_proofs.len(),
+                });
+            }
         }
     }
 
