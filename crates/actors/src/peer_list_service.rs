--- conflicted
+++ resolved
@@ -66,8 +66,7 @@
     /// Create a new instance of the peer_list_service actor passing in a reference-counted
     /// reference to a `DatabaseEnv`
     pub fn new(db: DatabaseProvider, config: &Config) -> Self {
-<<<<<<< HEAD
-        println!("service started: peer_list");
+        tracing::info!("service started: peer_list");
         Self::new_with_custom_api_client(db, config, IrysApiClient::new())
     }
 }
@@ -80,28 +79,17 @@
         config: &Config,
         irys_api_client: T,
     ) -> Self {
-=======
-        tracing::info!("service started: peer_list");
->>>>>>> d5ab8a5d
         Self {
             db: Some(db),
             gossip_addr_to_mining_addr_map: HashMap::new(),
             api_addr_to_mining_addr_map: HashMap::new(),
             peer_list_cache: HashMap::new(),
             known_peers_cache: HashSet::new(),
-<<<<<<< HEAD
             currently_running_announcements: HashSet::new(),
             gossip_client: Client::new(),
             irys_api_client,
-            chain_id: config.chain_id,
-            miner_address: config.miner_address(),
-=======
-            client: Client::new(),
-
-            irys_api: IrysApiClient::new(),
             chain_id: config.consensus.chain_id,
             miner_address: config.node_config.miner_address(),
->>>>>>> d5ab8a5d
             peer_address: PeerAddress {
                 gossip: format!(
                     "{}:{}",
@@ -115,14 +103,11 @@
                 )
                 .parse()
                 .expect("valid SocketAddr expected"),
-<<<<<<< HEAD
                 api: format!("{}:{}", config.api_bind_ip, config.api_port)
                     .parse()
                     .expect("valid SocketAddr expected"),
                 execution: config.reth_peer_info,
                 mining_address: config.miner_address(),
-=======
->>>>>>> d5ab8a5d
             },
             trusted_peers_api_addresses: config.trusted_peers.iter().map(|p| p.api).collect(),
         }
@@ -835,11 +820,7 @@
     use irys_storage::irys_consensus_data_db::open_or_create_irys_consensus_data_db;
     use irys_testing_utils::utils::setup_tracing_and_temp_dir;
     use irys_types::peer_list::PeerScore;
-<<<<<<< HEAD
-    use irys_types::{RethPeerInfo, VersionRequest};
-=======
-    use irys_types::{NodeConfig, VersionRequest};
->>>>>>> d5ab8a5d
+    use irys_types::{NodeConfig, RethPeerInfo, VersionRequest};
     use std::collections::HashSet;
     use std::net::IpAddr;
     use std::str::FromStr;
