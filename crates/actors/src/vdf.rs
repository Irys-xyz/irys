use actix::prelude::*;
use nodit::{interval::ii, InclusiveInterval, Interval};
use std::{
    collections::VecDeque,
    sync::{Arc, RwLock, RwLockReadGuard},
};
use tracing::info;

use irys_types::{block_production::Seed, H256List, H256};

#[derive(Debug)]
pub struct VdfState {
    /// last global step stored
    pub global_step: u64,
    pub seeds: VecDeque<Seed>,
}

impl VdfState {
    /// Push new seed, and removing oldest one if is full
    pub fn push_step(&mut self, seed: Seed) {
        if self.seeds.len() >= self.seeds.capacity() {
            self.seeds.pop_front();
        }

        self.global_step += 1;
        self.seeds.push_back(seed);
        info!(
            "Received seed: {:?} global step: {}",
            self.seeds.back().unwrap(),
            self.global_step
        );
    }

    /// Get steps in the given global steps numbers Interval
    pub fn get_steps(&self, i: Interval<u64>) -> eyre::Result<H256List> {
        let vdf_steps_len = self.seeds.len() as u64;

        let last_global_step = self.global_step;
        let first_global_step = last_global_step - vdf_steps_len + 1;

<<<<<<< HEAD
        if first_global_step > last_global_step {
            return Err(eyre::eyre!("No steps stored!"))
        }

        if !ii(first_global_step,last_global_step).contains_interval(&i) {
=======
        if !ii(first_global_step, last_global_step).contains_interval(&i) {
>>>>>>> 2742668c
            return Err(eyre::eyre!(
                "Unavailable requested range ({}..={}). Stored steps range is ({}..={})",
                i.start(),
                i.end(),
                first_global_step,
                last_global_step
            ));
        }

        let start: usize = (i.start() - first_global_step).try_into()?;
        let end: usize = (i.end() - first_global_step).try_into()?;

        Ok(H256List(
            self.seeds
                .range(start..=end)
                .map(|seed| seed.0)
                .collect::<Vec<H256>>(),
        ))
    }
}

#[derive(Debug)]
pub struct VdfService(pub Arc<RwLock<VdfState>>);

impl Default for VdfService {
    fn default() -> Self {
        Self::new(100)
    }
}

impl VdfService {
    /// Creates a new `VdfService` setting up how many steps are stored in memory
    pub fn new(capacity: usize) -> Self {
        Self(Arc::new(RwLock::new(VdfState {
            global_step: 0,
            seeds: VecDeque::with_capacity(capacity),
        })))
    }
}

impl Supervised for VdfService {}

impl ArbiterService for VdfService {
    fn service_started(&mut self, _ctx: &mut Context<Self>) {}
}

// Actor implementation
impl Actor for VdfService {
    type Context = Context<Self>;

    fn started(&mut self, _ctx: &mut Self::Context) {
        info!("Vdf service started!");
    }
}

/// Send the most recent mining step to all the `PartitionMiningActors`
#[derive(Message, Debug, Clone)]
#[rtype(result = "()")]
pub struct VdfSeed(pub Seed);

// Handler for SeedMessage
impl Handler<VdfSeed> for VdfService {
    type Result = ();

    fn handle(&mut self, msg: VdfSeed, _ctx: &mut Context<Self>) -> Self::Result {
        self.0.write().unwrap().push_step(msg.0);
    }
}

/// Wraps the internal Arc<`RwLock`<>> to make the reference readonly
#[derive(Debug, Clone, MessageResponse)]
pub struct VdfStepsReadGuard(Arc<RwLock<VdfState>>);

impl VdfStepsReadGuard {
    /// Creates a new `ReadGard` for Ledgers
    pub const fn new(state: Arc<RwLock<VdfState>>) -> Self {
        Self(state)
    }

    /// Read access to internal steps queue
    pub fn read(&self) -> RwLockReadGuard<'_, VdfState> {
        self.0.read().unwrap()
    }
}

/// Retrieve a read only reference to the ledger partition assignments
#[derive(Message, Debug)]
#[rtype(result = "VdfStepsReadGuard")] // Remove MessageResult wrapper since type implements MessageResponse
pub struct GetVdfStateMessage;

impl Handler<GetVdfStateMessage> for VdfService {
    type Result = VdfStepsReadGuard; // Return guard directly

    fn handle(&mut self, _msg: GetVdfStateMessage, _ctx: &mut Self::Context) -> Self::Result {
        VdfStepsReadGuard::new(self.0.clone())
    }
}

// Tests
#[cfg(test)]
mod tests {
    use super::*;

    #[actix_rt::test]
    async fn test_vdf() {
        let addr = VdfService::new(4).start();

        // Send 8 seeds 1,2..,8 (capacity is 4)
        for i in 0..8 {
            addr.send(VdfSeed(Seed(H256([(i + 1) as u8; 32]))))
                .await
                .unwrap();
        }

        let state = addr.send(GetVdfStateMessage).await.unwrap();

        let steps = state.read().seeds.iter().cloned().collect::<Vec<_>>();

        // Should only contain last 3 messages
        assert_eq!(steps.len(), 4);

        // Check last 4 seeds are stored
        for i in 0..4 {
            assert_eq!(steps[i], Seed(H256([(i + 5) as u8; 32])));
        }

        // range not stored
        let get_error = state.read().get_steps(ii(3, 5));
        assert!(get_error.is_err());

        // ok inner range
        let get = state.read().get_steps(ii(6, 7)).unwrap();
        assert_eq!(H256List(vec![H256([6; 32]), H256([7; 32])]), get);

        // complete stored range
        let get_all = state.read().get_steps(ii(5, 8)).unwrap();
        assert_eq!(
            H256List(vec![
                H256([5; 32]),
                H256([6; 32]),
                H256([7; 32]),
                H256([8; 32])
            ]),
            get_all
        );
    }
}<|MERGE_RESOLUTION|>--- conflicted
+++ resolved
@@ -38,15 +38,11 @@
         let last_global_step = self.global_step;
         let first_global_step = last_global_step - vdf_steps_len + 1;
 
-<<<<<<< HEAD
         if first_global_step > last_global_step {
             return Err(eyre::eyre!("No steps stored!"))
         }
 
-        if !ii(first_global_step,last_global_step).contains_interval(&i) {
-=======
         if !ii(first_global_step, last_global_step).contains_interval(&i) {
->>>>>>> 2742668c
             return Err(eyre::eyre!(
                 "Unavailable requested range ({}..={}). Stored steps range is ({}..={})",
                 i.start(),
