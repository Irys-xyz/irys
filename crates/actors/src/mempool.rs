--- conflicted
+++ resolved
@@ -167,13 +167,7 @@
         let chunk: Chunk = chunk_msg.0;
 
         // Check to see if we have a cached data_root for this chunk
-<<<<<<< HEAD
         let read_tx = self.db.tx().map_err(|_| ChunkIngressError::DatabaseError)?;
-=======
-        let result = self
-            .db
-            .view_eyre(|tx| irys_database::cached_data_root_by_data_root(tx, chunk.data_root));
->>>>>>> 96db08b5
 
         let cached_data_root =
             irys_database::cached_data_root_by_data_root(&read_tx, chunk.data_root)
