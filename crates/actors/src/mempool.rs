--- conflicted
+++ resolved
@@ -4,17 +4,12 @@
 use irys_database::tables::{CachedChunks, CachedChunksIndex, IngressProofs};
 use irys_storage::StorageModuleVec;
 use irys_types::irys::IrysSigner;
-use irys_types::DataChunks;
 use irys_types::{
     app_state::DatabaseProvider, chunk::UnpackedChunk, hash_sha256, validate_path,
     IrysTransactionHeader, H256,
 };
 use irys_types::{DataRoot, StorageConfig};
 use reth::tasks::TaskExecutor;
-<<<<<<< HEAD
-use reth_db::cursor::DbCursorRO;
-=======
->>>>>>> 71585e88
 use reth_db::cursor::DbDupCursorRO;
 use reth_db::transaction::DbTx;
 use reth_db::transaction::DbTxMut;
@@ -22,11 +17,7 @@
 use std::collections::BTreeMap;
 use std::collections::HashSet;
 use std::fmt::Display;
-<<<<<<< HEAD
-use tracing::{error, info};
-=======
 use tracing::{debug, error, info};
->>>>>>> 71585e88
 
 use crate::block_producer::BlockConfirmedMessage;
 /// The Mempool oversees pending transactions and validation of incoming tx.
@@ -35,8 +26,8 @@
     db: DatabaseProvider,
     /// Temporary mempool stubs - will replace with proper data models - dmac
     valid_tx: BTreeMap<H256, IrysTransactionHeader>,
-    /// `task_exec` is used to spawn background jobs on reth's MT tokio runtime
-    /// instead of the actor executor runtime, while also providing some `QoL`
+    /// task_exec is used to spawn background jobs on reth's MT tokio runtime
+    /// instead of the actor executor runtime, while also providing some QoL
     task_exec: TaskExecutor,
     /// The miner's signer instance, used to sign ingress proofs
     signer: IrysSigner,
@@ -51,8 +42,8 @@
 
 impl MempoolActor {
     /// Create a new instance of the mempool actor passing in a reference
-    /// counted reference to a `DatabaseEnv`, a copy of reth's task executor and the miner's signer
-    pub const fn new(
+    /// counted reference to a DatabaseEnv, a copy of reth's task executor and the miner's signer
+    pub fn new(
         db: DatabaseProvider,
         task_exec: TaskExecutor,
         signer: IrysSigner,
@@ -78,7 +69,7 @@
 pub struct TxIngressMessage(pub IrysTransactionHeader);
 
 impl TxIngressMessage {
-    const fn into_inner(self) -> IrysTransactionHeader {
+    fn into_inner(self) -> IrysTransactionHeader {
         self.0
     }
 }
@@ -109,11 +100,11 @@
 /// Reasons why Transaction Ingress might fail
 #[derive(Debug)]
 pub enum ChunkIngressError {
-    /// The `data_path/proof` provided with the chunk data is invalid
+    /// The data_path/proof provided with the chunk data is invalid
     InvalidProof,
     /// The data hash does not match the chunk data
     InvalidDataHash,
-    /// Only the last chunk in a `data_root` tree can be less than `CHUNK_SIZE`
+    /// Only the last chunk in a data_root tree can be less than CHUNK_SIZE
     InvalidChunkSize,
     /// Some database error occurred when reading or writing the chunk
     DatabaseError,
@@ -160,8 +151,8 @@
 
         // Cache the data_root in the database
         let _ = self.db.update_eyre(|db_tx| {
-            irys_database::cache_data_root(db_tx, tx)?;
-            irys_database::insert_tx_header(db_tx, tx)?;
+            irys_database::cache_data_root(db_tx, &tx)?;
+            irys_database::insert_tx_header(db_tx, &tx)?;
             Ok(())
         });
 
@@ -256,13 +247,8 @@
             .map_err(|_| ChunkIngressError::DatabaseError)?;
 
         for sm in &self.storage_modules {
-<<<<<<< HEAD
-            if !sm.get_write_offsets(&chunk).unwrap_or(vec![]).is_empty() {
-                info!(target: "irys::mempool::chunk_ingress", "Writing chunk with offset {} for data_root {} to sm {}", &chunk.chunk_index, &chunk.data_root, &sm.id );
-=======
             if sm.get_write_offsets(&chunk).unwrap_or(vec![]).len() != 0 {
                 info!(target: "irys::mempool::chunk_ingress", "Writing chunk with offset {} for data_root {} to sm {}", &chunk.tx_offset, &chunk.data_root, &sm.id );
->>>>>>> 71585e88
                 sm.write_data_chunk(&chunk)
                     .map_err(|_| ChunkIngressError::Other("Internal error".to_owned()))?;
             }
@@ -364,7 +350,7 @@
     }
 }
 
-/// Generates an ingress proof for a specific `data_root`
+/// Generates an ingress proof for a specific data_root
 /// pulls required data from all sources
 pub fn generate_ingress_proof(
     db: DatabaseProvider,
@@ -412,18 +398,13 @@
 
         let chunk = ro_tx
             .get::<CachedChunks>(index_entry.meta.chunk_path_hash)?
-            .unwrap_or_else(|| {
-                panic!(
+            .expect(
+                &format!(
                     "unable to get chunk {} for data root {} from DB",
                     chunk_path_hash, data_root
                 )
-<<<<<<< HEAD
-            });
-        // TODO validate chunk length
-=======
                 .as_str(),
             );
->>>>>>> 71585e88
         let chunk_bin = chunk.chunk.unwrap().0;
         data_size += chunk_bin.len() as u64;
         owned_chunks.push(chunk_bin);
@@ -459,18 +440,14 @@
     use std::{sync::Arc, time::Duration};
 
     use assert_matches::assert_matches;
-    use irys_database::{open_or_create_db, tables::IrysTables};
+    use irys_database::{config::get_data_dir, open_or_create_db, tables::IrysTables};
     use irys_packing::xor_vec_u8_arrays_in_place;
     use irys_storage::{ii, initialize_storage_files, ChunkType, StorageModule, StorageModuleInfo};
     use irys_testing_utils::utils::setup_tracing_and_temp_dir;
     use irys_types::{
         irys::IrysSigner,
         partition::{PartitionAssignment, PartitionHash},
-<<<<<<< HEAD
-        Address, Base64, MAX_CHUNK_SIZE,
-=======
         storage_config, Address, Base64, MAX_CHUNK_SIZE,
->>>>>>> 71585e88
     };
     use rand::Rng;
     use reth::tasks::TaskManager;
