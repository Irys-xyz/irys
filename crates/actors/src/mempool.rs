--- conflicted
+++ resolved
@@ -197,49 +197,30 @@
             return Err(ChunkIngressError::InvalidChunkSize);
         }
 
-<<<<<<< HEAD
+        // Use data_size to identify and validate that only the last chunk
+        // can be less than chunk_size
+        let chunk_len = chunk.bytes.len() as u64;
+
         // TODO: Mark the data_root as invalid if the chunk is an incorrect size
         let chunk_size = self.storage_config.chunk_size;
 
-        // Use that data_Size to identify and validate that only the last chunk
-        // can be less than 256KiB (CHUNK_SIZE)
-=======
-        // Use data_size to identify and validate that only the last chunk
-        // can be less than chunk_size
->>>>>>> adb197cd
-        let chunk_len = chunk.bytes.len() as u64;
-
-        // TODO: Mark the data_root as invalid if the chunk is an incorrect size
-        let chunk_size = self.storage_config.chunk_size;
-
         if (chunk.offset as u64) < chunk.data_size - 1 {
-<<<<<<< HEAD
-            // Ensure prefix chunks are all exactly CHUNK_SIZE
-=======
             // Ensure prefix chunks are all exactly chunk_size
->>>>>>> adb197cd
             if chunk_len != chunk_size {
                 return Err(ChunkIngressError::InvalidChunkSize);
             }
         } else {
-<<<<<<< HEAD
-            // Ensure the last chunk is no larger than CHUNK_SIZE
-=======
             // Ensure the last chunk is no larger than chunk_size
->>>>>>> adb197cd
             if chunk_len > chunk_size {
                 return Err(ChunkIngressError::InvalidChunkSize);
             }
         }
 
-<<<<<<< HEAD
-=======
         if path_result.leaf_hash
             != hash_sha256(&chunk.bytes.0).map_err(|_| ChunkIngressError::InvalidDataHash)?
         {
             return Err(ChunkIngressError::InvalidDataHash);
         }
->>>>>>> adb197cd
         // Check that the leaf hash on the data_path matches the chunk_hash
 
         // TODO: fix all these unwraps!
