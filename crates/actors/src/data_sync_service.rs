pub mod chunk_fetcher;
pub mod chunk_orchestrator;
pub mod peer_bandwidth_manager;
pub mod peer_stats;

use crate::{
    chunk_fetcher::ChunkFetcherFactory,
    packing_service::types::{UnpackingPriority, UnpackingRequest},
    services::ServiceSenders,
};
use chunk_orchestrator::ChunkOrchestrator;
use irys_domain::{BlockTreeReadGuard, ChunkType, PeerList, StorageModule};
use irys_types::{Address, Config, PackedChunk, PartitionChunkOffset, TokioServiceHandle};
use peer_bandwidth_manager::PeerBandwidthManager;
use reth::tasks::shutdown::Shutdown;
use std::{
    collections::HashMap,
    sync::{Arc, RwLock},
    time::Duration,
};
use tokio::sync::{mpsc::UnboundedReceiver, oneshot};
use tracing::{debug, error, warn, Instrument as _};

pub struct DataSyncService {
    shutdown: Shutdown,
    msg_rx: UnboundedReceiver<DataSyncServiceMessage>,
    pub inner: DataSyncServiceInner,
}

type StorageModuleId = usize;

pub struct DataSyncServiceInner {
    pub block_tree: BlockTreeReadGuard,
    pub storage_modules: Arc<RwLock<Vec<Arc<StorageModule>>>>,
    pub active_peer_bandwidth_managers: Arc<RwLock<HashMap<Address, PeerBandwidthManager>>>,
    pub chunk_orchestrators: HashMap<StorageModuleId, ChunkOrchestrator>,
    pub peer_list: PeerList,
    pub chunk_fetcher_factory: ChunkFetcherFactory,
    pub service_senders: ServiceSenders,
    pub config: Config,
}

pub enum DataSyncServiceMessage {
    SyncPartitions,
    ChunkCompleted {
        storage_module_id: usize,
        chunk_offset: PartitionChunkOffset,
        peer_address: Address,
        chunk: PackedChunk,
    },
    ChunkFailed {
        storage_module_id: usize,
        chunk_offset: PartitionChunkOffset,
        peer_addr: Address,
    },
    ChunkTimedOut {
        storage_module_id: usize,
        chunk_offset: PartitionChunkOffset,
        peer_address: Address,
    },
    PeerListUpdated,
    PeerDisconnected {
        peer_address: Address,
    },
    GetActivePeersList(oneshot::Sender<Arc<RwLock<HashMap<Address, PeerBandwidthManager>>>>),
}

impl DataSyncServiceInner {
    pub fn new(
        block_tree: BlockTreeReadGuard,
        storage_modules: Arc<RwLock<Vec<Arc<StorageModule>>>>,
        peer_list: PeerList,
        chunk_fetcher_factory: ChunkFetcherFactory,
        service_senders: ServiceSenders,
        config: Config,
    ) -> Self {
        let mut data_sync = Self {
            block_tree,
            storage_modules,
            peer_list,
            active_peer_bandwidth_managers: Default::default(),
            chunk_fetcher_factory,
            chunk_orchestrators: Default::default(),
            service_senders,
            config,
        };
        data_sync.synchronize_peers_and_orchestrators();
        data_sync
    }

<<<<<<< HEAD
    #[tracing::instrument(skip_all, err)]
    pub async fn handle_message(&mut self, msg: DataSyncServiceMessage) -> eyre::Result<()> {
=======
    #[tracing::instrument(level = "trace", skip_all, err)]
    pub fn handle_message(&mut self, msg: DataSyncServiceMessage) -> eyre::Result<()> {
>>>>>>> d1c93fdb
        match msg {
            DataSyncServiceMessage::SyncPartitions => {
                self.synchronize_peers_and_orchestrators();
            }
            DataSyncServiceMessage::ChunkCompleted {
                storage_module_id,
                chunk_offset,
                peer_address: peer_addr,
                chunk,
            } => {
                if let Err(e) = self
                    .on_chunk_completed(storage_module_id, chunk_offset, peer_addr, chunk)
                    .await
                {
                    error!(
                        "Failed to handle chunk completion for storage_module {} chunk_offset {} from peer {}: {e:?}",
                        storage_module_id, chunk_offset, peer_addr
                    );
                }
            }
            DataSyncServiceMessage::ChunkFailed {
                storage_module_id,
                chunk_offset,
                peer_addr,
            } => {
                if let Err(e) = self.on_chunk_failed(storage_module_id, chunk_offset, peer_addr) {
                    error!(
                        "Failed to handle chunk failure for storage_module {} chunk_offset {} from peer {}: {e:?}",
                        storage_module_id, chunk_offset, peer_addr
                    );
                }
            }
            DataSyncServiceMessage::ChunkTimedOut {
                storage_module_id,
                chunk_offset,
                peer_address: peer_addr,
            } => {
                if let Err(e) = self.on_chunk_timeout(storage_module_id, chunk_offset, peer_addr) {
                    error!(
                        "Failed to handle chunk timeout for storage_module {} chunk_offset {} from peer {}: {e:?}",
                        storage_module_id, chunk_offset, peer_addr
                    );
                }
            }
            DataSyncServiceMessage::PeerListUpdated => self.handle_peer_list_updated(),
            DataSyncServiceMessage::PeerDisconnected {
                peer_address: peer_addr,
            } => self.handle_peer_disconnection(peer_addr),
            DataSyncServiceMessage::GetActivePeersList(tx) => self.handle_get_active_peers_list(tx),
        }
        Ok(())
    }

    #[tracing::instrument(level = "trace", skip_all, err)]
    pub fn tick(&mut self) -> eyre::Result<()> {
        for orchestrator in self.chunk_orchestrators.values_mut() {
            orchestrator.tick()?;
        }
        self.optimize_peer_concurrency();
        Ok(())
    }

    #[tracing::instrument(level = "trace", skip_all)]
    fn optimize_peer_concurrency(&mut self) {
        // Get a write lock on the peer bandwidth managers list
        let Ok(mut peers) = self.active_peer_bandwidth_managers.write() else {
            return;
        };

        // Build a list of score tuples for the peer bandwidth managers (Address, health_score, active_requests, max_concurrency)
        let mut peer_scores: Vec<_> = peers
            .iter()
            .map(|(&addr, pm)| {
                (
                    addr,
                    pm.health_score(),
                    pm.active_requests(),
                    pm.max_concurrency(),
                )
            })
            .collect();

        peer_scores.sort_by(|a, b| b.1.partial_cmp(&a.1).unwrap_or(std::cmp::Ordering::Equal));

        for (peer_addr, health_score, active_requests, current_max) in peer_scores {
            // Only optimize healthy peers
            if health_score < 0.7 {
                continue;
            }

            // Calculate utilization ratio of max concurrency and active requests for the peer
            let utilization_ratio = if current_max > 0 {
                active_requests as f32 / current_max as f32
            } else {
                0.0
            };

            // Only increase concurrency if peer is highly utilized
            if utilization_ratio >= 0.8 {
                if let Some(peer_manager) = peers.get_mut(&peer_addr) {
                    // Better performing peers get bigger increases
                    let increase = if health_score >= 0.9 {
                        5 // Excellent peer, trust it with more
                    } else if health_score >= 0.7 {
                        3 // Good peer, moderate increase
                    } else {
                        1 // Decent peer, conservative increase
                    };
                    debug!(
                    "Increasing max concurrency from {} to {} for peer {} (utilization: {:.1}%, health: {:.2})",
                    current_max,
                    current_max + increase,
                    peer_addr,
                    utilization_ratio * 100.0,
                    health_score
                );
                    peer_manager.set_max_concurrency(current_max + increase);
                }
            } else {
                // debug!(
                //     "Not increasing concurrency for peer {} max_concurrency {} (concurrent utilization: {:.1}%, health: {:.2})",
                //     peer_addr,
                //     current_max,
                //     utilization_ratio * 100.0,
                //     health_score
                // );
            }
        }
    }

<<<<<<< HEAD
    async fn on_chunk_completed(
=======
    #[tracing::instrument(level = "trace", skip_all, fields(
        chunk.storage_module_id = storage_module_id,
        chunk.offset = %chunk_offset,
        peer.address = %peer_addr
    ))]
    fn on_chunk_completed(
>>>>>>> d1c93fdb
        &mut self,
        storage_module_id: usize,
        chunk_offset: PartitionChunkOffset,
        peer_addr: Address,
        chunk: PackedChunk,
    ) -> eyre::Result<()> {
        // Update the orchestrator with completion tracking
        if let Some(orchestrator) = self.chunk_orchestrators.get_mut(&storage_module_id) {
            orchestrator.on_chunk_completed(chunk_offset, peer_addr)?;
        }

        // Unpack and store the chunk data using unpacking service
        let (request, response_rx) =
            UnpackingRequest::from_chunk(chunk, UnpackingPriority::Background);
        self.service_senders
            .unpacking_sender()
            .send(request)
            .await
            .map_err(|_| eyre::eyre!("Failed to send unpacking request"))?;

        let unpacked_chunk = response_rx
            .await
            .map_err(|_| eyre::eyre!("Unpacking response channel closed"))??;

        // Attempt to write the chunk directly to the sm, if it doesn't succeed
        // for a variety of reasons, indexes not initialized, no packing etc etc...
        let sm = self
            .storage_modules
            .read()
            .unwrap()
            .get(storage_module_id)
            .unwrap()
            .clone();
        if sm.write_data_chunk(&unpacked_chunk).is_err() {
            // ..then, send the unpacked chunk to the mempool and let the it do it's thing.
            self.service_senders
                .mempool
                .send(crate::MempoolServiceMessage::IngestChunkFireAndForget(unpacked_chunk).into())
                .expect("to send MempoolServiceMessage");
        }

        Ok(())
    }

    #[tracing::instrument(level = "trace", skip_all, err)]
    fn on_chunk_failed(
        &mut self,
        storage_module_id: usize,
        chunk_offset: PartitionChunkOffset,
        peer_addr: Address,
    ) -> eyre::Result<()> {
        if let Some(orchestrator) = self.chunk_orchestrators.get_mut(&storage_module_id) {
            orchestrator.on_chunk_failed(chunk_offset, peer_addr)?;

            let pa = orchestrator
                .storage_module
                .partition_assignment()
                .expect("A partition assignment present");
            debug!(
                "chunk failed: ledger:{:?}, slot_index:{:?} chunk_offset:{} peer:{}",
                pa.ledger_id, pa.slot_index, chunk_offset, peer_addr
            );
        }
        Ok(())
    }

    #[tracing::instrument(level = "trace", skip_all, err)]
    fn on_chunk_timeout(
        &mut self,
        storage_module_id: usize,
        chunk_offset: PartitionChunkOffset,
        peer_addr: Address,
    ) -> eyre::Result<()> {
        // TODO: Opportunity to do custom timeout tracking/handling here
        debug!("chunk timed out: {} peer:{}", chunk_offset, peer_addr);
        if let Some(orchestrator) = self.chunk_orchestrators.get_mut(&storage_module_id) {
            orchestrator.on_chunk_failed(chunk_offset, peer_addr)?;
        }
        Ok(())
    }

    fn handle_peer_list_updated(&mut self) {
        self.sync_peer_partition_assignments();
    }

    fn handle_peer_disconnection(&mut self, peer_addr: Address) {
        // Remove peer from all orchestrators
        for orchestrator in self.chunk_orchestrators.values_mut() {
            orchestrator.remove_peer(peer_addr);
        }

        // Remove from peer list
        self.active_peer_bandwidth_managers
            .write()
            .unwrap()
            .remove(&peer_addr);
    }

    #[tracing::instrument(level = "trace", skip_all)]
    fn handle_get_active_peers_list(
        &self,
        tx: oneshot::Sender<Arc<RwLock<HashMap<Address, PeerBandwidthManager>>>>,
    ) {
        if let Err(e) = tx.send(self.active_peer_bandwidth_managers.clone()) {
            tracing::error!("handle_get_active_peers_list() tx.send() error: {:?}", e);
        };
    }

    fn synchronize_peers_and_orchestrators(&mut self) {
        self.sync_peer_partition_assignments();
        self.create_chunk_orchestrators();
        self.update_orchestrator_peers();
    }

    /// Synchronizes peer bandwidth managers with current network peers and local
    /// storage module assignments.
    ///
    /// For each local storage module assigned to a data ledger slot:
    /// - Checks if the module has entropy chunks requiring data
    /// - Ensures PeerBandwidthManagers exist for all peers storing relevant partition data
    ///
    /// This maintains an up-to-date mapping between peers and bandwidth managers
    /// for efficient chunk downloading across the network.
    #[tracing::instrument(level = "trace", skip_all)]
    fn sync_peer_partition_assignments(&mut self) {
        let storage_modules = self.storage_modules.read().unwrap().clone();

        // Loop though all the storage modules managed by the local node
        for storage_module in storage_modules {
            // Skip any storage modules not assigned to a data ledger
            let Some(pa) = *storage_module.partition_assignment.read().unwrap() else {
                continue;
            };

            let Some(ledger_id) = pa.ledger_id else {
                continue;
            };

            let Some(slot_index) = pa.slot_index else {
                continue;
            };

            // Check to see if the storage module has any entropy (packed) chunks that need data
            let entropy_intervals = storage_module.get_intervals(ChunkType::Entropy);
            if entropy_intervals.is_empty() {
                debug!("StorageModule has no entropy chunks\n{:?}", pa);
                continue;
            }

            // If it does, ensure there's a bandwidth manager for any peer storing the data for this storage module
            self.ensure_bandwidth_managers_for_peers(ledger_id, slot_index);
        }
    }

    /// Updates the active_peers list and ensures there are PeerBandwidthManagers for
    /// any peers assigned to store the same slot data.
    #[tracing::instrument(level = "trace", skip_all)]
    fn ensure_bandwidth_managers_for_peers(&mut self, ledger_id: u32, slot_index: usize) {
        // Get the slot assignments for all partition hashes in this slot
        let epoch_snapshot = self.block_tree.read().canonical_epoch_snapshot();
        let slot_assignments: Vec<_> = epoch_snapshot
            .partition_assignments
            .data_partitions
            .values()
            .filter(|a| a.ledger_id == Some(ledger_id) && a.slot_index == Some(slot_index))
            .copied()
            .collect();

        // Loop though all of this slots assigned partition_hashes
        for pa in slot_assignments {
            // Use the mining address in the assignment to retrieve a peer from the global peer_list
            let Some(peer) = self.peer_list.peer_by_mining_address(&pa.miner_address) else {
                continue;
            };

            // Get existing entry for a peer bandwidth manager or add a new one for the peer
            let mut active_peers = self.active_peer_bandwidth_managers.write().unwrap();
            let entry = active_peers
                .entry(pa.miner_address)
                .or_insert(PeerBandwidthManager::new(
                    &pa.miner_address,
                    &peer,
                    &self.config,
                ));

            // Finally let the peer bandwidth manager for this peer store a reference to this partition assignment
            // so we can filter the active_peer_bandwidth_managers list for peers assigned to this ledger/slot in the future
            if !entry.partition_assignments.contains(&pa) {
                debug!(
                    "Adding partition assignment: {:#?} to Peer: {}",
                    pa, entry.miner_address
                );
                entry.partition_assignments.push(pa);
            }
            // active_peers dropped here
        }
    }

    fn create_chunk_orchestrators(&mut self) {
        // Clone the storage modules list to avoid holding the read lock during iteration
        // This is lightweight since we're cloning Arc references, not the actual modules
        let storage_modules: Vec<Arc<StorageModule>> = {
            self.storage_modules
                .read()
                .unwrap()
                .iter()
                .cloned()
                .collect()
        };

        // Drop orchestrators for modules that no longer hold a data ledger assignment
        self.chunk_orchestrators.retain(|sm_id, _| {
            storage_modules
                .get(*sm_id)
                .and_then(|sm| sm.partition_assignment())
                .and_then(|pa| pa.ledger_id)
                .is_some()
        });

        for sm in storage_modules {
            let sm_id = sm.id;

            // Skip if we already have a chunk orchestrator for this storage module
            if self.chunk_orchestrators.contains_key(&sm_id) {
                continue;
            }

            // Skip unused storage modules without partition assignments (not yet capacity or data)
            let Some(pa) = sm.partition_assignment() else {
                continue;
            };

            // Skip capacity partitions - they store entropy, not data chunks that need syncing
            if pa.ledger_id.is_none() {
                continue;
            }

            // Use the factory to create a chunk_fetcher (allows mock chunk fetchers for testing)
            let chunk_fetcher = (self.chunk_fetcher_factory)(pa.ledger_id.unwrap());

            // Create a chunk orchestrator for storage modules that needs to sync data
            let orchestrator = ChunkOrchestrator::new(
                sm.clone(),
                self.active_peer_bandwidth_managers.clone(),
                self.block_tree.clone(),
                &self.service_senders,
                chunk_fetcher,
                self.config.node_config.clone(),
            );

            self.chunk_orchestrators.insert(sm_id, orchestrator);
        }
    }

    fn update_orchestrator_peers(&mut self) {
        let storage_modules = self.storage_modules.read().unwrap().clone();

        // Collect storage_module IDs first to avoid borrowing conflicts
        let sm_ids: Vec<StorageModuleId> = self.chunk_orchestrators.keys().copied().collect();

        // Get a list of the best peers (by mining address) for each storage module
        let mut peer_updates: Vec<(StorageModuleId, Vec<Address>)> = Vec::new();

        for sm_id in sm_ids {
            let Some(storage_module) = storage_modules.get(sm_id) else {
                continue;
            };

            let best_peers = self.get_best_available_peers(storage_module, 4);
            peer_updates.push((sm_id, best_peers));
        }

        // Add the peers to the orchestrators
        for (sm_id, best_peers) in peer_updates {
            // Skip ff we don't have an orchestrator for this storage_module
            let Some(orchestrator) = self.chunk_orchestrators.get_mut(&sm_id) else {
                warn!("Storage module with id: {sm_id} does not have a chunk_orchestrator and it should.");
                continue;
            };

            // Skip the add_peer() orchestrator fn and update current_peers directly
            orchestrator.current_peers = best_peers.clone();
        }
    }

    pub fn get_best_available_peers(
        &self,
        storage_module: &StorageModule,
        desired_count: usize,
    ) -> Vec<Address> {
        // Only return peers for storage modules that have active chunk orchestrators
        // This ensures we don't waste time finding peers for modules that aren't syncing
        if !self.chunk_orchestrators.contains_key(&storage_module.id) {
            return Vec::new();
        }

        // Extract partition assignment
        let pa = storage_module.partition_assignment().unwrap();

        // Check to see that the partition hash hasn't been re-assigned to capacity and no longer
        // has any data to sync
        if pa.ledger_id.is_none() {
            // We don't remove the orchestrator for the partition because it's not hurting anything to keep it around...
            return Vec::new();
        }

        let ledger_id = pa.ledger_id.unwrap();

        // Find all peers that are assigned to store data for the same ledger slot
        let active_peers = self.active_peer_bandwidth_managers.read().unwrap();
        let mut candidates: Vec<&PeerBandwidthManager> = active_peers
            .values()
            .filter(|peer_manager| {
                peer_manager.partition_assignments.iter().any(|assignment| {
                    assignment.ledger_id == Some(ledger_id)
                        && assignment.slot_index == pa.slot_index
                })
            })
            .collect();

        // Prioritize healthy peers with available bandwidth capacity
        // Primary sort: health score (reliability, recent performance)
        // Secondary sort: available concurrency (current capacity to handle more requests)
        candidates.sort_by(|a, b| {
            (b.health_score(), b.available_concurrency())
                .partial_cmp(&(a.health_score(), a.available_concurrency()))
                .unwrap_or(std::cmp::Ordering::Equal)
        });

        // Return the top performers up to the desired count
        candidates
            .into_iter()
            .take(desired_count)
            .map(|peer_manager| peer_manager.miner_address)
            .collect()
    }
}

impl DataSyncService {
    pub fn spawn_service(
        rx: UnboundedReceiver<DataSyncServiceMessage>,
        block_tree: BlockTreeReadGuard,
        storage_modules: Arc<RwLock<Vec<Arc<StorageModule>>>>,
        peer_list: PeerList,
        chunk_fetcher_factory: ChunkFetcherFactory,
        service_senders: &ServiceSenders,
        config: &Config,
        runtime_handle: tokio::runtime::Handle,
    ) -> TokioServiceHandle {
        let config = config.clone();
        let service_senders = service_senders.clone();
        let (shutdown_tx, shutdown_rx) = reth::tasks::shutdown::signal();

        let handle = runtime_handle.spawn(
            async move {
                let data_sync_service = Self {
                    shutdown: shutdown_rx,
                    msg_rx: rx,
                    inner: DataSyncServiceInner::new(
                        block_tree,
                        storage_modules,
                        peer_list,
                        chunk_fetcher_factory,
                        service_senders,
                        config,
                    ),
                };
                data_sync_service
                    .start()
                    .await
                    .expect("DataSync Service encountered an irrecoverable error")
            }
            .instrument(tracing::Span::current()),
        );

        TokioServiceHandle {
            name: "data_sync_service".to_string(),
            handle,
            shutdown_signal: shutdown_tx,
        }
    }

    #[tracing::instrument(level = "trace", skip_all)]
    async fn start(mut self) -> eyre::Result<()> {
        tracing::info!("starting DataSync Service");

        let mut interval = tokio::time::interval(Duration::from_millis(250));
        interval.tick().await; // Skip first immediate tick

        // Subscribe to peer lifecycle events for event-driven synchronization
        let mut peer_events_rx = self.inner.peer_list.subscribe_to_peer_events();

        loop {
            tokio::select! {
                biased;

                _ = &mut self.shutdown => {
                    tracing::info!("Shutdown signal received for DataSync Service");
                    break;
                }

                msg = self.msg_rx.recv() => {
                    match msg {
                        Some(msg) => self.inner.handle_message(msg).await?,
                        None => {
                            tracing::warn!("Message channel closed unexpectedly");
                            break;
                        }
                    }
                }

                _ = interval.tick() => {
                    if let Err(e) = self.inner.tick() {
                        tracing::error!("Error during tick: {}", e);
                        break;
                    }
                }

                evt = peer_events_rx.recv() => {
                    match evt {
                        Ok(irys_domain::PeerEvent::BecameActive { .. }) => {
                            // New active peer available; resync orchestrators/managers
                            self.inner.synchronize_peers_and_orchestrators();
                        }
                        Ok(irys_domain::PeerEvent::BecameInactive { mining_addr, .. }) => {
                            // Peer no longer active; resync
                            debug!("Peer became inactive: {}", mining_addr);
                            self.inner.synchronize_peers_and_orchestrators();
                        }
                        Ok(irys_domain::PeerEvent::PeerUpdated { .. }) => {
                            // Metadata changed; just refresh orchestrator peer sets
                            self.inner.update_orchestrator_peers();
                        }
                        Ok(irys_domain::PeerEvent::PeerRemoved { mining_addr, .. }) => {
                            // Treat same as disconnect
                            debug!("Peer removed: {}", mining_addr);
                            self.inner.handle_peer_disconnection(mining_addr);
                        }
                        Err(tokio::sync::broadcast::error::RecvError::Lagged(_)) => {
                            // Missed events; do a conservative resync
                            self.inner.synchronize_peers_and_orchestrators();
                        }
                        Err(tokio::sync::broadcast::error::RecvError::Closed) => {
                            warn!("peer events channel closed in DataSyncService; resubscribing");
                        }
                    }
                }
            }
        }

        // Process remaining messages before shutdown
        while let Ok(msg) = self.msg_rx.try_recv() {
            self.inner.handle_message(msg).await?;
        }

        tracing::info!("shutting down DataSync Service gracefully");
        Ok(())
    }
}<|MERGE_RESOLUTION|>--- conflicted
+++ resolved
@@ -88,13 +88,8 @@
         data_sync
     }
 
-<<<<<<< HEAD
-    #[tracing::instrument(skip_all, err)]
+    #[tracing::instrument(level = "trace", skip_all, err)]
     pub async fn handle_message(&mut self, msg: DataSyncServiceMessage) -> eyre::Result<()> {
-=======
-    #[tracing::instrument(level = "trace", skip_all, err)]
-    pub fn handle_message(&mut self, msg: DataSyncServiceMessage) -> eyre::Result<()> {
->>>>>>> d1c93fdb
         match msg {
             DataSyncServiceMessage::SyncPartitions => {
                 self.synchronize_peers_and_orchestrators();
@@ -225,16 +220,12 @@
         }
     }
 
-<<<<<<< HEAD
-    async fn on_chunk_completed(
-=======
     #[tracing::instrument(level = "trace", skip_all, fields(
         chunk.storage_module_id = storage_module_id,
         chunk.offset = %chunk_offset,
         peer.address = %peer_addr
     ))]
-    fn on_chunk_completed(
->>>>>>> d1c93fdb
+    async fn on_chunk_completed(
         &mut self,
         storage_module_id: usize,
         chunk_offset: PartitionChunkOffset,
