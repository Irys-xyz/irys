--- conflicted
+++ resolved
@@ -13,11 +13,8 @@
 irys-config.workspace = true
 irys-price-oracle.workspace = true
 irys-efficient-sampling.workspace = true
-<<<<<<< HEAD
 irys-api-client.workspace = true
 irys-vdf.workspace = true
-=======
->>>>>>> 96590be1
 
 actix.workspace = true
 nodit.workspace = true
@@ -39,12 +36,9 @@
 rust_decimal.workspace = true
 serde_json = { workspace = true, features = ["std", "raw_value"] }
 irys-reward-curve.workspace = true
-<<<<<<< HEAD
 rayon.workspace = true
 sha2.workspace = true
-=======
 async-trait = "0.1.83"
->>>>>>> 96590be1
 # serde.workspace = true
 
 [dev-dependencies]
