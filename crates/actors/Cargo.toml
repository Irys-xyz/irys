--- conflicted
+++ resolved
@@ -18,13 +18,9 @@
 serde_json = { workspace = true, features = ["std", "raw_value"] }
 reth-db.workspace = true
 irys-primitives.workspace = true
-<<<<<<< HEAD
 eyre.workspace = true
-=======
 color-eyre = "0.6.2"
-eyre = "0.6.8"
 openssl.workspace = true
->>>>>>> 9c9cb538
 
 [lints]
 workspace = true