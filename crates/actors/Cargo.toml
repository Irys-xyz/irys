--- conflicted
+++ resolved
@@ -20,11 +20,8 @@
 actix-rt.workspace = true
 
 tokio.workspace = true
-<<<<<<< HEAD
-=======
 lru.workspace = true
 reth-db.workspace = true
->>>>>>> a7a74f7f
 irys-primitives.workspace = true
 eyre.workspace = true
 openssl.workspace = true
