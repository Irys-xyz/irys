--- conflicted
+++ resolved
@@ -33,15 +33,12 @@
 irys-testing-utils.workspace = true
 base58.workspace = true
 futures.workspace = true
-<<<<<<< HEAD
 futures-util.workspace = true
-=======
 
 [dev-dependencies]
 irys-types = { workspace = true, features = ["test-utils"] }
 irys-config = { workspace = true, features = ["test-utils"] }
 
->>>>>>> 1077e3ef
 [lints]
 workspace = true
 
