[package]
name = "irys-actors"
version = "0.1.0"
edition.workspace = true
rust-version.workspace = true

[dependencies]
assert_matches = "1.5.0"
irys-types.workspace = true
irys-database.workspace = true
irys-packing.workspace = true
irys-storage.workspace = true
irys-config.workspace = true
irys-vdf.workspace = true
irys-price-oracle.workspace = true
irys-efficient-sampling.workspace = true

actix.workspace = true
nodit.workspace = true
actix-rt.workspace = true
env_logger = "0.11"

tokio.workspace = true
tokio-stream.workspace = true
reth-db.workspace = true
irys-primitives.workspace = true
eyre.workspace = true
openssl.workspace = true
irys-reth-node-bridge.workspace = true
reth.workspace = true
alloy-rpc-types-engine.workspace = true
tracing.workspace = true
tempfile.workspace = true
irys-testing-utils.workspace = true
base58.workspace = true
futures.workspace = true
futures-concurrency.workspace = true
rust_decimal_macros.workspace = true
rust_decimal.workspace = true
thiserror.workspace = true

[dev-dependencies]
irys-types = { workspace = true, features = ["test-utils"] }
irys-config = { workspace = true, features = ["test-utils"] }
<<<<<<< HEAD
test-log.workspace = true
rstest.workspace = true
=======
tracing-subscriber.workspace = true
>>>>>>> 099ad327

[lints]
workspace = true

[features]
nvidia = ["irys-packing/nvidia"]
test-utils = ["irys-types/test-utils", "irys-config/test-utils"]<|MERGE_RESOLUTION|>--- conflicted
+++ resolved
@@ -42,12 +42,9 @@
 [dev-dependencies]
 irys-types = { workspace = true, features = ["test-utils"] }
 irys-config = { workspace = true, features = ["test-utils"] }
-<<<<<<< HEAD
 test-log.workspace = true
 rstest.workspace = true
-=======
 tracing-subscriber.workspace = true
->>>>>>> 099ad327
 
 [lints]
 workspace = true
