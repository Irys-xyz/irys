[package]
name = "irys-actors"
version = "0.1.0"
edition.workspace = true
rust-version.workspace = true

[dependencies]
irys-config.workspace = true
irys-database.workspace = true
irys-domain.workspace = true
irys-efficient-sampling.workspace = true
irys-packing.workspace = true
irys-price-oracle.workspace = true
irys-reth-node-bridge.workspace = true
irys-reth.workspace = true
irys-reward-curve.workspace = true
irys-storage.workspace = true
irys-testing-utils.workspace = true
irys-types.workspace = true
irys-vdf.workspace = true

alloy-consensus.workspace = true
alloy-eips.workspace = true
alloy-network.workspace = true
alloy-rpc-types-engine.workspace = true
alloy-signer-local.workspace = true
async-trait.workspace = true
dashmap.workspace = true
eyre.workspace = true
futures.workspace = true
itertools.workspace = true
lru.workspace = true
nodit.workspace = true
openssl.workspace = true
priority-queue.workspace = true
rayon.workspace = true
reqwest.workspace = true
reth-db.workspace = true
reth-ethereum-primitives.workspace = true
reth-transaction-pool.workspace = true
reth.workspace = true
rust_decimal.workspace = true
serde.workspace = true
serde_json = { workspace = true, features = ["std", "raw_value"] }
<<<<<<< HEAD
tempfile.workspace = true
=======
irys-reward-curve.workspace = true
async-trait.workspace = true
reth.workspace = true
irys-reth.workspace = true
alloy-rpc-types-engine.workspace = true
alloy-signer-local.workspace = true
alloy-network.workspace = true
alloy-consensus.workspace = true
alloy-eips.workspace = true
reth-transaction-pool.workspace = true
reth-payload-primitives.workspace = true
itertools.workspace = true
reth-ethereum-primitives.workspace = true
>>>>>>> d1c93fdb
thiserror.workspace = true
tokio.workspace = true
tracing.workspace = true
rust_decimal_macros.workspace = true

[dev-dependencies]
irys-types = { workspace = true, features = ["test-utils"] }
irys-config = { workspace = true, features = ["test-utils"] }
irys-database = { workspace = true, features = ["test-utils"] }
irys-api-client = { workspace = true, features = ["test-utils"] }
irys-domain = { workspace = true, features = ["test-utils"] }
test-log.workspace = true
rstest.workspace = true
proptest.workspace = true
rand.workspace = true
rust_decimal.workspace = true
tracing-subscriber.workspace = true
fastrand = "2.0"

[lints]
workspace = true

[features]
nvidia = ["irys-packing/nvidia"]
test-utils = ["irys-types/test-utils", "irys-config/test-utils"]<|MERGE_RESOLUTION|>--- conflicted
+++ resolved
@@ -28,6 +28,8 @@
 dashmap.workspace = true
 eyre.workspace = true
 futures.workspace = true
+reth-transaction-pool.workspace = true
+reth-payload-primitives.workspace = true
 itertools.workspace = true
 lru.workspace = true
 nodit.workspace = true
@@ -37,28 +39,11 @@
 reqwest.workspace = true
 reth-db.workspace = true
 reth-ethereum-primitives.workspace = true
-reth-transaction-pool.workspace = true
 reth.workspace = true
 rust_decimal.workspace = true
 serde.workspace = true
 serde_json = { workspace = true, features = ["std", "raw_value"] }
-<<<<<<< HEAD
 tempfile.workspace = true
-=======
-irys-reward-curve.workspace = true
-async-trait.workspace = true
-reth.workspace = true
-irys-reth.workspace = true
-alloy-rpc-types-engine.workspace = true
-alloy-signer-local.workspace = true
-alloy-network.workspace = true
-alloy-consensus.workspace = true
-alloy-eips.workspace = true
-reth-transaction-pool.workspace = true
-reth-payload-primitives.workspace = true
-itertools.workspace = true
-reth-ethereum-primitives.workspace = true
->>>>>>> d1c93fdb
 thiserror.workspace = true
 tokio.workspace = true
 tracing.workspace = true
