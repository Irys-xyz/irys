use actix::{Actor, Context, Handler};
use base58::ToBase58;
use irys_actors::epoch_service::{
    EpochReplayData, GetLedgersGuardMessage, GetPartitionAssignmentsGuardMessage,
};

use irys_config::StorageSubmodulesConfig;
<<<<<<< HEAD
use irys_types::{partition::PartitionAssignment, DatabaseProvider, IrysBlockHeader, H256};
=======
>>>>>>> dc0f8925
use irys_types::{
    partition_chunk_offset_ie, ConsensusOptions, EpochConfig, NodeConfig, PartitionChunkOffset,
};
<<<<<<< HEAD
use irys_types::{Config, ConsensusConfig};
use reth_db::Database;
=======
use irys_types::{partition_chunk_offset_ie, Address, PartitionChunkOffset};
use irys_types::{Config, U256};
>>>>>>> dc0f8925
use std::collections::VecDeque;
use std::sync::{Arc, RwLock};
use tokio::time::sleep;
use tracing::{debug, error, info};

use std::{any::Any, sync::atomic::AtomicU64, time::Duration};

use actix::{actors::mocker::Mocker, Addr, Arbiter, Recipient, SystemRegistry};
use alloy_rpc_types_engine::ExecutionPayloadEnvelopeV1Irys;
use irys_actors::{
    block_index_service::{BlockIndexService, GetBlockIndexGuardMessage},
    epoch_service::{EpochServiceActor, NewEpochMessage},
};
use irys_actors::{
    mining::PartitionMiningActor,
    packing::{PackingActor, PackingRequest},
    BlockFinalizedMessage, BlockProducerMockActor, MockedBlockProducerAddr, SolutionFoundMessage,
};
use irys_database::{
<<<<<<< HEAD
    add_genesis_commitments, add_test_commitments, insert_commitment_tx, open_or_create_db,
    tables::IrysTables, BlockIndex, DataLedger,
=======
    add_genesis_commitments, add_test_commitments, open_or_create_db, tables::IrysTables,
    BlockIndex, DataLedger, Initialized,
>>>>>>> dc0f8925
};
use irys_storage::{ie, StorageModule, StorageModuleVec};
use irys_testing_utils::utils::setup_tracing_and_temp_dir;
use irys_types::PartitionChunkRange;
use irys_vdf::vdf_state::{VdfState, VdfStepsReadGuard};

#[cfg(test)]
#[actix::test]
async fn genesis_test() {
    // Initialize genesis block at height 0

    use irys_actors::epoch_service::GetLedgersGuardMessage;
    use irys_types::NodeConfig;
    let mut genesis_block = IrysBlockHeader::new_mock_header();
    let testnet_config = NodeConfig::testnet().into();
    genesis_block.height = 0;
    let commitments = add_genesis_commitments(&mut genesis_block, &testnet_config);

    // Create epoch service with random miner address
    let block_index: Arc<RwLock<BlockIndex>> = Arc::new(RwLock::new(
        BlockIndex::new(&testnet_config.node_config).await.unwrap(),
    ));

    let block_index_actor =
        BlockIndexService::new(block_index.clone(), &testnet_config.consensus).start();
    SystemRegistry::set(block_index_actor.clone());

<<<<<<< HEAD
    let block_index_guard = block_index_actor
        .send(GetBlockIndexGuardMessage)
        .await
        .unwrap();

    let mut epoch_service = EpochServiceActor::new(&testnet_config, block_index_guard);
    let miner_address = testnet_config.node_config.miner_address();
=======
    let mut epoch_service = EpochServiceActor::new(config.clone(), &testnet_config);
    let miner_address = config.storage_config.miner_address;
>>>>>>> dc0f8925

    // Process genesis message directly instead of through actor system
    // This allows us to inspect the actor's state after processing
    let _ = epoch_service.handle(
        NewEpochMessage {
            previous_epoch_block: None,
            epoch_block: genesis_block.into(),
            commitments,
        },
        &mut Context::new(),
    );

    {
        // Verify the correct number of ledgers have been added
        let ledgers = epoch_service.ledgers.read().unwrap();
        let expected_ledger_count = DataLedger::ALL.len();
        assert_eq!(ledgers.len(), expected_ledger_count);

        // Verify each ledger has one slot and the correct number of partitions
        let pub_slots = ledgers.get_slots(DataLedger::Publish);
        let sub_slots = ledgers.get_slots(DataLedger::Submit);

        assert_eq!(pub_slots.len(), 1);
        assert_eq!(sub_slots.len(), 1);

        assert_eq!(
            pub_slots[0].partitions.len() as u64,
            testnet_config.consensus.num_partitions_per_slot
        );
        assert_eq!(
            sub_slots[0].partitions.len() as u64,
            testnet_config.consensus.num_partitions_per_slot
        );

        // Verify data partition assignments match _PUBLISH_ ledger slots
        for (slot_idx, slot) in pub_slots.iter().enumerate() {
            let pa = epoch_service.partition_assignments.read().unwrap();
            for &partition_hash in &slot.partitions {
                let assignment = pa
                    .data_partitions
                    .get(&partition_hash)
                    .expect("partition should be assigned");

                assert_eq!(
                    assignment,
                    &PartitionAssignment {
                        partition_hash,
                        ledger_id: Some(DataLedger::Publish.into()),
                        slot_index: Some(slot_idx),
                        miner_address,
                    }
                );
            }
            assert_eq!(
                slot.partitions.len(),
                testnet_config.consensus.num_partitions_per_slot as usize
            );
        }

        // Verify data partition assignments match _SUBMIT_ledger slots
        for (slot_idx, slot) in sub_slots.iter().enumerate() {
            let pa = epoch_service.partition_assignments.read().unwrap();
            for &partition_hash in &slot.partitions {
                let assignment = pa
                    .data_partitions
                    .get(&partition_hash)
                    .expect("partition should be assigned");

                assert_eq!(
                    assignment,
                    &PartitionAssignment {
                        partition_hash,
                        ledger_id: Some(DataLedger::Submit.into()),
                        slot_index: Some(slot_idx),
                        miner_address,
                    }
                );
            }
            assert_eq!(
                slot.partitions.len(),
                testnet_config.consensus.num_partitions_per_slot as usize
            );
        }
    }

    // Verify the correct number of genesis partitions have been activated
    {
        let pa = epoch_service.partition_assignments.read().unwrap();
        let data_partition_count = pa.data_partitions.len() as u64;
        let expected_partitions = data_partition_count
            + EpochServiceActor::get_num_capacity_partitions(
                data_partition_count,
                &testnet_config.consensus,
            );
        assert_eq!(
            epoch_service.all_active_partitions.len(),
            expected_partitions as usize
        );

        // Validate that all the capacity partitions are assigned to the
        // bootstrap miner but not assigned to any ledger
        for pair in &pa.capacity_partitions {
            let partition_hash = pair.0;
            let ass = pair.1;
            assert_eq!(
                ass,
                &PartitionAssignment {
                    partition_hash: *partition_hash,
                    ledger_id: None,
                    slot_index: None,
                    miner_address
                }
            )
        }
    }

    // Debug output for verification
    // println!("Data Partitions: {:#?}", epoch_service.capacity_partitions);
    println!("Ledger State: {:#?}", epoch_service.ledgers);

    let ledgers = epoch_service.handle(GetLedgersGuardMessage, &mut Context::new());

    println!("{:?}", ledgers.read());

    // let infos = epoch_service.get_genesis_storage_module_infos();
    // println!("{:#?}", infos);
}

#[actix::test]
async fn add_slots_test() {
    std::env::set_var("RUST_LOG", "debug");
    // Initialize genesis block at height 0
    // Create a storage config for testing
    let tmp_dir = setup_tracing_and_temp_dir(Some("add_slots_test"), false);
    let base_path = tmp_dir.path().to_path_buf();
    let mut genesis_block = IrysBlockHeader::new_mock_header();
    let consensus_config = ConsensusConfig {
        chunk_size: 32,
        num_chunks_in_partition: 10,
        num_chunks_in_recall_range: 2,
        num_partitions_per_slot: 1,
        chunk_migration_depth: 1, // Testnet / single node config
        chain_id: 333,
        epoch: EpochConfig {
            capacity_scalar: 100,
            num_blocks_in_epoch: 100,
            num_capacity_partitions: Some(123),
            submit_ledger_epoch_length: 5,
        },
        ..ConsensusConfig::testnet()
    };
    let mut testnet_config = NodeConfig::testnet();
    testnet_config.base_directory = base_path;
    testnet_config.consensus = ConsensusOptions::Custom(consensus_config);
    let testnet_config = Config::new(testnet_config);
    genesis_block.height = 0;
    let num_blocks_in_epoch = testnet_config.consensus.epoch.num_blocks_in_epoch;
    let num_chunks_in_partition = testnet_config.consensus.num_chunks_in_partition;

<<<<<<< HEAD
    let commitments = add_genesis_commitments(&mut genesis_block, &testnet_config);

    let block_index: Arc<RwLock<BlockIndex>> = Arc::new(RwLock::new(
        BlockIndex::new(&testnet_config.node_config).await.unwrap(),
    ));

    let block_index_actor =
        BlockIndexService::new(block_index.clone(), &testnet_config.consensus).start();
    SystemRegistry::set(block_index_actor.clone());

    let block_index_guard = block_index_actor
        .send(GetBlockIndexGuardMessage)
        .await
        .unwrap();

    let mut epoch_service = EpochServiceActor::new(&testnet_config, block_index_guard);

    // Process genesis message directly instead of through actor system
    // This allows us to inspect the actor's state after processing
=======
    let config = EpochServiceConfig {
        capacity_scalar: 100,
        num_blocks_in_epoch: 100,
        num_capacity_partitions: Some(123),
        storage_config: storage_config.clone(),
    };
    let num_blocks_in_epoch = config.num_blocks_in_epoch;

    let mut epoch_service = EpochServiceActor::new(config, &testnet_config);
>>>>>>> dc0f8925
    let mut ctx = Context::new();
    let storage_submodule_config = StorageSubmodulesConfig::load(base_path.clone()).unwrap();
    let _ = epoch_service.initialize(genesis_block.clone(), commitments, storage_submodule_config);

    let mut mock_header = IrysBlockHeader::new_mock_header();
    mock_header.data_ledgers[DataLedger::Submit].max_chunk_offset = 0;

    // Now create a new epoch block & give the Submit ledger enough size to add one slot
    let mut new_epoch_block = mock_header.clone();
    new_epoch_block.height = num_blocks_in_epoch;
    new_epoch_block.data_ledgers[DataLedger::Submit].max_chunk_offset = num_blocks_in_epoch / 2;

    // Post the new epoch block to the service and let it perform_epoch_tasks()
    let _ = epoch_service.handle(
        NewEpochMessage {
            previous_epoch_block: Some(genesis_block.clone()),
            epoch_block: new_epoch_block.clone().into(),
            commitments: Vec::new(),
        },
        &mut ctx,
    );

    let ledgers = epoch_service.ledgers.read().unwrap();
    debug!("{:#?}", ledgers);
    drop(ledgers);

    // Verify each ledger has one slot and the correct number of partitions
    {
        let ledgers = epoch_service.ledgers.read().unwrap();
        let pub_slots = ledgers.get_slots(DataLedger::Publish);
        let sub_slots = ledgers.get_slots(DataLedger::Submit);
        assert_eq!(pub_slots.len(), 1);
        assert_eq!(sub_slots.len(), 3); // TODO: check 1 expired, 2 new slots added
    }

    let previous_epoch_block = Some(new_epoch_block.clone());

    // Simulate a subsequent epoch block that adds multiple ledger slots
    let mut new_epoch_block = IrysBlockHeader::new_mock_header();
    new_epoch_block.height = num_blocks_in_epoch * 2;

    // Increase the Submit ledger by 3 slots  and the Publish ledger by 2 slots
    new_epoch_block.data_ledgers[DataLedger::Submit].max_chunk_offset =
        (num_chunks_in_partition as f64 * 2.5) as u64;
    new_epoch_block.data_ledgers[DataLedger::Publish as usize].max_chunk_offset =
        (num_chunks_in_partition as f64 * 0.75) as u64;

    let _ = epoch_service.handle(
        NewEpochMessage {
            previous_epoch_block,
            epoch_block: new_epoch_block.clone().into(),
            commitments: Vec::new(),
        },
        &mut ctx,
    );

    let ledgers = epoch_service.ledgers.read().unwrap();
    debug!("{:#?}", ledgers);
    drop(ledgers);

    // Validate the correct number of ledgers slots were added to each ledger
    {
        let ledgers = epoch_service.ledgers.read().unwrap();
        let pub_slots = ledgers.get_slots(DataLedger::Publish);
        let sub_slots = ledgers.get_slots(DataLedger::Submit);
        assert_eq!(pub_slots.len(), 3);
        assert_eq!(sub_slots.len(), 7);
        println!("Ledger State: {:#?}", ledgers);
    }
}

#[actix::test]
async fn capacity_projection_tests() {
    let config = ConsensusConfig::testnet();
    let max_data_parts = 1000;
    for i in (0..max_data_parts).step_by(10) {
        let data_partition_count = i;
        let capacity_count =
            EpochServiceActor::get_num_capacity_partitions(data_partition_count, &config);
        let total = data_partition_count + capacity_count;
        println!(
            "data:{}, capacity:{}, total:{}",
            data_partition_count, capacity_count, total
        );
    }
}

#[actix::test]
async fn partition_expiration_and_repacking_test() {
    std::env::set_var("RUST_LOG", "debug");
    // Initialize genesis block at height 0
    let tmp_dir = setup_tracing_and_temp_dir(Some("partition_expiration_test"), false);
    let base_path = tmp_dir.path().to_path_buf();
    let chunk_size = 32;
    let chunk_count = 10;
    let consensus_config = ConsensusConfig {
        chunk_size,
        num_chunks_in_partition: chunk_count,
        num_chunks_in_recall_range: 2,
        num_partitions_per_slot: 1,
        chunk_migration_depth: 1,
        epoch: EpochConfig {
            capacity_scalar: 100,
            submit_ledger_epoch_length: 2,
            num_blocks_in_epoch: 5,
            num_capacity_partitions: Some(123),
        },
        ..ConsensusConfig::testnet()
    };
    let mut config = NodeConfig::testnet();
    config.base_directory = base_path.clone();
    config.consensus = ConsensusOptions::Custom(consensus_config);
    let config = Config::new(config);

    let mut genesis_block = IrysBlockHeader::new_mock_header();
    genesis_block.height = 0;
    let commitments = add_test_commitments(&mut genesis_block, 5, &config);

    // Create a storage config for testing
    let num_chunks_in_partition = config.consensus.num_chunks_in_partition;
    let num_blocks_in_epoch = config.consensus.epoch.num_blocks_in_epoch;

    // Create epoch service
<<<<<<< HEAD
    let block_index: Arc<RwLock<BlockIndex>> = Arc::new(RwLock::new(
        BlockIndex::new(&config.node_config).await.unwrap(),
    ));

    let block_index_actor = BlockIndexService::new(block_index.clone(), &config.consensus).start();
    SystemRegistry::set(block_index_actor.clone());

    let block_index_guard = block_index_actor
        .send(GetBlockIndexGuardMessage)
        .await
        .unwrap();
=======
    let config = EpochServiceConfig {
        capacity_scalar: 100,
        num_blocks_in_epoch: num_blocks_in_epoch,
        num_capacity_partitions: Some(123),
        storage_config: storage_config.clone(),
    };
>>>>>>> dc0f8925

    let db_env = open_or_create_db(tmp_dir, IrysTables::ALL, None).unwrap();
    let db = DatabaseProvider(Arc::new(db_env));

    let storage_module_config = StorageSubmodulesConfig::load(base_path.clone()).unwrap();
<<<<<<< HEAD
    let mut epoch_service = EpochServiceActor::new(&config, block_index_guard);
    let _ = epoch_service
        .initialize(&db, storage_module_config.clone())
        .await;

    // Get the genesis storage modules and their assigned partitions
    let storage_module_infos =
        epoch_service.map_storage_modules_to_partition_assignments(storage_module_config);
    let epoch_service_actor = epoch_service.start();

    // Process genesis message directly instead of through actor system
    // This allows us to inspect the actor's state after processing
    let _ = epoch_service_actor
        .send(NewEpochMessage {
            epoch_block: genesis_block.into(),
=======
    let mut epoch_service = EpochServiceActor::new(config, &testnet_config);
    let storage_module_infos = epoch_service
        .initialize(
            genesis_block.clone(),
>>>>>>> dc0f8925
            commitments,
            storage_module_config.clone(),
        )
        .unwrap();

    let epoch_service_actor = epoch_service.start();

    let mut storage_modules: StorageModuleVec = Vec::new();
    // Create a list of storage modules wrapping the storage files
    for info in storage_module_infos {
        let arc_module = Arc::new(
            StorageModule::new(&info, &config)
                // TODO: remove this unwrap
                .unwrap(),
        );
        storage_modules.push(arc_module.clone());
    }

    let rwlock: RwLock<Option<PackingRequest>> = RwLock::new(None);
    let arc_rwlock = Arc::new(rwlock);
    let closure_arc = arc_rwlock.clone();

    let mocked_block_producer = BlockProducerMockActor::mock(Box::new(move |_msg, _ctx| {
        let inner_result: eyre::Result<
            Option<(Arc<IrysBlockHeader>, ExecutionPayloadEnvelopeV1Irys)>,
        > = Ok(None);
        Box::new(Some(inner_result)) as Box<dyn Any>
    }));

    let block_producer_actor_addr: Addr<BlockProducerMockActor> = mocked_block_producer.start();
    let recipient: Recipient<SolutionFoundMessage> = block_producer_actor_addr.recipient();
    let mocked_addr = MockedBlockProducerAddr(recipient);

    let packing = Mocker::<PackingActor>::mock(Box::new(move |msg, _ctx| {
        let packing_req = *msg.downcast::<PackingRequest>().unwrap();
        debug!("Packing request arrived ...");

        {
            let mut lck = closure_arc.write().unwrap();
            lck.replace(packing_req);
        }

        debug!("Packing request result pushed ...");
        Box::new(Some(())) as Box<dyn Any>
    }));

    let vdf_steps_guard = VdfStepsReadGuard::new(Arc::new(RwLock::new(VdfState {
        max_seeds_num: 10,
        global_step: 0,
        seeds: VecDeque::new(),
    })));

    let packing_addr = packing.start();
    let mut part_actors = Vec::new();

    let atomic_global_step_number = Arc::new(AtomicU64::new(0));

    for sm in &storage_modules {
        let partition_mining_actor = PartitionMiningActor::new(
            &config,
            mocked_addr.0.clone(),
            packing_addr.clone().recipient(),
            sm.clone(),
            true, // do not start mining automatically
            vdf_steps_guard.clone(),
            atomic_global_step_number.clone(),
            U256::zero(),
        );

        let part_arbiter = Arbiter::new();
        let partition_address =
            PartitionMiningActor::start_in_arbiter(&part_arbiter.handle(), |_| {
                partition_mining_actor
            });
        debug!("starting miner partition hash {:?}", sm.partition_hash());
        part_actors.push(partition_address);
    }

    let assign_submit_partition_hash = {
        let partition_assignments_read = epoch_service_actor
            .send(GetPartitionAssignmentsGuardMessage)
            .await
            .unwrap();

        let partition_hash = partition_assignments_read
            .read()
            .data_partitions
            .iter()
            .find(|(_hash, assignment)| assignment.ledger_id == Some(DataLedger::Submit.get_id()))
            .map(|(hash, _)| hash.clone())
            .expect("There should be a partition assigned to submit ledger");

        partition_hash
    };

    let (publish_partition_hash, submit_partition_hash) = {
        let ledgers = epoch_service_actor
            .send(GetLedgersGuardMessage)
            .await
            .unwrap();

        let pub_slots = ledgers.read().get_slots(DataLedger::Publish).clone();
        let sub_slots = ledgers.read().get_slots(DataLedger::Submit).clone();
        assert_eq!(pub_slots.len(), 1);
        assert_eq!(sub_slots.len(), 1);

        (pub_slots[0].partitions[0], sub_slots[0].partitions[0])
    };

    assert_eq!(assign_submit_partition_hash, submit_partition_hash);

    let capacity_partitions = {
        let partition_assignments_read = epoch_service_actor
            .send(GetPartitionAssignmentsGuardMessage)
            .await
            .unwrap();

        let capacity_partitions: Vec<H256> = partition_assignments_read
            .read()
            .capacity_partitions
            .keys()
            .map(|partition| partition.clone())
            .collect();

        assert!(
            !capacity_partitions.contains(&publish_partition_hash),
            "Publish partition should not be in capacity partitions"
        );

        assert!(
            !capacity_partitions.contains(&submit_partition_hash),
            "Submit partition should not be in capacity partitions"
        );

        capacity_partitions
    };

    let ledgers_guard = epoch_service_actor
        .send(GetLedgersGuardMessage)
        .await
        .unwrap();

    // Simulate enough epoch blocks to compete a Submit ledger storage term, expiring a slot
    let mut new_epoch_block = IrysBlockHeader::new_mock_header();
    let mut previous_epoch_block = Some(genesis_block.clone());
    for i in 0..testnet_config.submit_ledger_epoch_length + 4 {
        new_epoch_block.height = num_blocks_in_epoch + num_blocks_in_epoch * i;

<<<<<<< HEAD
    // index epoch previous blocks
    let mut height = 1;
    while height < (config.consensus.epoch.submit_ledger_epoch_length + 1) * num_blocks_in_epoch {
        new_epoch_block.height = height;
        let msg = BlockFinalizedMessage {
            block_header: Arc::new(new_epoch_block.clone()),
            all_txs: Arc::new(vec![]),
        };
        match block_index_actor.send(msg).await {
            Ok(_) => debug!("block indexed {}", height),
            Err(_) => panic!("Failed to index block {}", height),
=======
        if i == 3 {
            new_epoch_block.data_ledgers[DataLedger::Submit].max_chunk_offset =
                num_chunks_in_partition / 3;
>>>>>>> dc0f8925
        }

        if i == 5 {
            new_epoch_block.data_ledgers[DataLedger::Submit].max_chunk_offset =
                num_chunks_in_partition / 2;
        }

<<<<<<< HEAD
    new_epoch_block.height =
        (config.consensus.epoch.submit_ledger_epoch_length + 1) * num_blocks_in_epoch; // next epoch block, next multiple of num_blocks_in epoch,
    new_epoch_block.data_ledgers[DataLedger::Submit].max_chunk_offset = num_chunks_in_partition / 2;
=======
        debug!(
            "Epoch Block: Submit.max_chunk_offset = {}",
            new_epoch_block.data_ledgers[DataLedger::Submit].max_chunk_offset
        );
>>>>>>> dc0f8925

        let result = epoch_service_actor
            .send(NewEpochMessage {
                previous_epoch_block,
                epoch_block: new_epoch_block.clone().into(),
                commitments: Vec::new(),
            })
            .await
            .unwrap();

        if let Err(err) = result {
            error!("Error processing NewEpochMessage: {:?}", err);
            panic!("Test failed: {:?}", err);
        }

        previous_epoch_block = Some(new_epoch_block.clone());
        let ledgers = ledgers_guard.read();
        debug!("{:#?}", ledgers);
        drop(ledgers);
    }

    // busypoll the solution context rwlock
    let mut max_pools = 10;
    let pack_req = 'outer: loop {
        if max_pools == 0 {
            panic!("Max. retries reached");
        } else {
            max_pools -= 1;
        }
        match arc_rwlock.try_read() {
            Ok(lck) => {
                if lck.is_none() {
                    debug!("Packing request not ready waiting!");
                } else {
                    debug!("Packing request received ready!");
                    break 'outer lck.as_ref().unwrap().clone();
                }
            }
            Err(err) => {
                debug!("Packing request read error {:?}", err);
            }
        }
        sleep(Duration::from_millis(50)).await;
    };

    // check a new slots is inserted with a partition assigned to it, and slot 0 expired and its partition was removed
    let (publish_partition, submit_partition, submit_partition2) = {
        let pub_slots = ledgers_guard.read().get_slots(DataLedger::Publish).clone();
        let sub_slots = ledgers_guard.read().get_slots(DataLedger::Submit).clone();
        assert_eq!(
            pub_slots.len(),
            1,
            "Publish should still have only one slot"
        );
        debug!("Ledger State: {:#?}", ledgers_guard);

        assert_eq!(sub_slots.len(), 3, "Submit slots should have two new not expired slots with a new fresh partition from available previous capacity ones!");
        assert!(
            sub_slots[0].is_expired && sub_slots[0].partitions.len() == 0,
            "Slot 0 should have expired and have no assigned partition!"
        );

        assert!(
            !sub_slots[1].is_expired
                && sub_slots[1].partitions.len() == 1
                && (capacity_partitions.contains(&sub_slots[1].partitions[0])
                    || submit_partition_hash == sub_slots[1].partitions[0]),
            "Slot 1 should not be expired and have a capacity or the just expired partition"
        );
        assert!(
            !sub_slots[2].is_expired
                && sub_slots[2].partitions.len() == 1
                && (capacity_partitions.contains(&sub_slots[2].partitions[0])
                    || submit_partition_hash == sub_slots[2].partitions[0]),
            "Slot 2 should not be expired and have a capacity or the just expired partition"
        );

        println!("{}", serde_json::to_string_pretty(&sub_slots).unwrap());

        let publish_partition = pub_slots[0]
            .partitions
            .get(0)
            .expect("publish ledger slot 0 should have a partition assigned")
            .clone();
        let submit_partition = sub_slots[1]
            .partitions
            .get(0)
            .expect("submit ledger slot 1 should have a partition assigned")
            .clone();
        let submit_partition2 = sub_slots[2]
            .partitions
            .get(0)
            .expect("submit ledger slot 2 should have a partition assigned")
            .clone();

        (publish_partition, submit_partition, submit_partition2)
    };

    // check repacking request expired partition for its whole interval range, and partitions assignments are consistent
    {
        let partition_assignments_read = epoch_service_actor
            .send(GetPartitionAssignmentsGuardMessage)
            .await
            .unwrap();

        assert_eq!(
            partition_assignments_read.read().data_partitions.len(),
            3,
            "Should have four partitions assignments"
        );

        if let Some(publish_assignment) = partition_assignments_read
            .read()
            .data_partitions
            .get(&publish_partition)
        {
            assert_eq!(
                publish_assignment.ledger_id,
                Some(DataLedger::Publish.get_id()),
                "Should be assigned to publish ledger"
            );
            assert_eq!(
                publish_assignment.slot_index,
                Some(0),
                "Should be assigned to slot 0"
            );
        } else {
            panic!("Should have an assignment");
        };

        if let Some(submit_assignment) = partition_assignments_read
            .read()
            .data_partitions
            .get(&submit_partition)
        {
            assert_eq!(
                submit_assignment.ledger_id,
                Some(DataLedger::Submit.get_id()),
                "Should be assigned to submit ledger"
            );
            assert_eq!(
                submit_assignment.slot_index,
                Some(1),
                "Should be assigned to slot 1"
            );
        } else {
            panic!("Should have an assignment");
        };

        if let Some(submit_assignment) = partition_assignments_read
            .read()
            .data_partitions
            .get(&submit_partition2)
        {
            assert_eq!(
                submit_assignment.ledger_id,
                Some(DataLedger::Submit.get_id()),
                "Should be assigned to submit ledger"
            );
            assert_eq!(
                submit_assignment.slot_index,
                Some(2),
                "Should be assigned to slot 2"
            );
        } else {
            panic!("Should have an assignment");
        };
    }

    assert_eq!(
        pack_req.storage_module.partition_hash(),
        Some(submit_partition_hash),
        "Partition hashes should be equal"
    );
    assert_eq!(
        pack_req.chunk_range,
        PartitionChunkRange(partition_chunk_offset_ie!(0, chunk_count as u32)),
        "The whole partition should be repacked"
    );
}

#[actix::test]
async fn epoch_blocks_reinitialization_test() {
<<<<<<< HEAD
=======
    std::env::set_var("RUST_LOG", "debug");
    let testnet_config = Config {
        chunk_size: 32,
        ..Config::testnet()
    };

    // Create a storage config for testing
    let storage_config = StorageConfig {
        chunk_size: testnet_config.chunk_size,
        num_chunks_in_partition: testnet_config.num_chunks_in_partition,
        num_chunks_in_recall_range: testnet_config.num_chunks_in_recall_range,
        num_partitions_in_slot: testnet_config.num_partitions_per_slot,
        miner_address: Address::random(),
        min_writes_before_sync: testnet_config.num_writes_before_sync,
        entropy_packing_iterations: testnet_config.entropy_packing_iterations,
        chunk_migration_depth: testnet_config.chunk_migration_depth, // Testnet / single node config
        chain_id: testnet_config.chain_id,
    };
    let num_chunks_in_partition = storage_config.num_chunks_in_partition;
>>>>>>> dc0f8925
    let tmp_dir = setup_tracing_and_temp_dir(Some("epoch_block_reinitialization_test"), false);
    let base_path = tmp_dir.path().to_path_buf();
    let chunk_size = 32;
    let consensus_config = ConsensusConfig {
        chunk_size,
        ..ConsensusConfig::testnet()
    };
    let mut config = NodeConfig::testnet();
    config.base_directory = base_path.clone();
    config.consensus = ConsensusOptions::Custom(consensus_config);
    let config = Config::new(config);
    let num_chunks_in_partition = config.consensus.num_chunks_in_partition;
    let num_blocks_in_epoch = config.consensus.epoch.num_blocks_in_epoch;

<<<<<<< HEAD
    let db = open_or_create_db(tmp_dir, IrysTables::ALL, None).unwrap();
    let database_provider = DatabaseProvider(Arc::new(db));

    let block_index: Arc<RwLock<BlockIndex>> = Arc::new(RwLock::new(
        BlockIndex::new(&config.node_config).await.unwrap(),
=======
    let config = EpochServiceConfig {
        capacity_scalar: testnet_config.capacity_scalar,
        num_blocks_in_epoch: testnet_config.num_blocks_in_epoch,
        num_capacity_partitions: Some(200),
        storage_config: storage_config.clone(),
    };
    let num_blocks_in_epoch = config.num_blocks_in_epoch;

    let arc_config = Arc::new(IrysNodeConfig {
        base_directory: base_path.clone(),
        ..IrysNodeConfig::default()
    });

    let block_index: Arc<RwLock<BlockIndex<Initialized>>> = Arc::new(RwLock::new(
        BlockIndex::default()
            .reset(&arc_config.clone())
            .unwrap()
            .init(arc_config.clone())
            .await
            .unwrap(),
>>>>>>> dc0f8925
    ));

    let block_index_actor = BlockIndexService::new(block_index.clone(), &config.consensus).start();
    SystemRegistry::set(block_index_actor.clone());

<<<<<<< HEAD
    let block_index_guard = block_index_actor
        .send(GetBlockIndexGuardMessage)
        .await
        .unwrap();

    let mut epoch_service = EpochServiceActor::new(&config, block_index_guard.clone());
=======
    let mut epoch_service = EpochServiceActor::new(config.clone(), &testnet_config);
>>>>>>> dc0f8925

    // Process genesis message directly instead of through actor system
    // This allows us to inspect the actor's state after processing
    let mut ctx = Context::new();
    // Initialize genesis block at height 0
    let mut genesis_block = IrysBlockHeader::new_mock_header();
    genesis_block.height = 0;
<<<<<<< HEAD
    let pledge_count = config.consensus.epoch.num_capacity_partitions.unwrap_or(31) as u8;
    let commitments = add_test_commitments(&mut genesis_block, pledge_count, &config);
    database_provider
        .update_eyre(|tx| {
            commitments
                .iter()
                .map(|commitment| insert_commitment_tx(tx, commitment))
                .collect::<eyre::Result<()>>()
        })
        .expect("inserting commitment tx should succeed");

    database_provider
        .update_eyre(|tx| irys_database::insert_block_header(tx, &genesis_block))
        .unwrap();
=======
    let pledge_count = config.num_capacity_partitions.unwrap_or(31) as u8;
    let commitments = add_test_commitments(&mut genesis_block, pledge_count, &testnet_config);
>>>>>>> dc0f8925

    // Get the genesis storage modules and their assigned partitions
    let storage_module_config = StorageSubmodulesConfig::load(base_path.clone()).unwrap();
    let storage_module_infos = epoch_service
        .initialize(
            genesis_block.clone(),
            commitments.clone(),
            storage_module_config.clone(),
        )
        .unwrap();
    debug!("{:#?}", storage_module_infos);

    genesis_block.block_hash = H256::from_slice(&[0; 32]);
    let pa_read_guard = epoch_service.handle(GetPartitionAssignmentsGuardMessage, &mut ctx);

    let msg = BlockFinalizedMessage {
        block_header: Arc::new(genesis_block.clone()),
        all_txs: Arc::new(vec![]),
    };
    match block_index_actor.send(msg).await {
        Ok(_) => info!("Genesis block indexed"),
        Err(_) => panic!("Failed to index genesis block"),
    }

    {
        let mut storage_modules: StorageModuleVec = Vec::new();

        // Create a list of storage modules wrapping the storage files
        for info in storage_module_infos {
            let arc_module = Arc::new(StorageModule::new(&info, &config).unwrap());
            storage_modules.push(arc_module.clone());
        }
    }

    //         +---+
    //         |sm0|
    //         +-+-+  |    |
    // Publish 0----+----+----+---
    //           |    |    |
    //           0    1    2
    //         +---+
    //         |sm1|
    //         +-+-+  |    |
    // Submit  1----+----+----+---
    //           |    |    |
    //           0    1    2
    // Capacity +---+
    //          |sm2|
    //          +-+-+

    let ledgers = epoch_service.ledgers.read().unwrap();
    debug!("{:#?}", ledgers);
    drop(ledgers);

    // Now create a new epoch block & give the Submit ledger enough size to add a slot
    let mut new_epoch_block = IrysBlockHeader::new_mock_header();
    new_epoch_block.data_ledgers[DataLedger::Submit].max_chunk_offset = 0;

<<<<<<< HEAD
    // index and store in db blocks
    let mut height = 1;
    while height <= (config.consensus.epoch.submit_ledger_epoch_length + 1) * num_blocks_in_epoch {
        new_epoch_block.height = height;
        new_epoch_block.block_hash = H256::random();

        if height == (config.consensus.epoch.submit_ledger_epoch_length + 1) * num_blocks_in_epoch {
=======
    let mut epoch_replay_data: Vec<EpochReplayData> = Vec::new();
    let epochs_in_term = testnet_config.submit_ledger_epoch_length;
    let mut previous_epoch_block = Some(genesis_block.clone());

    for i in 0..=epochs_in_term {
        // Simulate blocks up to one before the next epoch boundary
        let next_epoch_height = num_blocks_in_epoch * (i + 1);

        // For the second to last epoch block in the term, have it resize the submit ledger
        if i == epochs_in_term - 1 {
>>>>>>> dc0f8925
            new_epoch_block.data_ledgers[DataLedger::Submit].max_chunk_offset =
                num_chunks_in_partition / 2;
        }

        // Send the epoch message
        new_epoch_block.height = next_epoch_height;
        let result = epoch_service.handle(
            NewEpochMessage {
                previous_epoch_block,
                epoch_block: new_epoch_block.clone().into(),
                commitments: Vec::new(),
            },
            &mut ctx,
        );

        if let Err(err) = result {
            error!("Error processing NewEpochMessage: {:?}", err);
            panic!("Test failed: {:?}", err);
        }

        epoch_replay_data.push(EpochReplayData {
            epoch_block: new_epoch_block.clone(),
            commitments: Vec::new(),
        });
        previous_epoch_block = Some(new_epoch_block.clone());
    }

    // Verify each ledger has one slot and the correct number of partitions
    {
        let ledgers = epoch_service.ledgers.read().unwrap();
        debug!("{:#?}", ledgers);
        let pub_slots = ledgers.get_slots(DataLedger::Publish);
        let sub_slots = ledgers.get_slots(DataLedger::Submit);
        assert_eq!(pub_slots.len(), 1);
        assert_eq!(sub_slots.len(), 3); // TODO: check slot 1 expired, 2 new slots added
    }

    //            +---+
    //            |sm0|
    //            +-|-+  |    |
    // Publish 0----+----+----+---
    //              |    |    |
    //              0    1    2
    //                +---+ +---+
    //                |sm2| |sm1|
    //                +-|-+ +-|-+
    // Submit 1----+----+-----+---
    //             |    |     |
    //             0    1     2
    // Capacity

    pa_read_guard.read().print_assignments();

    let block_index_guard = block_index_actor
        .send(GetBlockIndexGuardMessage)
        .await
        .unwrap();

    debug!(
        "num blocks in block_index: {}",
        block_index_guard.read().num_blocks()
    );

    // Get the genesis storage modules and their assigned partitions
<<<<<<< HEAD
    let mut epoch_service = EpochServiceActor::new(&config, block_index_guard);
=======
    let mut epoch_service = EpochServiceActor::new(config, &testnet_config);
>>>>>>> dc0f8925
    let storage_module_infos = epoch_service
        .initialize(genesis_block, commitments, storage_module_config.clone())
        .unwrap();

    epoch_service
        .replay_epoch_data(epoch_replay_data, storage_module_config.clone())
        .expect("to replay the epoch data");

    debug!("{:#?}", storage_module_infos);

    let new_sm_infos =
        epoch_service.map_storage_modules_to_partition_assignments(storage_module_config);

    debug!("{:#?}", new_sm_infos);

    // Check partition hashes have not changed in storage modules
    {
        let mut storage_modules: StorageModuleVec = Vec::new();

        // Create a list of storage modules wrapping the storage files
        for info in storage_module_infos {
            let arc_module = Arc::new(
                StorageModule::new(&info, &config)
                    // TODO: remove this unwrap
                    .unwrap(),
            );
            storage_modules.push(arc_module.clone());
        }
    }
}

#[actix::test]
async fn partitions_assignment_determinism_test() {
<<<<<<< HEAD
    let tmp_dir = setup_tracing_and_temp_dir(Some("partitions_assignment_determinism_test"), false);
    let base_path = tmp_dir.path().to_path_buf();
    let chunk_size = 32;
    let consensus_config = ConsensusConfig {
        chunk_size,
        num_chunks_in_partition: 10,
        num_chunks_in_recall_range: 2,
        num_partitions_per_slot: 1,
        chunk_migration_depth: 1, // Testnet / single node config
        chain_id: 1,
        epoch: EpochConfig {
            capacity_scalar: 100,
            num_blocks_in_epoch: 100,
            submit_ledger_epoch_length: 2,
            num_capacity_partitions: None,
        },
        ..ConsensusConfig::testnet()
=======
    std::env::set_var("RUST_LOG", "debug");
    let testnet_config = Config {
        submit_ledger_epoch_length: 2,
        ..Config::testnet()
>>>>>>> dc0f8925
    };
    let mut config = NodeConfig::testnet();
    config.storage.num_writes_before_sync = 1;
    config.base_directory = base_path.clone();
    config.consensus = ConsensusOptions::Custom(consensus_config);
    let config = Config::new(config);
    let num_chunks_in_partition = config.consensus.num_chunks_in_partition;
    let num_blocks_in_epoch = config.consensus.epoch.num_blocks_in_epoch;

    // Initialize genesis block at height 0
    let mut genesis_block = IrysBlockHeader::new_mock_header();
    genesis_block.last_epoch_hash = H256::zero(); // for partitions hash determinism
    genesis_block.height = 0;
    let pledge_count = 20;
    let commitments = add_test_commitments(&mut genesis_block, pledge_count, &config);

<<<<<<< HEAD
    // TODO: need a test method that pledges X partitions regardless of the storage config

    let block_index: Arc<RwLock<BlockIndex>> = Arc::new(RwLock::new(
        BlockIndex::new(&config.node_config).await.unwrap(),
    ));

    let block_index_actor = BlockIndexService::new(block_index.clone(), &config.consensus).start();
    SystemRegistry::set(block_index_actor.clone());
=======
    // Create a storage config for testing
    let storage_config = StorageConfig {
        chunk_size: 32,
        num_chunks_in_partition: 10,
        num_chunks_in_recall_range: 2,
        num_partitions_in_slot: 1,
        miner_address: testnet_config.miner_address(),
        min_writes_before_sync: 1,
        entropy_packing_iterations: testnet_config.entropy_packing_iterations,
        chunk_migration_depth: 1, // Testnet / single node config
        chain_id: 1,
    };
    let num_chunks_in_partition = storage_config.num_chunks_in_partition;

    // Create epoch service
    let config = EpochServiceConfig {
        capacity_scalar: 100,
        num_blocks_in_epoch: 100,
        num_capacity_partitions: None,
        storage_config: storage_config.clone(),
    };
    let num_blocks_in_epoch = config.num_blocks_in_epoch;

    let tmp_dir = setup_tracing_and_temp_dir(Some("partitions_assignment_determinism_test"), false);
    let base_path = tmp_dir.path().to_path_buf();
    let storage_module_config = StorageSubmodulesConfig::load(base_path.clone()).unwrap();
>>>>>>> dc0f8925

    let mut epoch_service = EpochServiceActor::new(config.clone(), &testnet_config);
    let _ = epoch_service.initialize(genesis_block.clone(), commitments, storage_module_config);

<<<<<<< HEAD
    let mut epoch_service = EpochServiceActor::new(&config, block_index_guard.clone());
=======
>>>>>>> dc0f8925
    let mut ctx = Context::new();

    let pa_read_guard = epoch_service.handle(GetPartitionAssignmentsGuardMessage, &mut ctx);
    pa_read_guard.read().print_assignments();

    // Now create a new epoch block & give the Submit ledger enough size to add a slot
    let total_epoch_messages = 6;
    let mut epoch_num = 1;
    let mut new_epoch_block = IrysBlockHeader::new_mock_header();
    new_epoch_block.data_ledgers[DataLedger::Submit].max_chunk_offset = num_chunks_in_partition;
    new_epoch_block.data_ledgers[DataLedger::Publish].max_chunk_offset = num_chunks_in_partition;

    let mut previous_epoch_block = Some(genesis_block.clone());
    while epoch_num <= total_epoch_messages {
        new_epoch_block.height = epoch_num * num_blocks_in_epoch;
        //(testnet_config.submit_ledger_epoch_length * epoch_num) * num_blocks_in_epoch; // next epoch block, next multiple of num_blocks_in epoch,
        epoch_num += 1;
        debug!("epoch block {}", new_epoch_block.height);
        let _ = epoch_service.handle(
            NewEpochMessage {
                previous_epoch_block,
                epoch_block: new_epoch_block.clone().into(),
                commitments: Vec::new(),
            },
            &mut ctx,
        );
        previous_epoch_block = Some(new_epoch_block.clone());
    }

    pa_read_guard.read().print_assignments();
    debug!(
        "\nAll Partitions({})\n{}",
        &epoch_service.all_active_partitions.len(),
        serde_json::to_string_pretty(&epoch_service.all_active_partitions).unwrap()
    );

    // Check determinism in assigned partitions
    let publish_slot_0 = H256::from_base58("2F5eg8FE2VmXGcgpyUKTzBrLzSmVXMKqawUJeDgKC1vW");
    debug!("expected publish[0] -> {}", publish_slot_0.0.to_base58());

    if let Some(publish_assignment) = epoch_service
        .partition_assignments
        .read()
        .unwrap()
        .data_partitions
        .get(&publish_slot_0)
    {
        assert_eq!(
            publish_assignment.ledger_id,
            Some(DataLedger::Publish.get_id()),
            "Should be assigned to publish ledger"
        );
        assert_eq!(
            publish_assignment.slot_index,
            Some(0),
            "Should be assigned to slot 0"
        );
    } else {
        panic!("Should have an assignment");
    };

    let publish_slot_1 = H256::from_base58("2HVmW86qVyKTw1DYJMX6NoNvVxATLNZHSAyMceEWPtLC");
    debug!("expected publish[1] -> {}", publish_slot_1.0.to_base58());

    if let Some(publish_assignment) = epoch_service
        .partition_assignments
        .read()
        .unwrap()
        .data_partitions
        .get(&publish_slot_1)
    {
        assert_eq!(
            publish_assignment.ledger_id,
            Some(DataLedger::Publish.get_id()),
            "Should be assigned to publish ledger"
        );
        assert_eq!(
            publish_assignment.slot_index,
            Some(1),
            "Should be assigned to slot 1"
        );
    } else {
        panic!("Should have an assignment");
    };

    let capacity_partition = H256::from_base58("5Wvv6erYhpk9aAzdrS9i6noQf57dBXHgLaMz46mNZeds");

    if let Some(capacity_assignment) = epoch_service
        .partition_assignments
        .read()
        .unwrap()
        .capacity_partitions
        .get(&capacity_partition)
    {
        assert_eq!(
            capacity_assignment.ledger_id, None,
            "Should not be assigned to data ledger"
        );
        assert_eq!(
            capacity_assignment.slot_index, None,
            "Should not be assigned a slot index"
        );
    } else {
        panic!("Should have an assignment");
    };

    let submit_slot_2 = H256::from_base58("8sRHV12yycwpUSzean97JemQrzAXSSQWMmC4Jx3xUXzQ");

    if let Some(submit_assignment) = epoch_service
        .partition_assignments
        .read()
        .unwrap()
        .data_partitions
        .get(&submit_slot_2)
    {
        assert_eq!(
            submit_assignment.ledger_id,
            Some(DataLedger::Submit.get_id()),
            "Should be assigned to submit ledger"
        );
        assert_eq!(
            submit_assignment.slot_index,
            Some(2),
            "Should be assigned to slot 14"
        );
    } else {
        panic!("Should have an assignment");
    };
}<|MERGE_RESOLUTION|>--- conflicted
+++ resolved
@@ -5,20 +5,12 @@
 };
 
 use irys_config::StorageSubmodulesConfig;
-<<<<<<< HEAD
 use irys_types::{partition::PartitionAssignment, DatabaseProvider, IrysBlockHeader, H256};
-=======
->>>>>>> dc0f8925
 use irys_types::{
     partition_chunk_offset_ie, ConsensusOptions, EpochConfig, NodeConfig, PartitionChunkOffset,
 };
-<<<<<<< HEAD
 use irys_types::{Config, ConsensusConfig};
 use reth_db::Database;
-=======
-use irys_types::{partition_chunk_offset_ie, Address, PartitionChunkOffset};
-use irys_types::{Config, U256};
->>>>>>> dc0f8925
 use std::collections::VecDeque;
 use std::sync::{Arc, RwLock};
 use tokio::time::sleep;
@@ -38,13 +30,8 @@
     BlockFinalizedMessage, BlockProducerMockActor, MockedBlockProducerAddr, SolutionFoundMessage,
 };
 use irys_database::{
-<<<<<<< HEAD
     add_genesis_commitments, add_test_commitments, insert_commitment_tx, open_or_create_db,
     tables::IrysTables, BlockIndex, DataLedger,
-=======
-    add_genesis_commitments, add_test_commitments, open_or_create_db, tables::IrysTables,
-    BlockIndex, DataLedger, Initialized,
->>>>>>> dc0f8925
 };
 use irys_storage::{ie, StorageModule, StorageModuleVec};
 use irys_testing_utils::utils::setup_tracing_and_temp_dir;
@@ -72,7 +59,6 @@
         BlockIndexService::new(block_index.clone(), &testnet_config.consensus).start();
     SystemRegistry::set(block_index_actor.clone());
 
-<<<<<<< HEAD
     let block_index_guard = block_index_actor
         .send(GetBlockIndexGuardMessage)
         .await
@@ -80,10 +66,6 @@
 
     let mut epoch_service = EpochServiceActor::new(&testnet_config, block_index_guard);
     let miner_address = testnet_config.node_config.miner_address();
-=======
-    let mut epoch_service = EpochServiceActor::new(config.clone(), &testnet_config);
-    let miner_address = config.storage_config.miner_address;
->>>>>>> dc0f8925
 
     // Process genesis message directly instead of through actor system
     // This allows us to inspect the actor's state after processing
@@ -243,7 +225,6 @@
     let num_blocks_in_epoch = testnet_config.consensus.epoch.num_blocks_in_epoch;
     let num_chunks_in_partition = testnet_config.consensus.num_chunks_in_partition;
 
-<<<<<<< HEAD
     let commitments = add_genesis_commitments(&mut genesis_block, &testnet_config);
 
     let block_index: Arc<RwLock<BlockIndex>> = Arc::new(RwLock::new(
@@ -263,17 +244,6 @@
 
     // Process genesis message directly instead of through actor system
     // This allows us to inspect the actor's state after processing
-=======
-    let config = EpochServiceConfig {
-        capacity_scalar: 100,
-        num_blocks_in_epoch: 100,
-        num_capacity_partitions: Some(123),
-        storage_config: storage_config.clone(),
-    };
-    let num_blocks_in_epoch = config.num_blocks_in_epoch;
-
-    let mut epoch_service = EpochServiceActor::new(config, &testnet_config);
->>>>>>> dc0f8925
     let mut ctx = Context::new();
     let storage_submodule_config = StorageSubmodulesConfig::load(base_path.clone()).unwrap();
     let _ = epoch_service.initialize(genesis_block.clone(), commitments, storage_submodule_config);
@@ -397,32 +367,17 @@
     let num_blocks_in_epoch = config.consensus.epoch.num_blocks_in_epoch;
 
     // Create epoch service
-<<<<<<< HEAD
-    let block_index: Arc<RwLock<BlockIndex>> = Arc::new(RwLock::new(
-        BlockIndex::new(&config.node_config).await.unwrap(),
-    ));
-
-    let block_index_actor = BlockIndexService::new(block_index.clone(), &config.consensus).start();
-    SystemRegistry::set(block_index_actor.clone());
-
-    let block_index_guard = block_index_actor
-        .send(GetBlockIndexGuardMessage)
-        .await
-        .unwrap();
-=======
     let config = EpochServiceConfig {
         capacity_scalar: 100,
         num_blocks_in_epoch: num_blocks_in_epoch,
         num_capacity_partitions: Some(123),
         storage_config: storage_config.clone(),
     };
->>>>>>> dc0f8925
 
     let db_env = open_or_create_db(tmp_dir, IrysTables::ALL, None).unwrap();
     let db = DatabaseProvider(Arc::new(db_env));
 
     let storage_module_config = StorageSubmodulesConfig::load(base_path.clone()).unwrap();
-<<<<<<< HEAD
     let mut epoch_service = EpochServiceActor::new(&config, block_index_guard);
     let _ = epoch_service
         .initialize(&db, storage_module_config.clone())
@@ -438,12 +393,10 @@
     let _ = epoch_service_actor
         .send(NewEpochMessage {
             epoch_block: genesis_block.into(),
-=======
     let mut epoch_service = EpochServiceActor::new(config, &testnet_config);
     let storage_module_infos = epoch_service
         .initialize(
             genesis_block.clone(),
->>>>>>> dc0f8925
             commitments,
             storage_module_config.clone(),
         )
@@ -592,23 +545,9 @@
     for i in 0..testnet_config.submit_ledger_epoch_length + 4 {
         new_epoch_block.height = num_blocks_in_epoch + num_blocks_in_epoch * i;
 
-<<<<<<< HEAD
-    // index epoch previous blocks
-    let mut height = 1;
-    while height < (config.consensus.epoch.submit_ledger_epoch_length + 1) * num_blocks_in_epoch {
-        new_epoch_block.height = height;
-        let msg = BlockFinalizedMessage {
-            block_header: Arc::new(new_epoch_block.clone()),
-            all_txs: Arc::new(vec![]),
-        };
-        match block_index_actor.send(msg).await {
-            Ok(_) => debug!("block indexed {}", height),
-            Err(_) => panic!("Failed to index block {}", height),
-=======
         if i == 3 {
             new_epoch_block.data_ledgers[DataLedger::Submit].max_chunk_offset =
                 num_chunks_in_partition / 3;
->>>>>>> dc0f8925
         }
 
         if i == 5 {
@@ -616,16 +555,10 @@
                 num_chunks_in_partition / 2;
         }
 
-<<<<<<< HEAD
-    new_epoch_block.height =
-        (config.consensus.epoch.submit_ledger_epoch_length + 1) * num_blocks_in_epoch; // next epoch block, next multiple of num_blocks_in epoch,
-    new_epoch_block.data_ledgers[DataLedger::Submit].max_chunk_offset = num_chunks_in_partition / 2;
-=======
         debug!(
             "Epoch Block: Submit.max_chunk_offset = {}",
             new_epoch_block.data_ledgers[DataLedger::Submit].max_chunk_offset
         );
->>>>>>> dc0f8925
 
         let result = epoch_service_actor
             .send(NewEpochMessage {
@@ -809,28 +742,6 @@
 
 #[actix::test]
 async fn epoch_blocks_reinitialization_test() {
-<<<<<<< HEAD
-=======
-    std::env::set_var("RUST_LOG", "debug");
-    let testnet_config = Config {
-        chunk_size: 32,
-        ..Config::testnet()
-    };
-
-    // Create a storage config for testing
-    let storage_config = StorageConfig {
-        chunk_size: testnet_config.chunk_size,
-        num_chunks_in_partition: testnet_config.num_chunks_in_partition,
-        num_chunks_in_recall_range: testnet_config.num_chunks_in_recall_range,
-        num_partitions_in_slot: testnet_config.num_partitions_per_slot,
-        miner_address: Address::random(),
-        min_writes_before_sync: testnet_config.num_writes_before_sync,
-        entropy_packing_iterations: testnet_config.entropy_packing_iterations,
-        chunk_migration_depth: testnet_config.chunk_migration_depth, // Testnet / single node config
-        chain_id: testnet_config.chain_id,
-    };
-    let num_chunks_in_partition = storage_config.num_chunks_in_partition;
->>>>>>> dc0f8925
     let tmp_dir = setup_tracing_and_temp_dir(Some("epoch_block_reinitialization_test"), false);
     let base_path = tmp_dir.path().to_path_buf();
     let chunk_size = 32;
@@ -845,49 +756,22 @@
     let num_chunks_in_partition = config.consensus.num_chunks_in_partition;
     let num_blocks_in_epoch = config.consensus.epoch.num_blocks_in_epoch;
 
-<<<<<<< HEAD
     let db = open_or_create_db(tmp_dir, IrysTables::ALL, None).unwrap();
     let database_provider = DatabaseProvider(Arc::new(db));
 
     let block_index: Arc<RwLock<BlockIndex>> = Arc::new(RwLock::new(
         BlockIndex::new(&config.node_config).await.unwrap(),
-=======
-    let config = EpochServiceConfig {
-        capacity_scalar: testnet_config.capacity_scalar,
-        num_blocks_in_epoch: testnet_config.num_blocks_in_epoch,
-        num_capacity_partitions: Some(200),
-        storage_config: storage_config.clone(),
-    };
-    let num_blocks_in_epoch = config.num_blocks_in_epoch;
-
-    let arc_config = Arc::new(IrysNodeConfig {
-        base_directory: base_path.clone(),
-        ..IrysNodeConfig::default()
-    });
-
-    let block_index: Arc<RwLock<BlockIndex<Initialized>>> = Arc::new(RwLock::new(
-        BlockIndex::default()
-            .reset(&arc_config.clone())
-            .unwrap()
-            .init(arc_config.clone())
-            .await
-            .unwrap(),
->>>>>>> dc0f8925
     ));
 
     let block_index_actor = BlockIndexService::new(block_index.clone(), &config.consensus).start();
     SystemRegistry::set(block_index_actor.clone());
 
-<<<<<<< HEAD
     let block_index_guard = block_index_actor
         .send(GetBlockIndexGuardMessage)
         .await
         .unwrap();
 
     let mut epoch_service = EpochServiceActor::new(&config, block_index_guard.clone());
-=======
-    let mut epoch_service = EpochServiceActor::new(config.clone(), &testnet_config);
->>>>>>> dc0f8925
 
     // Process genesis message directly instead of through actor system
     // This allows us to inspect the actor's state after processing
@@ -895,7 +779,6 @@
     // Initialize genesis block at height 0
     let mut genesis_block = IrysBlockHeader::new_mock_header();
     genesis_block.height = 0;
-<<<<<<< HEAD
     let pledge_count = config.consensus.epoch.num_capacity_partitions.unwrap_or(31) as u8;
     let commitments = add_test_commitments(&mut genesis_block, pledge_count, &config);
     database_provider
@@ -910,10 +793,6 @@
     database_provider
         .update_eyre(|tx| irys_database::insert_block_header(tx, &genesis_block))
         .unwrap();
-=======
-    let pledge_count = config.num_capacity_partitions.unwrap_or(31) as u8;
-    let commitments = add_test_commitments(&mut genesis_block, pledge_count, &testnet_config);
->>>>>>> dc0f8925
 
     // Get the genesis storage modules and their assigned partitions
     let storage_module_config = StorageSubmodulesConfig::load(base_path.clone()).unwrap();
@@ -972,15 +851,6 @@
     let mut new_epoch_block = IrysBlockHeader::new_mock_header();
     new_epoch_block.data_ledgers[DataLedger::Submit].max_chunk_offset = 0;
 
-<<<<<<< HEAD
-    // index and store in db blocks
-    let mut height = 1;
-    while height <= (config.consensus.epoch.submit_ledger_epoch_length + 1) * num_blocks_in_epoch {
-        new_epoch_block.height = height;
-        new_epoch_block.block_hash = H256::random();
-
-        if height == (config.consensus.epoch.submit_ledger_epoch_length + 1) * num_blocks_in_epoch {
-=======
     let mut epoch_replay_data: Vec<EpochReplayData> = Vec::new();
     let epochs_in_term = testnet_config.submit_ledger_epoch_length;
     let mut previous_epoch_block = Some(genesis_block.clone());
@@ -991,7 +861,6 @@
 
         // For the second to last epoch block in the term, have it resize the submit ledger
         if i == epochs_in_term - 1 {
->>>>>>> dc0f8925
             new_epoch_block.data_ledgers[DataLedger::Submit].max_chunk_offset =
                 num_chunks_in_partition / 2;
         }
@@ -1056,11 +925,8 @@
     );
 
     // Get the genesis storage modules and their assigned partitions
-<<<<<<< HEAD
+    let mut epoch_service = EpochServiceActor::new(config, &testnet_config);
     let mut epoch_service = EpochServiceActor::new(&config, block_index_guard);
-=======
-    let mut epoch_service = EpochServiceActor::new(config, &testnet_config);
->>>>>>> dc0f8925
     let storage_module_infos = epoch_service
         .initialize(genesis_block, commitments, storage_module_config.clone())
         .unwrap();
@@ -1094,7 +960,6 @@
 
 #[actix::test]
 async fn partitions_assignment_determinism_test() {
-<<<<<<< HEAD
     let tmp_dir = setup_tracing_and_temp_dir(Some("partitions_assignment_determinism_test"), false);
     let base_path = tmp_dir.path().to_path_buf();
     let chunk_size = 32;
@@ -1112,12 +977,6 @@
             num_capacity_partitions: None,
         },
         ..ConsensusConfig::testnet()
-=======
-    std::env::set_var("RUST_LOG", "debug");
-    let testnet_config = Config {
-        submit_ledger_epoch_length: 2,
-        ..Config::testnet()
->>>>>>> dc0f8925
     };
     let mut config = NodeConfig::testnet();
     config.storage.num_writes_before_sync = 1;
@@ -1134,51 +993,15 @@
     let pledge_count = 20;
     let commitments = add_test_commitments(&mut genesis_block, pledge_count, &config);
 
-<<<<<<< HEAD
     // TODO: need a test method that pledges X partitions regardless of the storage config
 
     let block_index: Arc<RwLock<BlockIndex>> = Arc::new(RwLock::new(
         BlockIndex::new(&config.node_config).await.unwrap(),
     ));
 
-    let block_index_actor = BlockIndexService::new(block_index.clone(), &config.consensus).start();
-    SystemRegistry::set(block_index_actor.clone());
-=======
-    // Create a storage config for testing
-    let storage_config = StorageConfig {
-        chunk_size: 32,
-        num_chunks_in_partition: 10,
-        num_chunks_in_recall_range: 2,
-        num_partitions_in_slot: 1,
-        miner_address: testnet_config.miner_address(),
-        min_writes_before_sync: 1,
-        entropy_packing_iterations: testnet_config.entropy_packing_iterations,
-        chunk_migration_depth: 1, // Testnet / single node config
-        chain_id: 1,
-    };
-    let num_chunks_in_partition = storage_config.num_chunks_in_partition;
-
-    // Create epoch service
-    let config = EpochServiceConfig {
-        capacity_scalar: 100,
-        num_blocks_in_epoch: 100,
-        num_capacity_partitions: None,
-        storage_config: storage_config.clone(),
-    };
-    let num_blocks_in_epoch = config.num_blocks_in_epoch;
-
-    let tmp_dir = setup_tracing_and_temp_dir(Some("partitions_assignment_determinism_test"), false);
-    let base_path = tmp_dir.path().to_path_buf();
-    let storage_module_config = StorageSubmodulesConfig::load(base_path.clone()).unwrap();
->>>>>>> dc0f8925
-
     let mut epoch_service = EpochServiceActor::new(config.clone(), &testnet_config);
     let _ = epoch_service.initialize(genesis_block.clone(), commitments, storage_module_config);
 
-<<<<<<< HEAD
-    let mut epoch_service = EpochServiceActor::new(&config, block_index_guard.clone());
-=======
->>>>>>> dc0f8925
     let mut ctx = Context::new();
 
     let pa_read_guard = epoch_service.handle(GetPartitionAssignmentsGuardMessage, &mut ctx);
