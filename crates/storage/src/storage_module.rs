--- conflicted
+++ resolved
@@ -47,11 +47,7 @@
     /// Physical storage locations indexed by chunk ranges
     submodules: SubmoduleMap,
     /// Runtime configuration parameters
-<<<<<<< HEAD
-    pub config: StorageModuleConfig,
-=======
-    config: StorageConfig,
->>>>>>> a1640e46
+    pub config: StorageConfig,
     /// Persistent file handle
     intervals_file: Arc<Mutex<File>>,
 }
