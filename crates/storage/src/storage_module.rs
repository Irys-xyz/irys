--- conflicted
+++ resolved
@@ -405,11 +405,7 @@
 
         // Calculate file offset and prepare buffer
         let chunk_size = self.storage_config.chunk_size;
-<<<<<<< HEAD
-        let file_offset = (chunk_offset - interval.start()) as u64 * chunk_size;
-=======
         let file_offset = (chunk_offset as u64 - interval.start() as u64) * chunk_size;
->>>>>>> 71f0411b
         let mut buf = vec![0u8; chunk_size as usize];
 
         // Read chunk from file
