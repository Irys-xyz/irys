--- conflicted
+++ resolved
@@ -457,42 +457,6 @@
 
     /// Writes chunk data and its data_path to relevant storage locations
     pub fn write_data_chunk(&self, chunk: Chunk) -> eyre::Result<()> {
-<<<<<<< HEAD
-        // read the metadata
-        // using a guard so it's in a block
-        {
-            let intervals = self.intervals.read().unwrap();
-            let chunk_state = intervals.get_at_point(chunk.offset);
-            if !chunk_state.is_some_and(|s| *s == ChunkType::Entropy) {
-                // invalid chunk state - either it's not in the map (!!) or it's not entropy
-                // we should not be writing to this spot regardless.
-                return Err(eyre!(
-                    "Invalid chunk state {:?} for offset {} - expected this to be an Entropy chunk",
-                    &chunk_state,
-                    &chunk.offset
-                ));
-            }
-        };
-
-        // read entropy from the storage module
-        let entropy = self.read_chunk_internal(chunk.offset)?;
-        // xor
-        let mut data = chunk.bytes.0;
-        xor_vec_u8_arrays_in_place(&mut data, &entropy);
-
-        // write to the chunk storage and store the data_path in the submodule's database.
-        self.write_chunk(chunk.offset, data, ChunkType::Data);
-        // get submodule ref to get database env
-        let (_interval, submodule) = self
-            .submodules
-            .get_key_value_at_point(chunk.offset)
-            .unwrap();
-
-        // write data_path
-        let _ = submodule
-            .db
-            .update(|tx| write_chunk_data_path(tx, chunk.offset, chunk.data_path.into(), None))?;
-=======
         let start_offsets = self.collect_start_offsets(chunk.data_root)?;
         let chunk_offset = (chunk.offset as u64 / self.config.chunk_size) - 1;
         let data_path = chunk.data_path.0.clone();
@@ -510,11 +474,48 @@
             );
             self.add_data_path_to_index(data_path_hash, data_path.clone(), partition_offset)?;
         }
->>>>>>> edae8183
 
         Ok(())
     }
 
+    /// Writes the provided bytes to the submodule's storage, and the data_path to the submodules's database
+    // pub fn write_data_chunk(&self, chunk: Chunk) -> eyre::Result<()> {
+    //     // read the metadata
+    //     // using a guard so it's in a block
+    //     {
+    //         let intervals = self.intervals.read().unwrap();
+    //         let chunk_state = intervals.get_at_point(chunk.offset);
+    //         if !chunk_state.is_some_and(|s| *s == ChunkType::Entropy) {
+    //             // invalid chunk state - either it's not in the map (!!) or it's not entropy
+    //             // we should not be writing to this spot regardless.
+    //             return Err(eyre!(
+    //                 "Invalid chunk state {:?} for offset {} - expected this to be an Entropy chunk",
+    //                 &chunk_state,
+    //                 &chunk.offset
+    //             ));
+    //         }
+    //     };
+
+    //     // read entropy from the storage module
+    //     let entropy = self.read_chunk_internal(chunk.offset)?;
+    //     // xor
+    //     let mut data = chunk.bytes.0;
+    //     xor_vec_u8_arrays_in_place(&mut data, &entropy);
+
+    //     // write to the chunk storage and store the data_path in the submodule's database.
+    //     self.write_chunk(chunk.offset, data, ChunkType::Data);
+    //     // get submodule ref to get database env
+    //     let (_interval, submodule) = self
+    //         .submodules
+    //         .get_key_value_at_point(chunk.offset)
+    //         .unwrap();
+
+    //     // write data_path
+    //     let _ = submodule
+    //         .db
+    //         .update(|tx| write_chunk_data_path(tx, chunk.offset, chunk.data_path.into(), None))?;
+
+    //     Ok(())
     /// Internal helper function to find all the RelativeStartOffsets for a data_root
     /// in this StorageModule
     fn collect_start_offsets(&self, data_root: DataRoot) -> eyre::Result<RelativeStartOffsets> {
