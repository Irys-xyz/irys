--- conflicted
+++ resolved
@@ -5,7 +5,7 @@
         self, add_data_path_hash_to_offset_index, add_full_data_path, add_full_tx_path,
         add_start_offset_to_data_root_index, add_tx_path_hash_to_offset_index,
         create_or_open_submodule_db, get_data_path_by_offset, get_start_offsets_by_data_root,
-        get_tx_path_by_offset, tables::RelativeStartOffsets, write_chunk_data_path,
+        get_tx_path_by_offset, tables::RelativeStartOffsets,
     },
     Ledger,
 };
@@ -14,15 +14,9 @@
     app_state::DatabaseProvider,
     get_leaf_proof,
     partition::{PartitionAssignment, PartitionHash},
-<<<<<<< HEAD
-    Base64, Chunk, ChunkBytes, ChunkDataPath, ChunkPathHash, DataRoot, LedgerChunkOffset,
-    LedgerChunkRange, PartitionChunkOffset, PartitionChunkRange, ProofDeserialize, StorageConfig,
-    TxPath, H256,
-=======
-    UnpackedChunk, ChunkBytes, ChunkDataPath, ChunkPathHash, DataRoot, LedgerChunkOffset, LedgerChunkRange,
-    PartitionChunkOffset, PartitionChunkRange, RelativeChunkOffset, StorageConfig, TxPath,
-    TxPathHash, H256,
->>>>>>> 9d12f9e8
+    Base64, ChunkBytes, ChunkDataPath, ChunkPathHash, DataRoot, LedgerChunkOffset,
+    LedgerChunkRange, PackedChunk, PartitionChunkOffset, PartitionChunkRange, ProofDeserialize,
+    StorageConfig, TxPath, UnpackedChunk, H256,
 };
 use nodit::{
     interval::{ie, ii},
@@ -489,7 +483,10 @@
     }
 
     /// Gets the list of partition-relative offsets in this partition that the chunk should be written to
-    pub fn get_write_offsets(&self, chunk: &UnpackedChunk) -> eyre::Result<Vec<PartitionChunkOffset>> {
+    pub fn get_write_offsets(
+        &self,
+        chunk: &UnpackedChunk,
+    ) -> eyre::Result<Vec<PartitionChunkOffset>> {
         let start_offsets = self.collect_start_offsets(chunk.data_root)?;
 
         if start_offsets.0.len() == 0 {
@@ -559,7 +556,10 @@
     ///
     /// Note: Handles cases where data spans partition boundaries by supporting
     /// negative offsets in the calculation of chunk position
-    pub fn generate_full_chunk(&self, ledger_offset: LedgerChunkOffset) -> Result<Option<Chunk>> {
+    pub fn generate_full_chunk(
+        &self,
+        ledger_offset: LedgerChunkOffset,
+    ) -> Result<Option<PackedChunk>> {
         // Get paths and process them
         let (tx_path, data_path) = self.read_tx_data_path(ledger_offset)?;
 
@@ -613,12 +613,13 @@
         // ledger_offset provided by the caller
         let chunk_index = (ledger_offset - data_root_start_offset) as u32;
 
-        Ok(Some(Chunk {
+        Ok(Some(PackedChunk {
             data_root,
             data_size,
             data_path,
             bytes: Base64::from(chunk_info.0.clone()),
             chunk_index,
+            packing_address: self.storage_config.miner_address,
         }))
     }
 
