<<<<<<< HEAD
=======
//! # Storage Abstraction Layers
//!
//! ```text
//! +------------------+
//! |       Node       |
//! |  +------------+  |  +--------------------------+
//! |  | Partition1 |<----| Storage Module A         |<--+ Submodule i
//! |  +------------+  |  +--------------------------+
//! |                  |
//! |  +------------+  |  +--------------------------+
//! |  | Partition2 |<----| Storage Module B         |<--+ Submodule i
//! |  +------------+  |  |                          |<--+ Submodule ii
//! |                  |  +--------------------------+
//! |                  |
//! |  +------------+  |  +--------------------------+
//! |  | unpledged  |<----| Storage Module C         |<--+ Submodule i
//! |  +------------+  |  |                          |<--+ Submodule ii
//! |                  |  |                          |<--+ Submodule iii
//! |                  |  +--------------------------+
//! +------------------+
//! ```
//!
//! ## Node Level of Abstraction
//! - Node operates only on partitions, identified by partition_hash
//! - Each partition contains CONFIG.num_chunks_in_partition chunks
//! - Partition hashes map to Ledger slots, or the capacity partitions list in the epoch_service
//!
//! ## Storage Module Level of Abstraction
//! - Storage modules manage reading/writing of chunks for an entire partition
//! - Storage modules can span multiple physical drives via submodules
//! - Typical deployment: Single 16TB HDD submodule per partition (and storage module)
//! - Alternative setup: Multiple smaller drives (e.g., 4x 4TB) as submodules to the storage module
//!
//! ## Submodule Level of Abstraction
//! - Submodules are owned and managed exclusively by Storage Modules
//! - Invisible to rest of the node
//! - Storage Module handles mapping of partition chunk offsets to appropriate submodule

>>>>>>> 5132c748
use atomic_write_file::AtomicWriteFile;
use base58::ToBase58;
use derive_more::derive::{Deref, DerefMut};
use eyre::{eyre, Context, OptionExt, Result};
use irys_database::{
    submodule::{
        add_data_path_hash_to_offset_index, add_full_data_path, add_full_tx_path,
        add_start_offset_to_data_root_index, add_tx_path_hash_to_offset_index,
        clear_submodule_database, create_or_open_submodule_db, get_data_path_by_offset,
        get_data_size_by_data_root, get_start_offsets_by_data_root, get_tx_path_by_offset,
        set_data_size_for_data_root, tables::RelativeStartOffsets,
    },
    DataLedger,
};
use irys_packing::{capacity_single::compute_entropy_chunk, packing_xor_vec_u8};
use irys_types::{
    app_state::DatabaseProvider,
    get_leaf_proof, ledger_chunk_offset_ie,
    partition::{PartitionAssignment, PartitionHash},
    partition_chunk_offset_ii, Address, Base64, ChunkBytes, ChunkDataPath, ChunkPathHash, DataRoot,
    LedgerChunkOffset, LedgerChunkRange, PackedChunk, PartitionChunkOffset, PartitionChunkRange,
    ProofDeserialize, RelativeChunkOffset, StorageConfig, TxChunkOffset, TxPath, UnpackedChunk,
    H256,
};
use nodit::{interval::ii, InclusiveInterval, Interval, NoditMap, NoditSet};
use openssl::sha;
use reth_db::Database;
use serde::{Deserialize, Serialize};
use std::{
    collections::BTreeMap,
    fs::{self, File, OpenOptions},
    io::{Read, Seek, SeekFrom, Write},
    path::{Path, PathBuf},
    sync::{Arc, Mutex, RwLock},
};
use tracing::{debug, error, info};

type SubmodulePath = PathBuf;

// In-memory chunk data indexed by offset within partition
type ChunkMap = BTreeMap<PartitionChunkOffset, (ChunkBytes, ChunkType)>;

/// Storage submodules mapped to their chunk ranges
type SubmoduleMap =
    NoditMap<PartitionChunkOffset, Interval<PartitionChunkOffset>, StorageSubmodule>;

/// Tracks storage state of chunk ranges across all submodules
type StorageIntervals = NoditMap<PartitionChunkOffset, Interval<PartitionChunkOffset>, ChunkType>;

/// Maps a logical partition (fixed size) to physical storage across multiple drives
#[derive(Debug)]
pub struct StorageModule {
    /// an integer uniquely identifying the module
    pub id: usize,
    /// The (Optional) info about a partition assigned to this storage module
    pub partition_assignment: Option<PartitionAssignment>,
    /// In-memory chunk buffer awaiting disk write
    pending_writes: Arc<RwLock<ChunkMap>>,
    /// Tracks the storage state of each chunk across all submodules
    intervals: Arc<RwLock<StorageIntervals>>,
    /// Physical storage locations indexed by chunk ranges
    submodules: SubmoduleMap,
    /// Runtime configuration parameters
    pub storage_config: StorageConfig,
}

/// On-disk metadata for StorageModule persistence
#[derive(Debug, Clone, Serialize, Deserialize, PartialEq, Eq)]
pub struct StorageModuleInfo {
    /// An integer uniquely identifying the module
    pub id: usize,
    /// Hash of partition this storage module belongs to, if assigned
    pub partition_assignment: Option<PartitionAssignment>,
    /// Range of chunk offsets and path for each submodule
    /// pub submodules: Vec<(Interval<PartitionChunkOffset>, SubmodulePath)>,
    pub submodules: Vec<(Interval<PartitionChunkOffset>, SubmodulePath)>,
}

impl StorageModuleInfo {
    /// Loads the [`StorageModuleInfo`] from a JSON file at the given path
    pub fn from_json(path: impl AsRef<Path>) -> eyre::Result<Self> {
        let contents = fs::read_to_string(path)?;
        let config: Self = serde_json::from_str(&contents)?;
        Ok(config)
    }
}

#[derive(Debug, Default, Clone, Serialize, Deserialize, PartialEq, Eq)]
pub struct PackingParams {
    pub packing_address: Address,
    pub partition_hash: Option<H256>,
    pub ledger: Option<u32>,
    pub slot: Option<usize>,
}

impl PackingParams {
    /// Loads the [`PackingParams`] from a TOML file at the given path
    pub fn from_toml(path: impl AsRef<Path>) -> eyre::Result<Self> {
        let contents = fs::read_to_string(path)?;
        let config: Self = toml::from_str(&contents)?;
        Ok(config)
    }

    pub fn write_to_disk(&self, path: &Path) {
        let toml = toml::to_string(self).expect("Able to serialize config");
        fs::write(&path, toml).unwrap_or_else(|_| panic!("Failed to write config to {:?}", path));
    }
}

/// Manages chunk storage on a single physical drive
#[derive(Debug)]
pub struct StorageSubmodule {
    /// Persistent database env
    pub db: DatabaseProvider,
    /// path to this Submodule
    pub path: PathBuf,
    /// Persistent storage handle
    file: Arc<Mutex<File>>,
<<<<<<< HEAD
    /// Mutex containing the inteval file path
=======
    /// Mutex containing the interval file path
>>>>>>> 5132c748
    /// we create an [`AtomicWriteFile`] for each interval file update, to ensure we are never left with interrupted writes
    intervals_file: Arc<Mutex<PathBuf>>,
}

pub fn get_atomic_file<P: AsRef<Path> + std::fmt::Debug>(path: P) -> eyre::Result<AtomicWriteFile> {
    Ok(AtomicWriteFile::options()
        .read(true)
        .open(&path)
        .wrap_err_with(|| format!("Failed to create or open atomic file for {:?}", &path))?)
}

/// Defines how chunk data is processed and stored
#[derive(Debug, Clone, Eq, PartialEq, Serialize, Deserialize)]
pub enum ChunkType {
    /// Chunk containing matrix-packed entropy only
    Entropy,
    /// Chunk containing packed blockchain transaction data
    Data,
    /// Chunk has not been initialized
    Uninitialized,
}

// we can't put this in `types` due to dependency cycles
#[derive(Debug, Clone, Deref, DerefMut)]
pub struct StorageModules(pub StorageModuleVec);

pub type StorageModuleVec = Vec<Arc<StorageModule>>;

impl StorageModules {
    pub fn inner(self) -> StorageModuleVec {
        self.0
    }

    // returns the first SM (if any) with the provided partition hash
    pub fn get_by_partition_hash(
        &self,
        partition_hash: PartitionHash,
    ) -> Option<Arc<StorageModule>> {
        self.0
            .iter()
            .find(|sm| sm.partition_hash().is_some_and(|ph| ph == partition_hash))
            .cloned()
    }
}

impl StorageModule {
    /// Initializes a new StorageModule
    pub fn new(
        base_path: &PathBuf,
        storage_module_info: &StorageModuleInfo,
        storage_config: StorageConfig,
    ) -> eyre::Result<Self> {
        let mut submodule_map = NoditMap::new();
        let mut global_intervals = StorageIntervals::new();

        // Initialize the submodules from the StorageModuleInfo
        for (submodule_interval, dir) in storage_module_info.submodules.clone() {
            let sub_base_path = base_path.join(dir.clone());

            println!("{:?}", sub_base_path);
            fs::create_dir_all(&sub_base_path)?; // Ensure the directory exists (for component tests)

            // Get a file handle to the chunks.data file in the submodule
            let path = sub_base_path.join("chunks.dat");
            let chunks_file: Arc<Mutex<File>> = Arc::new(Mutex::new(
                OpenOptions::new()
                    .read(true)
                    .write(true)
                    .create(true) // Optional: creates file if it doesn't exist
                    .open(&path)
                    .map_err(|e| {
                        eyre!(
                            "Failed to create or open chunks file: {} - {}",
                            path.display(),
                            e
                        )
                    })?,
            ));

            let submodule_db_path = sub_base_path.join("db");
            let submodule_db = create_or_open_submodule_db(&submodule_db_path).map_err(|e| {
                eyre!(
                    "Failed to create or open submodule database: {} - {}",
                    submodule_db_path.display(),
                    e
                )
            })?;

            let params_path = sub_base_path.join("packing_params.toml");
            if params_path.exists() == false {
                let mut params = PackingParams {
                    packing_address: storage_config.miner_address,
                    ..Default::default()
                };
                if let Some(pa) = storage_module_info.partition_assignment {
                    params.partition_hash = Some(pa.partition_hash);
                    params.ledger = pa.ledger_id;
                    params.slot = pa.slot_index;
                }
                params.write_to_disk(&params_path);
            } else {
                // Load the packing params and check to see if they match
                let params = PackingParams::from_toml(params_path).expect("packing params to load");
                let pa = storage_module_info.partition_assignment.unwrap();
                if params.packing_address != storage_config.miner_address {
                    panic!(
                        "Active mining address: {} does not match partition packing address {}",
                        storage_config.miner_address, params.packing_address
                    );
                }
                if params.partition_hash != Some(pa.partition_hash) {
                    panic!(
                        "Partition hash mismatch:\nexpected: {}\nfound   : {}\n\nError: Submodule partition assignments are out of sync with genesis block. \
                        This occurs when a new genesis block is created with a different last_epoch_hash, but submodules still have partition_hashes \
                        assigned from the previous genesis. To fix: clear the contents of the submodule directories and let them be repacked with the current genesis",
                        pa.partition_hash.0.to_base58(),
                        params.partition_hash.unwrap().0.to_base58(),
                    );
                }
            }

            let intervals_file_path = sub_base_path.join("intervals.json");

            let submodules_intervals_file = PathBuf::from(&intervals_file_path);

            // Ensure the intervals.json has a default range
            ensure_default_intervals(&submodule_interval, &submodules_intervals_file)
                .expect("to ensure default intervals exist for submodule");

            // The submodule_map maps submodule intervals to specific instance of StorageSubmodule
            // that maintains system resources connected to the files in that submodule
            submodule_map
                .insert_strict(
                    submodule_interval.clone(),
                    StorageSubmodule {
                        path: dir,
                        file: chunks_file,
                        db: DatabaseProvider(Arc::new(submodule_db)),
                        intervals_file: Arc::new(Mutex::new(submodules_intervals_file)),
                    },
                )
                .map_err(|e| {
                    eyre!(
                        "Failed to insert submodule over interval: {}-{}, {:?}",
                        submodule_interval.start(),
                        submodule_interval.end(),
                        e
                    )
                })?;

            // Initially just mark the global intervals as Uninitialized for this submodules interval
            let _ = global_intervals.insert_merge_touching_if_values_equal(
                submodule_interval,
                ChunkType::Uninitialized,
            );
        }

        // TODO: if there are any gaps, or the range doesn't cover a full module range panic
        let gaps = global_intervals
            .gaps_untrimmed(partition_chunk_offset_ii!(0, u32::MAX))
            .collect::<Vec<_>>();
        let expected = vec![partition_chunk_offset_ii!(
            TryInto::<u32>::try_into(storage_config.num_chunks_in_partition)
                .expect("Value exceeds u32::MAX"),
            u32::MAX
        )];
        if &gaps != &expected {
            return Err(eyre!(
                "Invalid storage module config, expected range {:?}, got range {:?}",
                &expected,
                &gaps
            ));
        }

        // Attempt to load a global set of intervals from the submodules
        let loaded_intervals = Self::load_intervals_from_submodules(&submodule_map);

        Ok(StorageModule {
            id: storage_module_info.id,
            partition_assignment: storage_module_info.partition_assignment,
            pending_writes: Arc::new(RwLock::new(ChunkMap::new())),
            intervals: Arc::new(RwLock::new(loaded_intervals)),
            submodules: submodule_map,
            storage_config,
        })
    }

    /// Returns the StorageModules partition_hash if assigned
    pub fn partition_hash(&self) -> Option<PartitionHash> {
        if let Some(part_assign) = self.partition_assignment {
            Some(part_assign.partition_hash)
        } else {
            None
        }
    }

    /// Reinit intervals setting them as Uninitialized, and erase db
    pub fn reset(&self) -> eyre::Result<Interval<PartitionChunkOffset>> {
        let storage_interval = {
            let mut intervals = self.intervals.write().unwrap();
            let start = intervals.first_key_value().unwrap().0.start();
            let end = intervals.last_key_value().unwrap().0.end();
            let storage_interval = ii(start, end);
            *intervals = StorageIntervals::new();
            intervals
                .insert_strict(storage_interval, ChunkType::Uninitialized)
                .expect("Failed to create new interval, should never happen as interval is empty!");
            storage_interval
        };
        Self::write_intervals_to_submodules(&self.intervals, &self.submodules)
            .wrap_err("Could not update submodule interval files")?;

        for (_interval, submodule) in self.submodules.iter() {
            submodule
                .db
                .update_eyre(|tx| clear_submodule_database(tx))?;
        }

        Ok(storage_interval)
    }

    /// Returns whether the given chunk offset falls within this StorageModules assigned range
    pub fn contains_offset(&self, chunk_offset: LedgerChunkOffset) -> bool {
        self.partition_assignment
            .and_then(|part| part.slot_index)
            .map(|slot_index| {
                let start_offset = slot_index as u64 * self.storage_config.num_chunks_in_partition;
                let end_offset = start_offset + self.storage_config.num_chunks_in_partition;
                (start_offset..end_offset).contains(&*chunk_offset)
            })
            .unwrap_or(false)
    }

    /// Only used in testing to get a db reference to verify insertions happened.
    pub fn get_submodule(&self, local_offset: PartitionChunkOffset) -> Option<&StorageSubmodule> {
        if let Some(submodule) = self.submodules.get_at_point(local_offset) {
            Some(submodule)
        } else {
            None
        }
    }

    /// Synchronizes chunks to disk when sufficient writes have accumulated
    ///
    /// Process:
    /// 1. Collects pending writes that meet threshold for each submodule
    /// 2. Acquires write lock only if batched writes exist
    /// 3. Writes chunks to disk and removes them from pending queue
    ///
    /// The sync threshold is configured via `min_writes_before_sync` to optimize
    /// disk writes and minimize fragmentation.
    pub fn sync_pending_chunks(&self) -> eyre::Result<()> {
        let threshold = self.storage_config.min_writes_before_sync;
        let arc = self.pending_writes.clone();

        // First use read lock to check if we have work to do
        let write_batch = {
            let pending = arc.read().unwrap();
            self.submodules
                .iter()
                .flat_map(|(interval, _)| {
                    let submodule_writes: Vec<_> = pending
                        .iter()
                        .filter(|(offset, _)| interval.contains_point(**offset))
                        .map(|(offset, state)| (*offset, state.clone()))
                        .collect();

                    if submodule_writes.len() as u64 >= threshold {
                        submodule_writes
                    } else {
                        Vec::new()
                    }
                })
                .collect::<Vec<_>>()
        }; // Read lock released here

        // Only acquire write lock if we have work to do
        if !write_batch.is_empty() {
            let mut pending = arc.write().unwrap();
            for (chunk_offset, (bytes, chunk_type)) in write_batch {
                // self.intervals are updated by write_chunk_internal()
                self.write_chunk_internal(chunk_offset, bytes, chunk_type.clone())?;
                pending.remove(&chunk_offset); // Clean up written chunks
            }

            {
                // Save the updated intervals
                if Self::write_intervals_to_submodules(&self.intervals, &self.submodules).is_err() {
                    error!("Could not update submodule interval files");
                }
            }
        }

        Ok(())
    }

    /// Persists partition interval data to individual submodules.
    ///
    /// # Overview
    /// While the parent StorageModule maintains a global view of all partition intervals
    /// across its submodules, each submodule records its own localized view. This function:
    ///
    /// 1. Takes the global intervals from the StorageModule
    /// 2. For each submodule, extracts only the interval portions relevant to that submodule
    /// 3. Writes the filtered intervals to an `intervals.json` file in each submodule's directory
    ///
    /// # Parameters
    /// * `intervals` - Reference to the global StorageIntervals containing all chunk mappings
    /// * `submodules` - Map of submodule intervals to their respective submodule instances
    ///
    /// # Returns
    /// * `eyre::Result<()>` - Success or error during the write operation
    ///
    /// # Note
    /// If a submodule has no intervals after filtering, a default `Uninitialized` interval
    /// is created spanning the submodule's entire range to ensure consistency.
    fn write_intervals_to_submodules(
        intervals: &Arc<RwLock<StorageIntervals>>,
        submodules: &SubmoduleMap,
    ) -> eyre::Result<()> {
        let intervals = intervals.read().unwrap();
        // Loop though each of the submodule ranges
        for (submodule_interval, submodule) in submodules.iter() {
            // Split out the ChunkType intervals that overlap the submodule interval
            let mut working_copy = intervals.clone();
            let cut_iter = working_copy.cut(*submodule_interval);

            // Write them to the submodules disk
            if let Ok(mut submodule_intervals) = NoditMap::from_iter_strict(cut_iter) {
                // Make sure the there is at least one interval spanning the submodule range
                if submodule_intervals.is_empty() {
                    submodule_intervals
                        .insert_merge_touching_if_values_equal(
                            *submodule_interval,
                            ChunkType::Uninitialized,
                        )
                        .expect("to insert a default range to the submodule intervals");
                }

                let path = submodule.intervals_file.lock().unwrap();
                let mut file = get_atomic_file(path.clone())?;
                // this `file` is actually a temporary file that will get renamed over the original, once we commit
                file.write_all(serde_json::to_string(&submodule_intervals)?.as_bytes())?;
                file.commit()?;
            }
        }
        Ok(())
    }

    /// Reconstructs the global StorageIntervals by loading and merging interval data from all submodules.
    ///
    /// # Overview
    /// This function rebuilds a complete view of all chunk storage intervals by:
    ///
    /// 1. Creating an empty global intervals container
    /// 2. Reading each submodule's `intervals.json` file
    /// 3. Merging all submodule intervals into the global container
    ///
    /// # Parameters
    /// * `submodules` - Map containing all storage submodules
    ///
    /// # Returns
    /// * `StorageIntervals` - A complete, merged map of all intervals across all submodules
    ///
    /// # Panics
    /// * If unable to lock a submodule's intervals file mutex
    /// * If reading a submodule's intervals file fails
    /// * If interval insertion into the global map fails due to overlapping intervals
    fn load_intervals_from_submodules(submodules: &SubmoduleMap) -> StorageIntervals {
        let mut global_intervals = StorageIntervals::new();
        for (_, submodule) in submodules.iter() {
            let file = submodule
                .intervals_file
                .lock()
                .expect("to lock the submodule intervals file mutex");
            let submodule_intervals =
                read_intervals_file(&file).expect("to read submodule intervals file");

            for (interval, chunk_type) in submodule_intervals {
                global_intervals
                    .insert_merge_touching_if_values_equal(interval, chunk_type)
                    .expect("to insert interval into global intervals map");
            }
        }
        global_intervals
    }

    /// Reads chunks from the specified range and returns their data and storage state
    ///
    /// Takes a range [start, end) of partition-relative offsets (end exclusive).
    /// Returns a map of chunk offsets to their data and type, excluding uninitialized chunks.
    /// Chunks are read from physical storage for initialized intervals that overlap the range.
    pub fn read_chunks(
        &self,
        chunk_range: Interval<PartitionChunkOffset>,
    ) -> eyre::Result<ChunkMap> {
        let mut chunk_map = ChunkMap::new();

        // Query overlapping intervals from storage map
        let intervals = self.intervals.read().unwrap();

        // Process each overlapping interval
        for (interval, interval_chunk_type) in intervals.overlapping(chunk_range) {
            // Get intersection with requested range
            let start = *chunk_range.start().max(interval.start());
            let end = *chunk_range.end().min(interval.end());

            // Process each chunk in the clipped range
            for chunk_offset in start..=end {
                let partition_chunk_offset = PartitionChunkOffset::from(chunk_offset);

                // Check for pending writes first
                let pending_chunk = {
                    let pending = self.pending_writes.read().unwrap();
                    pending
                        .get(&partition_chunk_offset)
                        .map(|(bytes, chunk_type)| (bytes.clone(), chunk_type.clone()))
                };

                // Use pending chunk if available, otherwise use storage based on chunk type
                match (pending_chunk, interval_chunk_type) {
                    // Case 1: We have a pending chunk - use it regardless of interval_chunk_type
                    (Some(chunk_data), _) => {
                        chunk_map.insert(partition_chunk_offset, chunk_data);
                    }

                    // Case 2: No pending chunk, uninitialized interval_chunk_type - skip
                    (None, ChunkType::Uninitialized) => continue,

                    // Case 3: No pending chunk, Data or Entropy interval_chunk_type - read from storage
                    (None, _) => {
                        let bytes = self.read_chunk_internal(partition_chunk_offset)?;
                        chunk_map
                            .insert(partition_chunk_offset, (bytes, interval_chunk_type.clone()));
                    }
                }
            }
        }

        Ok(chunk_map)
    }

    /// Reads a single chunk from its physical storage location
    ///
    /// Given a logical chunk offset, this function:
    /// 1. Locates the appropriate submodule containing the chunk
    /// 2. Calculates the physical file offset
    /// 3. Reads the chunk data into a buffer
    ///
    /// Returns the chunk bytes or an error if read fails
    fn read_chunk_internal(&self, chunk_offset: PartitionChunkOffset) -> eyre::Result<ChunkBytes> {
        // Find submodule containing this chunk
        let (interval, submodule) = self
            .submodules
            .get_key_value_at_point(chunk_offset)
            .unwrap();

        // Calculate file offset and prepare buffer
        let chunk_size = self.storage_config.chunk_size;
        let file_offset = *(chunk_offset - interval.start()) as u64 * chunk_size;
        let mut buf = vec![0u8; chunk_size as usize];

        // Read chunk from file
        let mut file = submodule.file.lock().unwrap();
        file.seek(SeekFrom::Start(file_offset))?;
        file.read_exact(&mut buf)?;

        Ok(buf)
    }

    /// Gets all chunk intervals in a given storage state, merging adjacent ranges
    ///
    /// Collects all intervals matching the requested state and combines them when:
    /// - Intervals are touching (e.g., 0-5 and 6-10)
    /// - Intervals overlap (e.g., 0-5 and 3-8)
    ///
    /// Returns a NoditSet containing the merged intervals for efficient range operations
    pub fn get_intervals(&self, chunk_type: ChunkType) -> Vec<Interval<PartitionChunkOffset>> {
        let intervals = self.intervals.read().unwrap();
        let mut set = NoditSet::new();
        for (interval, ct) in intervals.iter() {
            if *ct == chunk_type {
                let _ = set.insert_merge_touching_or_overlapping(interval.clone());
            }
        }

        // Also loop though pending write for matching chunks
        let pending = self
            .pending_writes
            .read()
            .expect("to be able to read pending writes data");

        // If chunk_type is uninitialized, we need to filter out any offsets with pending writes
        if chunk_type == ChunkType::Uninitialized {
            // Remove any offsets from set that have pending writes of any type
            for (offset, _) in pending.iter() {
                // Create a point interval for the offset and remove it from the set
                let point_interval = ii(*offset, *offset);
                let _ = set.cut(point_interval);
            }
        } else {
            // Add chunks from pending_writes with matching chunk_type
            for (offset, (_bytes, pending_chunk_type)) in pending.iter() {
                if *pending_chunk_type == chunk_type {
                    // Create a proper interval for a single chunk & insert it
                    let interval = partition_chunk_offset_ii!(*offset, *offset);
                    let _ = set.insert_merge_touching_or_overlapping(interval);
                }
            }
        }

        // NoditSet is a BTreeMap underneath, meaning collecting them into a vec
        // is done in ascending key order.
        set.into_iter().collect::<Vec<_>>()
    }

    /// Queues chunk data for later disk write. Chunks are batched for efficiency
    /// and written during periodic sync operations.
    pub fn write_chunk(
        &self,
        chunk_offset: PartitionChunkOffset,
        bytes: Vec<u8>,
        chunk_type: ChunkType,
    ) {
        let mut pending = self.pending_writes.write().unwrap();
        pending.insert(chunk_offset, (bytes, chunk_type));
    }

    /// Test utility function
    pub fn print_pending_writes(&self) {
        let pending = self.pending_writes.read().unwrap();
        debug!("pending_writes: {:?}", pending);
    }

    /// Indexes transaction data by mapping chunks to transaction paths across storage submodules.
    /// Stores three mappings: tx path hashes -> tx_path, chunk offsets -> tx paths, and data roots -> start offset.
    /// Updates all overlapping submodules within the given chunk range.
    ///
    /// # Errors
    /// Returns error if chunk range doesn't overlap with storage module range.
    pub fn index_transaction_data(
        &self,
        tx_path: TxPath,
        data_root: DataRoot,
        chunk_range: LedgerChunkRange,
        data_size: u64,
    ) -> eyre::Result<()> {
        let storage_range = self.get_storage_module_ledger_range()?;
        let tx_path_hash = H256::from(hash_sha256(&tx_path).unwrap());

        let overlap = storage_range
            .intersection(&chunk_range)
            .ok_or_else(|| eyre::eyre!("chunk_range does not overlap storage module range"))?;

        // Compute the partition relative overlapping chunk range
        let partition_overlap = self.make_range_partition_relative(overlap)?;
        // Compute the Partition relative offset
        let relative_offset =
            RelativeChunkOffset::from(self.make_offset_partition_relative(chunk_range.start())?);

        for (interval, submodule) in self.submodules.overlapping(partition_overlap) {
            let _ = submodule.db.update(|tx| -> eyre::Result<()> {
                // Because each submodule index receives a copy of the path, we need to clone it
                add_full_tx_path(tx, tx_path_hash, tx_path.clone())?;
                set_data_size_for_data_root(tx, data_root, data_size)?;
                if let Some(range) = interval.intersection(&partition_overlap) {
                    // Add the tx_path_hash to every offset in the intersecting range
                    for offset in *range.start()..=*range.end() {
                        let part_offset = PartitionChunkOffset::from(offset);
                        add_tx_path_hash_to_offset_index(
                            tx,
                            part_offset,
                            Some(tx_path_hash.clone()),
                        )?;
                    }
                    // Also update the start offset by data_root index
                    add_start_offset_to_data_root_index(tx, data_root, relative_offset)?;
                }
                Ok(())
            })?;
        }
        Ok(())
    }

    /// Stores the data_path and offset lookups in the correct submodule index
    pub fn add_data_path_to_index(
        &self,
        data_path_hash: ChunkPathHash,
        data_path: ChunkDataPath,
        partition_offset: PartitionChunkOffset,
    ) -> eyre::Result<()> {
        // Find submodule containing this chunk
        let res = self.submodules.get_key_value_at_point(partition_offset);

        if let Ok((_interval, submodule)) = res {
            submodule.db.update(|tx| -> eyre::Result<()> {
                add_full_data_path(tx, data_path_hash, data_path)?;
                add_data_path_hash_to_offset_index(tx, partition_offset, Some(data_path_hash))?;
                Ok(())
            })?
        } else {
            Err(eyre::eyre!(
                "No submodule found for Partition Offset {:?}",
                partition_offset
            ))
        }
    }

    pub fn get_writeable_offsets(
        &self,
        chunk: &UnpackedChunk,
    ) -> eyre::Result<Vec<PartitionChunkOffset>> {
        let start_offsets = self.collect_start_offsets(chunk.data_root)?;

        if start_offsets.0.is_empty() {
            return Err(eyre::eyre!("Chunks data_root not found in storage module"));
        }

        let intervals = self.intervals.read().unwrap();

        Ok(start_offsets
            .0
            .iter()
            .map(|offset| PartitionChunkOffset::from(*offset + (*chunk.tx_offset as i32)))
            .filter(|partition_offset| {
                intervals
                    .get_at_point(*partition_offset)
                    .is_some_and(|s| *s == ChunkType::Entropy)
            })
            .collect())
    }

    /// Writes chunk data and its data_path to relevant storage locations
    pub fn write_data_chunk(&self, chunk: &UnpackedChunk) -> eyre::Result<()> {
        let data_path = &chunk.data_path.0;
        let data_path_hash = UnpackedChunk::hash_data_path(data_path);

        // Get all the places this chunks data_root starts in the partition
        let start_offsets = self.collect_start_offsets(chunk.data_root)?;

        if start_offsets.0.is_empty() {
            return Err(eyre::eyre!("Chunks data_root not found in storage module"));
        }

        // Lists for both types of offsets to process
        let mut writeable_offsets = vec![];
        let mut pending_offsets = vec![];

        // Scan all potential locations and categorize them
        for start_offset in start_offsets.0 {
            let partition_offset =
                PartitionChunkOffset::from(start_offset + (*chunk.tx_offset as i32));

            // Check if there's an entropy chunk in the intervals map at this location and collect if present
            let intervals = self.intervals.read().unwrap();
            if intervals
                .get_at_point(partition_offset)
                .is_some_and(|s| *s == ChunkType::Entropy)
            {
                writeable_offsets.push(partition_offset);
                continue;
            }

            // Check and collect offsets with pending entropy chunks
            let pending = self.pending_writes.read().unwrap();
            if pending
                .get(&partition_offset)
                .map_or(false, |(_, chunk_type)| *chunk_type == ChunkType::Entropy)
            {
                pending_offsets.push(partition_offset);
            }
        }

        // Process chunk offsets with entropy in pending writes list
        for partition_offset in pending_offsets {
            let mut pending = self.pending_writes.write().unwrap();

            match pending.get(&partition_offset) {
                Some((entropy_bytes, ChunkType::Entropy)) => {
                    // Pack the data with entropy and update pending
                    let packed_data = packing_xor_vec_u8(entropy_bytes.clone(), &chunk.bytes.0);
                    // Update the existing pending Entropy write to be a Data write
                    pending.insert(partition_offset, (packed_data, ChunkType::Data));
                    self.add_data_path_to_index(
                        data_path_hash,
                        data_path.clone(),
                        partition_offset,
                    )?;
                }
                _ => continue,
            }
        }

        // Process all locations with entropy on disk in storage module
        for partition_offset in writeable_offsets {
            // read entropy from the storage module
            let entropy = self.read_chunk_internal(partition_offset)?;

            // xor is commutative, so we can avoid a clone of the chunk's data and use the entropy as the mutable component
            // (this also handles cases where the chunk's data isn't the full size, as the entropy will be)
            let packed_data = packing_xor_vec_u8(entropy, &chunk.bytes.0);

            self.write_chunk(partition_offset, packed_data, ChunkType::Data);
            self.add_data_path_to_index(data_path_hash, data_path.clone(), partition_offset)?;
        }

        Ok(())
    }

    /// Internal helper function to find all the RelativeStartOffsets for a data_root
    /// in this StorageModule
    pub fn collect_start_offsets(&self, data_root: DataRoot) -> eyre::Result<RelativeStartOffsets> {
        let mut offsets = RelativeStartOffsets::default();
        for (_, submodule) in self.submodules.iter() {
            if let Some(rel_offsets) = submodule
                .db
                .view(|tx| get_start_offsets_by_data_root(tx, data_root))??
            {
                offsets.0.extend(rel_offsets.0);
            }
        }
        Ok(offsets)
    }

    pub fn generate_full_chunk_ledger_offset(
        &self,
        ledger_offset: LedgerChunkOffset,
    ) -> Result<Option<PackedChunk>> {
        let range = self.get_storage_module_ledger_range()?;
        let partition_offset = PartitionChunkOffset::from(*(ledger_offset - range.start()));
        self.generate_full_chunk(partition_offset)
    }

    /// Constructs a Chunk struct for the given ledger offset
    ///
    /// This function:
    /// 1. Retrieves and validates tx and data paths
    /// 2. Extracts data_root and size from merkle proofs
    /// 3. Calculates chunk position within its parent transaction
    /// 4. Returns None if any step fails or chunk not found
    ///
    /// Note: Handles cases where data spans partition boundaries by supporting
    /// negative offsets in the calculation of chunk position
    /// this is why the input offset is a LedgerOffset and not a PartitionOffset
    pub fn generate_full_chunk(
        &self,
        partition_offset: PartitionChunkOffset,
    ) -> Result<Option<PackedChunk>> {
        // Get paths and process them
        let (data_root, data_size, data_path, chunk_offset) =
            self.query_submodule_db_by_offset(partition_offset, |tx| {
                let tx_path = get_tx_path_by_offset(tx, partition_offset)?
                    .ok_or(eyre::eyre!("Unable to find a chunk with that tx_path"))?;

                let path_buff = Base64::from(tx_path);
                let proof = get_leaf_proof(&path_buff)?;
                let data_root = proof
                    .hash()
                    .map(H256::from)
                    .ok_or_eyre("Unable to parse data_root from tx_path")?;

                let data_size = get_data_size_by_data_root(tx, data_root)?.ok_or(eyre!(
                    "Unable to get data_size for data_root {}",
                    &data_root
                ))?;

                let data_path = get_data_path_by_offset(tx, partition_offset)?
                    .ok_or(eyre::eyre!("Unable to find a chunk for that data_path"))?;
                let path_buff = Base64::from(data_path);
                let proof = get_leaf_proof(&path_buff)?;
                // -1 as it starts with 0
                let chunk_offset =
                    (proof.offset() as u64).div_ceil(self.storage_config.chunk_size) - 1;

                Ok((
                    data_root,
                    data_size,
                    path_buff,
                    TxChunkOffset(chunk_offset.try_into().expect("Value exceeds u32::MAX")),
                ))
            })?;

        let mut chunks = self.read_chunks(partition_chunk_offset_ii!(
            partition_offset,
            partition_offset
        ))?;
        let chunk_info = chunks
            .remove(&partition_offset)
            .ok_or_eyre("Could not find chunk bytes on disk")?;

        Ok(Some(PackedChunk {
            data_root,
            data_size,
            data_path,
            bytes: Base64::from(chunk_info.0),
            partition_offset,
            tx_offset: chunk_offset,
            packing_address: self.storage_config.miner_address,
            partition_hash: self.partition_hash().unwrap(),
        }))
    }

    /// Gets the tx_path and data_path for a chunk using its ledger relative offset
    pub fn read_tx_data_path(
        &self,
        chunk_offset: LedgerChunkOffset,
    ) -> eyre::Result<(Option<TxPath>, Option<ChunkDataPath>)> {
        self.query_submodule_db_by_offset(PartitionChunkOffset::from(chunk_offset), |tx| {
            Ok((
                get_tx_path_by_offset(tx, PartitionChunkOffset::from(chunk_offset))?,
                get_data_path_by_offset(tx, PartitionChunkOffset::from(chunk_offset))?,
            ))
        })
    }

    #[inline]
    pub fn query_submodule_db_by_offset<S, R>(
        &self,
        chunk_offset: PartitionChunkOffset,
        fetch_from_db: S,
    ) -> eyre::Result<R>
    where
        S: FnOnce(&reth_db::mdbx::tx::Tx<reth_db::mdbx::RO>) -> eyre::Result<R>,
    {
        let (_, submodule) = self.get_submodule_for_offset(chunk_offset)?;
        submodule.db.view(fetch_from_db)?
    }

    #[inline]
    pub fn get_submodule_for_offset(
        &self,
        chunk_offset: PartitionChunkOffset,
    ) -> eyre::Result<(&Interval<PartitionChunkOffset>, &StorageSubmodule)> {
        self.submodules
            .get_key_value_at_point(chunk_offset)
            .map_err(|e| eyre!("Unable to get submodule for offset {:?}", &e))
    }

    /// Writes chunk data to physical storage and updates state tracking
    ///
    /// Process:
    /// 1. Locates correct submodule for chunk offset
    /// 2. Calculates physical storage position
    /// 3. Writes chunk data to disk
    /// 4. Updates interval tracking with new chunk state
    ///
    /// Note: Chunk size must match size in StorageModule.config
    fn write_chunk_internal(
        &self,
        chunk_offset: PartitionChunkOffset,
        bytes: Vec<u8>,
        chunk_type: ChunkType,
    ) -> eyre::Result<()> {
        let chunk_size = self.storage_config.chunk_size;
        // Get the correct submodule reference based on chunk_offset
        let (interval, submodule) = self.get_submodule_for_offset(chunk_offset).unwrap();

        // Get the submodule relative offset of the chunk
        let submodule_offset = chunk_offset - interval.start();
        {
            // Lock to the submodules internal file handle & write the chunk
            let mut file = submodule.file.lock().unwrap();
            file.seek(SeekFrom::Start(u64::from(submodule_offset) * chunk_size))?;
            let result = file.write(bytes.as_slice());
            match result {
                // TODO: better logging
                Ok(_bytes_written) => {
                    //info!("write_chunk_internal() -> bytes_written: {}", bytes_written)
                }
                Err(err) => info!("{:?}", err),
            }
        }

        // If successful, update the StorageModules interval state
        let mut intervals = self.intervals.write().unwrap();
        let chunk_interval = ii(chunk_offset, chunk_offset);
        let _ = intervals.cut(chunk_interval);
        let _ = intervals.insert_merge_touching_if_values_equal(chunk_interval, chunk_type);
        Ok(())
    }

    /// Utility method asking the StorageModule to return its chunk range in
    /// ledger relative coordinates
    pub fn get_storage_module_ledger_range(&self) -> eyre::Result<LedgerChunkRange> {
        if let Some(part_assign) = self.partition_assignment {
            if let Some(slot_index) = part_assign.slot_index {
                let start = slot_index as u64 * self.storage_config.num_chunks_in_partition;
                let end = start + self.storage_config.num_chunks_in_partition;
                return Ok(LedgerChunkRange(ledger_chunk_offset_ie!(start, end)));
            } else {
                return Err(eyre::eyre!("Ledger slot not assigned!"));
            }
        } else {
            return Err(eyre::eyre!("Partition not assigned!"));
        }
    }

    /// Internal utility function to take a ledger relative range and make it
    /// Partition relative (relative to the partition assigned to the
    /// StorageModule)
    fn make_range_partition_relative(
        &self,
        chunk_range: LedgerChunkRange,
    ) -> eyre::Result<PartitionChunkRange> {
        let storage_module_range = self.get_storage_module_ledger_range()?;
        let start = chunk_range.start() - storage_module_range.start();
        let end = chunk_range.end() - storage_module_range.start();
        Ok(PartitionChunkRange(ii(
            PartitionChunkOffset::from(start),
            PartitionChunkOffset::from(end),
        )))
    }

    /// utility function to take a ledger relative offset and makes it
    /// Partition relative (relative to the partition assigned to the
    /// StorageModule)
    pub fn make_offset_partition_relative(
        &self,
        start_offset: LedgerChunkOffset,
    ) -> eyre::Result<i32> {
        let storage_module_range = self.get_storage_module_ledger_range()?;
        let start = *start_offset as i64 - *storage_module_range.start() as i64;
        Ok(start.try_into()?)
    }

    /// utility function to take a ledger relative offset and makes it
    /// Partition relative (relative to the partition assigned to the
    /// StorageModule)
    /// This version will return an Err if the provided ledger chunk offset is out of range for this storage module
    pub fn make_offset_partition_relative_guarded(
        &self,
        start_offset: LedgerChunkOffset,
    ) -> eyre::Result<u32> {
        let local_offset = self.make_offset_partition_relative(start_offset)?;
        if local_offset < 0 {
            return Err(eyre::eyre!("chunk offset not in storage module"));
        }
        // no need to worry about this conversion failing since we are already handling the negative case
        Ok(local_offset as u32)
    }

    /// Test utility function to mark a StorageModule as packed
    pub fn pack_with_zeros(&self) {
        let entropy_bytes = vec![0u8; self.storage_config.chunk_size as usize];
        for chunk_offset in 0..self.storage_config.num_chunks_in_partition as u32 {
            self.write_chunk(
                PartitionChunkOffset::from(chunk_offset),
                entropy_bytes.clone(),
                ChunkType::Entropy,
            );
            self.sync_pending_chunks().unwrap();
        }
    }
}

fn ensure_default_intervals(
    submodule_interval: &Interval<PartitionChunkOffset>,
<<<<<<< HEAD
    intervals_path: &PathBuf,
=======
    intervals_path: &Path,
>>>>>>> 5132c748
) -> eyre::Result<()> {
    let mut intervals = StorageIntervals::new();
    intervals
        .insert_merge_touching_if_values_equal(*submodule_interval, ChunkType::Uninitialized)
        .expect("to insert a default interval to the submodule intervals");

    let file = OpenOptions::new()
        .read(true)
        .write(true)
        .create(true)
        .open(&intervals_path)
        .wrap_err_with(|| {
            format!(
                "Failed to create or open intervals file at {}",
                intervals_path.display()
            )
        })?;

    let file_size = file.metadata()?.len();
    if file_size == 0 {
        let mut file = get_atomic_file(&intervals_path)?;
        file.write_all(serde_json::to_string(&intervals)?.as_bytes())?;
        file.commit()?;
    }
    Ok(())
}

/// Reads and deserializes intervals from storage state file
///
/// Loads the stored interval mapping that tracks chunk states.
/// Expects a JSON-formatted file containing StorageIntervals.
<<<<<<< HEAD
pub fn read_intervals_file(path: &PathBuf) -> eyre::Result<StorageIntervals> {
=======
pub fn read_intervals_file(path: &Path) -> eyre::Result<StorageIntervals> {
>>>>>>> 5132c748
    let mut file = OpenOptions::new()
        .read(true)
        .write(true)
        .create(true)
        .open(&path)
        .wrap_err_with(|| {
            format!(
                "Failed to create or open intervals file at {}",
                path.display()
            )
        })?;

    let size = file.metadata().unwrap().len() as usize;

    if size == 0 {
        return Err(eyre!("Intervals file is empty"));
    }

    let mut contents = String::with_capacity(size);
    file.seek(SeekFrom::Start(0))?;
    file.read_to_string(&mut contents).unwrap();
    let intervals = serde_json::from_str(&contents)?;
    Ok(intervals)
}

/// Loads storage module info from disk
pub fn read_info_file(path: &Path) -> eyre::Result<StorageModuleInfo> {
    let mut info_file = OpenOptions::new()
        .read(true)
        .open(path)
        .unwrap_or_else(|_| panic!("Failed to open: {}", path.display()));

    let mut contents = String::new();
    info_file.read_to_string(&mut contents).unwrap();
    let info = serde_json::from_str(&contents)?;
    Ok(info)
}

/// Saves storage module info to disk
pub fn write_info_file(path: &Path, info: &StorageModuleInfo) -> eyre::Result<()> {
    let mut info_file = OpenOptions::new()
        .write(true)
        .create(true)
        .open(path)
        .unwrap_or_else(|_| panic!("Failed to open: {}", path.display()));

    info_file.write_all(serde_json::to_string_pretty(&*info)?.as_bytes())?;
    Ok(())
}

fn hash_sha256(message: &[u8]) -> Result<[u8; 32], eyre::Error> {
    let mut hasher = sha::Sha256::new();
    hasher.update(message);
    let result = hasher.finish();
    Ok(result)
}

/// Retrieves all the storage modules overlapped by a range in a given ledger
pub fn get_overlapped_storage_modules(
    storage_modules: &[Arc<StorageModule>],
    ledger: DataLedger,
    tx_chunk_range: &LedgerChunkRange,
) -> Vec<Arc<StorageModule>> {
    storage_modules
        .iter()
        .filter(|module| {
            module
                .partition_assignment
                .and_then(|pa| pa.ledger_id)
                .map_or(false, |id| id == ledger as u32)
                && module
                    .get_storage_module_ledger_range()
                    .map_or(false, |range| range.overlaps(tx_chunk_range))
        })
        .cloned() // Clone the Arc, which is cheap
        .collect()
}

/// For a given ledger and ledger offset this function attempts to find
/// a storage module that overlaps the offset
pub fn get_storage_module_at_offset(
    storage_modules: &[Arc<StorageModule>],
    ledger: DataLedger,
    chunk_offset: LedgerChunkOffset,
) -> Option<Arc<StorageModule>> {
    storage_modules
        .iter()
        .find(|module| {
            module
                .partition_assignment
                .and_then(|pa| pa.ledger_id)
                .map_or(false, |id| id == ledger as u32)
                && module
                    .get_storage_module_ledger_range()
                    .map_or(false, |range| range.contains_point(chunk_offset))
        })
        .cloned()
}

pub const fn checked_add_i32_u64(a: i32, b: u64) -> Option<u64> {
    if a < 0 {
        // If a is negative, check if its absolute value is less than b
        let abs_a = a.unsigned_abs() as u64;
        b.checked_sub(abs_a)
    } else {
        // If a is positive or zero, convert to u64 and add
        let a_u64 = a as u64;
        b.checked_add(a_u64)
    }
}

// TODO: expand this, right now it's very specific
pub fn find_invalid_packing_starts(sm: Arc<StorageModule>) -> Vec<PartitionChunkOffset> {
    let mut invalid_starts = vec![];
    for range in sm.get_intervals(ChunkType::Entropy) {
        // binary search through packing, figuring out where the bad packing range starts
        // we assume the packing will have a clear cut line where the invalid packing starts
        let mut left = range.start();
        let mut right = range.end();

        while left < right {
            let mid = left + (*right - *left) / 2;

            if validate_packing_at_point(&sm, *mid).is_ok_and(|r| r) {
                left = mid + 1;
            } else {
                right = mid;
            }
        }
        if left != range.end() {
            invalid_starts.push(left - PartitionChunkOffset::from(1u64))
        }
    }
    invalid_starts
}

pub fn validate_packing_at_point(sm: &Arc<StorageModule>, point: u32) -> eyre::Result<bool> {
    let chunk = sm.read_chunk_internal(PartitionChunkOffset::from(point))?;
    let chunk_size = sm.storage_config.chunk_size;
    let mut out = Vec::with_capacity(chunk_size.try_into().unwrap());

    compute_entropy_chunk(
        sm.storage_config.miner_address,
        point as u64,
        sm.partition_hash().unwrap().0,
        sm.storage_config.entropy_packing_iterations,
        chunk_size.try_into()?,
        &mut out,
        sm.storage_config.chain_id,
    );

    Ok(out == chunk)
}

//==============================================================================
// Tests
//------------------------------------------------------------------------------
#[cfg(test)]
mod tests {
    use super::*;
    use irys_testing_utils::utils::setup_tracing_and_temp_dir;
    use irys_types::{ledger_chunk_offset_ii, partition_chunk_offset_ii, TxChunkOffset, H256};
    use nodit::interval::ii;

    #[test]
    fn storage_module_test() -> eyre::Result<()> {
        let infos = vec![StorageModuleInfo {
            id: 0,
            partition_assignment: None,
            submodules: vec![
                (partition_chunk_offset_ii!(0, 4), "hdd0-4TB".into()), // 0 to 4 inclusive
                (partition_chunk_offset_ii!(5, 9), "hdd1-4TB".into()), // 5 to 9 inclusive
                (partition_chunk_offset_ii!(10, 19), "hdd-8TB".into()), // 10 to 19 inclusive
            ],
        }];

        let tmp_dir = setup_tracing_and_temp_dir(Some("storage_module_test"), false);
        let base_path = tmp_dir.path().to_path_buf();

        // Override the default StorageModule config for testing
        let config = StorageConfig {
            min_writes_before_sync: 1,
            chunk_size: 32,
            num_chunks_in_partition: 20,
            ..Default::default()
        };

        // Create a StorageModule with the specified submodules and config
        let storage_module_info = &infos[0];
        let storage_module = StorageModule::new(&base_path, storage_module_info, config)?;

        // Verify the packing params file was crated in the submodule
        let params_path = base_path.join("hdd0-4TB").join("packing_params.toml");
        let params = PackingParams::from_toml(params_path).expect("packing params to load");
        assert_eq!(params.partition_hash, None);

        // Verify the entire storage module range is uninitialized
        let unpacked = storage_module.get_intervals(ChunkType::Uninitialized);
        assert_eq!(unpacked, [partition_chunk_offset_ii!(0, 19)]);

        // Create a test (fake) entropy chunk
        let entropy_chunk = vec![0xff; 32]; // All bytes set to 0xff
        storage_module.write_chunk(
            PartitionChunkOffset::from(1),
            entropy_chunk.to_vec(),
            ChunkType::Entropy,
        );

        // Invoke the sync task so it gets written to disk
        let _ = storage_module.sync_pending_chunks();

        // Validate the uninitialized intervals have been updated to reflect the new chunk
        let unpacked = storage_module.get_intervals(ChunkType::Uninitialized);
        assert_eq!(
            unpacked,
            [
                partition_chunk_offset_ii!(0, 0),
                partition_chunk_offset_ii!(2, 19)
            ]
        );

        // Validate the Entropy (Packed/unsynced) intervals have been updated
        let packed = storage_module.get_intervals(ChunkType::Entropy);
        assert_eq!(packed, [partition_chunk_offset_ii!(1, 1)]);

        // Validate entropy chunk can be read after writing
        let chunks = storage_module
            .read_chunks(partition_chunk_offset_ii!(1, 1))
            .unwrap();
        let chunk = chunks.get(&PartitionChunkOffset::from(1)).unwrap();
        assert_eq!(*chunk, (entropy_chunk.clone(), ChunkType::Entropy));

        // Validate that uninitialized chunks are not returned by read_chunks
        let chunks = storage_module
            .read_chunks(partition_chunk_offset_ii!(1, 2))
            .unwrap();
        assert_eq!(chunks.len(), 1);
        assert_eq!(*chunk, (entropy_chunk.clone(), ChunkType::Entropy));

        // Write and sync two sequential data chunks that span a submodule boundary
        let data1_chunk = vec![0x4; 32];
        let data2_chunk = vec![0x5; 32];

        storage_module.write_chunk(
            PartitionChunkOffset::from(4),
            data1_chunk.to_vec(),
            ChunkType::Data,
        );
        storage_module.write_chunk(
            PartitionChunkOffset::from(5),
            data2_chunk.to_vec(),
            ChunkType::Data,
        );

        // Validate that the pending_writes has two entries
        let num_pending_writes: usize;
        {
            num_pending_writes = storage_module.pending_writes.read().unwrap().len();
        }
        assert_eq!(num_pending_writes, 2);

        // Write the data chunks to disk
        let _ = storage_module.sync_pending_chunks();

        // Validate the data intervals
        let data = storage_module.get_intervals(ChunkType::Data);
        assert_eq!(data, [partition_chunk_offset_ii!(4, 5)]);

        // Validate the unpacked intervals are updated
        let unpacked = storage_module.get_intervals(ChunkType::Uninitialized);
        assert_eq!(
            unpacked,
            [
                partition_chunk_offset_ii!(0, 0),
                partition_chunk_offset_ii!(2, 3),
                partition_chunk_offset_ii!(6, 19)
            ]
        );

        // Validate a read_chunks operation across submodule boundaries
        let chunks = storage_module
            .read_chunks(partition_chunk_offset_ii!(4, 5))
            .unwrap();
        assert_eq!(chunks.len(), 2);
        assert_eq!(
            chunks.into_iter().collect::<Vec<_>>(),
            [
                (
                    PartitionChunkOffset::from(4),
                    (data1_chunk.clone(), ChunkType::Data)
                ),
                (
                    PartitionChunkOffset::from(5),
                    (data2_chunk.clone(), ChunkType::Data)
                )
            ]
        );

        // Query past the range of the StorageModule
        let chunks = storage_module
            .read_chunks(partition_chunk_offset_ii!(0, 25))
            .unwrap();

        // Verify only initialized chunks are returned
        assert_eq!(
            chunks.into_iter().collect::<Vec<_>>(),
            [
                (
                    PartitionChunkOffset::from(1),
                    (entropy_chunk, ChunkType::Entropy)
                ),
                (
                    PartitionChunkOffset::from(4),
                    (data1_chunk.clone(), ChunkType::Data)
                ),
                (
                    PartitionChunkOffset::from(5),
                    (data2_chunk.clone(), ChunkType::Data)
                )
            ]
        );

        // Make sure read_chunks does not return adjacent/touching chunks
        let chunks = storage_module
            .read_chunks(partition_chunk_offset_ii!(4, 4))
            .unwrap();
        assert_eq!(chunks.len(), 1);
        assert_eq!(
            chunks.into_iter().collect::<Vec<_>>(),
            [(
                PartitionChunkOffset::from(4),
                (data1_chunk.clone(), ChunkType::Data)
            ),]
        );

        // Load up the intervals from file
        let intervals = StorageModule::load_intervals_from_submodules(&storage_module.submodules);

        {
            let file_intervals = intervals.into_iter().collect::<Vec<_>>();
            let ints = storage_module.intervals.read().unwrap();
            let module_intervals = ints.clone().into_iter().collect::<Vec<_>>();
            assert_eq!(file_intervals, module_intervals);
        }
        // Test intervals reset
        let intervals = storage_module.reset().unwrap();

        // The hole storage interval is returned
        assert_eq!(intervals, partition_chunk_offset_ii!(0, 19));

        // Verify the entire storage module range is uninitialized again
        let unpacked = storage_module.get_intervals(ChunkType::Uninitialized);
        assert_eq!(unpacked, [partition_chunk_offset_ii!(0, 19)]);

        // Check intervals file is also reinitialized
        let intervals = StorageModule::load_intervals_from_submodules(&storage_module.submodules);

        {
            let file_intervals = intervals.into_iter().collect::<Vec<_>>();
            let ints = storage_module.intervals.read().unwrap();
            let module_intervals = ints.clone().into_iter().collect::<Vec<_>>();
            assert_eq!(file_intervals, module_intervals);
        }

        Ok(())
    }

    #[test]
    fn pending_writes_test() -> eyre::Result<()> {
        let infos = vec![StorageModuleInfo {
            id: 0,
            partition_assignment: Some(PartitionAssignment::default()),
            submodules: vec![
                (partition_chunk_offset_ii!(0, 50), "hdd0-test".into()), // 0 to 50 inclusive
            ],
        }];

        let tmp_dir = setup_tracing_and_temp_dir(Some("data_path_test"), false);
        let base_path = tmp_dir.path().to_path_buf();

        // Override the default StorageModule config for testing
        let config = StorageConfig {
            min_writes_before_sync: 10,
            chunk_size: 32,
            num_chunks_in_partition: 51,
            ..Default::default()
        };
        let chunk_size = config.chunk_size as usize;

        // Create a StorageModule with the specified submodules and config
        let storage_module_info = &infos[0];
        let storage_module = StorageModule::new(&base_path, storage_module_info, config)?;

        // Queue up some entropy chunks in the pending writes queue
        let entropy_bytes = vec![0u8; chunk_size];
        for chunk_offset in 0..10 as u32 {
            storage_module.write_chunk(
                PartitionChunkOffset::from(chunk_offset),
                entropy_bytes.clone(),
                ChunkType::Entropy,
            );
        }

        // Sync the chunks
        storage_module.sync_pending_chunks()?;

        // Write 9 more entropy chunks
        for chunk_offset in 10..19 as u32 {
            storage_module.write_chunk(
                PartitionChunkOffset::from(chunk_offset),
                entropy_bytes.clone(),
                ChunkType::Entropy,
            );
        }

        let entropy = storage_module.get_intervals(ChunkType::Entropy);
        let uninitialized = storage_module.get_intervals(ChunkType::Uninitialized);

        // Verify that the intervals returned by the storage module
        // are a union of the stored chunks and the pending writes
        assert_eq!(entropy.len(), 1);
        assert_eq!(entropy[0], partition_chunk_offset_ii!(0, 18));

        assert_eq!(uninitialized.len(), 1);
        assert_eq!(uninitialized[0], partition_chunk_offset_ii!(19, 50));

        {
            // Verify that the correct number of writes are still pending
            let pending = storage_module
                .pending_writes
                .read()
                .expect("to read pending writes");
            assert_eq!(pending.len(), 9);
        }

        // Test - write a data chunk that overwrites a pending entropy chunk
        let bytes = vec![10u8; chunk_size];
        let chunk_offset = PartitionChunkOffset::from(11);
        storage_module.write_chunk(chunk_offset, bytes.clone(), ChunkType::Data);

        {
            // Verify the resulting intervals
            let data = storage_module.get_intervals(ChunkType::Data);
            assert_eq!(data.len(), 1);
            assert_eq!(
                data[0],
                partition_chunk_offset_ii!(chunk_offset, chunk_offset)
            );

            let pending = storage_module
                .pending_writes
                .read()
                .expect("to read pending writes");

            // Verify the pending chunk now has the data bytes and correct chunk type
            let (pending_chunk_bytes, pending_chunk_type) = pending.get(&chunk_offset).unwrap();
            assert_eq!(pending_chunk_bytes, &bytes);
            assert_eq!(*pending_chunk_type, ChunkType::Data);
        }

        // Test - write a data chunk that overwrites a stored entropy chunk
        let bytes = vec![20u8; chunk_size];
        let chunk_offset = PartitionChunkOffset::from(2);
        storage_module.write_chunk(chunk_offset, bytes.clone(), ChunkType::Data);

        {
            // Verify the resulting intervals
            let data = storage_module.get_intervals(ChunkType::Data);
            assert_eq!(data.len(), 2);
            assert_eq!(
                data[0],
                partition_chunk_offset_ii!(chunk_offset, chunk_offset)
            );
            // data chunk from previous test
            assert_eq!(data[1], partition_chunk_offset_ii!(11, 11));
        }

        // Test - write an pending entropy chunk to an uninitialized offset on disk
        let bytes = vec![30u8; chunk_size];
        let chunk_offset = PartitionChunkOffset::from(20);
        storage_module.write_chunk(chunk_offset, bytes.clone(), ChunkType::Entropy);

        {
            // Verify the resulting intervals
            let entropy = storage_module.get_intervals(ChunkType::Entropy);
            assert_eq!(entropy.len(), 3);
            assert_eq!(entropy[0], partition_chunk_offset_ii!(0, 10));
            // entropy[11] is data
            assert_eq!(entropy[1], partition_chunk_offset_ii!(12, 18));
            // entropy[19] is uninitialized
            assert_eq!(entropy[2], partition_chunk_offset_ii!(20, 20));

            let uninitialized = storage_module.get_intervals(ChunkType::Uninitialized);
            assert_eq!(uninitialized.len(), 2);
            assert_eq!(uninitialized[0], partition_chunk_offset_ii!(19, 19));
            assert_eq!(uninitialized[1], partition_chunk_offset_ii!(21, 50));
        }

        // Test - write a pending data chunk to an uninitialized offset on disk
        let bytes = vec![40u8; chunk_size];
        let chunk_offset = PartitionChunkOffset::from(19);
        storage_module.write_chunk(chunk_offset, bytes.clone(), ChunkType::Data);
        {
            // Verify the resulting intervals
            let data = storage_module.get_intervals(ChunkType::Data);
            assert_eq!(data.len(), 3);
            assert_eq!(data[0], partition_chunk_offset_ii!(2, 2));
            assert_eq!(data[1], partition_chunk_offset_ii!(11, 11));
            assert_eq!(data[2], partition_chunk_offset_ii!(19, 19));

            let uninitialized = storage_module.get_intervals(ChunkType::Uninitialized);
            assert_eq!(uninitialized.len(), 1);
            assert_eq!(uninitialized[0], partition_chunk_offset_ii!(21, 50));
        }

        // Record the chunks before sync
        let read_range = partition_chunk_offset_ii!(0, 50);
        let before_chunks = storage_module
            .read_chunks(read_range)
            .expect("to read chunks");

        // Test that they are stable and expected values after disk sync
        storage_module.sync_pending_chunks()?;

        {
            // Ensure all pending writes were written to disk
            let pending = storage_module
                .pending_writes
                .read()
                .expect("to read pending writes");

            assert_eq!(pending.len(), 0);
        }

        // Get the chunks after the sync
        let after_chunks = storage_module
            .read_chunks(read_range)
            .expect("to read chunks");

        // Compare before and after chunk maps
        assert_eq!(
            before_chunks.len(),
            after_chunks.len(),
            "Maps have different sizes"
        );

        // compare all the values in the before map to the after map
        for (key, before_value) in before_chunks.iter() {
            match after_chunks.get(key) {
                Some(after_value) => {
                    assert_eq!(before_value, after_value, "Values differ for key {:?}", key)
                }
                None => panic!(
                    "Key {:?} exists in before_chunks but not in after_chunks",
                    key
                ),
            }
        }

        // check that after_chunks doesn't have extra keys
        for key in after_chunks.keys() {
            assert!(
                before_chunks.contains_key(key),
                "Key {:?} exists in after_chunks but not in before_chunks",
                key
            );
        }

        Ok(())
    }

    #[test]
    fn data_path_test() -> eyre::Result<()> {
        let infos = vec![StorageModuleInfo {
            id: 0,
            partition_assignment: Some(PartitionAssignment::default()),
            submodules: vec![
                (partition_chunk_offset_ii!(0, 4), "hdd0-4TB".into()), // 0 to 4 inclusive
            ],
        }];

        let tmp_dir = setup_tracing_and_temp_dir(Some("data_path_test"), false);
        let base_path = tmp_dir.path().to_path_buf();

        // Override the default StorageModule config for testing
        let config = StorageConfig {
            min_writes_before_sync: 1,
            chunk_size: 5,
            num_chunks_in_partition: 5,
            ..Default::default()
        };

        // initialize_storage_files(&base_path, &infos, &config)?;

        // Create a StorageModule with the specified submodules and config
        let storage_module_info = &infos[0];
        let storage_module = StorageModule::new(&base_path, storage_module_info, config)?;
        let chunk_data = vec![0, 1, 2, 3, 4];
        let data_path = vec![4, 3, 2, 1];
        let tx_path = vec![5, 6, 7, 8];
        let data_root = H256::zero();
        let data_size = chunk_data.len() as u64;
        // Pack the storage module
        storage_module.pack_with_zeros();

        let _ = storage_module.index_transaction_data(
            tx_path,
            data_root,
            LedgerChunkRange(ledger_chunk_offset_ii!(0, 0)),
            data_size,
        );

        let chunk = UnpackedChunk {
            data_root: H256::zero(),
            data_size,
            data_path: data_path.clone().into(),
            bytes: chunk_data.into(),
            tx_offset: TxChunkOffset::from(0),
        };

        storage_module.write_data_chunk(&chunk)?;

        let (_, ret_path) = storage_module.read_tx_data_path(LedgerChunkOffset::from(0))?;

        assert_eq!(ret_path, Some(data_path));

        // check db is cleared
        let _intervals = storage_module.reset().unwrap();

        let (tx_path, ret_path) = storage_module.read_tx_data_path(LedgerChunkOffset::from(0))?;

        assert!(tx_path.is_none());
        assert!(ret_path.is_none());

        Ok(())
    }
}<|MERGE_RESOLUTION|>--- conflicted
+++ resolved
@@ -1,5 +1,3 @@
-<<<<<<< HEAD
-=======
 //! # Storage Abstraction Layers
 //!
 //! ```text
@@ -38,7 +36,6 @@
 //! - Invisible to rest of the node
 //! - Storage Module handles mapping of partition chunk offsets to appropriate submodule
 
->>>>>>> 5132c748
 use atomic_write_file::AtomicWriteFile;
 use base58::ToBase58;
 use derive_more::derive::{Deref, DerefMut};
@@ -157,11 +154,7 @@
     pub path: PathBuf,
     /// Persistent storage handle
     file: Arc<Mutex<File>>,
-<<<<<<< HEAD
-    /// Mutex containing the inteval file path
-=======
     /// Mutex containing the interval file path
->>>>>>> 5132c748
     /// we create an [`AtomicWriteFile`] for each interval file update, to ensure we are never left with interrupted writes
     intervals_file: Arc<Mutex<PathBuf>>,
 }
@@ -1119,11 +1112,7 @@
 
 fn ensure_default_intervals(
     submodule_interval: &Interval<PartitionChunkOffset>,
-<<<<<<< HEAD
-    intervals_path: &PathBuf,
-=======
     intervals_path: &Path,
->>>>>>> 5132c748
 ) -> eyre::Result<()> {
     let mut intervals = StorageIntervals::new();
     intervals
@@ -1155,11 +1144,7 @@
 ///
 /// Loads the stored interval mapping that tracks chunk states.
 /// Expects a JSON-formatted file containing StorageIntervals.
-<<<<<<< HEAD
-pub fn read_intervals_file(path: &PathBuf) -> eyre::Result<StorageIntervals> {
-=======
 pub fn read_intervals_file(path: &Path) -> eyre::Result<StorageIntervals> {
->>>>>>> 5132c748
     let mut file = OpenOptions::new()
         .read(true)
         .write(true)
