<<<<<<< HEAD
=======
//! Crate dedicated to the `IrysNodeConfig` to avoid dependency cycles
>>>>>>> 5d699b91
use std::{
    env::{self},
    fs,
    num::ParseIntError,
    path::{Path, PathBuf},
};

use chain::chainspec::IrysChainSpecBuilder;
use irys_primitives::GenesisAccount;
use irys_types::{config, irys::IrysSigner, Address, Config};
use serde::{Deserialize, Serialize};

pub mod chain;

// TODO: convert this into a set of clap args

#[derive(Debug, Clone)]
/// Top level configuration struct for the node
pub struct IrysNodeConfig {
    /// Signer instance used for mining
    pub mining_signer: IrysSigner,
    /// Node ID/instance number: used for testing. if omitted, an instance subfolder is not created. reth will still be set as instance `1`.
    pub instance_number: Option<u32>,
    /// base data directory, i.e `./.tmp`
    /// should not be used directly, instead use the appropriate methods, i.e `instance_directory`
    pub base_directory: PathBuf,
    /// `ChainSpec` builder - used to generate `ChainSpec`, which defines most of the chain-related parameters
    pub chainspec_builder: IrysChainSpecBuilder,
}

/// "sane" default configuration
#[cfg(any(feature = "test-utils", test))]
impl Default for IrysNodeConfig {
    fn default() -> Self {
        let base_dir = env::current_dir()
            .expect("Unable to determine working dir, aborting")
            .join(".irys");

        let chainspec_builder = IrysChainSpecBuilder::mainnet();
        Self {
            mining_signer: IrysSigner::random_signer(
                chainspec_builder
                    .reth_builder
                    .chain
                    .expect("chain id must be present")
                    .id(),
            ),
            chainspec_builder,
            instance_number: None, // no instance dir
            base_directory: base_dir,
        }
    }
}

pub fn decode_hex(s: &str) -> Result<Vec<u8>, ParseIntError> {
    (0..s.len())
        .step_by(2)
        .map(|i| u8::from_str_radix(&s[i..i + 2], 16))
        .collect()
}

impl IrysNodeConfig {
    pub fn new(config: &config::Config) -> Self {
        Self {
            mining_signer: IrysSigner::from_config(&config),
            instance_number: None,
            base_directory: env::current_dir()
                .expect("Unable to determine working dir, aborting")
                .join(".irys"),
            chainspec_builder: IrysChainSpecBuilder::mainnet(),
        }
    }

    /// get the instance-specific directory path
    /// this will return the base directory if instance_number is not `Some`
    pub fn instance_directory(&self) -> PathBuf {
        self.instance_number
            .map_or(self.base_directory.clone(), |i| {
                self.base_directory.join(i.to_string())
            })
    }
    /// get the instance-specific storage module directory path
    pub fn storage_module_dir(&self) -> PathBuf {
        self.instance_directory().join("storage_modules")
    }
    /// get the instance-specific irys consensus data directory path
    pub fn irys_consensus_data_dir(&self) -> PathBuf {
        self.instance_directory().join("irys_consensus_data")
    }
    /// get the instance-specific reth data directory path
    pub fn reth_data_dir(&self) -> PathBuf {
        self.instance_directory().join("reth")
    }
    /// get the instance-specific reth log directory path
    pub fn reth_log_dir(&self) -> PathBuf {
        self.reth_data_dir().join("logs")
    }
    /// get the instance-specific `block_index` directory path  
    pub fn block_index_dir(&self) -> PathBuf {
        self.instance_directory().join("block_index")
    }

    /// get the instance-specific `vdf_steps` directory path  
    pub fn vdf_steps_dir(&self) -> PathBuf {
        self.instance_directory().join("vdf_steps")
    }

    /// Extend the configured genesis accounts
    /// These accounts are used as the genesis state for the chain
    pub fn extend_genesis_accounts(
        &mut self,
        accounts: impl IntoIterator<Item = (Address, GenesisAccount)>,
    ) -> &mut Self {
        self.chainspec_builder.extend_accounts(accounts);
        self
    }
}

pub const PRICE_PER_CHUNK_PERM: u128 = 10000;
pub const PRICE_PER_CHUNK_5_EPOCH: u128 = 10;

/// Subsystem allowing for the configuration of storage submodules via a handy TOML file
///
/// Storage submodule path mappings are now governed by a `~/.irys_storage_modules.toml` file.
/// This file is automatically created if it does not exist when the node starts, and is
/// populated with `submodule_paths` set to an empty array by default.
///
/// If `submodule_paths` is empty, everything works the way it normally would with submodules
/// stored inline within the `.irys` `storage_modules` directory.
///
/// If `submodule_paths` has items, they are expected to be paths to directories that can be
/// mounted as submodules. If these are specified, the number of paths in `submodule_paths`
/// must exactly match the number of expected submodules based on the current storage config,
/// or an error will be thrown and the process will abort. During storage initialization,
/// symlinks will be created within the `storage_modules` directory mapping the regular storage
/// location for each submodule to the `submodule_paths` in the order they are specified.
///
#[derive(Debug, Clone, PartialEq, Eq, Serialize, Deserialize, Default)]
pub struct StorageSubmodulesConfig {
    #[serde(default)]
    pub is_using_hardcoded_paths: bool, // Defaults to false with default trait
    pub submodule_paths: Vec<PathBuf>,
}

const FILENAME: &str = ".irys_submodules.toml";

impl StorageSubmodulesConfig {
    /// Loads the [`StorageSubmodulesConfig`] from a TOML file at the given path
    pub fn from_toml(path: impl AsRef<Path>) -> eyre::Result<Self> {
        let contents = fs::read_to_string(path)?;
        let config: Self = toml::from_str(&contents)?;

        let submodule_count = config.submodule_paths.len();
        if submodule_count < 3 {
            // Eventually this should be based off the genesis config, but
            // hard coded for now to help debug config / env issues.
            panic!(
                "Insufficient submodules: found {}, but minimum of 3 required in .irys_submodules.toml for chain initialization",
                submodule_count
            );
        }

        Ok(config)
    }

    pub fn load(instance_dir: PathBuf) -> eyre::Result<Self> {
        let home_dir = env::var("HOME").expect("Failed to get home directory");

        let is_deployed = env::var("IRYS_ENV").is_ok();
        let config_path_local = Path::new(&instance_dir).join(FILENAME);
        let config_path_home = Path::new(&home_dir).join(FILENAME);

        // Create base `storage_modules` directory if it doesn't exist
        let base_path = instance_dir.join("storage_modules");
        fs::create_dir_all(base_path.clone()).expect("to create storage_modules directory");

        // Start by removing all symlinks from the `storage_modules` dir
        fs::read_dir(base_path.clone())
            .expect("to read storage_modules dir")
            .filter_map(|e| e.ok())
            .filter(|e| e.file_type().map(|t| t.is_symlink()).unwrap_or(false))
            .for_each(|e| {
                println!("{:?}", e.path());
                fs::remove_dir_all(e.path()).unwrap()
            });

        // Try HOME directory config in deployed environments
        if is_deployed {
            if config_path_home.exists() {
                // Remove the .irys directory config so there's no confusion
                if config_path_local.exists() {
                    fs::remove_file(config_path_local).expect("able to delete file");
                }
                tracing::info!("Loading config from {:?}", config_path_home);
                let config = StorageSubmodulesConfig::from_toml(config_path_home).unwrap();

                // Create symlinks for each submodule if user provides paths
                let submodule_paths = &config.submodule_paths;
                for idx in 0..submodule_paths.len() {
                    let dest = submodule_paths.get(idx).unwrap();
                    if let Some(filename) = dest.components().last() {
                        let sm_path = base_path.join(filename.as_os_str());

                        // Check if path exists and is a directory (not a symlink)
                        if sm_path.exists() && sm_path.is_dir() && !sm_path.is_symlink() {
                            fs::remove_dir_all(&sm_path).expect("to remove existing directory");
                        }

                        tracing::info!("Creating symlink from {:?} to {:?}", sm_path, dest);
                        debug_assert!(dest.exists());

                        #[cfg(unix)]
                        std::os::unix::fs::symlink(&dest, &sm_path).expect("to create symlink");
                        #[cfg(windows)]
                        std::os::windows::fs::symlink_dir(&dest, &sm_path)
                            .expect("to create symlink");
                    }
                }

                return Ok(config);
            }
        }

        // Try .irys directory config in dev/local environment
        if config_path_local.exists() {
            return StorageSubmodulesConfig::from_toml(config_path_local);
        } else {
            // Create default config with hardcoded paths in dev if none exists
            tracing::info!("Creating default config at {:?}", config_path_local);
            let config = StorageSubmodulesConfig {
                is_using_hardcoded_paths: true,
                submodule_paths: vec![
                    Path::new(&instance_dir).join("storage_modules/submodule_0"),
                    Path::new(&instance_dir).join("storage_modules/submodule_1"),
                    Path::new(&instance_dir).join("storage_modules/submodule_2"),
                ],
            };

            // Write and verify config
            fs::create_dir_all(instance_dir).expect(".irys config dir can be created");
            let toml = toml::to_string(&config).expect("Able to serialize config");
            fs::write(&config_path_local, toml).unwrap_or_else(|_| {
                panic!("Failed to write config to {}", config_path_local.display())
            });

            // Ensure the submodule paths exist, StorageModule::new() will do the rest
            for path in &config.submodule_paths {
                fs::create_dir_all(path).expect("to create submodule dir");
            }

            // Load the config to verify it parses
            StorageSubmodulesConfig::from_toml(config_path_local)
        }
        // let _ = STORAGE_SUBMODULES_CONFIG.submodule_paths.len();
    }
}<|MERGE_RESOLUTION|>--- conflicted
+++ resolved
@@ -1,7 +1,4 @@
-<<<<<<< HEAD
-=======
 //! Crate dedicated to the `IrysNodeConfig` to avoid dependency cycles
->>>>>>> 5d699b91
 use std::{
     env::{self},
     fs,
@@ -15,8 +12,6 @@
 use serde::{Deserialize, Serialize};
 
 pub mod chain;
-
-// TODO: convert this into a set of clap args
 
 #[derive(Debug, Clone)]
 /// Top level configuration struct for the node
@@ -255,6 +250,5 @@
             // Load the config to verify it parses
             StorageSubmodulesConfig::from_toml(config_path_local)
         }
-        // let _ = STORAGE_SUBMODULES_CONFIG.submodule_paths.len();
     }
 }