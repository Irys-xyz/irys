//! Crate dedicated to the `IrysNodeConfig` to avoid depdendency cycles
use std::{env, fs, path::PathBuf};

use chain::chainspec::IrysChainSpecBuilder;
use irys_primitives::GenesisAccount;
use irys_types::{irys::IrysSigner, Address};
use tracing::info;

pub mod chain;

// TODO: convert this into a set of clap args

#[derive(Debug, Clone)]
/// Top level configuration struct for the node
pub struct IrysNodeConfig {
    /// Signer instance used for mining
    pub mining_signer: IrysSigner,
    /// Node ID/instance number: used for testing
    pub instance_number: u32,

    /// base data directory, i.e `./.tmp`
    /// should not be used directly, instead use the appropriate methods, i.e `instance_directory`
    pub base_directory: PathBuf,
    /// `ChainSpec` builder - used to generate `ChainSpec`, which defines most of the chain-related parameters
    pub chainspec_builder: IrysChainSpecBuilder,
}

/// "sane" default configuration
impl Default for IrysNodeConfig {
    fn default() -> Self {
        let base_dir = env::current_dir()
            .expect("Unable to determine working dir, aborting")
            .join(".irys");

        // remove existing data directory as storage modules are packed with a different miner_signer generated next
        info!("Removing .irys folder {:?}", &base_dir);
<<<<<<< HEAD
        fs::remove_dir_all(&base_dir).expect("Unable to remove existing base directory");

=======
        if fs::exists(&base_dir).unwrap_or(false) {
            fs::remove_dir_all(&base_dir).expect("Unable to remove .irys folder");
        }
        
>>>>>>> 71585e88
        Self {
            chainspec_builder: IrysChainSpecBuilder::mainnet(),
            mining_signer: IrysSigner::random_signer(),
            instance_number: 1,
            base_directory: base_dir,
        }
    }
}
impl IrysNodeConfig {
    /// get the instance-specific directory path
    pub fn instance_directory(&self) -> PathBuf {
        self.base_directory.join(self.instance_number.to_string())
    }
    /// get the instance-specific storage module directory path
    pub fn storage_module_dir(&self) -> PathBuf {
        self.instance_directory().join("storage_modules")
    }
    /// get the instance-specific reth data directory path
    pub fn reth_data_dir(&self) -> PathBuf {
        self.instance_directory().join("reth")
    }
    /// get the instance-specific reth log directory path
    pub fn reth_log_dir(&self) -> PathBuf {
        self.reth_data_dir().join("logs")
    }
    /// get the instance-specific `block_index` directory path  
    pub fn block_index_dir(&self) -> PathBuf {
        self.instance_directory().join("block_index")
    }
    /// Extend the configured genesis accounts
    /// These accounts are used as the genesis state for the chain
    pub fn extend_genesis_accounts(
        &mut self,
        accounts: impl IntoIterator<Item = (Address, GenesisAccount)>,
    ) -> &mut Self {
        self.chainspec_builder.extend_accounts(accounts);
        self
    }
}

// pub struct IrysConfigBuilder {
//     /// Signer instance used for mining
//     pub mining_signer: IrysSigner,
//     /// Node ID/instance number: used for testing
//     pub instance_number: u32,
//     /// configuration of partitions and their associated storage providers

//     /// base data directory, i.e `./.tmp`
//     /// should not be used directly, instead use the appropriate methods, i.e `instance_directory`
//     pub base_directory: PathBuf,
//     /// ChainSpec builder - used to generate ChainSpec, which defines most of the chain-related parameters
//     pub chainspec_builder: IrysChainSpecBuilder,
// }

// impl Default for IrysConfigBuilder {
//     fn default() -> Self {
//         Self {
//             instance_number: 0,
//             base_directory:absolute(PathBuf::from_str("../../.tmp").unwrap()).unwrap(),
//             chainspec_builder: IrysChainSpecBuilder::mainnet(),
//             mining_signer: IrysSigner::random_signer(),
//         }
//     }
// }

// impl IrysConfigBuilder {
//     pub fn new() -> Self {
//         return IrysConfigBuilder::default();
//     }
//     pub fn instance_number(mut self, number: u32) -> Self {
//         self.instance_number = number;
//         self
//     }
//     pub fn base_directory(mut self, path: PathBuf) -> Self {
//         self.base_directory = path;
//         self
//     }
//     // pub fn base_directory(mut self, path: PathBuf) -> Self {
//     //     self.base_directory = path;
//     //     self
//     // }
//     // pub fn add_partition_and_sm(mut self, partition: Partition, storage_module: )
//     pub fn mainnet() -> Self {
//         return IrysConfigBuilder::new()
//             .base_directory(absolute(PathBuf::from_str("../../.irys").unwrap()).unwrap());
//     }

//     pub fn build(mut self) -> IrysNodeConfig {
//
//         return self.config;
//     }
// }<|MERGE_RESOLUTION|>--- conflicted
+++ resolved
@@ -34,15 +34,10 @@
 
         // remove existing data directory as storage modules are packed with a different miner_signer generated next
         info!("Removing .irys folder {:?}", &base_dir);
-<<<<<<< HEAD
-        fs::remove_dir_all(&base_dir).expect("Unable to remove existing base directory");
-
-=======
         if fs::exists(&base_dir).unwrap_or(false) {
             fs::remove_dir_all(&base_dir).expect("Unable to remove .irys folder");
         }
         
->>>>>>> 71585e88
         Self {
             chainspec_builder: IrysChainSpecBuilder::mainnet(),
             mining_signer: IrysSigner::random_signer(),
