--- conflicted
+++ resolved
@@ -38,6 +38,7 @@
 
         let testent_config = Config::testnet();
         let chainspec_builder = IrysChainSpecBuilder::from_config(&testent_config);
+        let chainspec_builder = IrysChainSpecBuilder::from_config(&testent_config);
         Self {
             mining_signer: IrysSigner::random_signer(&testent_config),
             chainspec_builder,
@@ -60,11 +61,7 @@
             mining_signer: IrysSigner::from_config(config),
             instance_number: None,
             base_directory: config.base_directory.clone(),
-<<<<<<< HEAD
             chainspec_builder: IrysChainSpecBuilder::from_config(config),
-=======
-            chainspec_builder: IrysChainSpecBuilder::from_config(&config),
->>>>>>> f4634641
         }
     }
 
