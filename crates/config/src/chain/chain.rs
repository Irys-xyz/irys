--- conflicted
+++ resolved
@@ -1,11 +1,5 @@
 use irys_primitives::{Genesis, U256};
-<<<<<<< HEAD
-use irys_types::{IrysBlockHeader, IRYS_CHAIN_ID};
-=======
-// from ext/reth/crates/ethereum/cli/src/chainspec.rs
-// TODO @JesseTheRobot - remove this - we just needed this to satisfy the CLI
 use irys_types::{IrysBlockHeader, CONFIG};
->>>>>>> b0756b89
 use once_cell::sync::{Lazy, OnceCell};
 use reth_chainspec::EthereumHardfork::{
     ArrowGlacier, Berlin, Byzantium, Cancun, Constantinople, Dao, Frontier, GrayGlacier, Homestead,
