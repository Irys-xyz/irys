--- conflicted
+++ resolved
@@ -65,13 +65,9 @@
 num_chunks_in_recall_range = 800
 num_partitions_per_slot = 1
 entropy_packing_iterations = 1000
-<<<<<<< HEAD
-number_of_ingress_proofs = 10
-# Target storage duration in years
-=======
 number_of_ingress_proofs_total = 1
 number_of_ingress_proofs_from_assignees = 0
->>>>>>> 00db6729
+# Target storage duration in years
 safe_minimum_number_of_years = 200
 stake_value = 20000.0
 pledge_base_value = 950.0
