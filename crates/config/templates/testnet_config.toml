--- conflicted
+++ resolved
@@ -52,15 +52,9 @@
 token_price_safe_range = 1.0
 genesis_price = 1.0
 # Storage economics: Based on 0.01 USD/GB/year target
-<<<<<<< HEAD
-annual_cost_per_gb = 0.01  # $0.01 USD/GB/year
-# 1% annual decay
-decay_rate = 0.01  # 1% annual decay per year
-=======
 annual_cost_per_gb = 0.01 # $0.01 USD/GB/year
 # 1% annual decay
 decay_rate_per_year = 0.01         # 1% annual decay per year
->>>>>>> 6d4f3c43
 chunk_size = 262144
 block_migration_depth = 6
 block_tree_depth = 50
@@ -75,11 +69,7 @@
 pledge_base_value = 950.0
 pledge_decay = 0.9
 immediate_tx_inclusion_reward_percent = 0.01
-<<<<<<< HEAD
-minimum_term_fee_usd = 0.01  # $0.01 USD minimum for term storage
-=======
 minimum_term_fee_usd = 0.01                  # $0.01 USD minimum for term storage
->>>>>>> 6d4f3c43
 
 [consensus.Custom.genesis]
 timestamp_millis = 0
