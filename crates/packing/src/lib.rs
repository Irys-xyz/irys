--- conflicted
+++ resolved
@@ -6,23 +6,6 @@
     PACKING_SHA_1_5_S,
 };
 
-<<<<<<< HEAD
-pub fn unpack(
-    packed_chunk: PackedChunk,
-    entropy_packing_iterations: u32,
-    chunk_size: usize,
-) -> UnpackedChunk {
-    let mut out: Vec<u8> = Vec::with_capacity(chunk_size.try_into().unwrap());
-    capacity_single::compute_entropy_chunk(
-        packed_chunk.packing_address,
-        packed_chunk.tx_offset as u64,
-        packed_chunk.partition_hash.0,
-        entropy_packing_iterations,
-        chunk_size,
-        &mut out,
-    );
-    xor_vec_u8_arrays_in_place(&mut out, &(packed_chunk.bytes.0));
-=======
 /// Unpacks a PackedChunk into an UnpackedChunk by recomputing the required entropy,
 /// unpacking & trimming the data, and passing through metadata (size, tx_offset, etc)
 pub fn unpack(
@@ -41,17 +24,10 @@
     );
 
     let unpacked_data = unpack_with_entropy(packed_chunk, entropy, chunk_size);
->>>>>>> 3ee4f594
 
     UnpackedChunk {
         data_root: packed_chunk.data_root,
         data_size: packed_chunk.data_size,
-<<<<<<< HEAD
-        data_path: packed_chunk.data_path,
-        bytes: Base64(out),
-        tx_offset: packed_chunk.tx_offset,
-    }
-=======
         data_path: packed_chunk.data_path.clone(),
         bytes: Base64(unpacked_data),
         tx_offset: packed_chunk.tx_offset,
@@ -84,7 +60,6 @@
         }
     };
     unpacked_data
->>>>>>> 3ee4f594
 }
 
 /// Performs the entropy packing for the specified chunk offset, partition, and mining address
@@ -313,17 +288,6 @@
         let elapsed = now.elapsed();
         println!("Rust implementation: {:.2?}", elapsed);
 
-<<<<<<< HEAD
-    // calculate entropy for choosen random chunk
-    let mut entropy_chunk = Vec::<u8>::with_capacity(CHUNK_SIZE.try_into().unwrap());
-    capacity_pack_range_c(
-        mining_address,
-        chunk_offset + rnd_chunk_pos as u64 * CHUNK_SIZE,
-        partition_hash.into(),
-        Some(2 * CHUNK_SIZE as u32),
-        &mut entropy_chunk,
-    );
-=======
         assert_eq!(chunks, chunks_rust, "Rust and C packing should be equal");
 
         // calculate entropy for choosen random chunk
@@ -349,7 +313,6 @@
         let chunk_offset = rng.gen_range(1..=1000);
         let mut partition_hash = [0u8; SHA_HASH_SIZE];
         rng.fill(&mut partition_hash[..]);
->>>>>>> 3ee4f594
 
         let chunk_size = 32;
         let iterations = 2 * chunk_size as u32;
