--- conflicted
+++ resolved
@@ -15,17 +15,8 @@
     chunk_offset: std::ffi::c_ulong,
     partition_hash: H256,
     iterations: Option<u32>,
-<<<<<<< HEAD
-) -> eyre::Result<ChunkBytes> {
-    let mining_address: [u8; 20] = mining_address.0.into();
-    // TODO @JesseTheRobot - allow a vec to get passed back for writing to so we don't de/reallocate memory
-    let mut entropy_chunk = Vec::<u8>::with_capacity(CHUNK_SIZE.try_into().unwrap());
-    let partition_hash: [u8; 32] = partition_hash.0.into();
-
-=======
     out_entropy_chunk: &mut Vec<u8>,
 ) {
->>>>>>> 04a0e911
     let mining_addr_len = mining_address.len(); // note: might not line up with capacity? that should be fine...
     let partition_hash_len = partition_hash.len();
 
@@ -58,35 +49,6 @@
 
 const PACKING_TYPE: PackingType = PackingType::CPU;
 
-<<<<<<< HEAD
-// pub fn capacity_pack_range_with_data(
-//     mut data: Vec<ChunkBytes>,
-//     mining_address: Address,
-//     chunk_offset: std::ffi::c_ulong,
-//     partition_hash: IrysTxId,
-//     iterations: Option<u32>,
-// ) -> eyre::Result<Vec<ChunkBytes>> {
-//     match PACKING_TYPE {
-//         PackingType::CPU => {
-//             let res = capacity_pack_range(mining_address, chunk_offset, partition_hash, iterations)
-//                 .unwrap();
-
-//             xor_vec_u8_arrays_in_place(&mut data, &res);
-
-//             Ok(data)
-//         }
-//         _ => unimplemented!(),
-//     }
-// }
-
-// fn xor_vec_u8_arrays_in_place<const N: usize>(a: &mut Vec<[u8; N]>, b: &Vec<[u8; N]>) {
-//     for i in 0..a.len() {
-//         for j in 0..10 {
-//             a[i][j] = a[i][j].bitxor(b[i][j]);
-//         }
-//     }
-// }
-=======
 /// 2D Packing Rust implementation
 pub fn capacity_pack_range_with_data(
     data: &mut Vec<ChunkBin>,
@@ -269,5 +231,4 @@
     xor_vec_u8_arrays_in_place(&mut rnd_chunk, &entropy_chunk);
 
     assert_eq!(chunks[rnd_chunk_pos], rnd_chunk, "Wrong packed chunk")
-}
->>>>>>> 04a0e911
+}