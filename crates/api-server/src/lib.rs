pub mod error;
pub mod routes;
use std::sync::Arc;

use actix::Addr;
use actix_cors::Cors;
use actix_web::{
    dev::HttpServiceFactory,
    error::InternalError,
    web::{self, JsonConfig},
    App, HttpResponse, HttpServer,
};

use irys_actors::mempool_service::MempoolService;
use irys_storage::ChunkProvider;
use irys_types::{app_state::DatabaseProvider, CONFIG};
use routes::{block, get_chunk, index, network_config, post_chunk, price, proxy::proxy, tx};
use tracing::{debug, info};

#[derive(Clone)]
pub struct ApiState {
    pub mempool: Addr<MempoolService>,
    pub chunk_provider: Arc<ChunkProvider>,
    pub db: DatabaseProvider,
}

pub fn routes() -> impl HttpServiceFactory {
    web::scope("v1")
        .route("/info", web::get().to(index::info_route))
        .route(
            "/network/config",
            web::get().to(network_config::get_network_config),
        )
        .route("/block/{block_hash}", web::get().to(block::get_block))
        .route(
            "/chunk/data_root/{ledger_id}/{data_root}/{offset}",
            web::get().to(get_chunk::get_chunk_by_data_root_offset),
        )
        .route(
            "/chunk/ledger/{ledger_id}/{ledger_offset}",
            web::get().to(get_chunk::get_chunk_by_ledger_offset),
        )
        .route("/chunk", web::post().to(post_chunk::post_chunk))
        .route("/tx/{tx_id}", web::get().to(tx::get_tx_header_api))
        .route(
            "/tx/{tx_id}/local/data_start_offset",
            web::get().to(tx::get_tx_local_start_offset),
        )
        .route("/tx", web::post().to(tx::post_tx))
        .route("/price/{ledger}/{size}", web::get().to(price::get_price))
}

pub async fn run_server(app_state: ApiState) {
    info!("Starting API server on port {}", CONFIG.port);

    HttpServer::new(move || {
        let awc_client = awc::Client::new();
        App::new()
            .app_data(web::Data::new(app_state.clone()))
            .app_data(web::Data::new(awc_client))
            .app_data(
                JsonConfig::default()
                    .limit(1024 * 1024) // Set JSON payload limit to 1MB
                    .error_handler(|err, req| {
                        debug!("JSON decode error for req {:?} - {:?}", &req.path(), &err);
                        InternalError::from_response(err, HttpResponse::BadRequest().finish())
                            .into()
                    }),
            )
            .service(routes())
            .route("/", web::to(proxy))
            .wrap(Cors::permissive())
    })
<<<<<<< HEAD
    .bind(("0.0.0.0", 80))
=======
    .bind(("0.0.0.0", CONFIG.port))
>>>>>>> 71f0411b
    .unwrap()
    .run()
    .await
    .unwrap();
}

//==============================================================================
// Tests
//------------------------------------------------------------------------------
#[cfg(test)]
#[actix_web::test]
async fn post_tx_and_chunks_golden_path() {
    use irys_database::tables::IrysTables;
    use reth::tasks::TaskManager;
    use std::sync::Arc;

    std::env::set_var("RUST_LOG", "trace");

    use ::irys_database::{config::get_data_dir, open_or_create_db};
    use actix::{Actor, ArbiterService, Registry};
    use actix_web::{middleware::Logger, test};
    use awc::http::StatusCode;
    use irys_actors::mempool_service::MempoolService;
    use irys_types::{irys::IrysSigner, Base64, StorageConfig, UnpackedChunk, MAX_CHUNK_SIZE};

    use rand::Rng;

    let path = get_data_dir();
    let db = open_or_create_db(path, IrysTables::ALL, None).unwrap();
    let arc_db = Arc::new(db);

    let task_manager = TaskManager::current();
    let storage_config = StorageConfig::default();

    // TODO Fixup this test, maybe with some stubs
    let mempool_service = MempoolService::new(
        irys_types::app_state::DatabaseProvider(arc_db.clone()),
        task_manager.executor(),
        IrysSigner::random_signer(),
        storage_config.clone(),
        Arc::new(Vec::new()).to_vec(),
    );
    Registry::set(mempool_service.start());
    let mempool_addr = MempoolService::from_registry();

    let chunk_provider = ChunkProvider::new(
        storage_config.clone(),
        Arc::new(Vec::new()).to_vec(),
        DatabaseProvider(arc_db.clone()),
    );

    let app_state = ApiState {
        db: DatabaseProvider(arc_db.clone()),
        mempool: mempool_addr,
        chunk_provider: Arc::new(chunk_provider),
    };

    // Initialize the app
    let app = test::init_service(
        App::new()
            .app_data(JsonConfig::default().limit(1024 * 1024)) // 1MB limit
            .app_data(web::Data::new(app_state))
            .wrap(Logger::default())
            .service(routes()),
    )
    .await;

    // Create 2.5 chunks worth of data *  fill the data with random bytes
    let data_size = (MAX_CHUNK_SIZE as f64 * 2.5).round() as usize;
    let mut data_bytes = vec![0u8; data_size];
    rand::thread_rng().fill(&mut data_bytes[..]);

    // Create a new Irys API instance & a signed transaction
    let irys = IrysSigner::random_signer();
    let tx = irys.create_transaction(data_bytes.clone(), None).unwrap();
    let tx = irys.sign_transaction(tx).unwrap();

    // Make a POST request with JSON payload
    let req = test::TestRequest::post()
        .uri("/v1/tx")
        .set_json(&tx.header)
        .to_request();

    println!("{}", serde_json::to_string_pretty(&tx.header).unwrap());

    // Call the service
    let resp = test::call_service(&app, req).await;
    assert_eq!(resp.status(), StatusCode::OK);

    // Loop though each of the transaction chunks
    for (tx_chunk_offset, chunk_node) in tx.chunks.iter().enumerate() {
        let data_root = tx.header.data_root;
        let data_size = tx.header.data_size;
        let min = chunk_node.min_byte_range;
        let max = chunk_node.max_byte_range;
        let data_path = Base64(tx.proofs[tx_chunk_offset].proof.to_vec());

        let chunk = UnpackedChunk {
            data_root,
            data_size,
            data_path,
            bytes: Base64(data_bytes[min..max].to_vec()),
            tx_offset: tx_chunk_offset as u32,
        };

        // Make a POST request with JSON payload
        let req = test::TestRequest::post()
            .uri("/v1/chunk")
            .set_json(&chunk)
            .to_request();

        let resp = test::call_service(&app, req).await;
        // println!("{:#?}", resp.into_body());
        assert_eq!(resp.status(), StatusCode::OK);
    }
}<|MERGE_RESOLUTION|>--- conflicted
+++ resolved
@@ -71,11 +71,7 @@
             .route("/", web::to(proxy))
             .wrap(Cors::permissive())
     })
-<<<<<<< HEAD
-    .bind(("0.0.0.0", 80))
-=======
     .bind(("0.0.0.0", CONFIG.port))
->>>>>>> 71f0411b
     .unwrap()
     .run()
     .await
