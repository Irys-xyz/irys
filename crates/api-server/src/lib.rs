--- conflicted
+++ resolved
@@ -61,14 +61,9 @@
         .route("/price/{ledger}/{size}", web::get().to(price::get_price))
 }
 
-<<<<<<< HEAD
-pub async fn run_server(app_state: ApiState, mut shutdown_rx: tokio::sync::mpsc::Receiver<()>) {
-    info!("Starting API server on port {}", CONFIG.port);
-=======
-pub async fn run_server(app_state: ApiState) {
+pub async fn run_server(app_state: ApiState,  mut shutdown_rx: tokio::sync::mpsc::Receiver<()>) {
     let port = app_state.config.port;
     info!(?port, "Starting API server");
->>>>>>> 1a232753
 
     let server = HttpServer::new(move || {
         let awc_client = awc::Client::new();
