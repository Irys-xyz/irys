use actix_web::{
    error::ErrorBadRequest,
    web::{self, Path},
    HttpResponse, Result as ActixResult,
};
use irys_actors::ema_service::EmaServiceMessage;
use irys_database::DataLedger;
use irys_types::{
    storage_pricing::{
        phantoms::{Irys, NetworkFee},
        Amount,
    },
    U256,
};
use serde::{Deserialize, Serialize};

use crate::ApiState;

#[derive(Serialize, Deserialize, Debug, PartialEq, Eq)]
pub struct PriceInfo {
    pub cost_in_irys: U256,
    pub ledger: u32,
    pub bytes: u64,
}

pub async fn get_price(
    path: Path<(u32, u64)>,
    state: web::Data<ApiState>,
) -> ActixResult<HttpResponse> {
    let (ledger, bytes_to_store) = path.into_inner();
    let chunk_size = state.config.consensus.chunk_size;

    // Convert ledger to enum, or bail out with an HTTP 400
    let data_ledger =
        DataLedger::try_from(ledger).map_err(|_| ErrorBadRequest("Ledger type not supported"))?;

    // enforece that the requested size is at least equal to a single chunk
    let bytes_to_store = std::cmp::max(chunk_size, bytes_to_store);

    // round up to the next multiple of chunk_size
    let bytes_to_store = bytes_to_store.div_ceil(chunk_size) * chunk_size;

    match data_ledger {
        DataLedger::Publish => {
            // If the cost calculation fails, return 400 with the error text
            let perm_storage_price = cost_of_perm_storage(state, bytes_to_store)
                .await
                .map_err(|e| ErrorBadRequest(format!("{:?}", e)))?;

            Ok(HttpResponse::Ok().json(PriceInfo {
                cost_in_irys: perm_storage_price.amount,
                ledger,
                bytes: bytes_to_store,
            }))
        }
        DataLedger::Submit => Err(ErrorBadRequest("Term ledeger not supported")),
    }
}

async fn cost_of_perm_storage(
    state: web::Data<ApiState>,
    bytes_to_store: u64,
) -> eyre::Result<Amount<(NetworkFee, Irys)>> {
    // get the latest EMA to use for pricing
    let (tx, rx) = tokio::sync::oneshot::channel();
    state
        .ema_service
        .send(EmaServiceMessage::GetCurrentEmaForPricing { response: tx })?;
    let current_ema = rx.await?;

    // Calculate the cost per GB (take into account replica count & cost per replica)
    // NOTE: this value can be memoised because it is deterministic based on the config
    let cost_per_gb = state
        .config
        .consensus
        .annual_cost_per_gb
        .cost_per_replica(
            state.config.consensus.safe_minimum_number_of_years,
            state.config.consensus.decay_rate,
        )?
<<<<<<< HEAD
        .replica_count(state.config.number_of_ingress_proofs)?;
=======
        .replica_count(state.config.consensus.number_of_ingress_proofs)?;
>>>>>>> d5ab8a5d

    // calculate the cost of storing the bytes
    let price_with_network_reward = cost_per_gb
        .base_network_fee(U256::from(bytes_to_store), current_ema)?
        .add_multiplier(state.config.node_config.pricing.fee_percentage)?;

    Ok(price_with_network_reward)
}<|MERGE_RESOLUTION|>--- conflicted
+++ resolved
@@ -78,11 +78,8 @@
             state.config.consensus.safe_minimum_number_of_years,
             state.config.consensus.decay_rate,
         )?
-<<<<<<< HEAD
         .replica_count(state.config.number_of_ingress_proofs)?;
-=======
         .replica_count(state.config.consensus.number_of_ingress_proofs)?;
->>>>>>> d5ab8a5d
 
     // calculate the cost of storing the bytes
     let price_with_network_reward = cost_per_gb
