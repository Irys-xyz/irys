--- conflicted
+++ resolved
@@ -176,194 +176,6 @@
     pub data_start_offset: u64,
 }
 
-<<<<<<< HEAD
-#[cfg(test)]
-mod tests {
-    use crate::routes;
-
-    use super::*;
-    use actix::SystemService as _;
-    use actix_web::{middleware::Logger, test, App};
-    use base58::ToBase58;
-    use database::open_or_create_db;
-    use irys_actors::mempool_service::MempoolService;
-    use irys_actors::peer_list_service::PeerListService;
-    use irys_database::tables::IrysTables;
-    use irys_storage::ChunkProvider;
-    use irys_testing_utils::utils::setup_tracing_and_temp_dir;
-    use irys_types::{app_state::DatabaseProvider, Config, StorageConfig};
-    use std::sync::Arc;
-    use tracing::{error, info};
-
-    #[actix_web::test]
-    async fn test_get_tx() -> eyre::Result<()> {
-        std::env::set_var("RUST_LOG", "debug");
-        let tmp_dir = setup_tracing_and_temp_dir(Some("test_get_tx"), false);
-        let db_env = open_or_create_db(tmp_dir, IrysTables::ALL, None).unwrap();
-        let db = DatabaseProvider(Arc::new(db_env));
-
-        let storage_tx = IrysTransactionHeader {
-            id: H256::random(),
-            ..Default::default()
-        };
-        info!("Generated storage_tx.id: {}", storage_tx.id);
-
-        let commitment_tx = CommitmentTransaction {
-            id: H256::random(),
-            ..Default::default()
-        };
-        info!("Generated commitment_tx.id: {}", commitment_tx.id);
-
-        // Insert the storage_tx and make sure it's in the database
-        let _ =
-            db.update(|tx| -> eyre::Result<()> { database::insert_tx_header(tx, &storage_tx) })?;
-        match db.view_eyre(|tx| database::tx_header_by_txid(tx, &storage_tx.id))? {
-            None => error!("tx not found, test db error!"),
-            Some(_tx_header) => info!("storage_tx found!"),
-        };
-
-        // Insert the commitment_tx and make sure it's in the database
-        let _ = db.update(|tx| -> eyre::Result<()> {
-            database::insert_commitment_tx(tx, &commitment_tx)
-        })?;
-        match db.view_eyre(|tx| database::commitment_tx_by_txid(tx, &commitment_tx.id))? {
-            None => error!("tx not found, test db error!"),
-            Some(_tx_header) => info!("commitment_tx found!"),
-        };
-
-        // Initialize a dummy ApiState so we can start a test actix web server
-        let config = Config::testnet();
-        let storage_config = StorageConfig::new(&config);
-        let mempool_addr = MempoolService::from_registry();
-        let peer_list_addr = PeerListService::from_registry();
-        let chunk_provider =
-            ChunkProvider::new(storage_config.clone(), Arc::new(Vec::new()).to_vec());
-        let app_state = ApiState {
-            reth_provider: None,
-            reth_http_url: None,
-            block_index: None,
-            block_tree: None,
-            db: db,
-            mempool: mempool_addr,
-            peer_list: peer_list_addr,
-            chunk_provider: Arc::new(chunk_provider),
-            config,
-        };
-
-        // Start the actix webserver
-        let app = test::init_service(
-            App::new()
-                .wrap(Logger::default())
-                .app_data(web::Data::new(app_state))
-                .service(routes()),
-        )
-        .await;
-
-        // Test storage transaction
-        let id: String = storage_tx.id.as_bytes().to_base58();
-        let req = test::TestRequest::get()
-            .uri(&format!("/v1/tx/{}", &id))
-            .to_request();
-
-        let resp = test::call_service(&app, req).await;
-        assert_eq!(resp.status(), StatusCode::OK);
-        let transaction: IrysTransaction = test::read_body_json(resp).await;
-        info!("{}", serde_json::to_string_pretty(&transaction).unwrap());
-
-        // Extract storage transaction or fail
-        let storage = match transaction {
-            IrysTransaction::Storage(storage) => storage,
-            IrysTransaction::Commitment(_) => {
-                panic!("Expected Storage transaction, got Commitment")
-            }
-        };
-        assert_eq!(storage_tx, storage);
-
-        // Test commitment transaction
-        let id: String = commitment_tx.id.as_bytes().to_base58();
-        let req = test::TestRequest::get()
-            .uri(&format!("/v1/tx/{}", &id))
-            .to_request();
-
-        let resp = test::call_service(&app, req).await;
-        assert_eq!(resp.status(), StatusCode::OK);
-        let transaction: IrysTransaction = test::read_body_json(resp).await;
-        info!("{}", serde_json::to_string_pretty(&transaction).unwrap());
-
-        // Extract commitment transaction or fail
-        let commitment = match transaction {
-            IrysTransaction::Commitment(commitment) => commitment,
-            IrysTransaction::Storage(_) => panic!("Expected Commitment transaction, got Storage"),
-        };
-        assert_eq!(commitment_tx, commitment);
-
-        Ok(())
-    }
-
-    //     #[actix_web::test]
-    //     async fn test_get_non_existent_tx() -> Result<(), Error> {
-    //         // std::env::set_var("RUST_LOG", "debug");
-    //         // env_logger::init();
-
-    //         let path = tempdir().unwrap();
-    //         let db = open_or_create_db(path, IrysTables::ALL, None).unwrap();
-    //         let tx = IrysTransactionHeader::default();
-
-    //         let db_arc = Arc::new(db);
-
-    //         let task_manager = TaskManager::current();
-    //         let storage_config = StorageConfig::default();
-
-    //         let mempool_service = MempoolService::new(
-    //             irys_types::app_state::DatabaseProvider(db_arc.clone()),
-    //             task_manager.executor(),
-    //             IrysSigner::random_signer(),
-    //             storage_config.clone(),
-    //             Arc::new(Vec::new()).to_vec(),
-    //         );
-    //         SystemRegistry::set(mempool_service.start());
-    //         let mempool_addr = MempoolService::from_registry();
-
-    //         let chunk_provider = ChunkProvider::new(
-    //             storage_config.clone(),
-    //             Arc::new(Vec::new()).to_vec(),
-    //             DatabaseProvider(db_arc.clone()),
-    //         );
-
-    //         let app_state = ApiState {
-    //             reth_provider: None,
-    //             reth_http_url: None,
-    //             block_index: None,
-    //             block_tree: None,
-    //             db: DatabaseProvider(db_arc.clone()),
-    //             mempool: mempool_addr,
-    //             chunk_provider: Arc::new(chunk_provider),
-    //         };
-
-    //         let app = test::init_service(
-    //             App::new()
-    //                 .app_data(web::Data::new(app_state))
-    //                 .service(web::scope("/v1").route("/tx/{tx_id}", web::get().to(get_tx_header_api))),
-    //         )
-    //         .await;
-
-    //         let id: String = tx.id.as_bytes().to_base58();
-    //         let req = test::TestRequest::get()
-    //             .uri(&format!("/v1/tx/{}", &id))
-    //             .to_request();
-
-    //         let resp = test::call_service(&app, req).await;
-    //         assert_eq!(resp.status(), StatusCode::NOT_FOUND);
-    //         let result: ApiError = test::read_body_json(resp).await;
-    //         let tx_error = ApiError::ErrNoId {
-    //             id: tx.id.to_string(),
-    //             err: String::from("tx not found"),
-    //         };
-    //         assert_eq!(tx_error, result);
-    //         Ok(())
-    //     }
-}
-=======
 // #[cfg(test)]
 // mod tests {
 //     use crate::routes;
@@ -443,5 +255,4 @@
 //         assert_eq!(tx_error, result);
 //         Ok(())
 //     }
-//}
->>>>>>> 2687b273
+//}