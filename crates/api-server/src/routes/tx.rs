use crate::error::ApiError;
use crate::ApiState;
use actix_web::{
    web::{self, Json},
    HttpResponse, Result,
};
use awc::http::StatusCode;
use irys_actors::{
    block_discovery::{get_commitment_tx_in_parallel, get_data_tx_in_parallel},
    mempool_service::{MempoolServiceMessage, TxIngressError},
};
use irys_database::{database, db::IrysDatabaseExt as _};
use irys_types::{
    option_u64_stringify, u64_stringify, CommitmentTransaction, DataLedger, DataTransactionHeader,
    IrysTransactionResponse, H256,
};
use serde::{Deserialize, Serialize};
use tracing::info;

/// Handles the HTTP POST request for adding a transaction to the mempool.
/// This function takes in a JSON payload of a `DataTransactionHeader` type,
/// encapsulates it into a `TxIngressMessage` for further processing by the
/// mempool actor, and manages error handling based on the results of message
/// delivery and transaction validation.
pub async fn post_tx(
    state: web::Data<ApiState>,
    body: Json<DataTransactionHeader>,
) -> actix_web::Result<HttpResponse> {
    let tx = body.into_inner();

    // Validate transaction is valid. Check balances etc etc.
    let (oneshot_tx, oneshot_rx) = tokio::sync::oneshot::channel();
    let tx_ingress_msg = MempoolServiceMessage::IngestDataTxFromApi(tx, oneshot_tx);
    if let Err(err) = state.mempool_service.send(tx_ingress_msg) {
        tracing::error!("API: {:?}", err);
        return Ok(HttpResponse::build(StatusCode::INTERNAL_SERVER_ERROR)
            .body(format!("Failed to deliver chunk: {err:?}")));
    }
    let msg_result = oneshot_rx.await;

    // Handle failure to deliver the message (e.g., actor unresponsive or unavailable)
    if let Err(err) = msg_result {
        tracing::error!("API: {:?}", err);
        return Ok(HttpResponse::build(StatusCode::INTERNAL_SERVER_ERROR)
            .body(format!("Failed to deliver transaction: {err:?}")));
    }

    // If message delivery succeeded, check for validation errors within the response
    let inner_result = msg_result.unwrap();
    if let Err(err) = inner_result {
        tracing::warn!("API: {:?}", err);
        return match err {
            TxIngressError::InvalidSignature => Ok(HttpResponse::build(StatusCode::BAD_REQUEST)
                .body(format!("Invalid Signature: {err:?}"))),
            TxIngressError::Unfunded => Ok(HttpResponse::build(StatusCode::PAYMENT_REQUIRED)
                .body(format!("Unfunded: {err:?}"))),
            TxIngressError::Skipped => Ok(HttpResponse::Ok()
                .body("Already processed: the transaction was previously handled")),
            TxIngressError::Other(err) => {
                tracing::error!("API: {:?}", err);
                Ok(HttpResponse::build(StatusCode::INTERNAL_SERVER_ERROR)
                    .body(format!("Failed to deliver transaction: {err:?}")))
            }
            TxIngressError::InvalidAnchor => Ok(HttpResponse::build(StatusCode::BAD_REQUEST)
                .body(format!("Invalid Anchor: {err:?}"))),
            TxIngressError::DatabaseError => {
                tracing::error!("API: {:?}", err);
                Ok(HttpResponse::build(StatusCode::INTERNAL_SERVER_ERROR)
                    .body(format!("Internal database error: {err:?}")))
            }
            TxIngressError::ServiceUninitialized => {
                tracing::error!("API: {:?}", err);
                Ok(HttpResponse::build(StatusCode::INTERNAL_SERVER_ERROR)
                    .body(format!("Internal service error: {err:?}")))
            }
            TxIngressError::CommitmentValidationError(commitment_validation_error) => {
                Ok(HttpResponse::build(StatusCode::BAD_REQUEST).body(format!(
                    "Commitment validation error: {commitment_validation_error:?}"
                )))
            }
            TxIngressError::InvalidLedger(_) => Ok(HttpResponse::build(StatusCode::BAD_REQUEST)
                .body(format!("Invalid ledger ID: {err:?}"))),
            TxIngressError::BalanceFetchError { address, reason } => {
                tracing::error!("API: Balance fetch error for {}: {}", address, reason);
                Ok(HttpResponse::build(StatusCode::SERVICE_UNAVAILABLE)
                    .body(format!("Unable to verify balance for {address}: {reason}")))
            }
            TxIngressError::MempoolFull(reason) => {
                tracing::warn!("API: Mempool at capacity: {}", reason);
                Ok(
                    HttpResponse::build(StatusCode::SERVICE_UNAVAILABLE).body(format!(
                        "Mempool is at capacity. Please try again later. {reason}"
                    )),
                )
            }
            TxIngressError::FundMisalignment(reason) => {
                tracing::debug!("Tx has invalid funding params: {}", reason);
                Ok(HttpResponse::build(StatusCode::BAD_REQUEST)
                    .body(format!("Funding for tx is invalid. {reason}")))
            }
        };
    }

    // If everything succeeded, return an HTTP 200 OK response
    Ok(HttpResponse::Ok().finish())
}

pub async fn get_transaction_api(
    state: web::Data<ApiState>,
    path: web::Path<H256>,
) -> Result<Json<IrysTransactionResponse>, ApiError> {
    let tx_id: H256 = path.into_inner();
    info!("Get tx by tx_id: {}", tx_id);
    get_transaction(&state, tx_id).await.map(web::Json)
}
/// Helper function to retrieve DataTransactionHeader from mdbx
pub fn get_storage_transaction(
    state: &web::Data<ApiState>,
    tx_id: H256,
) -> Result<DataTransactionHeader, ApiError> {
    let opt = state
        .db
        .view_eyre(|tx| database::tx_header_by_txid(tx, &tx_id))
        .map_err(|_| ApiError::Internal {
            err: String::from("db error while looking up Irys transaction"),
        })?;
    opt.ok_or(ApiError::ErrNoId {
        id: tx_id.to_string(),
        err: String::from("storage tx not found"),
    })
}

// Helper function to retrieve CommitmentTransaction from mdbx
pub fn get_commitment_transaction(
    state: &web::Data<ApiState>,
    tx_id: H256,
) -> Result<CommitmentTransaction, ApiError> {
    let opt = state
        .db
        .view_eyre(|tx| database::commitment_tx_by_txid(tx, &tx_id))
        .map_err(|_| ApiError::Internal {
            err: String::from("db error while looking up commitment transaction"),
        })?;
    opt.ok_or(ApiError::ErrNoId {
        id: tx_id.to_string(),
        err: String::from("commitment tx not found"),
    })
}

// Combined function to get either type of transaction
// it can retrieve both data or commitment txs
// from either mempool or mdbx
pub async fn get_transaction(
    state: &web::Data<ApiState>,
    tx_id: H256,
) -> Result<IrysTransactionResponse, ApiError> {
    let vec = vec![tx_id];
<<<<<<< HEAD
    if let Ok(mut result) = get_commitment_tx_in_parallel(
        &vec,
        &state.mempool_guard,
        &state.db,
        Some(DEFAULT_MEMPOOL_TX_TIMEOUT),
    )
    .await
=======
    if let Ok(mut result) =
        get_commitment_tx_in_parallel(&vec, &state.mempool_guard, &state.db).await
>>>>>>> 46cb0284
    {
        if let Some(tx) = result.pop() {
            return Ok(IrysTransactionResponse::Commitment(tx));
        }
    };

    if let Ok(mut result) =
        get_data_tx_in_parallel(vec.clone(), &state.mempool_service, &state.db).await
    {
        if let Some(tx) = result.pop() {
            return Ok(IrysTransactionResponse::Storage(tx));
        }
    };

    Err(ApiError::ErrNoId {
        id: tx_id.to_string(),
        err: "id not found".to_string(),
    })
}

#[derive(Clone, Debug, Default, PartialEq, Eq, Serialize, Deserialize)]
#[serde(rename_all = "camelCase", default)]
pub struct TxOffset {
    #[serde(default, with = "u64_stringify")]
    pub data_start_offset: u64,
}

// Modified to work only with storage transactions
pub async fn get_tx_local_start_offset(
    state: web::Data<ApiState>,
    path: web::Path<H256>,
) -> Result<Json<TxOffset>, ApiError> {
    let tx_id: H256 = path.into_inner();
    info!("Get tx data metadata by tx_id: {}", tx_id);

    // Only works for storage transaction header
    // read storage tx from mempool or database
    let tx_header = get_storage_transaction(&state, tx_id)?;
    let ledger = DataLedger::try_from(tx_header.ledger_id).map_err(|_| ApiError::Internal {
        err: String::from("invalid ledger id"),
    })?;

    match state
        .chunk_provider
        .get_ledger_offsets_for_data_root(ledger, tx_header.data_root)
    {
        Err(_error) => Err(ApiError::Internal {
            err: String::from("db error"),
        }),
        Ok(None) => Err(ApiError::ErrNoId {
            id: tx_id.to_string(),
            err: String::from("Transaction data isn't stored by this node"),
        }),
        Ok(Some(offsets)) => {
            let offset = offsets.first().copied().ok_or(ApiError::Internal {
                err: String::from("ChunkProvider error"), // the ChunkProvider should only return a Some if the vec has at least one element
            })?;
            Ok(web::Json(TxOffset {
                data_start_offset: offset,
            }))
        }
    }
}

#[derive(Clone, Debug, Default, PartialEq, Eq, Serialize, Deserialize)]
#[serde(rename_all = "camelCase", default)]
pub struct PromotionStatus {
    #[serde(default, with = "option_u64_stringify")]
    pub promotion_height: Option<u64>,
}

// TODO: REMOVE ME ONCE WE HAVE A GATEWAY
/// Returns whether or not a transaction has been promoted
/// by checking if the ingress_proofs field of the tx's header is `Some`,
///  which only occurs when it's been promoted.
pub async fn get_tx_promotion_status(
    state: web::Data<ApiState>,
    path: web::Path<H256>,
) -> Result<Json<PromotionStatus>, ApiError> {
    let tx_id: H256 = path.into_inner();
    info!("Get tx_is_promoted by tx_id: {}", tx_id);

    // Retrieve the transaction header from mempool or database
    let (oneshot_tx, oneshot_rx) = tokio::sync::oneshot::channel();
    state
        .mempool_service
        .send(MempoolServiceMessage::GetDataTxs(vec![tx_id], oneshot_tx))
        .unwrap();

    let oneshot_res = oneshot_rx.await.map_err(|_| ApiError::Internal {
        err: "Unable to read result from oneshot".to_owned(),
    })?;

    let tx_header = oneshot_res
        .first()
        .and_then(|opt| opt.as_ref())
        .ok_or_else(|| ApiError::ErrNoId {
            id: tx_id.to_string(),
            err: "Unable to find tx".to_owned(),
        })?;

    // Report its promoted status

    Ok(web::Json(PromotionStatus {
        promotion_height: tx_header.promoted_height,
    }))
}<|MERGE_RESOLUTION|>--- conflicted
+++ resolved
@@ -155,18 +155,8 @@
     tx_id: H256,
 ) -> Result<IrysTransactionResponse, ApiError> {
     let vec = vec![tx_id];
-<<<<<<< HEAD
-    if let Ok(mut result) = get_commitment_tx_in_parallel(
-        &vec,
-        &state.mempool_guard,
-        &state.db,
-        Some(DEFAULT_MEMPOOL_TX_TIMEOUT),
-    )
-    .await
-=======
     if let Ok(mut result) =
         get_commitment_tx_in_parallel(&vec, &state.mempool_guard, &state.db).await
->>>>>>> 46cb0284
     {
         if let Some(tx) = result.pop() {
             return Ok(IrysTransactionResponse::Commitment(tx));
