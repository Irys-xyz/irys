[package]
edition = "2021"
name = "irys-api-server"
version = "0.1.0"

[dependencies]
# Irys
irys-actors.workspace = true
irys-database.workspace = true
irys-reth-node-bridge.workspace = true
irys-storage.workspace = true
irys-types.workspace = true
irys-config.workspace = true
#

awc = "3.5.1"
base58.workspace = true
reth.workspace = true
reth-db.workspace = true
serde_json = { workspace = true, features = ["std", "raw_value"] }
serde.workspace = true
actix.workspace = true
actix-web.workspace = true
actix-cors = "0.7.0"
<<<<<<< HEAD
tracing.workspace = true
semver.workspace = true
eyre.workspace = true
log = "0.4.22"
env_logger = "0.11.5"
=======
tracing.workspace = true
>>>>>>> 5d699b91
<|MERGE_RESOLUTION|>--- conflicted
+++ resolved
@@ -22,12 +22,6 @@
 actix.workspace = true
 actix-web.workspace = true
 actix-cors = "0.7.0"
-<<<<<<< HEAD
 tracing.workspace = true
 semver.workspace = true
-eyre.workspace = true
-log = "0.4.22"
-env_logger = "0.11.5"
-=======
-tracing.workspace = true
->>>>>>> 5d699b91
+eyre.workspace = true