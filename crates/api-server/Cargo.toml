--- conflicted
+++ resolved
@@ -15,10 +15,7 @@
 
 awc.workspace = true
 socket2 = "0.5.8"
-<<<<<<< HEAD
 awc.workspace = true
-=======
->>>>>>> e1bd1bc9
 base58.workspace = true
 reth.workspace = true
 reth-db.workspace = true
