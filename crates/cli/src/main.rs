use clap::{command, Parser, Subcommand};
use irys_database::reth_db::{
    cursor::*, transaction::*, Database as _, DatabaseEnv, DatabaseEnvKind, PlainAccountState,
    StageCheckpoints,
};
use irys_types::NodeConfig;
use reth_node_core::version::default_client_version;
use reth_tracing::tracing_subscriber::util::SubscriberInitExt as _;
use std::fs::File;
use std::io::{BufWriter, Write as _};
use std::{path::PathBuf, sync::Arc};
use tracing::info;
use tracing::level_filters::LevelFilter;
use tracing_error::ErrorLayer;
use tracing_subscriber::{layer::SubscriberExt as _, EnvFilter, Layer as _, Registry};

#[derive(Debug, Parser, Clone)]
pub struct IrysCli {
    #[command(subcommand)]
    pub command: Commands,
}

#[derive(Debug, Subcommand, Clone)]
pub enum Commands {
    #[command(name = "backup-accounts")]
    BackupAccounts {},
}

fn main() -> eyre::Result<()> {
    let subscriber = Registry::default();
    let filter = EnvFilter::builder()
        .with_default_directive(LevelFilter::INFO.into())
        .from_env_lossy();

    let output_layer = tracing_subscriber::fmt::layer()
        .with_line_number(true)
        .with_ansi(true)
        .with_file(true)
        .with_writer(std::io::stdout);

    let subscriber = subscriber
        .with(filter)
        .with(ErrorLayer::default())
        .with(output_layer.boxed());

    subscriber.init();

    color_eyre::install().expect("color eyre could not be installed");

    let args = IrysCli::parse();

    match args.command {
        Commands::BackupAccounts { .. } => backup_accounts()?,
    }
    Ok(())
}

fn backup_accounts() -> eyre::Result<()> {
    // load the config
    let config = std::env::var("CONFIG")
        .unwrap_or_else(|_| "config.toml".to_owned())
        .parse::<PathBuf>()
        .expect("file path to be valid");
    let config = std::fs::read_to_string(config)
        .map(|config_file| toml::from_str::<NodeConfig>(&config_file).expect("invalid config file"))
        .unwrap_or_else(|err| {
            tracing::warn!(
                ?err,
                "config file not provided, defaulting to testnet config"
            );
            NodeConfig::testnet()
        });

    // open the database, read the current account state
<<<<<<< HEAD

    let db_path = irys_node_config.reth_data_dir().join("db");
=======
    let db_path = config.reth_data_dir().join("db");
>>>>>>> 6d536261

    let reth_db = Arc::new(DatabaseEnv::open(
        &db_path,
        DatabaseEnvKind::RO,
        irys_database::reth_db::mdbx::DatabaseArguments::new(default_client_version())
            .with_log_level(None)
            .with_exclusive(Some(false)),
    )?);

    let read_tx = reth_db.tx()?;
    // read the latest block
    let latest_reth_block = read_tx
        .get::<StageCheckpoints>("Finish".to_owned())?
        .map(|ch| ch.block_number)
        .expect("unable to get latest reth block");

    let row_count = read_tx.entries::<PlainAccountState>()?;

    info!(
        "Saving {} accounts @ block {}",
        &row_count, &latest_reth_block
    );
    let mut read_cursor = read_tx.cursor_read::<PlainAccountState>()?;

    let mut walker = read_cursor.walk(None)?;

    let file = File::create(format!("accounts-{}.json", &latest_reth_block))?;
    let mut writer = BufWriter::new(file);

    writer.write_all(b"[\n")?;

    let mut accounts_saved = 0;
    let log_batch = 100;

    while let Some(account) = walker.next().transpose()? {
        serde_json::to_writer(&mut writer, &account)?;

        accounts_saved += 1;

        // omit the trailing comma
        writer.write_all(if accounts_saved == row_count {
            b"\n"
        } else {
            b",\n"
        })?;
        if accounts_saved % log_batch == 0 {
            info!("Saved {}/{} accounts", &accounts_saved, &row_count);
        }
    }

    writer.write_all(b"]")?;
    writer.flush()?;

    read_tx.commit()?;

    info!("Accounts saved!");

    Ok(())
}<|MERGE_RESOLUTION|>--- conflicted
+++ resolved
@@ -72,12 +72,7 @@
         });
 
     // open the database, read the current account state
-<<<<<<< HEAD
-
-    let db_path = irys_node_config.reth_data_dir().join("db");
-=======
     let db_path = config.reth_data_dir().join("db");
->>>>>>> 6d536261
 
     let reth_db = Arc::new(DatabaseEnv::open(
         &db_path,
