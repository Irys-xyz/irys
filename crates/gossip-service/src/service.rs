--- conflicted
+++ resolved
@@ -30,11 +30,7 @@
 };
 use rand::prelude::SliceRandom as _;
 use reth_tasks::{TaskExecutor, TaskManager};
-<<<<<<< HEAD
-use std::collections::HashSet;
-=======
 use std::collections::{HashSet, VecDeque};
->>>>>>> 96590be1
 use std::net::TcpListener;
 use std::sync::Arc;
 use tokio::sync::mpsc::error::SendError;
@@ -204,11 +200,8 @@
         db: DatabaseProvider,
         vdf_sender: tokio::sync::mpsc::Sender<BroadcastMiningSeed>,
         listener: TcpListener,
-<<<<<<< HEAD
-=======
         needs_catching_up: bool,
         latest_known_height: usize,
->>>>>>> 96590be1
     ) -> GossipResult<ServiceHandleWithShutdownSignal>
     where
         A: ApiClient,
