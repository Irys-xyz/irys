--- conflicted
+++ resolved
@@ -23,16 +23,13 @@
 use irys_actors::mempool_service::{ChunkIngressMessage, TxIngressMessage};
 use irys_actors::peer_list_service::{ActivePeersRequest, PeerListService};
 use irys_api_client::ApiClient;
-<<<<<<< HEAD
-use irys_types::{GossipData, PeerListItem};
-use rand::prelude::SliceRandom as _;
-use std::collections::HashSet;
-=======
 use irys_database::tables::CompactPeerListItem;
 use irys_types::{DatabaseProvider, GossipData};
 use rand::seq::IteratorRandom as _;
 use reth_tasks::{TaskExecutor, TaskManager};
->>>>>>> 1c3ec0c4
+use irys_types::{GossipData, PeerListItem};
+use rand::prelude::SliceRandom as _;
+use std::collections::HashSet;
 use std::sync::Arc;
 use tokio::sync::mpsc::error::SendError;
 use tokio::{sync::mpsc, time};
@@ -152,13 +149,10 @@
         mempool: Addr<M>,
         block_discovery: Addr<B>,
         api_client: A,
-<<<<<<< HEAD
+        task_executor: &TaskExecutor,
+    ) -> GossipResult<ServiceHandleWithShutdownSignal>
         peer_list: Addr<PeerListService>,
     ) -> GossipResult<ServiceHandleWithShutdownSignal<GossipResult<()>>>
-=======
-        task_executor: &TaskExecutor,
-    ) -> GossipResult<ServiceHandleWithShutdownSignal>
->>>>>>> 1c3ec0c4
     where
         M: Handler<TxIngressMessage>
             + Handler<ChunkIngressMessage>
@@ -189,17 +183,11 @@
 
         let service = Arc::new(self);
 
-<<<<<<< HEAD
-        let cache_pruning_task_handle = spawn_cache_pruning_task(Arc::clone(&service.cache));
-        let broadcast_task_handle =
-            spawn_broadcast_task(mempool_data_receiver, Arc::clone(&service), peer_list);
-=======
         let cache_pruning_task_handle =
             spawn_cache_pruning_task(Arc::clone(&service.cache), task_executor);
 
         let broadcast_task_handle =
-            spawn_broadcast_task(mempool_data_receiver, Arc::clone(&service), task_executor);
->>>>>>> 1c3ec0c4
+            spawn_broadcast_task(mempool_data_receiver, Arc::clone(&service), task_executor, peer_list);
 
         let gossip_service_handle = spawn_main_task(
             server,
@@ -312,13 +300,9 @@
 fn spawn_broadcast_task(
     mut mempool_data_receiver: mpsc::Receiver<GossipData>,
     service: Arc<GossipService>,
-<<<<<<< HEAD
+    task_executor: &TaskExecutor,
     peer_list_service: Addr<PeerListService>,
-) -> ServiceHandleWithShutdownSignal<GossipResult<()>> {
-=======
-    task_executor: &TaskExecutor,
 ) -> ServiceHandleWithShutdownSignal {
->>>>>>> 1c3ec0c4
     ServiceHandleWithShutdownSignal::spawn(
         "gossip broadcast",
         move |mut shutdown_rx| async move {
