--- conflicted
+++ resolved
@@ -15,15 +15,9 @@
 use irys_testing_utils::utils::tempfile::TempDir;
 use irys_types::irys::IrysSigner;
 use irys_types::{
-<<<<<<< HEAD
-    Base64, Config, DatabaseProvider, GossipData, IrysBlockHeader, IrysTransaction,
-    IrysTransactionHeader, NodeConfig, PeerAddress, PeerListItem, PeerScore, TxChunkOffset,
-    UnpackedChunk, H256,
-=======
     AcceptedResponse, Base64, Config, DatabaseProvider, GossipData, IrysBlockHeader,
     IrysTransaction, IrysTransactionHeader, PeerAddress, PeerListItem, PeerResponse, PeerScore,
-    TxChunkOffset, UnpackedChunk, VersionRequest, H256,
->>>>>>> dc0f8925
+    TxChunkOffset, UnpackedChunk, VersionRequest, H256
 };
 use reth_tasks::{TaskExecutor, TaskManager};
 use std::collections::HashMap;
