--- conflicted
+++ resolved
@@ -16,13 +16,8 @@
 use irys_types::irys::IrysSigner;
 use irys_types::{
     AcceptedResponse, Base64, Config, DatabaseProvider, GossipData, IrysBlockHeader,
-<<<<<<< HEAD
     IrysTransaction, IrysTransactionHeader, PeerAddress, PeerListItem, PeerResponse, PeerScore,
     RethPeerInfo, TxChunkOffset, UnpackedChunk, VersionRequest, H256,
-=======
-    IrysTransaction, IrysTransactionHeader, NodeConfig, PeerAddress, PeerListItem, PeerResponse,
-    PeerScore, TxChunkOffset, UnpackedChunk, VersionRequest, H256,
->>>>>>> d5ab8a5d
 };
 use reth_tasks::{TaskExecutor, TaskManager};
 use std::collections::HashMap;
