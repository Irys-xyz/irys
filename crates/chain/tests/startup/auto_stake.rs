use crate::utils::IrysNodeTest;
use irys_types::{CommitmentTransaction, NodeConfig, H256};
use rstest::rstest;
use tokio::task::yield_now;
use tracing::debug;

// this test is designed to test how the automatic stake & pledge code functions when presented with a couple combinations of existing network conditions.
// the goal is to ensure that it doesn't stake or pledge unnecessarily when there are pre-existing stakes & pledges
#[rstest]
// (whether to start with a stake, number of pledges to start with) - this one is a blank slate
#[case(false, 0)]
#[case(true, 0)]
#[case(true, 1)]
#[case(true, 2)]
// all stakes & pledges already exist
#[case(true, 3)]
// note: don't try to run the autogenerated test module manually, for whatever reason it fails (MDBX error code 12).
// but it works if you run each case separately
#[actix_web::test]
async fn test_auto_stake_pledge(#[case] stake: bool, #[case] pledges: usize) -> eyre::Result<()> {
    use irys_testing_utils::initialize_tracing_with_backtrace;

    std::env::set_var("RUST_LOG", "debug,irys_database=off,irys_actors::storage_module_service=off,trie=off,irys_reth::evm=off,engine::root=off,storage::db::mdbx=off,reth_basic_payload_builder=off,providers::db=off,reth_payload_builder::service=off,irys_actors::broadcast_mining_service=off,reth_ethereum_payload_builder=off,provider::static_file=off,engine::persistence=off,provider::storage_writer=off,reth_engine_tree::persistence=off,irys_actors::cache_service=off,irys_vdf=off,irys_actors::vdf_service=off,eth_ethereum_payload_builder=off,reth_node_events::node=off,reth::cli=off,reth_engine_tree::tree=off,irys_actors::ema_service=off,irys_efficient_sampling=off,hyper_util::client::legacy::connect::http=off,hyper_util::client::legacy::pool=off,irys_database::migration::v0_to_v1=off,irys_storage::storage_module=off,actix_server::worker=off,irys::packing::update=off,engine::tree=off,irys_actors::mining=error,payload_builder=off,irys_actors::reth_service=off,irys_actors::packing=off,irys_actors::reth_service=off,irys::packing::progress=off,irys_chain::vdf=off,irys_vdf::vdf_state=off,irys_p2p::peer_list=error");
    initialize_tracing_with_backtrace();
    // Configure a test network with accelerated epochs (3 blocks per epoch)

    let num_blocks_in_epoch = 3;
    let seconds_to_wait = 20;
    let mut genesis_config = NodeConfig::testing_with_epochs(num_blocks_in_epoch);
    genesis_config.consensus.get_mut().chunk_size = 32;

    // Create a signer (keypair) for the peer and fund it
    let peer_signer = genesis_config.new_random_signer();
    genesis_config.fund_genesis_accounts(vec![&peer_signer]);

    // Start the genesis node and wait for packing
    let genesis_node = IrysNodeTest::new_genesis(genesis_config.clone())
        .start_and_wait_for_packing("GENESIS", seconds_to_wait)
        .await;

    // Initialize the peer with our keypair/signer
    let mut peer_config = genesis_node.testing_peer_with_signer(&peer_signer);
    peer_config.stake_pledge_drives = true;

    let mut already_processed_count = 0;
    let from_scratch_expected_count = 4;

    // so autopledge uses a different anchor
<<<<<<< HEAD
    genesis_node.mine_blocks(num_blocks_in_epoch).await?;
    let _hash = genesis_node
        .wait_until_height(h + num_blocks_in_epoch as u64, 20)
        .await?;

    let config = genesis_node.node_ctx.config.consensus.clone();

=======
    let blk = genesis_node.mine_block().await?;
    genesis_node.wait_until_height(blk.height, 10).await?;

    let config = genesis_node.node_ctx.config.consensus.clone();

    // Get the commitment snapshot from this block
    let mut commitment_snapshot = genesis_node
        .node_ctx
        .block_tree_guard
        .read()
        .get_commitment_snapshot(&blk.block_hash)?
        .as_ref()
        .clone();

>>>>>>> 1beb83ad
    if stake {
        let stake_tx = CommitmentTransaction::new_stake(&config, H256::zero(), 1);
        let stake_tx = peer_signer.sign_commitment(stake_tx)?;

        genesis_node.post_commitment_tx(&stake_tx).await?;
        debug!("stake: {}", &stake_tx.id);
        // just the stake
        already_processed_count += 1;
        genesis_node
            .wait_for_mempool_best_txs_shape(0, 0, already_processed_count, 10)
            .await?;
    }

    if pledges > 0 {
        let anchor = H256::zero();
        for _idx in 0..pledges {
<<<<<<< HEAD
            let pledge_tx = CommitmentTransaction::new_pledge(
                &config,
                anchor,
                1,
                genesis_node.node_ctx.mempool_pledge_provider.as_ref(),
                peer_signer.address(),
            )
            .await;
            let pledge_tx = peer_signer.sign_commitment(pledge_tx)?;
            debug!("pledge: {}", &pledge_tx.id);

            genesis_node.post_commitment_tx(&pledge_tx).await?;
            anchor = pledge_tx.id;
            already_processed_count += 1;

=======
>>>>>>> 1beb83ad
            genesis_node
                .post_pledge_commitment_with_snapshot(
                    &peer_signer,
                    anchor,
                    &mut commitment_snapshot,
                )
                .await;
            already_processed_count += 1;
            // don't wait if we haven't posted a stake (stuck in the LRU)
            if stake {
                genesis_node
                    .wait_for_mempool_best_txs_shape(0, 0, already_processed_count, 10)
                    .await?;
            } else {
                yield_now().await
            }
        }
    }

    // Start the peer
    let peer_node = IrysNodeTest::new(peer_config.clone())
        .start_with_name("PEER")
        .await;

<<<<<<< HEAD
    // peer_node
    //     .wait_until_height(genesis_node.get_block_index_height(), seconds_to_wait)
    //     .await?;

    // // tell it to fetch the tip unmigrated block
    // peer_node
    //     .node_ctx
    //     .peer_list
    //     .request_block_from_the_network(block.block_hash, false)
    //     .await?;

    // peer_node
    //     .wait_until_height(block.height, seconds_to_wait)
    //     .await?;

    // for _ in 0..(from_scratch_expected_count - already_processed_count) {
    //     genesis_node
    //         .wait_for_mempool_best_txs_shape(0, 0, 1, 10)
    //         .await?;
    //     if ((genesis_node.get_canonical_chain_height().await + 1) % num_blocks_in_epoch as u64) == 0
    //     {
    //         genesis_node.mine_block().await?;
    //     };
    //     let block = genesis_node.mine_block().await?;

    //     peer_node.wait_until_height(block.height, 10).await?;
    // }
    // // // Mine a couple blocks to get the stake commitments included
    // genesis_node.mine_blocks(num_blocks_in_epoch + 1).await?;

    // // Get the genesis nodes view of the peers assignments
    // let peer_assignments = genesis_node.get_partition_assignments(peer_signer.address());

    // // Verify that the peer has the expected assignments (3)
    // assert_eq!(peer_assignments.len(), 3);
=======
    // wait for the expected txs to show up on the genesis node
    genesis_node
        .wait_for_mempool_best_txs_shape(0, 0, from_scratch_expected_count, 10)
        .await?;

    // Mine a block to get the stake commitment included
    let irys_block2 = genesis_node.mine_block().await?;

    peer_node.wait_until_height(irys_block2.height, 10).await?;

    // Mine the epoch block
    let irys_block3 = genesis_node.mine_block().await?;

    peer_node.wait_until_height(irys_block3.height, 10).await?;

    // Get the genesis nodes view of the peers assignments
    let peer_assignments = genesis_node.get_partition_assignments(peer_signer.address());

    // Verify that the peer has the expected assignments (3)
    assert_eq!(peer_assignments.len(), 3);
>>>>>>> 1beb83ad

    genesis_node.stop().await;
    peer_node.stop().await;

    Ok(())
}<|MERGE_RESOLUTION|>--- conflicted
+++ resolved
@@ -46,30 +46,11 @@
     let from_scratch_expected_count = 4;
 
     // so autopledge uses a different anchor
-<<<<<<< HEAD
-    genesis_node.mine_blocks(num_blocks_in_epoch).await?;
-    let _hash = genesis_node
-        .wait_until_height(h + num_blocks_in_epoch as u64, 20)
-        .await?;
-
-    let config = genesis_node.node_ctx.config.consensus.clone();
-
-=======
     let blk = genesis_node.mine_block().await?;
     genesis_node.wait_until_height(blk.height, 10).await?;
 
     let config = genesis_node.node_ctx.config.consensus.clone();
 
-    // Get the commitment snapshot from this block
-    let mut commitment_snapshot = genesis_node
-        .node_ctx
-        .block_tree_guard
-        .read()
-        .get_commitment_snapshot(&blk.block_hash)?
-        .as_ref()
-        .clone();
-
->>>>>>> 1beb83ad
     if stake {
         let stake_tx = CommitmentTransaction::new_stake(&config, H256::zero(), 1);
         let stake_tx = peer_signer.sign_commitment(stake_tx)?;
@@ -86,30 +67,8 @@
     if pledges > 0 {
         let anchor = H256::zero();
         for _idx in 0..pledges {
-<<<<<<< HEAD
-            let pledge_tx = CommitmentTransaction::new_pledge(
-                &config,
-                anchor,
-                1,
-                genesis_node.node_ctx.mempool_pledge_provider.as_ref(),
-                peer_signer.address(),
-            )
-            .await;
-            let pledge_tx = peer_signer.sign_commitment(pledge_tx)?;
-            debug!("pledge: {}", &pledge_tx.id);
-
-            genesis_node.post_commitment_tx(&pledge_tx).await?;
-            anchor = pledge_tx.id;
-            already_processed_count += 1;
-
-=======
->>>>>>> 1beb83ad
             genesis_node
-                .post_pledge_commitment_with_snapshot(
-                    &peer_signer,
-                    anchor,
-                    &mut commitment_snapshot,
-                )
+                .post_pledge_commitment_with_signer(&peer_signer, anchor)
                 .await;
             already_processed_count += 1;
             // don't wait if we haven't posted a stake (stuck in the LRU)
@@ -128,43 +87,6 @@
         .start_with_name("PEER")
         .await;
 
-<<<<<<< HEAD
-    // peer_node
-    //     .wait_until_height(genesis_node.get_block_index_height(), seconds_to_wait)
-    //     .await?;
-
-    // // tell it to fetch the tip unmigrated block
-    // peer_node
-    //     .node_ctx
-    //     .peer_list
-    //     .request_block_from_the_network(block.block_hash, false)
-    //     .await?;
-
-    // peer_node
-    //     .wait_until_height(block.height, seconds_to_wait)
-    //     .await?;
-
-    // for _ in 0..(from_scratch_expected_count - already_processed_count) {
-    //     genesis_node
-    //         .wait_for_mempool_best_txs_shape(0, 0, 1, 10)
-    //         .await?;
-    //     if ((genesis_node.get_canonical_chain_height().await + 1) % num_blocks_in_epoch as u64) == 0
-    //     {
-    //         genesis_node.mine_block().await?;
-    //     };
-    //     let block = genesis_node.mine_block().await?;
-
-    //     peer_node.wait_until_height(block.height, 10).await?;
-    // }
-    // // // Mine a couple blocks to get the stake commitments included
-    // genesis_node.mine_blocks(num_blocks_in_epoch + 1).await?;
-
-    // // Get the genesis nodes view of the peers assignments
-    // let peer_assignments = genesis_node.get_partition_assignments(peer_signer.address());
-
-    // // Verify that the peer has the expected assignments (3)
-    // assert_eq!(peer_assignments.len(), 3);
-=======
     // wait for the expected txs to show up on the genesis node
     genesis_node
         .wait_for_mempool_best_txs_shape(0, 0, from_scratch_expected_count, 10)
@@ -185,7 +107,6 @@
 
     // Verify that the peer has the expected assignments (3)
     assert_eq!(peer_assignments.len(), 3);
->>>>>>> 1beb83ad
 
     genesis_node.stop().await;
     peer_node.stop().await;
