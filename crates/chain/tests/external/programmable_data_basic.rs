use alloy_core::primitives::U256;
use alloy_genesis::GenesisAccount;
use alloy_network::EthereumWallet;
use alloy_provider::ProviderBuilder;
use alloy_signer_local::PrivateKeySigner;
use alloy_sol_macro::sol;
use irys_actors::mempool_service::MempoolServiceMessage;

use irys_api_server::routes::tx::TxOffset;
use irys_database::tables::IngressProofs;
use irys_types::precompile::IrysPrecompileOffsets;
use irys_types::{irys::IrysSigner, Address, NodeConfig};
use k256::ecdsa::SigningKey;
use reth_db::transaction::DbTx as _;
use reth_db::Database as _;
use std::time::Duration;
use tokio::time::sleep;
use tracing::{debug, info};

use crate::utils::IrysNodeTest;

// Codegen from artifact.
// taken from https://github.com/alloy-rs/examples/blob/main/examples/contracts/examples/deploy_from_artifact.rs
sol!(
    #[sol(rpc)]
    IrysProgrammableDataBasic,
    "../../fixtures/contracts/out/IrysProgrammableDataBasic.sol/ProgrammableDataBasic.json"
);

const DEV_PRIVATE_KEY: &str = "db793353b633df950842415065f769699541160845d73db902eadee6bc5042d0";
const DEV_ADDRESS: &str = "64f1a2829e0e698c18e7792d6e74f67d89aa0a32";

#[ignore]
#[tokio::test]
/// This test is the counterpart test to the programmable data basic test in the JS Client https://github.com/Irys-xyz/irys-js
/// It waits for a valid storage tx header & chunks, mines and confirms it, then mines a couple more blocks, which will include the programmable data EVM tx.
/// we then halt so the client has time to make the getStorage call and read the contract state.
/// Instructions:
/// Run this test, until you see `waiting for tx header...`, then start the JS client test
/// that's it!, just kill this test once the JS client test finishes.
async fn test_programmable_data_basic_external() -> eyre::Result<()> {
    std::env::set_var("RUST_LOG", "info");

    let mut config = NodeConfig::testing();
    let account1 = IrysSigner::random_signer(&config.consensus_config());
    let main_address = config.miner_address();
    config.consensus.extend_genesis_accounts(vec![
        (
            main_address,
            GenesisAccount {
                balance: U256::from(690000000000000000_u128),
                ..Default::default()
            },
        ),
        (
            account1.address(),
            GenesisAccount {
                balance: U256::from(420000000000000_u128),
                ..Default::default()
            },
        ),
        (
            Address::from_slice(hex::decode(DEV_ADDRESS)?.as_slice()),
            GenesisAccount {
                balance: U256::from(4200000000000000000_u128),
                ..Default::default()
            },
        ),
    ]);

    let node = IrysNodeTest::new_genesis(config.clone()).start().await;
    node.node_ctx.stop_mining()?;
    node.node_ctx
        .packing_waiter
        .wait_for_idle(Some(Duration::from_secs(10)))
        .await?;

    // let signer: PrivateKeySigner = config.mining_signer.signer.into();
    // let wallet = EthereumWallet::from(signer.clone());

    // use a constant signer so we get constant deploy addresses (for the same bytecode!)
    let dev_wallet = hex::decode(DEV_PRIVATE_KEY)?;
    let signer: PrivateKeySigner = SigningKey::from_slice(dev_wallet.as_slice())?.into();
    let wallet = EthereumWallet::from(signer);

    let alloy_provider = ProviderBuilder::new().wallet(wallet).connect_http(
        format!(
            "http://127.0.0.1:{}/v1/execution-rpc",
            node.node_ctx.config.node_config.http.bind_port
        )
        .parse()?,
    );

    let deploy_builder =
        IrysProgrammableDataBasic::deploy_builder(alloy_provider.clone()).gas(29506173);

    let mut deploy_fut = Box::pin(deploy_builder.deploy());

    let contract_address = node
        .future_or_mine_on_timeout(&mut deploy_fut, Duration::from_millis(500))
        .await??;

    let contract = IrysProgrammableDataBasic::new(contract_address, alloy_provider.clone());

    let precompile_address: Address = IrysPrecompileOffsets::ProgrammableData.into();
    info!(
        "Contract address is {:?}, precompile address is {:?}",
        contract.address(),
        precompile_address
    );

    let http_url = format!(
        "http://127.0.0.1:{}",
        node.node_ctx.config.node_config.http.bind_port
    );

    // server should be running
    // check with request to `/v1/info`
    let client = reqwest::Client::new();

    let response = client
        .get(format!("{}/v1/info", http_url))
        .send()
        .await
        .unwrap();

    assert_eq!(response.status(), reqwest::StatusCode::OK);
    info!("HTTP server started");

    info!("waiting for tx header...");

<<<<<<< HEAD
    let recv_tx = loop {
        let (oneshot_tx, oneshot_rx) = tokio::sync::oneshot::channel();
        let response = node
            .node_ctx
            .service_senders
            .mempool
            .send(MempoolServiceMessage::GetBestMempoolTxs(None, oneshot_tx).into());
        if let Err(e) = response {
            tracing::error!("channel closed, unable to send to mempool: {:?}", e);
        }
        match oneshot_rx.await {
            Ok(Ok(mempool_tx)) if !mempool_tx.submit_tx.is_empty() => {
                break mempool_tx.submit_tx[0].clone();
=======
    let recv_tx =
        loop {
            let canonical_tip = node.get_canonical_chain().last().unwrap().block_hash;
            let (oneshot_tx, oneshot_rx) = tokio::sync::oneshot::channel();
            let response = node.node_ctx.service_senders.mempool.send(
                MempoolServiceMessage::GetBestMempoolTxs(canonical_tip, oneshot_tx),
            );
            if let Err(e) = response {
                tracing::error!("channel closed, unable to send to mempool: {:?}", e);
>>>>>>> 65639918
            }
            match oneshot_rx.await {
                Ok(Ok(mempool_tx)) if !mempool_tx.submit_tx.is_empty() => {
                    break mempool_tx.submit_tx[0].clone();
                }
                _ => {
                    sleep(Duration::from_millis(100)).await;
                }
            }
        };
    info!(
        "got tx {:?}- waiting for chunks & ingress proof generation...",
        &recv_tx.id
    );
    let tx_id = recv_tx.id;

    // now we wait for an ingress proof to be generated for this tx (automatic once all chunks have been uploaded)
    let ingress_proof = loop {
        // don't reuse the tx! it has read isolation (won't see anything committed after it's creation)
        let ro_tx = &node.node_ctx.db.0.tx().unwrap();
        match ro_tx.get::<IngressProofs>(recv_tx.data_root).unwrap() {
            Some(ip) => break ip,
            None => sleep(Duration::from_millis(100)).await,
        }
    };

    info!(
        "got ingress proof for data root {}",
        &ingress_proof.proof.data_root
    );
    assert_eq!(&ingress_proof.proof.data_root, &recv_tx.data_root);

    let id: String = tx_id.to_string();

    // wait for the chunks to migrate
    let mut start_offset_fut = Box::pin(async {
        let delay = Duration::from_secs(1);

        for attempt in 1..20 {
            let response = client
                .get(format!(
                    "{}/v1/tx/{}/local/data_start_offset",
                    http_url, &id
                ))
                .send()
                .await
                .unwrap();

            if response.status() == reqwest::StatusCode::OK {
                let res: TxOffset = response.json().await.unwrap();
                debug!("start offset: {:?}", &res);
                info!("Transaction was retrieved ok after {} attempts", attempt);
                return Some(res);
            }
            sleep(delay).await;
        }
        None
    });

    let _start_offset = node
        .future_or_mine_on_timeout(&mut start_offset_fut, Duration::from_millis(500))
        .await?
        .unwrap();

    node.mine_blocks(10).await?;

    // sleep so the client has a chance to read the chunks
    sleep(Duration::from_millis(100_000)).await;

    Ok(())
}<|MERGE_RESOLUTION|>--- conflicted
+++ resolved
@@ -129,41 +129,26 @@
 
     info!("waiting for tx header...");
 
-<<<<<<< HEAD
     let recv_tx = loop {
+        let canonical_tip = node.get_canonical_chain().last().unwrap().block_hash;
         let (oneshot_tx, oneshot_rx) = tokio::sync::oneshot::channel();
         let response = node
             .node_ctx
             .service_senders
             .mempool
-            .send(MempoolServiceMessage::GetBestMempoolTxs(None, oneshot_tx).into());
+            .send(MempoolServiceMessage::GetBestMempoolTxs(canonical_tip, oneshot_tx).into());
         if let Err(e) = response {
             tracing::error!("channel closed, unable to send to mempool: {:?}", e);
         }
         match oneshot_rx.await {
             Ok(Ok(mempool_tx)) if !mempool_tx.submit_tx.is_empty() => {
                 break mempool_tx.submit_tx[0].clone();
-=======
-    let recv_tx =
-        loop {
-            let canonical_tip = node.get_canonical_chain().last().unwrap().block_hash;
-            let (oneshot_tx, oneshot_rx) = tokio::sync::oneshot::channel();
-            let response = node.node_ctx.service_senders.mempool.send(
-                MempoolServiceMessage::GetBestMempoolTxs(canonical_tip, oneshot_tx),
-            );
-            if let Err(e) = response {
-                tracing::error!("channel closed, unable to send to mempool: {:?}", e);
->>>>>>> 65639918
             }
-            match oneshot_rx.await {
-                Ok(Ok(mempool_tx)) if !mempool_tx.submit_tx.is_empty() => {
-                    break mempool_tx.submit_tx[0].clone();
-                }
-                _ => {
-                    sleep(Duration::from_millis(100)).await;
-                }
+            _ => {
+                sleep(Duration::from_millis(100)).await;
             }
-        };
+        }
+    };
     info!(
         "got tx {:?}- waiting for chunks & ingress proof generation...",
         &recv_tx.id
