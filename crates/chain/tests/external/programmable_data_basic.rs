--- conflicted
+++ resolved
@@ -71,18 +71,10 @@
 
     let node = IrysNodeTest::new_genesis(config.clone()).start().await;
     node.node_ctx.stop_mining()?;
-<<<<<<< HEAD
-    wait_for_packing(
-        node.node_ctx.service_senders.packing_handle().clone(),
-        Some(Duration::from_secs(10)),
-    )
-    .await?;
-=======
     node.node_ctx
         .packing_waiter
         .wait_for_idle(Some(Duration::from_secs(10)))
         .await?;
->>>>>>> 547fb404
 
     // let signer: PrivateKeySigner = config.mining_signer.signer.into();
     // let wallet = EthereumWallet::from(signer.clone());
