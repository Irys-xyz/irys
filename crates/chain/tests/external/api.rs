use crate::utils::{future_or_mine_on_timeout, mine_blocks, IrysNodeTest};
use actix_http::StatusCode;
use alloy_core::primitives::U256;
use base58::ToBase58;
use irys_actors::mempool_service::GetBestMempoolTxs;
use irys_actors::packing::wait_for_packing;
use irys_api_server::routes::tx::TxOffset;
use irys_database::tables::IngressProofs;
use irys_types::{irys::IrysSigner, Address, Config};
use reth_db::transaction::DbTx;
use reth_db::Database as _;
use reth_primitives::GenesisAccount;
use std::time::Duration;
use tokio::time::sleep;
use tracing::{debug, info};

const _DEV_PRIVATE_KEY: &str = "db793353b633df950842415065f769699541160845d73db902eadee6bc5042d0";
const DEV_ADDRESS: &str = "64f1a2829e0e698c18e7792d6e74f67d89aa0a32";

#[ignore]
#[actix_web::test]
/// This test is the counterpart test to the external API basic test in the JS Client https://github.com/Irys-xyz/irys-js
/// It waits for a valid storage tx header & chunks, mines and confirms it, then mines a couple more blocks.
/// we then halt so the client has time to read everything it needs to.
/// Instructions:
/// Run this test, until you see `waiting for tx header...`, then start the JS client test
/// that's it!, just kill this test once the JS client test finishes.
async fn external_api() -> eyre::Result<()> {
    std::env::set_var("RUST_LOG", "debug,irys_actors::mining=error,irys_actors::packing=error,irys_chain::vdf=off,irys_vdf::vdf_state=off");

    let mut testnet_config = Config::testnet();
    testnet_config.api_port = 8080; // external test, should never be run concurrently

    let account1 = IrysSigner::random_signer(&testnet_config);

    let mut node = IrysNodeTest::new_genesis(testnet_config.clone()).await;
    let main_address = node.cfg.irys_node_config.mining_signer.address();

    node.cfg.irys_node_config.extend_genesis_accounts(vec![
        (
            main_address,
            GenesisAccount {
                balance: U256::from(690000000000000000_u128),
                ..Default::default()
            },
        ),
        (
            account1.address(),
            GenesisAccount {
                balance: U256::from(420000000000000_u128),
                ..Default::default()
            },
        ),
        (
            Address::from_slice(hex::decode(DEV_ADDRESS)?.as_slice()),
            GenesisAccount {
                balance: U256::from(4200000000000000000_u128),
                ..Default::default()
            },
        ),
    ]);
    let node = node.start().await;

    node.node_ctx.actor_addresses.stop_mining()?;
    wait_for_packing(
        node.node_ctx.actor_addresses.packing.clone(),
        Some(Duration::from_secs(10)),
    )
    .await?;

<<<<<<< HEAD
    let http_url = format!("http://127.0.0.1:{}", node.cfg.config.node_config.http.port);
=======
    let http_url = format!("http://127.0.0.1:{}", node.cfg.config.api_port);
>>>>>>> dc0f8925

    // server should be running
    // check with request to `/v1/info`
    let client = awc::Client::default();

    let response = client
        .get(format!("{}/v1/info", http_url))
        .send()
        .await
        .unwrap();

    assert_eq!(response.status(), 200);
<<<<<<< HEAD
    info!("HTTP server started {}", http_url);
=======
    info!("HTTP server started on port {}", node.cfg.config.api_port);
>>>>>>> dc0f8925

    info!("waiting for tx header...");

    let recv_tx = loop {
        let txs = node
            .node_ctx
            .actor_addresses
            .mempool
            .send(GetBestMempoolTxs)
            .await;
        match txs {
            Ok(transactions) if !transactions.is_empty() => {
                break transactions[0].clone();
            }
            _ => {
                sleep(Duration::from_millis(100)).await;
            }
        }
    };
    info!(
        "got tx {:?}- waiting for chunks & ingress proof generation...",
        &recv_tx.id
    );
    let tx_id = recv_tx.id;

    // now we wait for an ingress proof to be generated for this tx (automatic once all chunks have been uploaded)
    let ingress_proof = loop {
        // don't reuse the tx! it has read isolation (won't see anything committed after it's creation)
        let ro_tx = &node.node_ctx.db.0.tx().unwrap();
        match ro_tx.get::<IngressProofs>(recv_tx.data_root).unwrap() {
            Some(ip) => break ip,
            None => sleep(Duration::from_millis(100)).await,
        }
    };

    info!(
        "got ingress proof for data root {}",
        &ingress_proof.data_root
    );
    assert_eq!(&ingress_proof.data_root, &recv_tx.data_root);

    let id: String = tx_id.as_bytes().to_base58();

    // wait for the chunks to migrate
    let mut start_offset_fut = Box::pin(async {
        let delay = Duration::from_secs(1);

        for attempt in 1..20 {
            let mut response = client
                .get(format!(
                    "{}/v1/tx/{}/local/data_start_offset",
                    http_url, &id
                ))
                .send()
                .await
                .unwrap();

            if response.status() == StatusCode::OK {
                let res: TxOffset = response.json().await.unwrap();
                debug!("start offset: {:?}", &res);
                info!("Transaction was retrieved ok after {} attempts", attempt);
                return Some(res);
            }
            sleep(delay).await;
        }
        None
    });

    let _start_offset = future_or_mine_on_timeout(
        node.node_ctx.clone(),
        &mut start_offset_fut,
        Duration::from_millis(500),
        node.node_ctx.vdf_steps_guard.clone(),
        &node.node_ctx.vdf_config,
        &node.node_ctx.storage_config,
    )
    .await?
    .unwrap();

    mine_blocks(&node.node_ctx, 10).await?;

    // sleep so the client has a chance to read the chunks
    sleep(Duration::from_millis(100_000)).await;

    Ok(())
}<|MERGE_RESOLUTION|>--- conflicted
+++ resolved
@@ -68,11 +68,7 @@
     )
     .await?;
 
-<<<<<<< HEAD
     let http_url = format!("http://127.0.0.1:{}", node.cfg.config.node_config.http.port);
-=======
-    let http_url = format!("http://127.0.0.1:{}", node.cfg.config.api_port);
->>>>>>> dc0f8925
 
     // server should be running
     // check with request to `/v1/info`
@@ -85,11 +81,7 @@
         .unwrap();
 
     assert_eq!(response.status(), 200);
-<<<<<<< HEAD
     info!("HTTP server started {}", http_url);
-=======
-    info!("HTTP server started on port {}", node.cfg.config.api_port);
->>>>>>> dc0f8925
 
     info!("waiting for tx header...");
 
