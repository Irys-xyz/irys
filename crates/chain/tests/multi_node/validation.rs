use std::sync::Arc;

use crate::utils::{read_block_from_state, solution_context, BlockValidationOutcome, IrysNodeTest};
use irys_actors::{
    async_trait, block_producer::ledger_expiry::LedgerExpiryBalanceDiff, reth_ethereum_primitives,
    shadow_tx_generator::PublishLedgerWithTxs, BlockProdStrategy, BlockProducerInner,
    ProductionStrategy,
};
use irys_types::{
    storage_pricing::Amount, CommitmentTransaction, DataTransactionHeader, IrysBlockHeader,
    NodeConfig, H256, U256,
};
use reth::payload::EthBuiltPayload;

// This test creates a malicious block producer that squares the reward amount instead of using the correct value.
// The assertion will fail (block will be discarded) because the block rewards between irys block and reth
// block must match.
#[test_log::test(actix_web::test)]
async fn heavy_block_invalid_evm_block_reward_gets_rejected() -> eyre::Result<()> {
    struct EvilBlockProdStrategy {
        pub prod: ProductionStrategy,
    }

    #[async_trait::async_trait]
    impl BlockProdStrategy for EvilBlockProdStrategy {
        fn inner(&self) -> &BlockProducerInner {
            &self.prod.inner
        }

        async fn create_evm_block(
            &self,
            prev_block_header: &IrysBlockHeader,
            perv_evm_block: &reth_ethereum_primitives::Block,
            commitment_txs_to_bill: &[CommitmentTransaction],
            submit_txs: &[DataTransactionHeader],
            data_txs_with_proofs: &mut PublishLedgerWithTxs,
            reward_amount: Amount<irys_types::storage_pricing::phantoms::Irys>,
            timestamp_ms: u128,
<<<<<<< HEAD
            expired_ledger_fees: LedgerExpiryBalanceDiff,
=======
            solution_hash: H256,
            expired_ledger_fees: std::collections::BTreeMap<
                irys_types::Address,
                (
                    irys_types::U256,
                    irys_actors::shadow_tx_generator::RollingHash,
                ),
            >,
>>>>>>> 54c71a9a
        ) -> eyre::Result<(EthBuiltPayload, U256)> {
            let invalid_reward_amount = Amount::new(reward_amount.amount.pow(2_u64.into()));

            self.prod
                .create_evm_block(
                    prev_block_header,
                    perv_evm_block,
                    commitment_txs_to_bill,
                    submit_txs,
                    data_txs_with_proofs,
                    // NOTE: Point of error - trying to give yourself extra funds in the evm state
                    invalid_reward_amount,
                    timestamp_ms,
                    solution_hash,
                    expired_ledger_fees,
                )
                .await
        }
    }

    // Configure a test network with accelerated epochs (2 blocks per epoch)
    let num_blocks_in_epoch = 2;
    let seconds_to_wait = 20;
    let mut genesis_config = NodeConfig::testing_with_epochs(num_blocks_in_epoch);
    // speeds up POA
    genesis_config.consensus.get_mut().chunk_size = 32;

    let peer_signer = genesis_config.new_random_signer();
    genesis_config.fund_genesis_accounts(vec![&peer_signer]);
    let genesis_node = IrysNodeTest::new_genesis(genesis_config.clone())
        .start_and_wait_for_packing("GENESIS", seconds_to_wait)
        .await;
    let peer_node = genesis_node
        .testing_peer_with_assignments(&peer_signer)
        .await?;

    // produce an invalid block
    let block_prod_strategy = EvilBlockProdStrategy {
        prod: ProductionStrategy {
            inner: peer_node.node_ctx.block_producer_inner.clone(),
        },
    };

    peer_node.gossip_disable();
    let (block, eth_payload) = block_prod_strategy
        .fully_produce_new_block(solution_context(&peer_node.node_ctx).await?)
        .await?
        .unwrap();
    peer_node.gossip_enable();

    peer_node.gossip_block_to_peers(&block)?;
    let eth_block = eth_payload.block();
    peer_node.gossip_eth_block_to_peers(eth_block)?;

    let outcome = read_block_from_state(&genesis_node.node_ctx, &block.block_hash).await;
    assert_eq!(outcome, BlockValidationOutcome::Discarded);

    peer_node.stop().await;
    genesis_node.stop().await;

    Ok(())
}

// This test produces a valid block but then tampers with the evm_block_hash field in the Irys block header,
// setting it to a valid reth block hash, but not the one that was intended to be used.
// The block will be discarded because the system will detect that the reth block hash does not match the one that's been provided.
// (note: the fail in question happens because each evm block hash contains "parent beacon block" hash as part of the seed)
#[test_log::test(actix_web::test)]
async fn slow_heavy_block_invalid_reth_hash_gets_rejected() -> eyre::Result<()> {
    // Configure a test network with accelerated epochs (2 blocks per epoch)
    let num_blocks_in_epoch = 2;
    let seconds_to_wait = 20;
    // setup config / testnet
    let block_migration_depth = num_blocks_in_epoch - 1;
    let mut genesis_config = NodeConfig::testing_with_epochs(num_blocks_in_epoch);
    // speeds up POA
    genesis_config.consensus.get_mut().chunk_size = 32;
    // set block migration depth so epoch blocks go to index correctly
    genesis_config.consensus.get_mut().block_migration_depth = block_migration_depth.try_into()?;

    let peer_signer = genesis_config.new_random_signer();
    genesis_config.fund_genesis_accounts(vec![&peer_signer]);
    let genesis_node = IrysNodeTest::new_genesis(genesis_config.clone())
        .start_and_wait_for_packing("GENESIS", seconds_to_wait)
        .await;
    let peer_node = genesis_node
        .testing_peer_with_assignments(&peer_signer)
        .await?;

    // produce an invalid block
    let block_prod_strategy = ProductionStrategy {
        inner: peer_node.node_ctx.block_producer_inner.clone(),
    };

    peer_node.gossip_disable();
    let (block, eth_payload) = block_prod_strategy
        .fully_produce_new_block(solution_context(&peer_node.node_ctx).await?)
        .await?
        .unwrap();
    let (_block, eth_payload_other) = block_prod_strategy
        .fully_produce_new_block(solution_context(&peer_node.node_ctx).await?)
        .await?
        .unwrap();
    assert_ne!(
        eth_payload.block().header().hash_slow(),
        eth_payload_other.block().header().hash_slow(),
        "eth payloads must have different hashes"
    );

    let mut irys_block = block.as_ref().clone();
    irys_block.evm_block_hash = eth_payload_other.block().header().hash_slow();
    peer_signer.sign_block_header(&mut irys_block)?;
    let irys_block = Arc::new(irys_block);
    peer_node.gossip_enable();

    peer_node.gossip_block_to_peers(&irys_block)?;
    peer_node.gossip_eth_block_to_peers(eth_payload.block())?;
    peer_node.gossip_eth_block_to_peers(eth_payload_other.block())?;

    let outcome = read_block_from_state(&genesis_node.node_ctx, &block.block_hash).await;
    assert_eq!(outcome, BlockValidationOutcome::Discarded);

    peer_node.stop().await;
    genesis_node.stop().await;

    Ok(())
}

// This test adds an extra transaction to the EVM block that isn't included in the Irys block's transaction list.
// The assertion will fail (block will be discarded) because during validation, the system will detect
// that the EVM block contains transactions not accounted for in the Irys block, breaking the 1:1 mapping requirement.
#[test_log::test(actix_web::test)]
async fn heavy_block_shadow_txs_misalignment_block_rejected() -> eyre::Result<()> {
    struct EvilBlockProdStrategy {
        pub prod: ProductionStrategy,
        pub extra_tx: DataTransactionHeader,
    }

    #[async_trait::async_trait]
    impl BlockProdStrategy for EvilBlockProdStrategy {
        fn inner(&self) -> &BlockProducerInner {
            &self.prod.inner
        }

        async fn create_evm_block(
            &self,
            prev_block_header: &IrysBlockHeader,
            perv_evm_block: &reth_ethereum_primitives::Block,
            commitment_txs_to_bill: &[CommitmentTransaction],
            submit_txs: &[DataTransactionHeader],
            data_txs_with_proofs: &mut PublishLedgerWithTxs,
            reward_amount: Amount<irys_types::storage_pricing::phantoms::Irys>,
            timestamp_ms: u128,
<<<<<<< HEAD
            expired_ledger_fees: LedgerExpiryBalanceDiff,
=======
            solution_hash: H256,
            expired_ledger_fees: std::collections::BTreeMap<
                irys_types::Address,
                (
                    irys_types::U256,
                    irys_actors::shadow_tx_generator::RollingHash,
                ),
            >,
>>>>>>> 54c71a9a
        ) -> eyre::Result<(EthBuiltPayload, U256)> {
            let mut submit_txs = submit_txs.to_vec();
            submit_txs.push(self.extra_tx.clone());

            self.prod
                .create_evm_block(
                    prev_block_header,
                    perv_evm_block,
                    commitment_txs_to_bill,
                    &submit_txs,
                    data_txs_with_proofs,
                    reward_amount,
                    timestamp_ms,
                    solution_hash,
                    expired_ledger_fees,
                )
                .await
        }
    }

    // Configure a test network with accelerated epochs (2 blocks per epoch)
    let num_blocks_in_epoch = 2;
    let seconds_to_wait = 20;
    let mut genesis_config = NodeConfig::testing_with_epochs(num_blocks_in_epoch);
    // speeds up POA
    genesis_config.consensus.get_mut().chunk_size = 32;

    let peer_signer = genesis_config.new_random_signer();
    genesis_config.fund_genesis_accounts(vec![&peer_signer]);
    let genesis_node = IrysNodeTest::new_genesis(genesis_config.clone())
        .start_and_wait_for_packing("GENESIS", seconds_to_wait)
        .await;
    let peer_node = genesis_node
        .testing_peer_with_assignments(&peer_signer)
        .await?;
    let extra_tx = peer_node
        .create_publish_data_tx(&peer_signer, "Hello, world!".as_bytes().to_vec())
        .await?;

    // produce an invalid block
    let block_prod_strategy = EvilBlockProdStrategy {
        extra_tx: extra_tx.header,
        prod: ProductionStrategy {
            inner: peer_node.node_ctx.block_producer_inner.clone(),
        },
    };

    peer_node.gossip_disable();
    let (block, eth_payload) = block_prod_strategy
        .fully_produce_new_block(solution_context(&peer_node.node_ctx).await?)
        .await?
        .unwrap();
    peer_node.gossip_enable();

    peer_node.gossip_block_to_peers(&block)?;
    let eth_block = eth_payload.block();
    peer_node.gossip_eth_block_to_peers(eth_block)?;

    let outcome = read_block_from_state(&genesis_node.node_ctx, &block.block_hash).await;
    assert_eq!(outcome, BlockValidationOutcome::Discarded);

    peer_node.stop().await;
    genesis_node.stop().await;

    Ok(())
}

// This test reverses the order of transactions when creating the EVM block compared to their order in the Irys block.
// The assertion will fail (block will be discarded) because transaction ordering must be preserved between
// the Irys and EVM blocks to ensure deterministic state transitions and proper validation.
#[test_log::test(actix_web::test)]
async fn heavy_block_shadow_txs_different_order_of_txs() -> eyre::Result<()> {
    struct EvilBlockProdStrategy {
        pub prod: ProductionStrategy,
    }

    #[async_trait::async_trait]
    impl BlockProdStrategy for EvilBlockProdStrategy {
        fn inner(&self) -> &BlockProducerInner {
            &self.prod.inner
        }

        async fn create_evm_block(
            &self,
            prev_block_header: &IrysBlockHeader,
            perv_evm_block: &reth_ethereum_primitives::Block,
            commitment_txs_to_bill: &[CommitmentTransaction],
            submit_txs: &[DataTransactionHeader],
            data_txs_with_proofs: &mut PublishLedgerWithTxs,
            reward_amount: Amount<irys_types::storage_pricing::phantoms::Irys>,
            timestamp_ms: u128,
<<<<<<< HEAD
            expired_ledger_fees: LedgerExpiryBalanceDiff,
=======
            solution_hash: H256,
            expired_ledger_fees: std::collections::BTreeMap<
                irys_types::Address,
                (
                    irys_types::U256,
                    irys_actors::shadow_tx_generator::RollingHash,
                ),
            >,
>>>>>>> 54c71a9a
        ) -> eyre::Result<(EthBuiltPayload, U256)> {
            let mut submit_txs = submit_txs.to_vec();
            // NOTE: We reverse the order of txs, this means
            // that during validation the irys block txs will not match the
            // reth block txs
            assert_eq!(submit_txs.len(), 2);
            submit_txs.reverse();

            self.prod
                .create_evm_block(
                    prev_block_header,
                    perv_evm_block,
                    commitment_txs_to_bill,
                    &submit_txs,
                    data_txs_with_proofs,
                    reward_amount,
                    timestamp_ms,
                    solution_hash,
                    expired_ledger_fees,
                )
                .await
        }
    }

    // Configure a test network with accelerated epochs (2 blocks per epoch)
    let num_blocks_in_epoch = 2;
    let seconds_to_wait = 20;
    let mut genesis_config = NodeConfig::testing_with_epochs(num_blocks_in_epoch);
    // speeds up POA
    genesis_config.consensus.get_mut().chunk_size = 32;

    let peer_signer = genesis_config.new_random_signer();
    genesis_config.fund_genesis_accounts(vec![&peer_signer]);
    let genesis_node = IrysNodeTest::new_genesis(genesis_config.clone())
        .start_and_wait_for_packing("GENESIS", seconds_to_wait)
        .await;
    let peer_node = genesis_node
        .testing_peer_with_assignments(&peer_signer)
        .await?;
    let _extra_tx_a = peer_node
        .create_publish_data_tx(&peer_signer, "Hello, world!".as_bytes().to_vec())
        .await?;
    let _extra_tx_b = peer_node
        .create_publish_data_tx(&peer_signer, "Hello, Irys!".as_bytes().to_vec())
        .await?;

    // produce an invalid block
    let block_prod_strategy = EvilBlockProdStrategy {
        prod: ProductionStrategy {
            inner: peer_node.node_ctx.block_producer_inner.clone(),
        },
    };

    peer_node.gossip_disable();
    let (block, eth_payload) = block_prod_strategy
        .fully_produce_new_block(solution_context(&peer_node.node_ctx).await?)
        .await?
        .unwrap();
    peer_node.gossip_enable();

    peer_node.gossip_block_to_peers(&block)?;
    let eth_block = eth_payload.block();
    peer_node.gossip_eth_block_to_peers(eth_block)?;

    let outcome = read_block_from_state(&genesis_node.node_ctx, &block.block_hash).await;
    assert_eq!(outcome, BlockValidationOutcome::Discarded);

    peer_node.stop().await;
    genesis_node.stop().await;

    Ok(())
}<|MERGE_RESOLUTION|>--- conflicted
+++ resolved
@@ -36,18 +36,8 @@
             data_txs_with_proofs: &mut PublishLedgerWithTxs,
             reward_amount: Amount<irys_types::storage_pricing::phantoms::Irys>,
             timestamp_ms: u128,
-<<<<<<< HEAD
+            solution_hash: H256,
             expired_ledger_fees: LedgerExpiryBalanceDiff,
-=======
-            solution_hash: H256,
-            expired_ledger_fees: std::collections::BTreeMap<
-                irys_types::Address,
-                (
-                    irys_types::U256,
-                    irys_actors::shadow_tx_generator::RollingHash,
-                ),
-            >,
->>>>>>> 54c71a9a
         ) -> eyre::Result<(EthBuiltPayload, U256)> {
             let invalid_reward_amount = Amount::new(reward_amount.amount.pow(2_u64.into()));
 
@@ -201,18 +191,8 @@
             data_txs_with_proofs: &mut PublishLedgerWithTxs,
             reward_amount: Amount<irys_types::storage_pricing::phantoms::Irys>,
             timestamp_ms: u128,
-<<<<<<< HEAD
+            solution_hash: H256,
             expired_ledger_fees: LedgerExpiryBalanceDiff,
-=======
-            solution_hash: H256,
-            expired_ledger_fees: std::collections::BTreeMap<
-                irys_types::Address,
-                (
-                    irys_types::U256,
-                    irys_actors::shadow_tx_generator::RollingHash,
-                ),
-            >,
->>>>>>> 54c71a9a
         ) -> eyre::Result<(EthBuiltPayload, U256)> {
             let mut submit_txs = submit_txs.to_vec();
             submit_txs.push(self.extra_tx.clone());
@@ -304,18 +284,8 @@
             data_txs_with_proofs: &mut PublishLedgerWithTxs,
             reward_amount: Amount<irys_types::storage_pricing::phantoms::Irys>,
             timestamp_ms: u128,
-<<<<<<< HEAD
+            solution_hash: H256,
             expired_ledger_fees: LedgerExpiryBalanceDiff,
-=======
-            solution_hash: H256,
-            expired_ledger_fees: std::collections::BTreeMap<
-                irys_types::Address,
-                (
-                    irys_types::U256,
-                    irys_actors::shadow_tx_generator::RollingHash,
-                ),
-            >,
->>>>>>> 54c71a9a
         ) -> eyre::Result<(EthBuiltPayload, U256)> {
             let mut submit_txs = submit_txs.to_vec();
             // NOTE: We reverse the order of txs, this means
