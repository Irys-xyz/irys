use std::sync::{Arc, Mutex};

use crate::utils::{
    assert_validation_error, read_block_from_state, solution_context, IrysNodeTest,
};
use irys_actors::{
    async_trait,
    block_discovery::{AnchorItemType, BlockDiscoveryError, BlockDiscoveryFacade as _},
    block_validation::ValidationError,
    reth_ethereum_primitives,
    shadow_tx_generator::PublishLedgerWithTxs,
    BlockProdStrategy, BlockProducerInner, MempoolServiceMessage, MempoolTxs, ProductionStrategy,
};
use irys_types::{
    ingress::generate_ingress_proof, storage_pricing::Amount, CommitmentTransaction,
    DataTransactionHeader, IngressProofsList, IrysBlockHeader, NodeConfig, UnixTimestampMs, H256,
    U256,
};
use reth::payload::EthBuiltPayload;

// This test creates a malicious block producer that squares the reward amount instead of using the correct value.
// The assertion will fail (block will be discarded) because the block rewards between irys block and reth
// block must match.
#[test_log::test(tokio::test)]
async fn heavy_block_invalid_evm_block_reward_gets_rejected() -> eyre::Result<()> {
    struct EvilBlockProdStrategy {
        pub prod: ProductionStrategy,
    }

    #[async_trait::async_trait]
    impl BlockProdStrategy for EvilBlockProdStrategy {
        fn inner(&self) -> &BlockProducerInner {
            &self.prod.inner
        }

        async fn create_evm_block(
            &self,
            prev_block_header: &IrysBlockHeader,
            perv_evm_block: &reth_ethereum_primitives::Block,
            mempool: &irys_actors::block_producer::MempoolTxsBundle,
            reward_amount: Amount<irys_types::storage_pricing::phantoms::Irys>,
<<<<<<< HEAD
            pd_base_fee: Amount<(
                irys_types::storage_pricing::phantoms::CostPerChunk,
                irys_types::storage_pricing::phantoms::Irys,
            )>,
            timestamp_ms: u128,
=======
            timestamp_ms: UnixTimestampMs,
>>>>>>> d1c93fdb
            solution_hash: H256,
        ) -> Result<(EthBuiltPayload, U256), irys_actors::block_producer::BlockProductionError>
        {
            let invalid_reward_amount = Amount::new(reward_amount.amount.pow(2_u64.into()));
            self.prod
                .create_evm_block(
                    prev_block_header,
                    perv_evm_block,
                    mempool,
                    // NOTE: Point of error - trying to give yourself extra funds in the evm state
                    invalid_reward_amount,
                    pd_base_fee,
                    timestamp_ms,
                    solution_hash,
                )
                .await
        }
    }

    // Configure a test network with accelerated epochs (2 blocks per epoch)
    let num_blocks_in_epoch = 2;
    let seconds_to_wait = 20;
    let mut genesis_config = NodeConfig::testing_with_epochs(num_blocks_in_epoch);
    // speeds up POA
    genesis_config.consensus.get_mut().chunk_size = 32;

    let peer_signer = genesis_config.new_random_signer();
    genesis_config.fund_genesis_accounts(vec![&peer_signer]);
    let genesis_node = IrysNodeTest::new_genesis(genesis_config.clone())
        .start_and_wait_for_packing("GENESIS", seconds_to_wait)
        .await;
    let peer_node = genesis_node
        .testing_peer_with_assignments(&peer_signer)
        .await?;

    // produce an invalid block
    let block_prod_strategy = EvilBlockProdStrategy {
        prod: ProductionStrategy {
            inner: peer_node.node_ctx.block_producer_inner.clone(),
        },
    };

    peer_node.gossip_disable();
    let (block, eth_payload) = block_prod_strategy
        .fully_produce_new_block(solution_context(&peer_node.node_ctx).await?)
        .await?
        .unwrap();
    peer_node.gossip_enable();

    peer_node.gossip_block_to_peers(&block)?;
    let eth_block = eth_payload.block();
    peer_node.gossip_eth_block_to_peers(eth_block)?;

    let outcome = read_block_from_state(&genesis_node.node_ctx, &block.block_hash).await;
    assert_validation_error(
        outcome,
        |e| matches!(e, ValidationError::ShadowTransactionInvalid(_)),
        "block with invalid EVM block reward should be rejected",
    );

    peer_node.stop().await;
    genesis_node.stop().await;

    Ok(())
}

// This test produces a valid block but then tampers with the evm_block_hash field in the Irys block header,
// setting it to a valid reth block hash, but not the one that was intended to be used.
// The block will be discarded because the system will detect that the reth block hash does not match the one that's been provided.
// (note: the fail in question happens because each evm block hash contains "parent beacon block" hash as part of the seed)
#[test_log::test(tokio::test)]
async fn slow_heavy_block_invalid_reth_hash_gets_rejected() -> eyre::Result<()> {
    // Configure a test network with accelerated epochs (2 blocks per epoch)
    let num_blocks_in_epoch = 2;
    let seconds_to_wait = 20;
    // setup config / testnet
    let block_migration_depth = num_blocks_in_epoch - 1;
    let mut genesis_config = NodeConfig::testing_with_epochs(num_blocks_in_epoch);
    // speeds up POA
    genesis_config.consensus.get_mut().chunk_size = 32;
    // set block migration depth so epoch blocks go to index correctly
    genesis_config.consensus.get_mut().block_migration_depth = block_migration_depth.try_into()?;

    let peer_signer = genesis_config.new_random_signer();
    genesis_config.fund_genesis_accounts(vec![&peer_signer]);
    let genesis_node = IrysNodeTest::new_genesis(genesis_config.clone())
        .start_and_wait_for_packing("GENESIS", seconds_to_wait)
        .await;
    let peer_node = genesis_node
        .testing_peer_with_assignments(&peer_signer)
        .await?;

    // produce an invalid block
    let block_prod_strategy = ProductionStrategy {
        inner: peer_node.node_ctx.block_producer_inner.clone(),
    };

    peer_node.gossip_disable();
    let (block, eth_payload) = block_prod_strategy
        .fully_produce_new_block(solution_context(&peer_node.node_ctx).await?)
        .await?
        .unwrap();
    let (_block, eth_payload_other) = block_prod_strategy
        .fully_produce_new_block(solution_context(&peer_node.node_ctx).await?)
        .await?
        .unwrap();
    assert_ne!(
        eth_payload.block().header().hash_slow(),
        eth_payload_other.block().header().hash_slow(),
        "eth payloads must have different hashes"
    );

    let mut irys_block = block.as_ref().clone();
    irys_block.evm_block_hash = eth_payload_other.block().header().hash_slow();
    peer_signer.sign_block_header(&mut irys_block)?;
    let irys_block = Arc::new(irys_block);
    peer_node.gossip_enable();

    peer_node.gossip_block_to_peers(&irys_block)?;
    peer_node.gossip_eth_block_to_peers(eth_payload.block())?;
    peer_node.gossip_eth_block_to_peers(eth_payload_other.block())?;

    let outcome = read_block_from_state(&genesis_node.node_ctx, &irys_block.block_hash).await;
    assert_validation_error(
        outcome,
        |e| matches!(e, ValidationError::ShadowTransactionInvalid(_)),
        "block with invalid reth hash should be rejected",
    );

    peer_node.stop().await;
    genesis_node.stop().await;

    Ok(())
}

// This test adds an extra transaction to the EVM block that isn't included in the Irys block's transaction list.
// The assertion will fail (block will be discarded) because during validation, the system will detect
// that the EVM block contains transactions not accounted for in the Irys block, breaking the 1:1 mapping requirement.
#[test_log::test(tokio::test)]
async fn heavy_block_shadow_txs_misalignment_block_rejected() -> eyre::Result<()> {
    struct EvilBlockProdStrategy {
        pub prod: ProductionStrategy,
        pub extra_tx: DataTransactionHeader,
    }

    #[async_trait::async_trait]
    impl BlockProdStrategy for EvilBlockProdStrategy {
        fn inner(&self) -> &BlockProducerInner {
            &self.prod.inner
        }

        async fn create_evm_block(
            &self,
            prev_block_header: &IrysBlockHeader,
            perv_evm_block: &reth_ethereum_primitives::Block,
            mempool: &irys_actors::block_producer::MempoolTxsBundle,
            reward_amount: Amount<irys_types::storage_pricing::phantoms::Irys>,
<<<<<<< HEAD
            pd_base_fee: Amount<(
                irys_types::storage_pricing::phantoms::CostPerChunk,
                irys_types::storage_pricing::phantoms::Irys,
            )>,
            timestamp_ms: u128,
=======
            timestamp_ms: UnixTimestampMs,
>>>>>>> d1c93fdb
            solution_hash: H256,
        ) -> Result<(EthBuiltPayload, U256), irys_actors::block_producer::BlockProductionError>
        {
            let mut tampered_mempool = mempool.clone();
            tampered_mempool.submit_txs.push(self.extra_tx.clone());
            self.prod
                .create_evm_block(
                    prev_block_header,
                    perv_evm_block,
                    &tampered_mempool,
                    reward_amount,
                    pd_base_fee,
                    timestamp_ms,
                    solution_hash,
                )
                .await
        }
    }

    // Configure a test network with accelerated epochs (2 blocks per epoch)
    let num_blocks_in_epoch = 2;
    let seconds_to_wait = 20;
    let mut genesis_config = NodeConfig::testing_with_epochs(num_blocks_in_epoch);
    // speeds up POA
    genesis_config.consensus.get_mut().chunk_size = 32;

    let peer_signer = genesis_config.new_random_signer();
    genesis_config.fund_genesis_accounts(vec![&peer_signer]);
    let genesis_node = IrysNodeTest::new_genesis(genesis_config.clone())
        .start_and_wait_for_packing("GENESIS", seconds_to_wait)
        .await;
    let peer_node = genesis_node
        .testing_peer_with_assignments(&peer_signer)
        .await?;
    let extra_tx = peer_node
        .post_publish_data_tx(&peer_signer, "Hello, world!".as_bytes().to_vec())
        .await?;

    // produce an invalid block
    let block_prod_strategy = EvilBlockProdStrategy {
        extra_tx: extra_tx.header,
        prod: ProductionStrategy {
            inner: peer_node.node_ctx.block_producer_inner.clone(),
        },
    };

    peer_node.gossip_disable();
    let (block, eth_payload) = block_prod_strategy
        .fully_produce_new_block(solution_context(&peer_node.node_ctx).await?)
        .await?
        .unwrap();
    peer_node.gossip_enable();

    peer_node.gossip_block_to_peers(&block)?;
    let eth_block = eth_payload.block();
    peer_node.gossip_eth_block_to_peers(eth_block)?;

    let outcome = read_block_from_state(&genesis_node.node_ctx, &block.block_hash).await;
    assert_validation_error(
        outcome,
        |e| matches!(e, ValidationError::ShadowTransactionInvalid(_)),
        "block with misaligned shadow transactions should be rejected",
    );

    peer_node.stop().await;
    genesis_node.stop().await;

    Ok(())
}

// This test reverses the order of transactions when creating the EVM block compared to their order in the Irys block.
// The assertion will fail (block will be discarded) because transaction ordering must be preserved between
// the Irys and EVM blocks to ensure deterministic state transitions and proper validation.
#[test_log::test(tokio::test)]
async fn heavy_block_shadow_txs_different_order_of_txs() -> eyre::Result<()> {
    struct EvilBlockProdStrategy {
        pub prod: ProductionStrategy,
    }

    #[async_trait::async_trait]
    impl BlockProdStrategy for EvilBlockProdStrategy {
        fn inner(&self) -> &BlockProducerInner {
            &self.prod.inner
        }

        async fn create_evm_block(
            &self,
            prev_block_header: &IrysBlockHeader,
            perv_evm_block: &reth_ethereum_primitives::Block,
            mempool: &irys_actors::block_producer::MempoolTxsBundle,
            reward_amount: Amount<irys_types::storage_pricing::phantoms::Irys>,
<<<<<<< HEAD
            pd_base_fee: Amount<(
                irys_types::storage_pricing::phantoms::CostPerChunk,
                irys_types::storage_pricing::phantoms::Irys,
            )>,
            timestamp_ms: u128,
=======
            timestamp_ms: UnixTimestampMs,
>>>>>>> d1c93fdb
            solution_hash: H256,
        ) -> Result<(EthBuiltPayload, U256), irys_actors::block_producer::BlockProductionError>
        {
            // NOTE: We reverse the order of txs, this means
            // that during validation the irys block txs will not match the
            // reth block txs
            let mut tampered_mempool = mempool.clone();
            assert_eq!(tampered_mempool.submit_txs.len(), 2);
            tampered_mempool.submit_txs.reverse();
            self.prod
                .create_evm_block(
                    prev_block_header,
                    perv_evm_block,
                    &tampered_mempool,
                    reward_amount,
                    pd_base_fee,
                    timestamp_ms,
                    solution_hash,
                )
                .await
        }
    }

    // Configure a test network with accelerated epochs (2 blocks per epoch)
    let num_blocks_in_epoch = 2;
    let seconds_to_wait = 20;
    let mut genesis_config = NodeConfig::testing_with_epochs(num_blocks_in_epoch);
    // speeds up POA
    genesis_config.consensus.get_mut().chunk_size = 32;

    let peer_signer = genesis_config.new_random_signer();
    genesis_config.fund_genesis_accounts(vec![&peer_signer]);
    let genesis_node = IrysNodeTest::new_genesis(genesis_config.clone())
        .start_and_wait_for_packing("GENESIS", seconds_to_wait)
        .await;
    let peer_node = genesis_node
        .testing_peer_with_assignments(&peer_signer)
        .await?;
    let _extra_tx_a = peer_node
        .post_publish_data_tx(&peer_signer, "Hello, world!".as_bytes().to_vec())
        .await?;
    let _extra_tx_b = peer_node
        .post_publish_data_tx(&peer_signer, "Hello, Irys!".as_bytes().to_vec())
        .await?;

    // produce an invalid block
    let block_prod_strategy = EvilBlockProdStrategy {
        prod: ProductionStrategy {
            inner: peer_node.node_ctx.block_producer_inner.clone(),
        },
    };

    peer_node.gossip_disable();
    let (block, eth_payload) = block_prod_strategy
        .fully_produce_new_block(solution_context(&peer_node.node_ctx).await?)
        .await?
        .unwrap();
    peer_node.gossip_enable();

    peer_node.gossip_block_to_peers(&block)?;
    let eth_block = eth_payload.block();
    peer_node.gossip_eth_block_to_peers(eth_block)?;

    let outcome = read_block_from_state(&genesis_node.node_ctx, &block.block_hash).await;
    assert_validation_error(
        outcome,
        |e| matches!(e, ValidationError::ShadowTransactionInvalid(_)),
        "block with reordered shadow transactions should be rejected",
    );

    peer_node.stop().await;
    genesis_node.stop().await;

    Ok(())
}

#[actix_web::test]
async fn heavy_ensure_block_validation_double_checks_anchors() -> eyre::Result<()> {
    std::env::set_var(
        "RUST_LOG",
        "debug,storage::db=off,irys_domain::models::block_tree=off,actix_web=off,engine=off,trie=off,pruner=off,irys_actors::reth_service=off,provider=off,hyper=off,reqwest=off,irys_vdf=off,irys_actors::cache_service=off,irys_p2p=off,irys_actors::mining=off,irys_efficient_sampling=off,reth::cli=off,payload_builder=off",
    );
    irys_testing_utils::initialize_tracing();

    struct EvilBlockProdStrategy {
        pub prod: ProductionStrategy,
        pub txs: Mutex<MempoolTxs>,
    }

    #[async_trait::async_trait]
    impl BlockProdStrategy for EvilBlockProdStrategy {
        fn inner(&self) -> &BlockProducerInner {
            &self.prod.inner
        }

        async fn fetch_best_mempool_txs(
            &self,
            _prev_block_header: &IrysBlockHeader,
        ) -> eyre::Result<MempoolTxs> {
            Ok(self.txs.lock().unwrap().clone())
        }
    }
    let seconds_to_wait = 30;

    let mut config = NodeConfig::testing()
        .with_consensus(|consensus| {
            consensus.chunk_size = 32;
            consensus.num_partitions_per_slot = 1;
            consensus.epoch.num_blocks_in_epoch = 3;
            consensus.block_migration_depth = 1;
            consensus.mempool.tx_anchor_expiry_depth = 3;
            consensus.mempool.ingress_proof_anchor_expiry_depth = 5;
            consensus.hardforks.frontier.number_of_ingress_proofs_total = 1;
        })
        .with_genesis_peer_discovery_timeout(1000);

    let genesis_signer = config.signer();
    let peer_signer = config.new_random_signer();

    // Start the genesis node and wait for packing
    config.fund_genesis_accounts(vec![&peer_signer]);
    let genesis_node = IrysNodeTest::new_genesis(config.clone())
        .start_and_wait_for_packing("GENESIS", seconds_to_wait)
        .await;

    let peer_node = genesis_node
        .testing_peer_with_assignments(&peer_signer)
        .await?;

    let chunks = vec![[10; 32], [20; 32], [30; 32]];
    let mut data: Vec<u8> = Vec::new();
    for chunk in &chunks {
        data.extend_from_slice(chunk);
    }

    let genesis_hash = genesis_node.get_block_by_height(0).await?.block_hash;

    // Get price from the API
    let price_info = genesis_node
        .get_data_price(irys_types::DataLedger::Publish, data.len() as u64)
        .await
        .expect("Failed to get price");

    let data_tx = genesis_signer.create_publish_transaction(
        data.clone(),
        genesis_node.get_anchor().await?,
        price_info.perm_fee.into(),
        price_info.term_fee.into(),
    )?;
    let data_tx = genesis_signer.sign_transaction(data_tx)?;

    let data_tx_old = genesis_signer.create_publish_transaction(
        data.clone(),
        genesis_hash,
        price_info.perm_fee.into(),
        price_info.term_fee.into(),
    )?;
    let old_data_tx = genesis_signer.sign_transaction(data_tx_old)?;

    let mut commitment_tx_old = CommitmentTransaction::new_pledge(
        &config.consensus_config(),
        genesis_hash,
        genesis_node.node_ctx.mempool_pledge_provider.as_ref(),
        genesis_signer.address(),
    )
    .await;

    genesis_signer.sign_commitment(&mut commitment_tx_old)?;

    // now we generate an ingress proof anchored to the genesis block
    // this should be too old, and should be rejected by the API.
    let too_old_ingress_proof = generate_ingress_proof(
        &genesis_signer,
        data_tx.header.data_root,
        chunks.iter().copied().map(Ok),
        config.consensus_config().chain_id,
        genesis_hash,
    )?;

    // submit old tx via gossip

    let (tx, rx) = tokio::sync::oneshot::channel();
    // ingest as gossip
    genesis_node
        .node_ctx
        .service_senders
        .mempool
        .send(MempoolServiceMessage::IngestDataTxFromGossip(old_data_tx.header.clone(), tx).into())
        .map_err(|_| eyre::eyre!("failed to send mempool message"))?;
    // Ignore possible ingestion errors in tests
    rx.await??;

    let (tx, rx) = tokio::sync::oneshot::channel();
    // ingest as gossip
    genesis_node
        .node_ctx
        .service_senders
        .mempool
        .send(
            MempoolServiceMessage::IngestCommitmentTxFromGossip(commitment_tx_old.clone(), tx)
                .into(),
        )
        .map_err(|_| eyre::eyre!("failed to send mempool message"))?;
    // Ignore possible ingestion errors in tests
    rx.await??;

    // submit the correctly anchored data tx
    genesis_node.ingest_data_tx(data_tx.header.clone()).await?;

    genesis_node
        .wait_for_mempool(data_tx.header.id, seconds_to_wait)
        .await?;

    // ensure we are past the 5-block anchor depth for ingress proofs
    // the txs we injected above never get included in these blocks
    // as get best mempool txs is too smart for that ;)
    genesis_node
        .mine_blocks(
            6_usize.saturating_sub(genesis_node.get_canonical_chain_height().await as usize),
        )
        .await?;

    peer_node.wait_until_height(6, seconds_to_wait).await?;

    // the tx should still be in the mempool
    genesis_node
        .wait_for_mempool(old_data_tx.header.id, seconds_to_wait)
        .await?;

    // 1.) try producing a block with an incorrectly anchored data tx
    let txs = Mutex::new(MempoolTxs {
        commitment_tx: vec![],
        submit_tx: vec![old_data_tx.header],
        publish_tx: PublishLedgerWithTxs::default(),
    });

    let block_prod_strategy = EvilBlockProdStrategy {
        prod: ProductionStrategy {
            inner: genesis_node.node_ctx.block_producer_inner.clone(),
        },
        txs,
    };

    genesis_node.gossip_disable();
    let (block, _, _) = block_prod_strategy
        .fully_produce_new_block_candidate(solution_context(&genesis_node.node_ctx).await?)
        .await?
        .unwrap();

    genesis_node.gossip_enable();
    let preval_res = block_prod_strategy
        .inner()
        .block_discovery
        .handle_block(Arc::clone(&block), false)
        .await;

    // dbg!(&preval_res);

    assert!(matches!(
        preval_res,
        Err(BlockDiscoveryError::InvalidAnchor {
            item_type: AnchorItemType::DataTransaction { tx_id: _ },
            anchor: _
        })
    ));

    // 2.) commitment tx with incorrectly anchored commitment tx
    {
        let mut lck = block_prod_strategy.txs.lock().unwrap();
        *lck = MempoolTxs {
            commitment_tx: vec![commitment_tx_old.clone()],
            submit_tx: vec![],
            publish_tx: PublishLedgerWithTxs::default(),
        };
    };

    genesis_node.gossip_disable();
    let (block, _, _) = block_prod_strategy
        .fully_produce_new_block_candidate(solution_context(&genesis_node.node_ctx).await?)
        .await?
        .unwrap();

    genesis_node.gossip_enable();
    let preval_res = block_prod_strategy
        .inner()
        .block_discovery
        .handle_block(Arc::clone(&block), false)
        .await;

    // dbg!(&preval_res);

    assert!(matches!(
        preval_res,
        Err(BlockDiscoveryError::InvalidAnchor {
            item_type: AnchorItemType::SystemTransaction { tx_id: _ },
            anchor: _
        })
    ));

    // 3.) publish tx with incorrectly anchored ingress proof (publish txs don't get their anchor re-validated)
    {
        let mut lck = block_prod_strategy.txs.lock().unwrap();
        *lck = MempoolTxs {
            commitment_tx: vec![],
            submit_tx: vec![],
            publish_tx: PublishLedgerWithTxs {
                txs: vec![data_tx.header.clone()],
                proofs: Some(IngressProofsList(vec![too_old_ingress_proof])),
            },
        }
    };

    genesis_node.gossip_disable();
    let (block, _, _) = block_prod_strategy
        .fully_produce_new_block_candidate(solution_context(&genesis_node.node_ctx).await?)
        .await?
        .unwrap();

    genesis_node.gossip_enable();
    let preval_res = block_prod_strategy
        .inner()
        .block_discovery
        .handle_block(Arc::clone(&block), false)
        .await;

    // dbg!(&preval_res);

    assert!(matches!(
        preval_res,
        Err(BlockDiscoveryError::InvalidAnchor {
            item_type: AnchorItemType::IngressProof {
                promotion_target_id: _
            },
            anchor: _
        })
    ));

    // Wind down test
    genesis_node.stop().await;

    Ok(())
}<|MERGE_RESOLUTION|>--- conflicted
+++ resolved
@@ -39,15 +39,11 @@
             perv_evm_block: &reth_ethereum_primitives::Block,
             mempool: &irys_actors::block_producer::MempoolTxsBundle,
             reward_amount: Amount<irys_types::storage_pricing::phantoms::Irys>,
-<<<<<<< HEAD
             pd_base_fee: Amount<(
                 irys_types::storage_pricing::phantoms::CostPerChunk,
                 irys_types::storage_pricing::phantoms::Irys,
             )>,
-            timestamp_ms: u128,
-=======
             timestamp_ms: UnixTimestampMs,
->>>>>>> d1c93fdb
             solution_hash: H256,
         ) -> Result<(EthBuiltPayload, U256), irys_actors::block_producer::BlockProductionError>
         {
@@ -205,15 +201,11 @@
             perv_evm_block: &reth_ethereum_primitives::Block,
             mempool: &irys_actors::block_producer::MempoolTxsBundle,
             reward_amount: Amount<irys_types::storage_pricing::phantoms::Irys>,
-<<<<<<< HEAD
             pd_base_fee: Amount<(
                 irys_types::storage_pricing::phantoms::CostPerChunk,
                 irys_types::storage_pricing::phantoms::Irys,
             )>,
-            timestamp_ms: u128,
-=======
             timestamp_ms: UnixTimestampMs,
->>>>>>> d1c93fdb
             solution_hash: H256,
         ) -> Result<(EthBuiltPayload, U256), irys_actors::block_producer::BlockProductionError>
         {
@@ -305,15 +297,11 @@
             perv_evm_block: &reth_ethereum_primitives::Block,
             mempool: &irys_actors::block_producer::MempoolTxsBundle,
             reward_amount: Amount<irys_types::storage_pricing::phantoms::Irys>,
-<<<<<<< HEAD
             pd_base_fee: Amount<(
                 irys_types::storage_pricing::phantoms::CostPerChunk,
                 irys_types::storage_pricing::phantoms::Irys,
             )>,
-            timestamp_ms: u128,
-=======
             timestamp_ms: UnixTimestampMs,
->>>>>>> d1c93fdb
             solution_hash: H256,
         ) -> Result<(EthBuiltPayload, U256), irys_actors::block_producer::BlockProductionError>
         {
