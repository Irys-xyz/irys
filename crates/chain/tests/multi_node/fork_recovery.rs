use crate::utils::IrysNodeTest;
use irys_chain::IrysNodeCtx;
use irys_testing_utils::*;
use irys_types::{DataLedger, DataTransaction, NodeConfig, H256, U256};
use reth::rpc::types::BlockNumberOrTag;
use std::sync::Arc;
use tracing::debug;

<<<<<<< HEAD
#[tokio::test]
async fn heavy_fork_recovery_submit_tx_test() -> eyre::Result<()> {
=======
#[actix_web::test]
async fn slow_heavy_fork_recovery_submit_tx_test() -> eyre::Result<()> {
>>>>>>> 770730b2
    // Turn on tracing even before the nodes start
    // std::env::set_var(
    //     "RUST_LOG",
    //     "debug,irys_actors::block_validation=none;irys_p2p::server=none;irys_actors::mining=error",
    // );
    std::env::set_var("RUST_LOG", "debug,irys_database=off,irys_p2p::gossip_service=off,irys_actors::storage_module_service=off,trie=off,irys_reth::evm=off,engine::root=off,irys_p2p::peer_list=off,storage::db::mdbx=off,reth_basic_payload_builder=off,irys_gossip_service=off,providers::db=off,reth_payload_builder::service=off,irys_actors::mining_bus=off,reth_ethereum_payload_builder=off,provider::static_file=off,engine::persistence=off,provider::storage_writer=off,reth_engine_tree::persistence=off,irys_actors::cache_service=off,irys_vdf=off,irys_actors::block_tree_service=debug,irys_actors::vdf_service=off,rys_gossip_service::service=off,eth_ethereum_payload_builder=off,reth_node_events::node=off,reth::cli=off,reth_engine_tree::tree=off,irys_actors::ema_service=off,irys_efficient_sampling=off,hyper_util::client::legacy::connect::http=off,hyper_util::client::legacy::pool=off,irys_database::migration::v0_to_v1=off,irys_storage::storage_module=off,actix_server::worker=off,irys::packing::update=off,engine::tree=off,irys_actors::mining=error,payload_builder=off,irys_actors::reth_service=off,irys_actors::packing=off,irys_actors::reth_service=off,irys::packing::progress=off,irys_chain::vdf=off,irys_vdf::vdf_state=off");
    initialize_tracing();

    // Configure a test network with accelerated epochs (2 blocks per epoch)
    let num_blocks_in_epoch = 2;
    let seconds_to_wait = 15;
    // setup config / testnet
    let block_migration_depth = num_blocks_in_epoch - 1;
    let mut genesis_config = NodeConfig::testing_with_epochs(num_blocks_in_epoch);
    genesis_config.consensus.get_mut().chunk_size = 32;
    genesis_config.consensus.get_mut().block_migration_depth = block_migration_depth.try_into()?;

    // Create a signer (keypair) for the peer and fund it
    let peer1_signer = genesis_config.new_random_signer();
    let peer2_signer = genesis_config.new_random_signer();
    genesis_config.fund_genesis_accounts(vec![&peer1_signer, &peer2_signer]);

    // Start the genesis node and wait for packing
    let genesis_node = IrysNodeTest::new_genesis(genesis_config.clone())
        .start_and_wait_for_packing("GENESIS", seconds_to_wait)
        .await;

    // Initialize peer configs with their keypair/signer
    let peer1_config = genesis_node.testing_peer_with_signer(&peer1_signer);
    let peer2_config = genesis_node.testing_peer_with_signer(&peer2_signer);

    // Start the peers: No packing on the peers, they don't have partition assignments yet
    let peer1_node = IrysNodeTest::new(peer1_config.clone())
        .start_with_name("PEER1")
        .await;

    let peer2_node = IrysNodeTest::new(peer2_config.clone())
        .start_with_name("PEER2")
        .await;

    // Post stake + pledge commitments to peer1
    let peer1_stake_tx = peer1_node.post_stake_commitment(None).await?; // zero() is the genesis block hash
    let peer1_pledge_tx = peer1_node.post_pledge_commitment(None).await?;

    // Post stake + pledge commitments to peer2
    let peer2_stake_tx = peer2_node.post_stake_commitment(None).await?;
    let peer2_pledge_tx = peer2_node.post_pledge_commitment(None).await?;

    // Wait for all commitment tx to show up in the genesis_node's mempool
    genesis_node
        .wait_for_mempool(peer1_stake_tx.id, seconds_to_wait)
        .await?;
    genesis_node
        .wait_for_mempool(peer1_pledge_tx.id, seconds_to_wait)
        .await?;
    genesis_node
        .wait_for_mempool(peer2_stake_tx.id, seconds_to_wait)
        .await?;
    genesis_node
        .wait_for_mempool(peer2_pledge_tx.id, seconds_to_wait)
        .await?;

    // Mine a block to get the commitments included
    let block1 = genesis_node.mine_block().await.unwrap();

    debug!("block1: {}", block1.height);

    // Mine another block to perform epoch tasks, and assign partition_hash's to the peers
    let block2 = genesis_node.mine_block().await.unwrap();

    debug!("block1: {} block2: {}", block1.height, block2.height);

    // wait for block mining to reach tree height
    genesis_node.wait_until_height(2, seconds_to_wait).await?;

    // wait for migration to reach index height
    genesis_node
        .wait_until_block_index_height(1, seconds_to_wait)
        .await?;

    // Get the genesis nodes view of the peers assignments
    let peer1_assignments = genesis_node.get_partition_assignments(peer1_signer.address());
    let peer2_assignments = genesis_node.get_partition_assignments(peer2_signer.address());

    // Verify that one partition has been assigned to each peer to match its pledge
    assert_eq!(peer1_assignments.len(), 1);
    assert_eq!(peer2_assignments.len(), 1);

    // Wait for the peers to receive & process the epoch block
    peer1_node
        .wait_until_block_index_height(1, seconds_to_wait)
        .await?;
    peer2_node
        .wait_until_block_index_height(1, seconds_to_wait)
        .await?;

    // Wait for them to pack their storage modules with the partition_hashes
    peer1_node.wait_for_packing(seconds_to_wait).await;
    peer2_node.wait_for_packing(seconds_to_wait).await;

    let chunks1 = [[10; 32], [20; 32], [30; 32]];
    let data1: Vec<u8> = chunks1.concat();

    let chunks2 = [[40; 32], [50; 32], [60; 32]];
    let data2: Vec<u8> = chunks2.concat();

    let chunks3 = [[70; 32], [80; 32], [90; 32]];
    let data3: Vec<u8> = chunks3.concat();

    // Post a transaction that should be gossiped to all peers
    let shared_tx = genesis_node
        .post_data_tx(
            genesis_node.get_anchor().await?,
            data3,
            &genesis_node.node_ctx.config.irys_signer(),
        )
        .await;

    // Wait for the transaction to gossip
    let txid = shared_tx.header.id;
    peer1_node.wait_for_mempool(txid, seconds_to_wait).await?;
    peer2_node.wait_for_mempool(txid, seconds_to_wait).await?;

    // Post a unique storage transaction to each peer
    let peer1_tx = peer1_node
        .post_data_tx_without_gossip(peer1_node.get_anchor().await?, data1, &peer1_signer)
        .await;
    let peer2_tx = peer2_node
        .post_data_tx_without_gossip(peer2_node.get_anchor().await?, data2, &peer2_signer)
        .await;

    // Mine mine blocks on both peers in parallel
    let (result1, result2) = tokio::join!(
        peer1_node.mine_blocks_without_gossip(1),
        peer2_node.mine_blocks_without_gossip(1)
    );

    // Fail the test on any error results
    result1?;
    result2?;

    // wait for block mining to reach tree height
    peer1_node.wait_until_height(3, seconds_to_wait).await?;
    peer2_node.wait_until_height(3, seconds_to_wait).await?;
    // wait for migration to reach index height
    peer1_node
        .wait_until_block_index_height(2, seconds_to_wait)
        .await?;
    peer2_node
        .wait_until_block_index_height(2, seconds_to_wait)
        .await?;

    // Validate the peer blocks create forks with different transactions
    let peer1_block = peer1_node.get_block_by_height(3).await?;
    let peer2_block = peer2_node.get_block_by_height(3).await?;

    let peer1_block_txids = &peer1_block.data_ledgers[DataLedger::Submit].tx_ids.0;
    assert!(peer1_block_txids.contains(&txid));
    assert!(peer1_block_txids.contains(&peer1_tx.header.id));

    let peer2_block_txids = &peer2_block.data_ledgers[DataLedger::Submit].tx_ids.0;
    assert!(peer2_block_txids.contains(&txid));
    assert!(peer2_block_txids.contains(&peer2_tx.header.id));

    // Assert both blocks have the same cumulative difficulty this will ensure
    // that the peers prefer the first block they saw with this cumulative difficulty,
    // their own.
    assert_eq!(peer1_block.cumulative_diff, peer2_block.cumulative_diff);

    let peer2_block = Arc::new(peer2_block);
    let peer1_block = Arc::new(peer1_block);

    peer2_node.gossip_block_to_peers(&peer2_block)?;
    peer1_node.gossip_block_to_peers(&peer1_block)?;

    // Wait for gossip, to send blocks to opposite peers
    peer1_node
        .wait_for_block(&peer2_block.block_hash, 10)
        .await?;
    peer2_node
        .wait_for_block(&peer1_block.block_hash, 10)
        .await?;
    peer1_node.get_block_by_hash(&peer2_block.block_hash)?;
    peer2_node.get_block_by_hash(&peer1_block.block_hash)?;

    let peer1_block_after = peer1_node.get_block_by_height(3).await?;
    let peer2_block_after = peer2_node.get_block_by_height(3).await?;

    // Verify neither peer changed their blocks after receiving the other peers block
    // for the same height.
    assert_eq!(peer1_block_after.block_hash, peer1_block.block_hash);
    assert_eq!(peer2_block_after.block_hash, peer2_block.block_hash);

    // wait for genesis block tree height 3
    genesis_node.wait_until_height(3, seconds_to_wait).await?;
    let genesis_block = genesis_node.get_block_by_height(3).await?;
    //wait for genesis block index height 2
    // FIXME: genesis_node.wait_until_height_on_chain(2) sometimes fails
    genesis_node
        .wait_until_block_index_height(2, seconds_to_wait)
        .await
        .expect("expected genesis to index block 2");

    debug!(
        "\nPEER1\n    before: {} c_diff: {}\n    after:  {} c_diff: {}\nPEER2\n    before: {} c_diff: {}\n    after:  {} c_diff: {}",
        peer1_block.block_hash,
        peer1_block.cumulative_diff,
        peer1_block_after.block_hash,
        peer1_block_after.cumulative_diff,
        peer2_block.block_hash,
        peer2_block.cumulative_diff,
        peer2_block_after.block_hash,
        peer2_block_after.cumulative_diff,
    );
    debug!(
        "\nGENESIS: {:?} height: {}",
        genesis_block.block_hash, genesis_block.height
    );

    let reorg_future = genesis_node.wait_for_reorg(seconds_to_wait);

    let canon_before = genesis_node
        .node_ctx
        .block_tree_guard
        .read()
        .get_canonical_chain();

    // Determine which peer lost the fork race and extend the other peer's chain
    // to trigger a reorganization. The losing peer's transaction will be evicted
    // and returned to the mempool.
    let reorg_tx: DataTransaction;
    let _reorg_block_hash: H256;
    let _reorg_block = if genesis_block.block_hash == peer1_block.block_hash {
        debug!(
            "GENESIS: should ignore {} and should already be on {} height: {}",
            peer2_block.block_hash, peer1_block.block_hash, genesis_block.height
        );
        _reorg_block_hash = peer1_block.block_hash;
        reorg_tx = peer1_tx; // Peer1 won initially, so peer2's chain will overtake it
        peer2_node.mine_block().await?;
        peer2_node.get_block_by_height(4).await?
    } else {
        debug!(
            "GENESIS: should ignore {} and should already be on {} height: {}",
            peer1_block.block_hash, peer2_block.block_hash, genesis_block.height
        );
        _reorg_block_hash = peer2_block.block_hash;
        reorg_tx = peer2_tx; // Peer2 won initially, so peer1's chain will overtake it
        peer1_node.mine_block().await?;
        peer1_node.get_block_by_height(4).await?
    };

    let reorg_event = reorg_future.await?;
    let _genesis_block = genesis_node.get_block_by_height(4).await?;

    debug!("{:?}", reorg_event);
    let canon = genesis_node
        .node_ctx
        .block_tree_guard
        .read()
        .get_canonical_chain();

    let old_fork_hashes: Vec<_> = reorg_event.old_fork.iter().map(|b| b.block_hash).collect();
    let new_fork_hashes: Vec<_> = reorg_event.new_fork.iter().map(|b| b.block_hash).collect();

    println!(
        "\nReorgEvent:\n fork_parent: {:?}\n old_fork: {:?}\n new_fork:{:?}",
        reorg_event.fork_parent.block_hash, old_fork_hashes, new_fork_hashes
    );

    println!("\nreorg_tx: {:?}", reorg_tx.header.id);
    println!("canonical_before:");
    for entry in &canon_before.0 {
        println!("  {:?}", entry)
    }
    println!("canonical_after:");
    for entry in &canon.0 {
        println!("  {:?}", entry)
    }

    // assert_eq!(reorg_event.orphaned_blocks, vec![reorg_block_hash]);

    // Make sure the reorg_tx is back in the mempool ready to be included in the next block
    // NOTE: It turns out the reorg_tx is actually in the block because all tx are gossiped
    //       along with their blocks even if they are a fork, so when the peer
    //       extends their fork, they have the fork tx in their mempool already
    //       and it gets included in the block.
    // let pending_tx = genesis_node.get_best_mempool_tx().await;
    // let tx = pending_tx
    //     .storage_tx
    //     .iter()
    //     .find(|tx| tx.id == reorg_tx.header.id);
    // assert_eq!(tx, Some(&reorg_tx.header));

    // Validate the ReorgEvent with the canonical chains
    let old_fork: Vec<_> = reorg_event
        .old_fork
        .iter()
        .map(|bh| bh.block_hash)
        .collect();

    let new_fork: Vec<_> = reorg_event
        .new_fork
        .iter()
        .map(|bh| bh.block_hash)
        .collect();

    println!("\nfork_parent: {:?}", reorg_event.fork_parent.block_hash);
    println!("old_fork:\n  {:?}", old_fork);
    println!("new_fork:\n  {:?}", new_fork);

    assert_eq!(old_fork, vec![canon_before.0.last().unwrap().block_hash]);
    assert_eq!(
        new_fork,
        vec![
            canon.0[canon.0.len() - 2].block_hash,
            canon.0.last().unwrap().block_hash
        ]
    );

    assert_eq!(reorg_event.new_tip, *new_fork.last().unwrap());

    // Wind down test
    tokio::join!(genesis_node.stop(), peer1_node.stop(), peer2_node.stop());
    Ok(())
}

/// Simulates a shallow fork produced by a single peer while gossip is disabled.
/// The peer begins mining first, the genesis node continues extending the canonical chain,
/// and the fork overtakes the main chain once gossip resumes.
/// Assertions cover:
/// - Block index alignment with reth FCU state.
/// - Reth FCU propagation (`Latest`, `Safe`, `Finalized`) matching the canonical/migrated blocks.
/// - Reth latest tags on both nodes reflect their respective fork tips before the reorg.
#[test_log::test(tokio::test)]
async fn heavy_shallow_fork_triggers_migration_prune_and_fcu() -> eyre::Result<()> {
    let seconds_to_wait = 20;
    let num_blocks_in_epoch = 3;
    let block_tree_depth: u64 = 6;
    let block_migration_depth: u32 = 4;

    let mut genesis_config = NodeConfig::testing_with_epochs(num_blocks_in_epoch);
    genesis_config.consensus.get_mut().chunk_size = 32;
    genesis_config.consensus.get_mut().block_tree_depth = block_tree_depth;
    genesis_config.consensus.get_mut().block_migration_depth = block_migration_depth;

    let peer_signer = genesis_config.new_random_signer();
    genesis_config.fund_genesis_accounts(vec![&peer_signer]);

    let genesis_node = IrysNodeTest::new_genesis(genesis_config.clone())
        .start_and_wait_for_packing("GENESIS", seconds_to_wait)
        .await;

    let peer_config = genesis_node.testing_peer_with_signer(&peer_signer);
    let peer_node = genesis_node
        .testing_peer_with_assignments_and_name(peer_config, "PEER")
        .await?;

    let base_height = genesis_node.get_canonical_chain_height().await;

    // Stage 1: peer mines a private fork with gossip disabled
    peer_node.gossip_disable();

    peer_node.mine_blocks_without_gossip(1).await?;
    let fork_height = base_height + 1;
    let fork_block_level1 = peer_node.get_block_by_height(fork_height).await?;

    // Stage 2: genesis extends the canonical chain while unaware of the fork
    genesis_node.gossip_disable();
    let canonical_block_level1 = genesis_node.mine_block().await?;
    genesis_node
        .wait_until_height(canonical_block_level1.height, seconds_to_wait)
        .await?;

    let canonical_block_level2 = genesis_node.mine_block().await?;
    genesis_node
        .wait_until_height(canonical_block_level2.height, seconds_to_wait)
        .await?;

    let _ = genesis_node
        .wait_for_reth_marker(
            BlockNumberOrTag::Latest,
            canonical_block_level2.evm_block_hash,
            seconds_to_wait as u64,
        )
        .await?;

    // Stage 3: peer privately extends the fork beyond canonical length and ensures its Reth view is updated
    peer_node.mine_blocks_without_gossip(2).await?;
    let fork_block_level2 = peer_node.get_block_by_height(fork_height + 1).await?;
    let fork_block_level3 = peer_node.get_block_by_height(fork_height + 2).await?;

    let _ = peer_node
        .wait_for_reth_marker(
            BlockNumberOrTag::Latest,
            fork_block_level3.evm_block_hash,
            seconds_to_wait as u64,
        )
        .await?;

    let fork_arc_level1 = Arc::new(fork_block_level1.clone());
    let fork_arc_level2 = Arc::new(fork_block_level2.clone());
    let fork_arc_level3 = Arc::new(fork_block_level3.clone());

    // Stage 4: peer reveals the first fork block (still not longer than canonical)
    peer_node.gossip_enable();
    genesis_node.gossip_enable();
    peer_node.gossip_block_to_peers(&fork_arc_level1)?;
    genesis_node
        .wait_for_block(&fork_block_level1.block_hash, seconds_to_wait)
        .await?;

    let _ = genesis_node
        .wait_for_reth_marker(
            BlockNumberOrTag::Latest,
            canonical_block_level2.evm_block_hash,
            seconds_to_wait as u64,
        )
        .await?;

    let reorg_future = genesis_node.wait_for_reorg(seconds_to_wait);

    // Stage 5: peer gossips additional fork blocks to overtake canonical tip
    peer_node.gossip_block_to_peers(&fork_arc_level2)?;
    genesis_node
        .wait_for_block(&fork_block_level2.block_hash, seconds_to_wait)
        .await?;
    peer_node.gossip_block_to_peers(&fork_arc_level3)?;
    genesis_node
        .wait_for_block(&fork_block_level3.block_hash, seconds_to_wait)
        .await?;

    let reorg_event = reorg_future.await?;

    let extension_height = fork_height + 2;
    genesis_node
        .wait_until_height(extension_height, seconds_to_wait)
        .await?;
    peer_node
        .wait_until_height(extension_height, seconds_to_wait)
        .await?;

    let chain_tip_height = genesis_node.get_canonical_chain_height().await;
    assert_eq!(
        chain_tip_height, extension_height,
        "expected tip to match fork extension height"
    );

    let migration_depth_u64 = block_migration_depth as u64;
    let prune_depth_u64 = block_tree_depth;
    let migration_height = chain_tip_height.saturating_sub(migration_depth_u64);
    let prune_height = chain_tip_height.saturating_sub(prune_depth_u64);

    genesis_node
        .wait_until_block_index_height(migration_height, seconds_to_wait)
        .await?;

    let head_block = genesis_node.get_block_by_height(chain_tip_height).await?;
    let migration_block = genesis_node.get_block_by_height(migration_height).await?;
    let prune_block = genesis_node.get_block_by_height_from_index(prune_height, false)?;

    for node in [&genesis_node, &peer_node] {
        // Stage 6: validate block index contains migrated block & pruned block
        {
            let block_index_guard = node.node_ctx.block_index_guard.read();
            let migrated_entry = block_index_guard
                .get_item(migration_height)
                .expect("migration height missing from block index");
            assert_eq!(
                migrated_entry.block_hash, migration_block.block_hash,
                "migration height should match canonical block"
            );

            let latest_entry = block_index_guard
                .get_latest_item()
                .expect("block index should have at least one entry");
            assert_eq!(
                latest_entry.block_hash, migration_block.block_hash,
                "latest block index entry should align with migration block"
            );

            let pruned_entry = block_index_guard
                .get_item(prune_height)
                .expect("prune height missing from block index");
            assert_eq!(
                pruned_entry.block_hash, prune_block.block_hash,
                "prune height should track canonical block"
            );
        }

        // Stage 7: block tree does not contain pruned block
        {
            let block_tree_guard = node.node_ctx.block_tree_guard.read();
            let (canonical_entries, _) = block_tree_guard.get_canonical_chain();
            let last_entry = canonical_entries.first().unwrap();
            let last_entry = block_tree_guard.get_block(&last_entry.block_hash).unwrap();
            assert_eq!(
                last_entry.height,
                prune_height + 1,
                "tip height should be exactly one greater than pruned block height"
            );
            assert_eq!(
                last_entry.previous_block_hash, prune_block.block_hash,
                "tip should reference the pruned block as its parent"
            );
            let pruned_block_in_tree = block_tree_guard.get_block(&prune_block.block_hash);
            assert!(
                pruned_block_in_tree.is_none(),
                "block at prune depth should be removed from block tree"
            );
        }

        // reth internal tracking state matches the expected irys heights
        let _ = node
            .wait_for_reth_marker(
                BlockNumberOrTag::Latest,
                head_block.evm_block_hash,
                seconds_to_wait as u64,
            )
            .await?;
        let safe_hash = node
            .wait_for_reth_marker(
                BlockNumberOrTag::Safe,
                migration_block.evm_block_hash,
                seconds_to_wait as u64,
            )
            .await?;
        assert_eq!(
            safe_hash, migration_block.evm_block_hash,
            "reth safe tag should reference migration block"
        );
        let _ = node
            .wait_for_reth_marker(
                BlockNumberOrTag::Finalized,
                prune_block.evm_block_hash,
                seconds_to_wait as u64,
            )
            .await?;
    }

    assert_eq!(reorg_event.new_tip, head_block.block_hash);

    tokio::join!(genesis_node.stop(), peer_node.stop());
    Ok(())
}

/// Reorg where there are 3 forks and the tip moves across all of them as each is extended longer than the other.
///   We need to verify that
///    - commitment txs are eligible for inclusion in future blocks once they are no longer part of the canonical chain
///    - commitment txs do not appear twice, or are missing from canonical chain
///    - all canonical blocks move to all peers
///    - TODO: all the balance changes that were applied in one fork are reverted during the Reorg
///    - TODO: new balance changes are applied based on the new canonical branch
#[test_log::test(tokio::test)]
async fn heavy_reorg_tip_moves_across_nodes_commitment_txs() -> eyre::Result<()> {
    initialize_tracing();
    // config variables
    let num_blocks_in_epoch = 5; // test currently mines 4 blocks, and expects txs to remain in mempool
    let seconds_to_wait = 15;

    // setup config
    let block_migration_depth = num_blocks_in_epoch - 1;
    let mut genesis_config = NodeConfig::testing_with_epochs(num_blocks_in_epoch);
    genesis_config.consensus.get_mut().chunk_size = 32;
    genesis_config.consensus.get_mut().block_migration_depth = block_migration_depth.try_into()?;

    // signers
    let b_signer = genesis_config.new_random_signer();
    let c_signer = genesis_config.new_random_signer();
    genesis_config.fund_genesis_accounts(vec![&b_signer, &c_signer]);

    // genesis node / node_a
    let node_a = IrysNodeTest::new_genesis(genesis_config.clone())
        .start_and_wait_for_packing("NODE_A", seconds_to_wait)
        .await;

    // additional configs for peers
    let config_b = node_a.testing_peer_with_signer(&c_signer);
    let config_c = node_a.testing_peer_with_signer(&b_signer);

    // start peer nodes
    let node_b = IrysNodeTest::new(config_b)
        .start_and_wait_for_packing("NODE_B", seconds_to_wait)
        .await;
    let node_c = IrysNodeTest::new(config_c)
        .start_and_wait_for_packing("NODE_C", seconds_to_wait)
        .await;

    //
    // Stage 1: STARTING STATE CHECKS
    //

    // check peer heights match genesis - i.e. that we are all in sync
    let current_height = node_a.get_canonical_chain_height().await;
    assert_eq!(current_height, 0);
    node_b
        .wait_until_height(current_height, seconds_to_wait)
        .await?;
    node_c
        .wait_until_height(current_height, seconds_to_wait)
        .await?;

    //
    // Stage 2: MINE BLOCK
    //

    // mine a single block, and let everyone sync so future txs start at block height 1.
    node_a.mine_block().await?; // mine block a1
    node_a.wait_until_height(1, seconds_to_wait).await?;
    let block_height_1 = node_a.get_block_by_height(1).await?; // get block a1
    node_b
        .wait_for_block(&block_height_1.block_hash, seconds_to_wait)
        .await?;
    node_c
        .wait_for_block(&block_height_1.block_hash, seconds_to_wait)
        .await?;

    assert_eq!(
        block_height_1.system_ledgers.len(),
        0,
        "No txs should exist to be included in this block"
    );

    //
    // Stage 3: DISABLE ANY/ALL GOSSIP
    //
    {
        node_a.gossip_disable();
        node_b.gossip_disable();
        node_c.gossip_disable();
    }

    //
    // Stage 4: GENERATE ISOLATED txs
    //

    let anchor = node_a.get_anchor().await?;
    // node_b generates txs in isolation for inclusion in block 2
    let peer_b_b2_stake_tx = node_b
        .post_stake_commitment_without_gossip(Some(anchor))
        .await?;
    let peer_b_b2_pledge_tx = node_b
        .post_pledge_commitment_without_gossip(Some(anchor))
        .await?;

    // node_c generates txs in isolation for inclusion block 2
    let peer_c_b2_stake_tx = node_c
        .post_stake_commitment_without_gossip(Some(anchor))
        .await?;
    let peer_c_b2_pledge_tx = node_c
        .post_pledge_commitment_without_gossip(Some(anchor))
        .await?;

    //
    // Stage 5: MINE FORK A and B TO HEIGHT 2 and 3
    //

    // Mine competing blocks on A and B without gossip
    let (a_block2, _) = node_a.mine_block_without_gossip().await?; // block a2
    node_a
        .wait_until_height(a_block2.height, seconds_to_wait)
        .await?;

    let (b_block2, _) = node_b.mine_block_without_gossip().await?; // block b2
    node_b
        .wait_until_height(b_block2.height, seconds_to_wait)
        .await?;
    let (b_block3, _) = node_b.mine_block_without_gossip().await?; // block b3
    node_b
        .wait_until_height(b_block3.height, seconds_to_wait)
        .await?;

    // check how many txs made it into each block, we expect no more than 2
    assert_eq!(
        b_block2.system_ledgers.len(),
        1,
        "Expect 1 of the 2 isolated txs on peer B to be in this block. The stake tx and not the pledge tx."
    );
    assert_eq!(
        a_block2.system_ledgers.len(),
        0,
        "No txs should have been gossiped back to peer A! {:?}",
        a_block2.system_ledgers[0].tx_ids
    ); // 0 commitments, also means 0 system ledgers

    // NODE B -> Node C
    // send full blocks to node c, this includes commitment txs for block 2
    // this will cause a reorg on node c (which is only height 2) to match the chain on node b (height 3)
    // this will cause the txs that were previously canonical from C2 to become non canon
    {
        node_b.send_full_block(&node_c, &b_block2).await?;
        tracing::error!("posted block 2: {:?}", b_block2.block_hash);
        node_b.send_full_block(&node_c, &b_block3).await?;
        tracing::error!("posted block 3: {:?}", b_block3.block_hash);

        node_c.wait_for_block(&b_block2.block_hash, 10).await?;
        node_c.wait_for_block(&b_block3.block_hash, 10).await?;
        // check node A has not received blocks from B
        assert!(
            node_a
                .wait_for_block(&b_block2.block_hash, 1)
                .await
                .is_err(),
            "Node A should not yet have received block 2 from Node B"
        );
        assert!(
            node_a
                .wait_for_block(&b_block3.block_hash, 1)
                .await
                .is_err(),
            "Node A should not yet have received block 3 from Node B"
        );
    }

    //
    // Stage 6: MINE FORK C TO HEIGHT 4
    //

    // Node C mines on top of B's chain and does not gossip it back to B
    // Node C has the non canon txs from it's now non canon block 2.
    // Node C will choose to include these txs in block C4
    if let Err(does_not_reach_height) = node_c.wait_until_height(3, seconds_to_wait).await {
        tracing::error!(
            "Node C Failed to reach block height 3: {:?}",
            does_not_reach_height
        );
        Err(does_not_reach_height)?
    }
    let (c_block4, _) = node_c.mine_block_without_gossip().await?;
    if let Err(does_not_reach_height) = node_c.wait_until_height(4, seconds_to_wait).await {
        tracing::error!(
            "Node C Failed to reach block height 4: {:?}",
            does_not_reach_height
        );
    }
    assert_eq!(c_block4.height, 4, "Node C Failed to reach block height 4"); // block c4

    //
    // Stage 7: FINAL SYNC / RE-ORGs
    //
    {
        // Enable gossip
        node_a.gossip_enable();
        node_b.gossip_enable();
        node_c.gossip_enable();
        // Gossip all blocks so everyone syncs
        node_b.gossip_block_to_peers(&b_block2)?;
        node_b.gossip_block_to_peers(&b_block3)?;
        node_c.gossip_block_to_peers(&c_block4)?;
        node_a.gossip_block_to_peers(&a_block2)?;
    }
    //
    // Stage 8: FINAL STATE CHECKS
    //

    // confirm all three nodes are at the same and expected height "4"
    {
        node_a
            .wait_until_height(c_block4.height, seconds_to_wait)
            .await?;
        node_b
            .wait_until_height(c_block4.height, seconds_to_wait)
            .await?;
        node_c
            .wait_until_height(c_block4.height, seconds_to_wait)
            .await?;

        // confirm chain has identical and expected height on all three nodes
        let a_latest_height = node_a.get_canonical_chain_height().await;
        let b_latest_height = node_b.get_canonical_chain_height().await;
        let c_latest_height = node_c.get_canonical_chain_height().await;
        assert_eq!(a_latest_height, c_block4.height);
        assert_eq!(a_latest_height, b_latest_height);
        assert_eq!(a_latest_height, c_latest_height);

        // confirm blocks at this height match c4
        let a3 = node_a.get_block_by_height(c_block4.height).await?;
        let b3 = node_b.get_block_by_height(c_block4.height).await?;
        let c3 = node_c.get_block_by_height(c_block4.height).await?;
        assert_eq!(a3, b3);
        assert_eq!(a3, c3);
    }

    // confirm mempool txs in nodes have remained in the mempool and,
    // confirm that all txs have made it to all peers, regardless of canon status
    // Canonical blocks by mining peer: A1, B2, B3, C4
    {
        let mut peer_b_commitment_txs = vec![peer_b_b2_stake_tx.id, peer_b_b2_pledge_tx.id];
        peer_b_commitment_txs.sort();
        let mut peer_c_commitment_txs = vec![peer_c_b2_stake_tx.id, peer_c_b2_pledge_tx.id];
        peer_c_commitment_txs.sort();
        let mut all_commitment_txs = peer_b_commitment_txs.clone();
        all_commitment_txs.extend(&peer_c_commitment_txs);
        all_commitment_txs.sort();

        // check txs are in mempools
        node_b
            .wait_for_mempool_commitment_txs(all_commitment_txs.clone(), seconds_to_wait)
            .await
            .expect("node_b and node_c txs to still be on node_b");
        node_c
            .wait_for_mempool_commitment_txs(all_commitment_txs.clone(), seconds_to_wait)
            .await
            .expect("node_b and node_c txs to still be on node_c");

        // sort tx order
        async fn sorted_commitments_at(
            node: &IrysNodeTest<IrysNodeCtx>,
            height: u64,
        ) -> eyre::Result<Vec<H256>> {
            let mut txs = node
                .get_block_by_height(height)
                .await?
                .get_commitment_ledger_tx_ids();
            txs.sort();
            Ok(txs)
        }

        // check correct txs made it into specific canon blocks, that are now synced across every node
        assert_eq!(sorted_commitments_at(&node_a, 1).await?, vec![]);
        assert_eq!(
            sorted_commitments_at(&node_a, 2).await?,
            peer_b_commitment_txs
        ); // expect only the two txs included in Peer B B2
        assert_eq!(sorted_commitments_at(&node_a, 3).await?, vec![]);
        // Expect txs that were mined in both c2 (non canonical) and c4 (now canonical)
        // The reason for them being in the 4th block, is that peer C sees them as non canon when it re-orgs after receiving B2 and B3. Therefore then returns as eligible txs
        // To reiterate. These were previously mined in non canon block C2. They were then mined again in canon block C4
        assert_eq!(
            sorted_commitments_at(&node_a, 4).await?,
            peer_c_commitment_txs
        );

        assert_eq!(sorted_commitments_at(&node_b, 1).await?, vec![]);
        assert_eq!(
            sorted_commitments_at(&node_b, 2).await?,
            peer_b_commitment_txs
        );
        assert_eq!(sorted_commitments_at(&node_b, 3).await?, vec![]);
        assert_eq!(
            sorted_commitments_at(&node_b, 4).await?,
            peer_c_commitment_txs
        );

        assert_eq!(sorted_commitments_at(&node_c, 1).await?, vec![]);
        assert_eq!(
            sorted_commitments_at(&node_c, 2).await?,
            peer_b_commitment_txs
        );
        assert_eq!(sorted_commitments_at(&node_c, 3).await?, vec![]);
        assert_eq!(
            sorted_commitments_at(&node_c, 4).await?,
            peer_c_commitment_txs
        );
    }

    // gracefully shutdown nodes
    tokio::join!(node_a.stop(), node_b.stop(), node_c.stop(),);
    Ok(())
}

/// Reorg where there are 3 forks and the tip moves across all of them as each is extended longer than the other.
///   We need to verify that
///    - publish txs are eligible for inclusion in future blocks once they are no longer part of the canonical chain
///    - publish txs do not appear twice, or are missing from canonical chain
///    - tests all canonical blocks move to all peers
///    - tests all the balance changes that were applied in one fork are reverted during the Reorg
///    - tests new balance changes are applied based on the new canonical branch
#[rstest::rstest]
#[case::full_validation(true)]
#[case::default(false)]
#[test_log::test(tokio::test)]
async fn heavy_reorg_tip_moves_across_nodes_publish_txs(
    #[case] enable_full_validation: bool,
) -> eyre::Result<()> {
    initialize_tracing();

    //
    // Stage 0: SETUP AND STARTUP
    //

    // config variables
    let num_blocks_in_epoch = 5; // test currently mines 4 blocks, and expects txs to remain in mempool
    let seconds_to_wait = 15;
    const DATA_CHUNK_SIZE: usize = 32;

    // setup config
    let block_migration_depth = num_blocks_in_epoch - 1;
    let mut genesis_config = NodeConfig::testing_with_epochs(num_blocks_in_epoch);
    genesis_config.consensus.get_mut().chunk_size = DATA_CHUNK_SIZE as u64;
    genesis_config.consensus.get_mut().block_migration_depth = block_migration_depth.try_into()?;
    genesis_config
        .consensus
        .get_mut()
        .enable_full_ingress_proof_validation = enable_full_validation;

    // create test data
    let data = vec![0_u8; DATA_CHUNK_SIZE];
    let data_chunks = vec![[0_u8; DATA_CHUNK_SIZE]];

    // signers
    let b_signer = genesis_config.new_random_signer();
    let c_signer = genesis_config.new_random_signer();
    genesis_config.fund_genesis_accounts(vec![&b_signer, &c_signer]);

    // genesis node / node_a
    let node_a = IrysNodeTest::new_genesis(genesis_config.clone())
        .start_and_wait_for_packing("NODE_A", seconds_to_wait)
        .await;

    // additional configs for peers
    let config_b = node_a.testing_peer_with_signer(&b_signer);
    let config_c = node_a.testing_peer_with_signer(&c_signer);

    // start peer nodes
    let node_b = IrysNodeTest::new(config_b)
        .start_and_wait_for_packing("NODE_B", seconds_to_wait)
        .await;
    let node_c = IrysNodeTest::new(config_c)
        .start_and_wait_for_packing("NODE_C", seconds_to_wait)
        .await;

    // Expected state at end of stage 0:
    //  Nodes A, B, C started
    //  Nodes A, B, C at block height 0

    //
    // Stage 1: STARTING STATE CHECKS
    //

    // check peer heights match genesis - i.e. that we are all in sync
    let current_height = node_a.get_canonical_chain_height().await;
    assert_eq!(current_height, 0);
    node_b
        .wait_until_height(current_height, seconds_to_wait)
        .await?;
    node_c
        .wait_until_height(current_height, seconds_to_wait)
        .await?;

    // get genesis block
    let genesis_block = node_a.get_block_by_height(0).await?;

    // get starting balances
    let signer_b_genesis_balance: U256 =
        node_a.get_balance(b_signer.address(), genesis_block.evm_block_hash);
    let signer_c_genesis_balance: U256 =
        node_a.get_balance(c_signer.address(), genesis_block.evm_block_hash);

    // check balances match genesis account balances i.e. they are not zero
    assert_ne!(U256::from(0), signer_b_genesis_balance);
    assert_ne!(U256::from(0), signer_c_genesis_balance);

    // Expected state at end of stage 1:
    //  Unchanged from Stage 0

    //
    // Stage 2: MINE BLOCK
    //

    // mine a single block, and let everyone sync so future txs start at block height 1.
    node_a.mine_block().await?; // mine block a1
    node_a.wait_until_height(1, seconds_to_wait).await?;
    let a_block1 = node_a.get_block_by_height(1).await?; // get block a1
    node_b
        .wait_for_block(&a_block1.block_hash, seconds_to_wait)
        .await?;
    node_c
        .wait_for_block(&a_block1.block_hash, seconds_to_wait)
        .await?;
    node_b.wait_until_height(1, seconds_to_wait).await?;
    let b_block1 = node_b.get_block_by_height(1).await?; // get block b1
    node_c.wait_until_height(1, seconds_to_wait).await?;
    let c_block1 = node_c.get_block_by_height(1).await?; // get block c1

    assert_eq!(
        a_block1.data_ledgers[DataLedger::Publish].tx_ids.len(),
        0,
        "No publish txs should exist to be included in this block. Ledgers: {:?}",
        a_block1.data_ledgers[DataLedger::Publish].tx_ids
    );
    assert_eq!(
        a_block1.data_ledgers[DataLedger::Submit].tx_ids.len(),
        0,
        "No submit txs should exist to be included in this block. Ledgers: {:?}",
        a_block1.data_ledgers[DataLedger::Submit].tx_ids
    );

    // check balances in block 1 are unchanged from genesis
    assert_eq!(
        node_a.get_balance(b_signer.address(), a_block1.evm_block_hash),
        signer_b_genesis_balance
    );
    assert_eq!(
        node_a.get_balance(c_signer.address(), a_block1.evm_block_hash),
        signer_c_genesis_balance
    );
    assert_eq!(
        node_b.get_balance(b_signer.address(), b_block1.evm_block_hash),
        signer_b_genesis_balance
    );
    assert_eq!(
        node_b.get_balance(c_signer.address(), b_block1.evm_block_hash),
        signer_c_genesis_balance
    );
    assert_eq!(
        node_c.get_balance(b_signer.address(), c_block1.evm_block_hash),
        signer_b_genesis_balance
    );
    assert_eq!(
        node_c.get_balance(c_signer.address(), c_block1.evm_block_hash),
        signer_c_genesis_balance
    );

    // check block 1 mining reward is not 0
    assert_ne!(a_block1.reward_amount, U256::from(0_u128));
    assert_ne!(b_block1.reward_amount, U256::from(0_u128));
    assert_ne!(c_block1.reward_amount, U256::from(0_u128));

    // Expected state at end of stage 2:
    //  Nodes A, B, C at block height 1
    //  Signer B, C balance remains at genesis balance
    //  Node A signer has received a block reward but we don't use Node A signer in this test

    //
    // Stage 3: DISABLE ANY/ALL GOSSIP
    //
    node_a.gossip_disable();
    node_b.gossip_disable();
    node_c.gossip_disable();

    // Expected state at end of stage 3:
    // Unchanged from stage 2

    //
    // Stage 4: GENERATE ISOLATED txs
    //

    // node_b generates txs in isolation for inclusion in block 2
    let peer_b_b2_submit_tx = node_b
        .post_data_tx(node_b.get_anchor().await?, data.clone(), &b_signer)
        .await;

    // node_c generates txs in isolation for inclusion block 2
    let peer_c_b2_submit_tx = node_c
        .post_data_tx(node_c.get_anchor().await?, data, &c_signer)
        .await;

    // wait for txs to be in mempools
    node_b
        .wait_for_mempool(peer_b_b2_submit_tx.header.id, seconds_to_wait)
        .await?;
    node_c
        .wait_for_mempool(peer_c_b2_submit_tx.header.id, seconds_to_wait)
        .await?;

    // Expected state at end of stage 4:
    //  Nodes A, B, C remain at block height 1
    //  Signer B, C balance remains at genesis balance
    //  Node C mempool now contains tx peer_b_b2_submit_tx
    //  Node C mempool now contains tx peer_b_b2_submit_tx

    //
    // Stage 5: MINE FORK A and B TO HEIGHT 2 and 3
    //

    // Mine competing blocks on A and B without gossip
    let (a_block2, _) = node_a.mine_block_without_gossip().await?; // block a2
    node_a
        .wait_until_height(a_block2.height, seconds_to_wait)
        .await?;

    let (b_block2, _) = node_b.mine_block_without_gossip().await?; // block b2
    node_b
        .wait_until_height(b_block2.height, seconds_to_wait)
        .await?;

    // post chunks so txs go from submit ledger to publish ledger in block 3
    node_b
        .post_chunk_32b(&peer_b_b2_submit_tx, 0, &data_chunks)
        .await;
    node_c
        .post_chunk_32b(&peer_c_b2_submit_tx, 0, &data_chunks)
        .await;

    // Mine the heightest block on any node so far, on Node B
    let (b_block3, _) = node_b.mine_block_without_gossip().await?; // block b3
    node_b
        .wait_until_height(b_block3.height, seconds_to_wait)
        .await?;

    // check how many txs made it into each block, we expect no more than 1
    assert_eq!(
        b_block2.data_ledgers[DataLedger::Publish].tx_ids.len(),
        0,
        "Expect 0 Publish tx on peer B to be in this block."
    );
    assert_eq!(
        b_block2.data_ledgers[DataLedger::Submit].tx_ids.len(),
        1,
        "Expect 1 Submit txs should be in this block."
    );
    assert_eq!(
        b_block3.data_ledgers[DataLedger::Publish].tx_ids.len(),
        1,
        "Expect 1 Publish tx on peer B to be in this block."
    );
    assert_eq!(
        b_block3.data_ledgers[DataLedger::Submit].tx_ids.len(),
        0,
        "No Submit txs should be in this block."
    );
    assert_eq!(
        a_block2.data_ledgers[DataLedger::Submit].tx_ids.len(),
        0,
        "No txs should have been gossiped back to peer A! {:?}",
        a_block2.data_ledgers[DataLedger::Submit].tx_ids
    );
    assert_eq!(
        a_block2.data_ledgers[DataLedger::Publish].tx_ids.len(),
        0,
        "No txs should have been gossiped back to peer A! {:?}",
        a_block2.data_ledgers[DataLedger::Publish].tx_ids
    );

    // check balances in block a2
    assert_eq!(
        node_a.get_balance(b_signer.address(), a_block2.evm_block_hash),
        signer_b_genesis_balance,
        "Address: {:?}",
        b_signer.address()
    );
    assert_eq!(
        node_a.get_balance(c_signer.address(), a_block2.evm_block_hash),
        signer_c_genesis_balance,
        "Address: {:?}",
        c_signer.address()
    );

    // check balances in block b2
    // Only 1 Submit tx from node B should be in block b2
    // Calculate fee components
    let term_charges = irys_types::transaction::fee_distribution::TermFeeCharges::new(
        peer_b_b2_submit_tx.header.term_fee,
        &node_b.node_ctx.config.consensus,
    )?;
    let block_producer_reward = term_charges.block_producer_reward;

    let peer_b_total_fee =
        peer_b_b2_submit_tx.header.term_fee + peer_b_b2_submit_tx.header.perm_fee.unwrap();

    assert_eq!(
        node_b.get_balance(b_signer.address(), b_block2.evm_block_hash),
        signer_b_genesis_balance + b_block2.reward_amount - peer_b_total_fee
            + block_producer_reward,
        "Address: {:?}",
        b_signer.address()
    );
    assert_eq!(
        node_b.get_balance(c_signer.address(), b_block2.evm_block_hash),
        signer_c_genesis_balance,
        "Address: {:?}",
        c_signer.address()
    );

    // check balances in block b3
    // The same Submit tx is promoted to Publish in block b3
    // When a tx gets promoted to publish ledger, the node that gossips ingress proofs gets rewards
    // Since b_signer posted the chunk AND mined the block, they get:
    // 1. The ingress proof reward as the proof provider
    // 2. Block producer continues to get the term fee reward from b2

    // Calculate publish fee rewards if the transaction has perm_fee
    let perm_fee = peer_b_b2_submit_tx.header.perm_fee.unwrap();
    // Calculate publish fee charges for ingress proof rewards
    let publish_charges = irys_types::transaction::fee_distribution::PublishFeeCharges::new(
        perm_fee,
        peer_b_b2_submit_tx.header.term_fee,
        &node_b.node_ctx.config.consensus,
    )?;
    // b_signer gets the ingress proof reward as they posted the chunk
    // The total ingress proof reward is distributed among proof providers
    let publish_rewards = publish_charges.ingress_proof_reward;

    assert_eq!(
        node_b.get_balance(b_signer.address(), b_block3.evm_block_hash),
        signer_b_genesis_balance + b_block2.reward_amount + b_block3.reward_amount
            - peer_b_total_fee
            + block_producer_reward
            + publish_rewards,
        "Address: {:?}",
        b_signer.address()
    );
    assert_eq!(
        node_b.get_balance(c_signer.address(), b_block3.evm_block_hash),
        signer_c_genesis_balance,
        "Address: {:?}",
        c_signer.address()
    );

    // Expected state at end of stage 5:
    //  Node A is now at block height 2
    //  Node B is now at block height 3
    //  Node C remains at block height 1
    //  Signer B balance is now equal to signer_b_genesis_balance + b_block2.reward_amount + b_block3.reward_amount - peer_b_total_fee + block_producer_reward + publish_rewards
    //  Signer C balance remains at genesis balance
    //  Node C mempool now has proof for tx peer_b_b2_submit_tx
    //  Node C mempool now has proof for tx peer_b_b2_submit_tx

    //
    // STAGE 6: NODE B -> Node C
    //
    // send full block to node c. This will include the commitment txs for block 2
    // this will cause a reorg on node c (which is only height 2) to match the chain on node b (height 3)
    // this will cause the txs that were previously canonical from C2 to become non canon
    {
        node_b.send_full_block(&node_c, &b_block2).await?;
        tracing::error!("posted block 2: {:?}", b_block2.block_hash);
        node_b.send_full_block(&node_c, &b_block3).await?;
        tracing::error!("posted block 3: {:?}", b_block3.block_hash);

        node_c.wait_for_block(&b_block2.block_hash, 10).await?;
        node_c.wait_for_block(&b_block3.block_hash, 10).await?;
        // check node A has not received blocks from B
        // i.e. that gossip has been disabled and the there is a fork between A and B
        assert!(
            node_a
                .wait_for_block(&b_block2.block_hash, 1)
                .await
                .is_err(),
            "Node A should not yet have received block 2 from Node B"
        );
        assert!(
            node_a
                .wait_for_block(&b_block3.block_hash, 1)
                .await
                .is_err(),
            "Node A should not yet have received block 3 from Node B"
        );
    }
    // Expected state at end of stage 6:
    //  Node A remains at block height 2
    //  Node B remains at block height 3
    //  Node C is now at block height 3 and reorgs having received two blocks from Node B

    //
    // Stage 7: MINE FORK C TO HEIGHT 4
    //

    // Node C mines on top of B's chain and does not gossip it back to B
    // Node C has the non canon txs from it's now non canon block 2.
    // Node C will choose to include these txs in block C4
    if let Err(does_not_reach_height) = node_c.wait_until_height(3, seconds_to_wait).await {
        tracing::error!(
            "Node C Failed to reach block height 3: {:?}",
            does_not_reach_height
        );
        Err(does_not_reach_height)?
    }
    let (c_block4, _) = node_c.mine_block_without_gossip().await?;
    if let Err(does_not_reach_height) = node_c.wait_until_height(4, seconds_to_wait).await {
        tracing::error!(
            "Node C Failed to reach block height 4: {:?}",
            does_not_reach_height
        );
    }
    assert_eq!(c_block4.height, 4, "Node C Failed to reach block height 4"); // block c4

    //
    // Stage 8: FINAL SYNC / RE-ORGs
    //
    {
        // Enable gossip
        node_a.gossip_enable();
        node_b.gossip_enable();
        node_c.gossip_enable();
        if enable_full_validation {
            // Use full block transfer so chunks arrive before validation
            node_b.send_full_block(&node_a, &b_block2).await?;
            node_b.send_full_block(&node_a, &b_block3).await?;
            node_c.send_full_block(&node_a, &c_block4).await?;
            // For full-validation correctness, we only need to guarantee the receiver has chunks for published txs when validating.
            // We use send_full_block for B→A and C→A (those contain Publish txs with proofs),
            // but we use a lighter header delivery for A→B/C to avoid the EVM payload requirement of send_full_block()
            node_a.send_block_to_peer(&node_b, &a_block2).await?;
            node_a.send_block_to_peer(&node_c, &a_block2).await?;
        } else {
            // Gossip all blocks so everyone syncs
            node_b.gossip_block_to_peers(&b_block2)?;
            node_b.gossip_block_to_peers(&b_block3)?;
            node_c.gossip_block_to_peers(&c_block4)?;
            node_a.gossip_block_to_peers(&a_block2)?;
        }
    }
    //
    // Stage 9: FINAL STATE CHECKS
    //

    // confirm all three nodes are at the same and expected height "4"
    {
        node_a
            .wait_until_height(c_block4.height, seconds_to_wait)
            .await?;
        node_b
            .wait_until_height(c_block4.height, seconds_to_wait)
            .await?;
        node_c
            .wait_until_height(c_block4.height, seconds_to_wait)
            .await?;

        // confirm chain has identical and expected height on all three nodes
        let a_latest_height = node_a.get_canonical_chain_height().await;
        let b_latest_height = node_b.get_canonical_chain_height().await;
        let c_latest_height = node_c.get_canonical_chain_height().await;
        assert_eq!(a_latest_height, c_block4.height);
        assert_eq!(a_latest_height, b_latest_height);
        assert_eq!(a_latest_height, c_latest_height);

        // confirm blocks at this height match c4
        let a3 = node_a.get_block_by_height(c_block4.height).await?;
        let b3 = node_b.get_block_by_height(c_block4.height).await?;
        let c3 = node_c.get_block_by_height(c_block4.height).await?;
        assert_eq!(a3, b3);
        assert_eq!(a3, c3);
    }

    // confirm mempool txs in nodes have remained in the mempool and,
    // confirm that all txs have made it to all peers, regardless of canon status
    // Canonical blocks by mining peer: A1, B2, B3, C4
    {
        let mut peer_b_submit_txs = vec![peer_b_b2_submit_tx.header.id];
        peer_b_submit_txs.sort();
        let mut peer_c_submit_txs = vec![peer_c_b2_submit_tx.header.id];
        peer_c_submit_txs.sort();
        let mut all_submit_txs = peer_b_submit_txs.clone();
        all_submit_txs.extend(&peer_c_submit_txs);
        all_submit_txs.sort();

        // check txs are in mempools
        node_b
            .wait_for_mempool(peer_b_b2_submit_tx.header.id, seconds_to_wait)
            .await
            .expect("node_b txs to still be on node_b");

        node_c
            .wait_for_mempool(peer_c_b2_submit_tx.header.id, seconds_to_wait)
            .await
            .expect("node_c txs to still be on node_c");

        // sort tx order
        async fn sorted_data_txs_at(
            node: &IrysNodeTest<IrysNodeCtx>,
            height: u64,
            ledger: DataLedger,
        ) -> eyre::Result<Vec<H256>> {
            let txs_map: Vec<H256> = node
                .get_block_by_height(height)
                .await?
                .get_data_ledger_tx_ids()
                .get(&ledger)
                .cloned()
                .unwrap_or_default();

            let mut txs: Vec<H256> = txs_map.into_iter().collect();
            txs.sort();

            Ok(txs)
        }

        // check correct txs made it into specific canon blocks, that are now synced across every node
        for node in [&node_a, &node_b, &node_c] {
            assert_eq!(
                sorted_data_txs_at(node, 1, DataLedger::Submit).await?,
                vec![]
            );
            assert_eq!(
                sorted_data_txs_at(node, 1, DataLedger::Publish).await?,
                vec![]
            );
            assert_eq!(
                sorted_data_txs_at(node, 2, DataLedger::Submit).await?,
                peer_b_submit_txs
            );
            assert_eq!(
                sorted_data_txs_at(node, 2, DataLedger::Publish).await?,
                vec![]
            );
            assert_eq!(
                sorted_data_txs_at(node, 3, DataLedger::Submit).await?,
                vec![]
            );
            assert_eq!(
                sorted_data_txs_at(node, 3, DataLedger::Publish).await?,
                peer_b_submit_txs // promoted from previous block
            );
            // Expect txs that were mined in both c2 (non canonical) and c4 (now canonical)
            // The reason for them being in the 4th block, is that peer C sees them as non canon when it re-orgs after receiving B2 and B3. Therefore then returns as eligible txs
            // To reiterate. These were previously mined in non canon block C2. They were then mined again in canon block C4
            // As they arrive with proofs in block 4, they appear in both the submit and publish ledgers.
            assert_eq!(
                sorted_data_txs_at(node, 4, DataLedger::Submit).await?,
                peer_c_submit_txs
            );

            assert_eq!(
                sorted_data_txs_at(node, 4, DataLedger::Publish).await?,
                peer_c_submit_txs
            );
        }

        // re-assert start balances
        assert_eq!(
            node_a.get_balance(b_signer.address(), c_block1.evm_block_hash),
            signer_b_genesis_balance,
        );
        assert_eq!(
            node_a.get_balance(c_signer.address(), c_block1.evm_block_hash),
            signer_c_genesis_balance,
        );
        // assert final balances
        // Calculate fee components for peer C's transaction

        // Calculate publish fee rewards for peer C's transaction if it has perm_fee
        let perm_fee = peer_c_b2_submit_tx.header.perm_fee.unwrap();
        let peer_c_publish_charges =
            irys_types::transaction::fee_distribution::PublishFeeCharges::new(
                perm_fee,
                peer_c_b2_submit_tx.header.term_fee,
                &node_c.node_ctx.config.consensus,
            )?;
        // c_signer gets the ingress proof reward as they posted the chunk
        let peer_c_publish_rewards = peer_c_publish_charges.ingress_proof_reward;

        // Calculate block producer reward for peer C's transaction
        let peer_c_term_charges = irys_types::transaction::fee_distribution::TermFeeCharges::new(
            peer_c_b2_submit_tx.header.term_fee,
            &node_c.node_ctx.config.consensus,
        )?;
        let peer_c_block_producer_reward = peer_c_term_charges.block_producer_reward;

        assert_eq!(
            node_a.get_balance(b_signer.address(), c_block4.evm_block_hash),
            signer_b_genesis_balance + b_block2.reward_amount + b_block3.reward_amount
                - peer_b_total_fee
                + block_producer_reward
                + publish_rewards, // Include the publish rewards from b_block3
        );
        assert_eq!(
            node_a.get_balance(c_signer.address(), c_block4.evm_block_hash),
            signer_c_genesis_balance + c_block4.reward_amount
                - peer_c_b2_submit_tx.header.total_cost()
                + peer_c_block_producer_reward
                + peer_c_publish_rewards,
        );
    }

    // gracefully shutdown nodes
    tokio::join!(node_a.stop(), node_b.stop(), node_c.stop(),);
    Ok(())
}

/// Two node max block depth re-org test
/// Gossip disabled after block 1. Peer A mines 2 blocks of the migration depth
/// while peer B mines one block short. This creates the longest possible
/// fork without triggering block migration. Once gossip is re-enabled peer A should
/// reorg to peer B's chain.
#[test_log::test(tokio::test)]
async fn slow_heavy_reorg_upto_block_migration_depth() -> eyre::Result<()> {
    initialize_tracing();
    // config variables
    // Adjust num_blocks_in_epoch to control how many blocks are mined for the reorg
    let num_blocks_in_epoch = 10;
    let seconds_to_wait = 30;

    // setup config
    let block_migration_depth = num_blocks_in_epoch - 1;
    let mut genesis_config = NodeConfig::testing_with_epochs(num_blocks_in_epoch);
    genesis_config.consensus.get_mut().chunk_size = 32;
    genesis_config.consensus.get_mut().block_migration_depth = block_migration_depth.try_into()?;

    // signers
    let b_signer = genesis_config.new_random_signer();
    genesis_config.fund_genesis_accounts(vec![&b_signer]);

    // genesis node / node_a
    let node_a = IrysNodeTest::new_genesis(genesis_config.clone())
        .start_and_wait_for_packing("NODE_A", seconds_to_wait)
        .await;

    // additional configs for peers
    let config_b = node_a.testing_peer_with_signer(&b_signer);

    // start peer nodes
    let node_b = IrysNodeTest::new(config_b)
        .start_and_wait_for_packing("NODE_B", seconds_to_wait)
        .await;

    //
    // Stage 1: STARTING STATE CHECKS
    //

    // check peer heights match genesis - i.e. that we are all in sync on block 0
    let current_height = node_a.get_canonical_chain_height().await;
    assert_eq!(current_height, 0);
    node_b
        .wait_until_height(current_height, seconds_to_wait)
        .await?;

    //
    // Stage 2: MINE BLOCK
    //

    // mine a single block, and let everyone sync so future txs start at block height 1.
    node_a.mine_block().await?; // mine block a1
    node_a.wait_until_height(1, seconds_to_wait).await?;
    let block_height_1 = node_a.get_block_by_height(1).await?; // get block a1
    node_b
        .wait_for_block(&block_height_1.block_hash, seconds_to_wait)
        .await?;

    assert_eq!(
        block_height_1.system_ledgers.len(),
        0,
        "No txs should exist to be included in this block"
    );

    //
    // Stage 3: DISABLE ANY/ALL GOSSIP
    //
    {
        node_a.gossip_disable();
        node_b.gossip_disable();
    }

    //
    // Stage 4: GENERATE ISOLATED txs
    //

    let anchor = node_b.get_anchor().await?;
    // node_b generates txs in isolation for inclusion in block 2
    let peer_b_b2_stake_tx = node_b
        .post_stake_commitment_without_gossip(Some(anchor))
        .await?;
    let peer_b_b2_pledge_tx = node_b
        .post_pledge_commitment_without_gossip(Some(anchor))
        .await?;

    //
    // Stage 5: MINE FORK A and B TO HEIGHT block_migration_depth - 1 and
    // block_migration_depth
    //

    let blocks_a_to_mine = block_migration_depth - 2;
    let blocks_b_to_mine = block_migration_depth - 1;

    // Mine competing blocks on A and B without gossip
    let mut a_blocks = Vec::with_capacity(blocks_a_to_mine);
    for _ in 0..blocks_a_to_mine {
        let (block, _) = node_a.mine_block_without_gossip().await?;
        a_blocks.push(block);
    }
    let mut b_blocks = Vec::with_capacity(blocks_b_to_mine);
    for _ in 0..blocks_b_to_mine {
        let (block, _) = node_b.mine_block_without_gossip().await?;
        b_blocks.push(block);
    }

    // confirm the chains have forked
    for (a_block, b_block) in a_blocks.iter().zip(b_blocks.iter()) {
        assert_ne!(a_block, b_block);
    }

    // For convenience keep references to the first and last blocks on each chain
    let a_block2 = &a_blocks[0];
    let b_block2 = &b_blocks[0];
    let b_last = b_blocks.last().expect("b_blocks not empty");

    // check how many txs made it into each block, we expect no more than 2
    assert_eq!(
        b_block2.system_ledgers.len(),
        1,
        "Expect 1 of the 2 isolated txs on peer B to be in this block. The stake tx and not the pledge tx."
    );
    assert_eq!(
        a_block2.system_ledgers.len(),
        0,
        "No txs should have been gossiped back to peer A! {:?}",
        a_block2.system_ledgers[0].tx_ids
    ); // 0 commitments, also means 0 system ledgers

    //
    // Stage 6: FINAL SYNC / RE-ORGs
    //
    {
        // Enable gossip
        node_a.gossip_enable();
        node_b.gossip_enable();
        // Gossip all blocks so everyone syncs
        for block in &b_blocks {
            node_b.gossip_block_to_peers(block)?;
        }
        for block in &a_blocks {
            node_a.gossip_block_to_peers(block)?;
        }
    }
    //
    // Stage 7: FINAL STATE CHECKS
    //

    // confirm both nodes are at the same and expected height
    node_a
        .wait_until_height(b_last.height, seconds_to_wait)
        .await?;
    node_b
        .wait_until_height(b_last.height, seconds_to_wait)
        .await?;

    // confirm chain has identical and expected height on all nodes
    let a_latest_height = node_a.get_canonical_chain_height().await;
    let b_latest_height = node_b.get_canonical_chain_height().await;
    assert_eq!(a_latest_height, b_latest_height);

    // confirm blocks at this height match on both nodes
    let a_final = node_a.get_block_by_height(b_last.height).await?;
    let b_final = node_b.get_block_by_height(b_last.height).await?;
    assert_eq!(a_final, b_final);

    // confirm mempool txs in nodes have remained in the mempool and,
    // confirm that all txs have made it to all peers, regardless of canon status
    // Canonical blocks by mining peer: A1, B2, B3, C4
    {
        let mut peer_b_commitment_txs = vec![peer_b_b2_stake_tx.id, peer_b_b2_pledge_tx.id];
        peer_b_commitment_txs.sort();
        let mut all_commitment_txs = peer_b_commitment_txs.clone();
        all_commitment_txs.sort();

        // check txs are in mempools
        node_b
            .wait_for_mempool_commitment_txs(all_commitment_txs.clone(), seconds_to_wait)
            .await
            .expect("node_b and node_c txs to still be on node_b");

        // sort tx order
        async fn sorted_commitments_at(
            node: &IrysNodeTest<IrysNodeCtx>,
            height: u64,
        ) -> eyre::Result<Vec<H256>> {
            let mut txs = node
                .get_block_by_height(height)
                .await?
                .get_commitment_ledger_tx_ids();
            txs.sort();
            Ok(txs)
        }

        // check correct txs made it into specific canon blocks, that are now synced across every node
        assert_eq!(sorted_commitments_at(&node_a, 1).await?, vec![]);
        assert_eq!(
            sorted_commitments_at(&node_a, 2).await?,
            peer_b_commitment_txs
        );
        assert_eq!(sorted_commitments_at(&node_a, 3).await?, vec![]);
        // expect only the two txs included in Peer B B2
        assert_eq!(sorted_commitments_at(&node_a, 3).await?, vec![]);
        assert_eq!(sorted_commitments_at(&node_b, 1).await?, vec![]);
        assert_eq!(
            sorted_commitments_at(&node_b, 2).await?,
            peer_b_commitment_txs
        );
        assert_eq!(sorted_commitments_at(&node_b, 3).await?, vec![]);
        //also check final blocks for good measure, they should have no txs as we didn't post any after block 2
        assert_eq!(
            sorted_commitments_at(&node_a, a_final.height).await?,
            vec![]
        );
        assert_eq!(
            sorted_commitments_at(&node_b, b_final.height).await?,
            vec![]
        );
    }

    // gracefully shutdown nodes
    tokio::join!(node_a.stop(), node_b.stop());
    Ok(())
}<|MERGE_RESOLUTION|>--- conflicted
+++ resolved
@@ -6,13 +6,8 @@
 use std::sync::Arc;
 use tracing::debug;
 
-<<<<<<< HEAD
 #[tokio::test]
-async fn heavy_fork_recovery_submit_tx_test() -> eyre::Result<()> {
-=======
-#[actix_web::test]
 async fn slow_heavy_fork_recovery_submit_tx_test() -> eyre::Result<()> {
->>>>>>> 770730b2
     // Turn on tracing even before the nodes start
     // std::env::set_var(
     //     "RUST_LOG",
