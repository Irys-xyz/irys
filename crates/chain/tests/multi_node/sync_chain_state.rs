<<<<<<< HEAD
use crate::utils::{mine_blocks, AddTxError, IrysNodeTest};
use alloy_core::primitives::ruint::aliases::U256;
use irys_actors::mempool_service::TxIngressError;
=======
use crate::utils::{mine_blocks, IrysNodeTest};
>>>>>>> d5ab8a5d
use irys_api_server::routes::index::NodeInfo;
use irys_chain::{
    peer_utilities::{
        block_index_endpoint_request, info_endpoint_request, peer_list_endpoint_request,
    },
    IrysNodeCtx,
};
<<<<<<< HEAD
use irys_config::IrysNodeConfig;
use irys_database::BlockIndexItem;
use irys_types::{irys::IrysSigner, Address, Config, IrysTransaction, PeerAddress, RethPeerInfo};
use k256::ecdsa::SigningKey;
use reth_primitives::irys_primitives::IrysTxId;
use reth_primitives::GenesisAccount;
use std::collections::HashMap;
=======
use irys_chain::IrysNodeCtx;
use irys_database::BlockIndexItem;
use irys_types::{NodeConfig, NodeMode, PeerAddress};
>>>>>>> d5ab8a5d
use tokio::time::{sleep, Duration};
use tracing::{debug, error};

#[test_log::test(actix_web::test)]
async fn heavy_test_p2p() -> eyre::Result<()> {
    let mut testnet_config_genesis = Config::testnet();
    testnet_config_genesis.trusted_peers = vec![];
    let account1 = IrysSigner::random_signer(&testnet_config_genesis);
    let genesis = start_genesis_node(&testnet_config_genesis, &account1).await;
    tracing::info!("peer info: {:?}", &genesis.node_ctx.config.reth_peer_info);
    let genesis_peer_address = PeerAddress {
        gossip: format!(
            "{}:{}",
            genesis.node_ctx.config.gossip_service_bind_ip,
            genesis.node_ctx.config.gossip_service_port
        )
        .parse()
        .expect("valid SocketAddr expected"),
        api: format!(
            "{}:{}",
            genesis.node_ctx.config.api_bind_ip, genesis.node_ctx.config.api_port
        )
        .parse()
        .expect("valid SocketAddr expected"),
        execution: genesis.node_ctx.config.reth_peer_info,
        mining_address: Address::ZERO,
    };

    let (peer1, peer2) = start_peer_nodes(
        &Config {
            trusted_peers: vec![genesis_peer_address],
            ..Config::testnet()
        },
        &Config {
            trusted_peers: vec![genesis_peer_address],
            ..Config::testnet()
        },
        &account1,
    )
    .await;
    tracing::info!(
        "genesis: {:?}, peer 1: {:?}, peer 2: {:?}",
        &genesis.node_ctx.config.reth_peer_info,
        &peer1.node_ctx.config.reth_peer_info,
        &peer2.node_ctx.config.reth_peer_info
    );

    peer1.stop().await;
    peer2.stop().await;
    genesis.stop().await;

    Ok(())
}

/// 1. spin up a genesis node and two peers. Check that we can sync blocks from the genesis node
/// 2. check that the blocks are valid, check that peer1, peer2, and genesis are indeed synced
/// 3. mine further blocks on genesis node, and confirm gossip service syncs them to peers
#[test_log::test(actix_web::test)]
async fn heavy_sync_chain_state() -> eyre::Result<()> {
    // setup trusted peers connection data and configs for genesis and nodes
    let (
        testnet_config_genesis,
        testnet_config_peer1,
        testnet_config_peer2,
        _trusted_peers,
        genesis_trusted_peers,
    ) = init_configs();
    // setup a funded account at genesis block
    let account1 = IrysSigner::random_signer(&testnet_config_genesis);

    let ctx_genesis_node = start_genesis_node(&testnet_config_genesis, &account1).await;

    let required_blocks_height: usize = 5;
    // +2 is so genesis is two blocks ahead of the peer nodes, as currently we check the peers index which lags behind
    let required_genesis_node_height = required_blocks_height + 2;
<<<<<<< HEAD

    // generate a txn and add it to the block...
    generate_test_transaction_and_add_to_block(&ctx_genesis_node, &account1).await;

    // mine x blocks on genesis
=======
    let trusted_peers = vec![PeerAddress {
        api: "127.0.0.1:8080".parse().expect("valid SocketAddr expected"),
        gossip: "127.0.0.1:8081".parse().expect("valid SocketAddr expected"),
    }];
    let genesis_trusted_peers = vec![
        PeerAddress {
            api: "127.0.0.1:8080".parse().expect("valid SocketAddr expected"),
            gossip: "127.0.0.1:8081".parse().expect("valid SocketAddr expected"),
        },
        PeerAddress {
            api: "127.0.0.2:1234".parse().expect("valid SocketAddr expected"),
            gossip: "127.0.0.2:1235".parse().expect("valid SocketAddr expected"),
        },
        PeerAddress {
            api: "127.0.0.3:1234".parse().expect("valid SocketAddr expected"),
            gossip: "127.0.0.3:1235".parse().expect("valid SocketAddr expected"),
        },
    ];
    let mut testnet_config_genesis = NodeConfig::testnet();
    testnet_config_genesis.http.port = 8080;
    testnet_config_genesis.gossip.port = 8081;
    testnet_config_genesis.trusted_peers = genesis_trusted_peers.clone();
    testnet_config_genesis.mode = NodeMode::Genesis;
    let ctx_genesis_node = IrysNodeTest::new_genesis(testnet_config_genesis.clone())
        .await
        .start()
        .await;

    // mine x blocks
>>>>>>> d5ab8a5d
    mine_blocks(&ctx_genesis_node.node_ctx, required_genesis_node_height)
        .await
        .expect("expected many mined blocks");

    // wait and retry hitting the peer_list endpoint of genesis node
    let peer_list_items =
        poll_peer_list(genesis_trusted_peers.clone(), &ctx_genesis_node.node_ctx).await;
    // assert that genesis node is advertising the trusted peers it was given via config
    assert_eq!(&genesis_trusted_peers, &peer_list_items);

<<<<<<< HEAD
    // start additional nodes (after we have mined some blocks on genesis node)
    let (ctx_peer1_node, ctx_peer2_node) =
        start_peer_nodes(&testnet_config_peer1, &testnet_config_peer2, &account1).await;
=======
    //start two additional peers, instructing them to use the genesis peer as their trusted peer

    //start peer1
    let mut testnet_config_peer1 = NodeConfig::testnet();
    testnet_config_peer1.http.port = 0;
    testnet_config_peer1.trusted_peers = trusted_peers.clone();
    testnet_config_peer1.mode = NodeMode::PeerSync;
    let ctx_peer1_node = IrysNodeTest::new(testnet_config_peer1.clone())
        .await
        .start()
        .await;

    //start peer2
    let ctx_peer2_node = IrysNodeTest::new(testnet_config_peer1.clone())
        .await
        .start()
        .await;
>>>>>>> d5ab8a5d

    // check the height returned by the peers, and when it is high enough do the api call for the block_index and then shutdown the peer
    // this should expand with the block height
    let max_attempts: u64 = required_blocks_height
        .try_into()
        .expect("expected required_blocks_height to be valid u64");
    let max_attempts = max_attempts * 3;

    let result_peer1 = poll_until_fetch_at_block_index_height(
        &ctx_peer1_node.node_ctx,
        required_blocks_height
            .try_into()
            .expect("expected required_blocks_height to be valid u64"),
        max_attempts,
    )
    .await;

    // wait and retry hitting the peer_list endpoint of peer1 node
    let peer_list_items =
        poll_peer_list(genesis_trusted_peers.clone(), &ctx_peer1_node.node_ctx).await;
    // assert that peer1 node has updated trusted peers
    assert_eq!(&genesis_trusted_peers, &peer_list_items);

<<<<<<< HEAD
=======
    // shut down peer, we have what we need
    ctx_peer1_node.node_ctx.stop().await;

>>>>>>> d5ab8a5d
    // wait and retry hitting the peer_list endpoint of peer2 node
    let peer_list_items =
        poll_peer_list(genesis_trusted_peers.clone(), &ctx_peer2_node.node_ctx).await;
    // assert that peer2 node has updated trusted peers
    assert_eq!(&genesis_trusted_peers, &peer_list_items);

    let result_peer2 = poll_until_fetch_at_block_index_height(
        &ctx_peer2_node.node_ctx,
        required_blocks_height
            .try_into()
            .expect("expected required_blocks_height to be valid u64"),
        max_attempts,
    )
    .await;

<<<<<<< HEAD
=======
    // shut down peer, we have what we need
    ctx_peer2_node.node_ctx.stop().await;

>>>>>>> d5ab8a5d
    let mut result_genesis = block_index_endpoint_request(
        &local_test_url(&testnet_config_genesis.http.port),
        0,
        required_blocks_height
            .try_into()
            .expect("expected required_blocks_height to be valid u64"),
    )
    .await;

<<<<<<< HEAD
=======
    //shutdown genesis node, as the peers are no longer going make http calls to it
    ctx_genesis_node.node_ctx.stop().await;

>>>>>>> d5ab8a5d
    // compare blocks in indexes from each of the three nodes
    // they should be identical if the startup sync was a success
    let block_index_genesis = result_genesis
        .json::<Vec<BlockIndexItem>>()
        .await
        .expect("expected a valid json deserialize");
    let block_index_peer1 = result_peer1
        .expect("expected a client response from peer1")
        .json::<Vec<BlockIndexItem>>()
        .await
        .expect("expected a valid json deserialize");
    let block_index_peer2 = result_peer2
        .expect("expected a client response from peer2")
        .json::<Vec<BlockIndexItem>>()
        .await
        .expect("expected a valid json deserialize");

    assert_eq!(
        block_index_genesis, block_index_peer1,
        "expecting json from genesis node {:?} to match json from peer1 {:?}",
        block_index_genesis, block_index_peer1
    );
    assert_eq!(
        block_index_peer1, block_index_peer2,
        "expecting json from peer1 node {:?} to match json from peer2 {:?}",
        block_index_peer1, block_index_peer2
    );

    debug!("STARTUP SEQUENCE ASSERTS WERE A SUCCESS. TO GET HERE TAKES ~2 MINUTES");

    /*
    // BEGIN TESTING BLOCK GOSSIP FROM PEER2 to GENESIS
     */

    //TEST: generate a txn on peer2, and then continue mining on genesis to see if the txn is picked up in the next block via gossip
    let txn = generate_test_transaction_and_add_to_block(&ctx_peer2_node, &account1).await;
    error!("txn we are looking for on genesis: {:?}", txn);

    sleep(Duration::from_millis(5000)).await;
    // mine block on genesis
    mine_blocks(&ctx_genesis_node.node_ctx, 1)
        .await
        .expect("expected one mined block on genesis node");

    let result_genesis = poll_until_fetch_at_block_index_height(
        &ctx_genesis_node,
        (required_blocks_height + 1)
            .try_into()
            .expect("expected required_blocks_height to be valid u64"),
        20,
    )
    .await;
    let result_peer2 = poll_until_fetch_at_block_index_height(
        &ctx_peer2_node,
        (required_blocks_height + 1)
            .try_into()
            .expect("expected required_blocks_height to be valid u64"),
        20,
    )
    .await;

    let block_index_genesis = result_genesis
        .expect("expected a client response from genesis")
        .json::<Vec<BlockIndexItem>>()
        .await
        .expect("expected a valid json deserialize");
    let block_index_peer2 = result_peer2
        .expect("expected a client response from peer2")
        .json::<Vec<BlockIndexItem>>()
        .await
        .expect("expected a valid json deserialize");

    error!("block_index_genesis: {:?}", block_index_genesis);
    error!("block_index_peer2: {:?}", block_index_peer2);

    assert_eq!(
        block_index_genesis, block_index_peer2,
        "expecting json from genesis node {:?} to match json from peer2 {:?}",
        block_index_genesis, block_index_peer2
    );

    // mine more blocks on peer2 node, and see if gossip service brings them to genesis
    /*let additional_blocks_for_gossip_test: usize = 2;
    //wait 10 seconds to ensure vdf has moved forward on peer2, otherwise we get an error: Block validation error Unavailable requested range (16..=20). Stored steps range is (1..=19)
    sleep(Duration::from_millis(10000)).await;
    mine_blocks(&ctx_peer2_node.node_ctx, additional_blocks_for_gossip_test)
        .await
        .expect("expected many mined blocks");
    let result_genesis = poll_until_fetch_at_block_index_height(
        &ctx_genesis_node,
        (required_blocks_height + additional_blocks_for_gossip_test)
            .try_into()
            .expect("expected required_blocks_height to be valid u64"),
        20,
    )
    .await;

    let mut result_peer2 = block_index_endpoint_request(
        &local_test_url(&testnet_config_peer2.api_port),
        0,
        required_blocks_height
            .try_into()
            .expect("expected required_blocks_height to be valid u64"),
    )
    .await;
    let block_index_genesis = result_genesis
        .expect("expected a client response from peer2")
        .json::<Vec<BlockIndexItem>>()
        .await
        .expect("expected a valid json deserialize");
    let block_index_peer2 = result_peer2
        .json::<Vec<BlockIndexItem>>()
        .await
        .expect("expected a valid json deserialize");
    assert_eq!(
        block_index_genesis, block_index_peer2,
        "expecting json from genesis node {:?} to match json from peer2 {:?}",
        block_index_genesis, block_index_peer2
    );*/

    /*
    // BEGIN TESTING BLOCK GOSSIP FROM GENESIS to PEER2
     */

    // mine more blocks on genesis node, and see if gossip service brings them to peer2
    let additional_blocks_for_gossip_test: usize = 2;
    mine_blocks(
        &ctx_genesis_node.node_ctx,
        additional_blocks_for_gossip_test,
    )
    .await
    .expect("expected many mined blocks");
    //now see if the block makes its way to peer2 via gossip service
    let result_peer2 = poll_until_fetch_at_block_index_height(
        &ctx_peer2_node,
        (required_blocks_height + additional_blocks_for_gossip_test)
            .try_into()
            .expect("expected required_blocks_height to be valid u64"),
        20,
    )
    .await;

    let mut result_genesis = block_index_endpoint_request(
        &local_test_url(&testnet_config_genesis.api_port),
        0,
        required_blocks_height
            .try_into()
            .expect("expected required_blocks_height to be valid u64"),
    )
    .await;
    let block_index_genesis = result_genesis
        .json::<Vec<BlockIndexItem>>()
        .await
        .expect("expected a valid json deserialize");
    let block_index_peer2 = result_peer2
        .expect("expected a client response from peer2")
        .json::<Vec<BlockIndexItem>>()
        .await
        .expect("expected a valid json deserialize");
    assert_eq!(
        block_index_genesis, block_index_peer2,
        "expecting json from genesis node {:?} to match json from peer2 {:?}",
        block_index_genesis, block_index_peer2
    );

    // shut down peer nodes and then genesis node, we have what we need
    ctx_peer1_node.stop().await;
    ctx_peer2_node.stop().await;
    ctx_genesis_node.stop().await;

    Ok(())
}

<<<<<<< HEAD
fn init_configs() -> (Config, Config, Config, Vec<PeerAddress>, Vec<PeerAddress>) {
    let mut testnet_config_genesis = Config {
        api_port: 8080,
        gossip_service_port: 8081,
        mining_key: SigningKey::from_slice(
            &hex::decode(b"db793353b633df950842415065f769699541160845d73db902eadee6bc5042d0")
                .expect("valid hex"),
        )
        .expect("valid key"),
        ..Config::testnet()
    };
    let mut testnet_config_peer1 = Config {
        api_port: 0, //random port
        gossip_service_port: 8083,
        mining_key: SigningKey::from_slice(
            &hex::decode(b"db793353b633df950842415065f769699541160845d73db902eadee6bc5042d1")
                .expect("valid hex"),
        )
        .expect("valid key"),
        ..Config::testnet()
    };
    let mut testnet_config_peer2 = Config {
        api_port: 0, //random port
        gossip_service_port: 8085,
        mining_key: SigningKey::from_slice(
            &hex::decode(b"db793353b633df950842415065f769699541160845d73db902eadee6bc5042d2")
                .expect("valid hex"),
        )
        .expect("valid key"),
        ..Config::testnet()
    };
    let trusted_peers = vec![PeerAddress {
        api: "127.0.0.1:8080".parse().expect("valid SocketAddr expected"),
        gossip: "127.0.0.1:8081".parse().expect("valid SocketAddr expected"),
        execution: RethPeerInfo::default(),
        mining_address: testnet_config_genesis.miner_address(),
    }];
    let genesis_trusted_peers = vec![
        PeerAddress {
            api: "127.0.0.1:8080".parse().expect("valid SocketAddr expected"),
            gossip: "127.0.0.1:8081".parse().expect("valid SocketAddr expected"),
            execution: RethPeerInfo::default(),
            mining_address: testnet_config_genesis.miner_address(),
        },
        PeerAddress {
            api: "127.0.0.1:8082".parse().expect("valid SocketAddr expected"),
            gossip: "127.0.0.1:8083".parse().expect("valid SocketAddr expected"),
            execution: RethPeerInfo::default(),
            mining_address: testnet_config_peer1.miner_address(),
        },
        PeerAddress {
            api: "127.0.0.1:8084".parse().expect("valid SocketAddr expected"),
            gossip: "127.0.0.1:8085".parse().expect("valid SocketAddr expected"),
            execution: RethPeerInfo::default(),
            mining_address: testnet_config_peer2.miner_address(),
        },
    ];
    testnet_config_peer1.trusted_peers = trusted_peers.clone();
    testnet_config_peer2.trusted_peers = trusted_peers.clone();
    testnet_config_genesis.trusted_peers = genesis_trusted_peers.clone();
    (
        testnet_config_genesis,
        testnet_config_peer1,
        testnet_config_peer2,
        trusted_peers,
        genesis_trusted_peers,
    )
}

fn add_account_to_config(irys_node_config: &mut IrysNodeConfig, account: &IrysSigner) -> () {
    irys_node_config.extend_genesis_accounts(vec![(
        account.address(),
        GenesisAccount {
            balance: U256::from(1000),
            ..Default::default()
        },
    )]);
}

async fn start_genesis_node(
    testnet_config_genesis: &Config,
    account: &IrysSigner, // account with balance at genesis
) -> IrysNodeTest<IrysNodeCtx> {
    // init genesis node
    let mut genesis_node = IrysNodeTest::new_genesis(testnet_config_genesis.clone()).await;
    // add accounts with balances to genesis node
    add_account_to_config(&mut genesis_node.cfg.irys_node_config, &account);
    // start genesis node
    let ctx_genesis_node = genesis_node.start().await;
    ctx_genesis_node
}

async fn start_peer_nodes(
    testnet_config_peer1: &Config,
    testnet_config_peer2: &Config,
    account: &IrysSigner, // account with balance at genesis
) -> (IrysNodeTest<IrysNodeCtx>, IrysNodeTest<IrysNodeCtx>) {
    let mut peer1_node = IrysNodeTest::new(testnet_config_peer1.clone()).await;
    add_account_to_config(&mut peer1_node.cfg.irys_node_config, &account);
    let ctx_peer1_node = peer1_node.start().await;
    let mut peer2_node = IrysNodeTest::new(testnet_config_peer2.clone()).await;
    add_account_to_config(&mut peer2_node.cfg.irys_node_config, &account);
    let ctx_peer2_node = peer2_node.start().await;
    (ctx_peer1_node, ctx_peer2_node)
}

=======
>>>>>>> d5ab8a5d
fn local_test_url(port: &u16) -> String {
    format!("http://127.0.0.1:{}", port)
}

async fn generate_test_transaction_and_add_to_block(
    node: &IrysNodeTest<IrysNodeCtx>,
    account: &IrysSigner,
) -> HashMap<IrysTxId, irys_types::IrysTransaction> {
    let data_bytes = "Test transaction!".as_bytes().to_vec();
    let mut irys_txs: HashMap<IrysTxId, IrysTransaction> = HashMap::new();
    match node.create_submit_data_tx(&account, data_bytes).await {
        Ok(tx) => {
            irys_txs.insert(IrysTxId::from_slice(tx.header.id.as_bytes()), tx);
        }
        Err(AddTxError::TxIngress(TxIngressError::Unfunded)) => {
            panic!("unfunded account error")
        }
        Err(e) => panic!("unexpected error {:?}", e),
    }
    irys_txs
}

/// poll info_endpoint until timeout or we get block_index at desired height
async fn poll_until_fetch_at_block_index_height(
<<<<<<< HEAD
    node_ctx: &IrysNodeTest<IrysNodeCtx>,
=======
    node_ctx: &IrysNodeCtx,
>>>>>>> d5ab8a5d
    required_blocks_height: u64,
    max_attempts: u64,
) -> Option<awc::ClientResponse<actix_web::dev::Decompress<actix_http::Payload>>> {
    let mut attempts = 0;
    let mut result_peer = None;
<<<<<<< HEAD
    let url = local_test_url(&node_ctx.node_ctx.config.api_port);
=======
    let url = local_test_url(&node_ctx.config.node_config.http.port);
>>>>>>> d5ab8a5d
    loop {
        let mut response = info_endpoint_request(&url).await;

        if max_attempts < attempts {
            error!(
                "peer never fully synced to height {}",
                required_blocks_height
            );
            break;
        } else {
            attempts += 1;
        }

        let json_response: NodeInfo = response.json().await.expect("valid NodeInfo");
        if required_blocks_height > json_response.block_index_height {
            debug!(
                "attempt {} checking {}. required_blocks_height > json_response.block_index_height {} > {}",
                &attempts, &url, required_blocks_height, json_response.block_index_height
            );
            //wait one second and try again
            sleep(Duration::from_millis(1000)).await;
        } else {
            result_peer = Some(
                block_index_endpoint_request(
<<<<<<< HEAD
                    &local_test_url(&node_ctx.node_ctx.config.api_port),
=======
                    &local_test_url(&node_ctx.config.node_config.http.port),
>>>>>>> d5ab8a5d
                    0,
                    required_blocks_height,
                )
                .await,
            );
            break;
        }
    }
    result_peer
}

// poll peer_list_endpoint until timeout or we get the expected result
async fn poll_peer_list(
    trusted_peers: Vec<PeerAddress>,
<<<<<<< HEAD
    ctx_node: &IrysNodeTest<IrysNodeCtx>,
=======
    node_ctx: &IrysNodeCtx,
>>>>>>> d5ab8a5d
) -> Vec<PeerAddress> {
    let mut peer_list_items: Vec<PeerAddress> = Vec::new();
    for _ in 0..20 {
        sleep(Duration::from_millis(2000)).await;

        let mut peer_results_genesis =
<<<<<<< HEAD
            peer_list_endpoint_request(&local_test_url(&ctx_node.node_ctx.config.api_port)).await;
=======
            peer_list_endpoint_request(&local_test_url(&node_ctx.config.node_config.http.port))
                .await;
>>>>>>> d5ab8a5d

        peer_list_items = peer_results_genesis
            .json::<Vec<PeerAddress>>()
            .await
            .expect("valid PeerAddress");
        peer_list_items.sort(); //sort so we have sane comparisons in asserts
        if &trusted_peers == &peer_list_items {
            break;
        }
    }
    peer_list_items
}<|MERGE_RESOLUTION|>--- conflicted
+++ resolved
@@ -1,10 +1,6 @@
-<<<<<<< HEAD
 use crate::utils::{mine_blocks, AddTxError, IrysNodeTest};
 use alloy_core::primitives::ruint::aliases::U256;
 use irys_actors::mempool_service::TxIngressError;
-=======
-use crate::utils::{mine_blocks, IrysNodeTest};
->>>>>>> d5ab8a5d
 use irys_api_server::routes::index::NodeInfo;
 use irys_chain::{
     peer_utilities::{
@@ -12,19 +8,13 @@
     },
     IrysNodeCtx,
 };
-<<<<<<< HEAD
 use irys_config::IrysNodeConfig;
 use irys_database::BlockIndexItem;
-use irys_types::{irys::IrysSigner, Address, Config, IrysTransaction, PeerAddress, RethPeerInfo};
+use irys_types::{irys::IrysSigner, Address, Config, IrysTransaction, PeerAddress, RethPeerInfo, NodeConfig, NodeMode};
 use k256::ecdsa::SigningKey;
 use reth_primitives::irys_primitives::IrysTxId;
 use reth_primitives::GenesisAccount;
 use std::collections::HashMap;
-=======
-use irys_chain::IrysNodeCtx;
-use irys_database::BlockIndexItem;
-use irys_types::{NodeConfig, NodeMode, PeerAddress};
->>>>>>> d5ab8a5d
 use tokio::time::{sleep, Duration};
 use tracing::{debug, error};
 
@@ -100,43 +90,11 @@
     let required_blocks_height: usize = 5;
     // +2 is so genesis is two blocks ahead of the peer nodes, as currently we check the peers index which lags behind
     let required_genesis_node_height = required_blocks_height + 2;
-<<<<<<< HEAD
 
     // generate a txn and add it to the block...
     generate_test_transaction_and_add_to_block(&ctx_genesis_node, &account1).await;
 
     // mine x blocks on genesis
-=======
-    let trusted_peers = vec![PeerAddress {
-        api: "127.0.0.1:8080".parse().expect("valid SocketAddr expected"),
-        gossip: "127.0.0.1:8081".parse().expect("valid SocketAddr expected"),
-    }];
-    let genesis_trusted_peers = vec![
-        PeerAddress {
-            api: "127.0.0.1:8080".parse().expect("valid SocketAddr expected"),
-            gossip: "127.0.0.1:8081".parse().expect("valid SocketAddr expected"),
-        },
-        PeerAddress {
-            api: "127.0.0.2:1234".parse().expect("valid SocketAddr expected"),
-            gossip: "127.0.0.2:1235".parse().expect("valid SocketAddr expected"),
-        },
-        PeerAddress {
-            api: "127.0.0.3:1234".parse().expect("valid SocketAddr expected"),
-            gossip: "127.0.0.3:1235".parse().expect("valid SocketAddr expected"),
-        },
-    ];
-    let mut testnet_config_genesis = NodeConfig::testnet();
-    testnet_config_genesis.http.port = 8080;
-    testnet_config_genesis.gossip.port = 8081;
-    testnet_config_genesis.trusted_peers = genesis_trusted_peers.clone();
-    testnet_config_genesis.mode = NodeMode::Genesis;
-    let ctx_genesis_node = IrysNodeTest::new_genesis(testnet_config_genesis.clone())
-        .await
-        .start()
-        .await;
-
-    // mine x blocks
->>>>>>> d5ab8a5d
     mine_blocks(&ctx_genesis_node.node_ctx, required_genesis_node_height)
         .await
         .expect("expected many mined blocks");
@@ -146,30 +104,14 @@
         poll_peer_list(genesis_trusted_peers.clone(), &ctx_genesis_node.node_ctx).await;
     // assert that genesis node is advertising the trusted peers it was given via config
     assert_eq!(&genesis_trusted_peers, &peer_list_items);
-
-<<<<<<< HEAD
+  
+    testnet_config_peer1.http.port = 0;
+    testnet_config_peer1.trusted_peers = trusted_peers.clone();
+    testnet_config_peer1.mode = NodeMode::PeerSync;
+
     // start additional nodes (after we have mined some blocks on genesis node)
     let (ctx_peer1_node, ctx_peer2_node) =
         start_peer_nodes(&testnet_config_peer1, &testnet_config_peer2, &account1).await;
-=======
-    //start two additional peers, instructing them to use the genesis peer as their trusted peer
-
-    //start peer1
-    let mut testnet_config_peer1 = NodeConfig::testnet();
-    testnet_config_peer1.http.port = 0;
-    testnet_config_peer1.trusted_peers = trusted_peers.clone();
-    testnet_config_peer1.mode = NodeMode::PeerSync;
-    let ctx_peer1_node = IrysNodeTest::new(testnet_config_peer1.clone())
-        .await
-        .start()
-        .await;
-
-    //start peer2
-    let ctx_peer2_node = IrysNodeTest::new(testnet_config_peer1.clone())
-        .await
-        .start()
-        .await;
->>>>>>> d5ab8a5d
 
     // check the height returned by the peers, and when it is high enough do the api call for the block_index and then shutdown the peer
     // this should expand with the block height
@@ -193,12 +135,6 @@
     // assert that peer1 node has updated trusted peers
     assert_eq!(&genesis_trusted_peers, &peer_list_items);
 
-<<<<<<< HEAD
-=======
-    // shut down peer, we have what we need
-    ctx_peer1_node.node_ctx.stop().await;
-
->>>>>>> d5ab8a5d
     // wait and retry hitting the peer_list endpoint of peer2 node
     let peer_list_items =
         poll_peer_list(genesis_trusted_peers.clone(), &ctx_peer2_node.node_ctx).await;
@@ -214,12 +150,6 @@
     )
     .await;
 
-<<<<<<< HEAD
-=======
-    // shut down peer, we have what we need
-    ctx_peer2_node.node_ctx.stop().await;
-
->>>>>>> d5ab8a5d
     let mut result_genesis = block_index_endpoint_request(
         &local_test_url(&testnet_config_genesis.http.port),
         0,
@@ -229,12 +159,6 @@
     )
     .await;
 
-<<<<<<< HEAD
-=======
-    //shutdown genesis node, as the peers are no longer going make http calls to it
-    ctx_genesis_node.node_ctx.stop().await;
-
->>>>>>> d5ab8a5d
     // compare blocks in indexes from each of the three nodes
     // they should be identical if the startup sync was a success
     let block_index_genesis = result_genesis
@@ -408,7 +332,6 @@
     Ok(())
 }
 
-<<<<<<< HEAD
 fn init_configs() -> (Config, Config, Config, Vec<PeerAddress>, Vec<PeerAddress>) {
     let mut testnet_config_genesis = Config {
         api_port: 8080,
@@ -418,6 +341,8 @@
                 .expect("valid hex"),
         )
         .expect("valid key"),
+        http.port: 8080,
+        mode: NodeMode::Genesis,
         ..Config::testnet()
     };
     let mut testnet_config_peer1 = Config {
@@ -428,6 +353,8 @@
                 .expect("valid hex"),
         )
         .expect("valid key"),
+        http.port: 0,
+        mode: NodeMode::PeerSync,
         ..Config::testnet()
     };
     let mut testnet_config_peer2 = Config {
@@ -438,6 +365,8 @@
                 .expect("valid hex"),
         )
         .expect("valid key"),
+        http.port: 0,
+        mode: NodeMode::PeerSync,
         ..Config::testnet()
     };
     let trusted_peers = vec![PeerAddress {
@@ -515,8 +444,6 @@
     (ctx_peer1_node, ctx_peer2_node)
 }
 
-=======
->>>>>>> d5ab8a5d
 fn local_test_url(port: &u16) -> String {
     format!("http://127.0.0.1:{}", port)
 }
@@ -541,21 +468,13 @@
 
 /// poll info_endpoint until timeout or we get block_index at desired height
 async fn poll_until_fetch_at_block_index_height(
-<<<<<<< HEAD
-    node_ctx: &IrysNodeTest<IrysNodeCtx>,
-=======
     node_ctx: &IrysNodeCtx,
->>>>>>> d5ab8a5d
     required_blocks_height: u64,
     max_attempts: u64,
 ) -> Option<awc::ClientResponse<actix_web::dev::Decompress<actix_http::Payload>>> {
     let mut attempts = 0;
     let mut result_peer = None;
-<<<<<<< HEAD
-    let url = local_test_url(&node_ctx.node_ctx.config.api_port);
-=======
     let url = local_test_url(&node_ctx.config.node_config.http.port);
->>>>>>> d5ab8a5d
     loop {
         let mut response = info_endpoint_request(&url).await;
 
@@ -580,11 +499,7 @@
         } else {
             result_peer = Some(
                 block_index_endpoint_request(
-<<<<<<< HEAD
-                    &local_test_url(&node_ctx.node_ctx.config.api_port),
-=======
                     &local_test_url(&node_ctx.config.node_config.http.port),
->>>>>>> d5ab8a5d
                     0,
                     required_blocks_height,
                 )
@@ -599,23 +514,14 @@
 // poll peer_list_endpoint until timeout or we get the expected result
 async fn poll_peer_list(
     trusted_peers: Vec<PeerAddress>,
-<<<<<<< HEAD
     ctx_node: &IrysNodeTest<IrysNodeCtx>,
-=======
-    node_ctx: &IrysNodeCtx,
->>>>>>> d5ab8a5d
 ) -> Vec<PeerAddress> {
     let mut peer_list_items: Vec<PeerAddress> = Vec::new();
     for _ in 0..20 {
         sleep(Duration::from_millis(2000)).await;
 
         let mut peer_results_genesis =
-<<<<<<< HEAD
             peer_list_endpoint_request(&local_test_url(&ctx_node.node_ctx.config.api_port)).await;
-=======
-            peer_list_endpoint_request(&local_test_url(&node_ctx.config.node_config.http.port))
-                .await;
->>>>>>> d5ab8a5d
 
         peer_list_items = peer_results_genesis
             .json::<Vec<PeerAddress>>()
