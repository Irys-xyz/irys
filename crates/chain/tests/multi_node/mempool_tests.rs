--- conflicted
+++ resolved
@@ -1804,13 +1804,6 @@
 
     let (tx, rx) = oneshot::channel();
 
-<<<<<<< HEAD
-    peer2.node_ctx.service_senders.mempool.send(
-        MempoolServiceMessage::GetBestMempoolTxs(
-            Some(BlockId::number(
-                peer2.get_canonical_chain_height().await - 1,
-            )),
-=======
     // Get the block hash at height - 1
     let previous_height = peer2.get_canonical_chain_height().await - 1;
     let previous_block_hash = peer2
@@ -1821,13 +1814,7 @@
         .node_ctx
         .service_senders
         .mempool
-        .send(MempoolServiceMessage::GetBestMempoolTxs(
-            previous_block_hash,
->>>>>>> 65639918
-            tx,
-        )
-        .into(),
-    )?;
+        .send(MempoolServiceMessage::GetBestMempoolTxs(previous_block_hash, tx).into())?;
 
     let best_previous = rx.await??;
     // previous block does not have the fund tx, the tx should not be present
@@ -1837,22 +1824,11 @@
         "there should not be a storage tx (lack of funding due to changed parent Irys block)"
     );
 
-<<<<<<< HEAD
-    let (tx, rx) = oneshot::channel();
-    // latest
-    peer2
-        .node_ctx
-        .service_senders
-        .mempool
-        .send(MempoolServiceMessage::GetBestMempoolTxs(None, tx).into())?;
-    let best_current = rx.await??;
-=======
     // Wait for mempool to stabilize after reconnection
     let (best_current_submit, _, _) = peer2
         .wait_for_mempool_best_txs_shape(1, 0, 0, seconds_to_wait.try_into()?)
         .await?;
 
->>>>>>> 65639918
     // latest block has the fund tx, so it should be present
     assert_eq!(best_current_submit.len(), 1, "There should be a storage tx");
 
@@ -1870,20 +1846,10 @@
 
     // the storage tx shouldn't be in the best mempool txs due to the fork change
 
-<<<<<<< HEAD
-    let (tx, rx) = oneshot::channel();
-    peer2
-        .node_ctx
-        .service_senders
-        .mempool
-        .send(MempoolServiceMessage::GetBestMempoolTxs(None, tx).into())?;
-    let best_current = rx.await??;
-=======
     // Wait for mempool to stabilize after fork recovery
     let (best_current_submit, _, _) = peer2
         .wait_for_mempool_best_txs_shape(0, 0, 0, seconds_to_wait.try_into()?)
         .await?;
->>>>>>> 65639918
 
     assert_eq!(
         best_current_submit.len(),
