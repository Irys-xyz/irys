--- conflicted
+++ resolved
@@ -1634,11 +1634,7 @@
 async fn commitment_tx_signature_validation_on_ingress_test() -> eyre::Result<()> {
     let seconds_to_wait = 10;
 
-<<<<<<< HEAD
-    let mut genesis_config = NodeConfig::testnet();
-=======
     let mut genesis_config = NodeConfig::testing();
->>>>>>> 458d0c5e
 
     let signer = genesis_config.new_random_signer();
     genesis_config.fund_genesis_accounts(vec![&signer]);
@@ -1742,8 +1738,8 @@
     genesis_node.stop().await;
 
     Ok(())
-<<<<<<< HEAD
 }
+
 #[test_log::test(actix_web::test)]
 /// post invalid data txs where tx id has been tampered with
 /// expect invalid txs to fail when sent directly to the mempool
@@ -1794,6 +1790,4 @@
     genesis_node.stop().await;
 
     Ok(())
-=======
->>>>>>> 458d0c5e
 }