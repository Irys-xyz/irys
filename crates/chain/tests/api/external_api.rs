--- conflicted
+++ resolved
@@ -5,10 +5,7 @@
 use actix_web::{http::header::ContentType, HttpMessage};
 use irys_actors::BlockFinalizedMessage;
 use irys_api_server::routes::index::NodeInfo;
-<<<<<<< HEAD
 use irys_chain::{IrysNode, IrysNodeCtx};
-=======
->>>>>>> 9ca1b820
 use irys_database::BlockIndexItem;
 use irys_types::{Address, IrysTransactionHeader, Signature, H256};
 use tokio::time::{sleep, Duration};
@@ -159,9 +156,7 @@
 
     ctx.node_ctx.stop().await;
     Ok(())
-<<<<<<< HEAD
 }
-
 struct TestCtx {
     config: Config,
     node: IrysNodeCtx,
@@ -188,13 +183,11 @@
     let temp_dir = temporary_directory(Some(node_name), false);
     testnet_config.base_directory = temp_dir.path().to_path_buf();
     let node = IrysNode::new(testnet_config.clone(), genesis, None)
-        .init()
+        .start()
         .await?;
     Ok(TestCtx {
         config: testnet_config,
         node,
         temp_dir,
     })
-=======
->>>>>>> 9ca1b820
 }