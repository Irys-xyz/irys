--- conflicted
+++ resolved
@@ -1,7 +1,3 @@
 mod api;
-<<<<<<< HEAD
-pub mod external_api;
-=======
 mod external_api;
-mod tx;
->>>>>>> 2687b273
+mod tx;