--- conflicted
+++ resolved
@@ -46,14 +46,6 @@
     )
     .await?;
 
-<<<<<<< HEAD
-    let (vdf_mining_state_sender, _) = tokio::sync::mpsc::channel::<bool>(1);
-    node.node_ctx
-        .actor_addresses
-        .start_mining(vdf_mining_state_sender)
-        .unwrap();
-=======
->>>>>>> 96590be1
     let api_state = node.node_ctx.get_api_state(ema_tx);
     let _db = api_state.db.clone();
 
