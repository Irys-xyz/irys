--- conflicted
+++ resolved
@@ -213,16 +213,9 @@
 
     let genesis_signer = config.miner_address();
 
-<<<<<<< HEAD
-    let uri = format!(
-        "http://127.0.0.1:{}",
-        node.node_ctx.config.node_config.http.bind_port
-    );
-=======
     let genesis_parts_before;
     let signer1_parts_before;
     let signer2_parts_before;
->>>>>>> 96590be1
 
     let node = {
         // Start a test node with custom configuration
