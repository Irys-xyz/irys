--- conflicted
+++ resolved
@@ -7,13 +7,8 @@
 use irys_actors::packing::wait_for_packing;
 use irys_database::{database, db::IrysDatabaseExt as _};
 use irys_types::{
-<<<<<<< HEAD
-    irys::IrysSigner, CommitmentTransaction, ConsensusConfig, IrysTransactionHeader,
+    irys::IrysSigner, CommitmentTransaction, ConsensusConfig, DataTransactionHeader,
     IrysTransactionResponse, NodeConfig, H256,
-=======
-    irys::IrysSigner, CommitmentTransaction, DataTransactionHeader, IrysTransactionResponse,
-    NodeConfig, H256,
->>>>>>> 19d2741c
 };
 use reth_db::Database as _;
 use tokio::time::Duration;
