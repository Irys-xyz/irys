//! endpoint tests

use crate::{api::price_endpoint_request, utils::IrysNodeTest};
use actix_web::{http::header::ContentType, HttpMessage as _};
use irys_api_server::routes::price::PriceInfo;
use irys_types::{storage_pricing::calculate_term_fee_from_config, DataLedger, U256};

#[test_log::test(actix::test)]
async fn heavy_pricing_endpoint_a_lot_of_data() -> eyre::Result<()> {
    // setup
    let ctx = IrysNodeTest::default_async().start().await;
    let address = format!(
        "http://127.0.0.1:{}",
        ctx.node_ctx.config.node_config.http.bind_port
    );
    let data_size_bytes = ctx.node_ctx.config.consensus.chunk_size * 5;

    // Calculate the expected base storage fee
    let expected_base_fee = {
        let epochs_for_storage = ctx
            .node_ctx
            .config
            .consensus
            .years_to_epochs(ctx.node_ctx.config.consensus.safe_minimum_number_of_years);
        let cost_per_chunk_per_epoch = ctx.node_ctx.config.consensus.cost_per_chunk_per_epoch()?;
<<<<<<< HEAD
        let cost_per_chunk_duration_adjusted = cost_per_chunk_per_epoch
            .cost_per_replica(epochs_for_storage, ctx.node_ctx.config.consensus.decay_rate)?
=======
        // Convert annual decay rate to per-epoch
        let epochs_per_year =
            irys_types::U256::from(ctx.node_ctx.config.consensus.epochs_per_year());
        let decay_rate_per_epoch =
            irys_types::storage_pricing::Amount::new(irys_types::storage_pricing::safe_div(
                ctx.node_ctx.config.consensus.decay_rate_per_year.amount,
                epochs_per_year,
            )?);
        let cost_per_chunk_duration_adjusted = cost_per_chunk_per_epoch
            .cost_per_replica(epochs_for_storage, decay_rate_per_epoch)?
>>>>>>> 6d4f3c43
            .replica_count(ctx.node_ctx.config.consensus.number_of_ingress_proofs)?;

        cost_per_chunk_duration_adjusted.base_network_fee(
            U256::from(data_size_bytes),
            ctx.node_ctx.config.consensus.chunk_size,
            // node just started up, using genesis ema price
            ctx.node_ctx.config.consensus.genesis_price,
        )?
    };

    // Calculate the expected term fee
    let expected_term_fee = calculate_term_fee_from_config(
        data_size_bytes,
        &ctx.node_ctx.config.consensus,
        ctx.node_ctx.config.consensus.genesis_price,
    )?;

    // Calculate expected perm_fee using the same method as the API
    let expected_perm_fee = expected_base_fee.add_ingress_proof_rewards(
        expected_term_fee,
        ctx.node_ctx.config.consensus.number_of_ingress_proofs,
        ctx.node_ctx
            .config
            .consensus
            .immediate_tx_inclusion_reward_percent,
    )?;

    // action
    let mut response = price_endpoint_request(&address, DataLedger::Publish, data_size_bytes).await;

    // assert
    assert_eq!(response.status(), 200);
    assert_eq!(response.content_type(), ContentType::json().to_string());
    let price_info = response.json::<PriceInfo>().await?;
    // Check that perm_fee includes both base fee and ingress rewards
    assert_eq!(price_info.perm_fee, expected_perm_fee.amount);
    // Verify term_fee is calculated correctly
    assert_eq!(price_info.term_fee, expected_term_fee);
    assert_eq!(price_info.ledger, 0);
    assert_eq!(price_info.bytes, data_size_bytes);
    assert!(
        data_size_bytes > ctx.node_ctx.config.consensus.chunk_size,
        "for the test to be accurate, the requested size must be larger to the configs chunk size"
    );

    ctx.node_ctx.stop().await;
    Ok(())
}

#[test_log::test(actix::test)]
async fn heavy_pricing_endpoint_small_data() -> eyre::Result<()> {
    // setup
    let ctx = IrysNodeTest::default_async().start().await;
    let address = format!(
        "http://127.0.0.1:{}",
        ctx.node_ctx.config.node_config.http.bind_port
    );
    let data_size_bytes = 4_u64;

    // Calculate the expected base storage fee
    let expected_base_fee = {
        let epochs_for_storage = ctx
            .node_ctx
            .config
            .consensus
            .years_to_epochs(ctx.node_ctx.config.consensus.safe_minimum_number_of_years);
        let cost_per_chunk_per_epoch = ctx.node_ctx.config.consensus.cost_per_chunk_per_epoch()?;
<<<<<<< HEAD
        let cost_per_chunk_duration_adjusted = cost_per_chunk_per_epoch
            .cost_per_replica(epochs_for_storage, ctx.node_ctx.config.consensus.decay_rate)?
=======
        // Convert annual decay rate to per-epoch
        let epochs_per_year =
            irys_types::U256::from(ctx.node_ctx.config.consensus.epochs_per_year());
        let decay_rate_per_epoch =
            irys_types::storage_pricing::Amount::new(irys_types::storage_pricing::safe_div(
                ctx.node_ctx.config.consensus.decay_rate_per_year.amount,
                epochs_per_year,
            )?);
        let cost_per_chunk_duration_adjusted = cost_per_chunk_per_epoch
            .cost_per_replica(epochs_for_storage, decay_rate_per_epoch)?
>>>>>>> 6d4f3c43
            .replica_count(ctx.node_ctx.config.consensus.number_of_ingress_proofs)?;

        cost_per_chunk_duration_adjusted.base_network_fee(
            // the original data_size_bytes is too small to fill up a whole chunk
            U256::from(ctx.node_ctx.config.consensus.chunk_size),
            ctx.node_ctx.config.consensus.chunk_size,
            // node just started up, using genesis ema price
            ctx.node_ctx.config.consensus.genesis_price,
        )?
    };

    // Calculate the expected term fee
    let expected_term_fee = calculate_term_fee_from_config(
        ctx.node_ctx.config.consensus.chunk_size, // small data rounds up to chunk_size
        &ctx.node_ctx.config.consensus,
        ctx.node_ctx.config.consensus.genesis_price,
    )?;

    // Calculate expected perm_fee using the same method as the API
    let expected_perm_fee = expected_base_fee.add_ingress_proof_rewards(
        expected_term_fee,
        ctx.node_ctx.config.consensus.number_of_ingress_proofs,
        ctx.node_ctx
            .config
            .consensus
            .immediate_tx_inclusion_reward_percent,
    )?;

    // action
    let mut response = price_endpoint_request(&address, DataLedger::Publish, data_size_bytes).await;

    // assert
    assert_eq!(response.status(), 200);
    assert_eq!(response.content_type(), ContentType::json().to_string());
    let price_info = response.json::<PriceInfo>().await?;
    // Check that perm_fee includes both base fee and ingress rewards
    assert_eq!(price_info.perm_fee, expected_perm_fee.amount);
    // Verify term_fee is calculated correctly
    assert_eq!(price_info.term_fee, expected_term_fee);
    assert_eq!(price_info.ledger, 0);
    assert_eq!(price_info.bytes, ctx.node_ctx.config.consensus.chunk_size);
    assert!(
        data_size_bytes < ctx.node_ctx.config.consensus.chunk_size,
        "for the test to be accurate, the requested size must be smaller to the configs chunk size"
    );

    ctx.node_ctx.stop().await;
    Ok(())
}

#[test_log::test(actix::test)]
async fn heavy_pricing_endpoint_submit_ledger_rejected() -> eyre::Result<()> {
    // setup
    let ctx = IrysNodeTest::default_async().start().await;
    let address = format!(
        "http://127.0.0.1:{}",
        ctx.node_ctx.config.node_config.http.bind_port
    );
    let data_size_bytes = ctx.node_ctx.config.consensus.chunk_size;

    // action - try to get price for Submit ledger
    let mut response = price_endpoint_request(&address, DataLedger::Submit, data_size_bytes).await;

    // assert - should return 400 error for Submit ledger
    assert_eq!(response.status(), 400);
    let body = response.body().await?;
    let body_str = std::str::from_utf8(&body)?;
    assert!(body_str.contains("Term ledger not supported"));

    ctx.node_ctx.stop().await;
    Ok(())
}

#[test_log::test(actix::test)]
async fn heavy_pricing_endpoint_round_data_chunk_up() -> eyre::Result<()> {
    // setup
    let ctx = IrysNodeTest::default_async().start().await;
    let address = format!(
        "http://127.0.0.1:{}",
        ctx.node_ctx.config.node_config.http.bind_port
    );
    let data_size_bytes = ctx.node_ctx.config.consensus.chunk_size + 1;

    // Calculate the expected base storage fee
    let expected_base_fee = {
        let epochs_for_storage = ctx
            .node_ctx
            .config
            .consensus
            .years_to_epochs(ctx.node_ctx.config.consensus.safe_minimum_number_of_years);
        let cost_per_chunk_per_epoch = ctx.node_ctx.config.consensus.cost_per_chunk_per_epoch()?;
<<<<<<< HEAD
        let cost_per_chunk_duration_adjusted = cost_per_chunk_per_epoch
            .cost_per_replica(epochs_for_storage, ctx.node_ctx.config.consensus.decay_rate)?
=======
        // Convert annual decay rate to per-epoch
        let epochs_per_year =
            irys_types::U256::from(ctx.node_ctx.config.consensus.epochs_per_year());
        let decay_rate_per_epoch =
            irys_types::storage_pricing::Amount::new(irys_types::storage_pricing::safe_div(
                ctx.node_ctx.config.consensus.decay_rate_per_year.amount,
                epochs_per_year,
            )?);
        let cost_per_chunk_duration_adjusted = cost_per_chunk_per_epoch
            .cost_per_replica(epochs_for_storage, decay_rate_per_epoch)?
>>>>>>> 6d4f3c43
            .replica_count(ctx.node_ctx.config.consensus.number_of_ingress_proofs)?;

        cost_per_chunk_duration_adjusted.base_network_fee(
            // round to the chunk size boundary
            U256::from(ctx.node_ctx.config.consensus.chunk_size * 2),
            ctx.node_ctx.config.consensus.chunk_size,
            // node just started up, using genesis ema price
            ctx.node_ctx.config.consensus.genesis_price,
        )?
    };

    // Calculate the expected term fee
    let expected_term_fee = calculate_term_fee_from_config(
        ctx.node_ctx.config.consensus.chunk_size * 2, // data rounds up to 2 chunks
        &ctx.node_ctx.config.consensus,
        ctx.node_ctx.config.consensus.genesis_price,
    )?;

    // Calculate expected perm_fee using the same method as the API
    let expected_perm_fee = expected_base_fee.add_ingress_proof_rewards(
        expected_term_fee,
        ctx.node_ctx.config.consensus.number_of_ingress_proofs,
        ctx.node_ctx
            .config
            .consensus
            .immediate_tx_inclusion_reward_percent,
    )?;

    // action
    let mut response = price_endpoint_request(&address, DataLedger::Publish, data_size_bytes).await;

    // assert
    assert_eq!(response.status(), 200);
    assert_eq!(response.content_type(), ContentType::json().to_string());
    let price_info = response.json::<PriceInfo>().await?;
    // Check that perm_fee includes both base fee and ingress rewards
    assert_eq!(price_info.perm_fee, expected_perm_fee.amount);
    // Verify term_fee is calculated correctly
    assert_eq!(price_info.term_fee, expected_term_fee);
    assert_eq!(price_info.ledger, 0);
    assert_eq!(
        price_info.bytes,
        ctx.node_ctx.config.consensus.chunk_size * 2
    );
    assert_ne!(data_size_bytes, ctx.node_ctx.config.consensus.chunk_size, "for the test to be accurate, the requested size must not be equal to the configs chunk size");

    ctx.node_ctx.stop().await;
    Ok(())
}<|MERGE_RESOLUTION|>--- conflicted
+++ resolved
@@ -23,10 +23,6 @@
             .consensus
             .years_to_epochs(ctx.node_ctx.config.consensus.safe_minimum_number_of_years);
         let cost_per_chunk_per_epoch = ctx.node_ctx.config.consensus.cost_per_chunk_per_epoch()?;
-<<<<<<< HEAD
-        let cost_per_chunk_duration_adjusted = cost_per_chunk_per_epoch
-            .cost_per_replica(epochs_for_storage, ctx.node_ctx.config.consensus.decay_rate)?
-=======
         // Convert annual decay rate to per-epoch
         let epochs_per_year =
             irys_types::U256::from(ctx.node_ctx.config.consensus.epochs_per_year());
@@ -37,7 +33,6 @@
             )?);
         let cost_per_chunk_duration_adjusted = cost_per_chunk_per_epoch
             .cost_per_replica(epochs_for_storage, decay_rate_per_epoch)?
->>>>>>> 6d4f3c43
             .replica_count(ctx.node_ctx.config.consensus.number_of_ingress_proofs)?;
 
         cost_per_chunk_duration_adjusted.base_network_fee(
@@ -105,10 +100,6 @@
             .consensus
             .years_to_epochs(ctx.node_ctx.config.consensus.safe_minimum_number_of_years);
         let cost_per_chunk_per_epoch = ctx.node_ctx.config.consensus.cost_per_chunk_per_epoch()?;
-<<<<<<< HEAD
-        let cost_per_chunk_duration_adjusted = cost_per_chunk_per_epoch
-            .cost_per_replica(epochs_for_storage, ctx.node_ctx.config.consensus.decay_rate)?
-=======
         // Convert annual decay rate to per-epoch
         let epochs_per_year =
             irys_types::U256::from(ctx.node_ctx.config.consensus.epochs_per_year());
@@ -119,7 +110,6 @@
             )?);
         let cost_per_chunk_duration_adjusted = cost_per_chunk_per_epoch
             .cost_per_replica(epochs_for_storage, decay_rate_per_epoch)?
->>>>>>> 6d4f3c43
             .replica_count(ctx.node_ctx.config.consensus.number_of_ingress_proofs)?;
 
         cost_per_chunk_duration_adjusted.base_network_fee(
@@ -211,10 +201,6 @@
             .consensus
             .years_to_epochs(ctx.node_ctx.config.consensus.safe_minimum_number_of_years);
         let cost_per_chunk_per_epoch = ctx.node_ctx.config.consensus.cost_per_chunk_per_epoch()?;
-<<<<<<< HEAD
-        let cost_per_chunk_duration_adjusted = cost_per_chunk_per_epoch
-            .cost_per_replica(epochs_for_storage, ctx.node_ctx.config.consensus.decay_rate)?
-=======
         // Convert annual decay rate to per-epoch
         let epochs_per_year =
             irys_types::U256::from(ctx.node_ctx.config.consensus.epochs_per_year());
@@ -225,7 +211,6 @@
             )?);
         let cost_per_chunk_duration_adjusted = cost_per_chunk_per_epoch
             .cost_per_replica(epochs_for_storage, decay_rate_per_epoch)?
->>>>>>> 6d4f3c43
             .replica_count(ctx.node_ctx.config.consensus.number_of_ingress_proofs)?;
 
         cost_per_chunk_duration_adjusted.base_network_fee(
