--- conflicted
+++ resolved
@@ -3,7 +3,7 @@
 use crate::{api::price_endpoint_request, utils::IrysNodeTest};
 use actix_web::{http::header::ContentType, HttpMessage as _};
 use irys_api_server::routes::price::PriceInfo;
-use irys_types::{storage_pricing::calculate_term_fee_from_config, DataLedger, U256};
+use irys_types::{storage_pricing::{calculate_term_fee_from_config, calculate_perm_fee_from_config}, DataLedger, U256};
 
 #[test_log::test(actix::test)]
 async fn heavy_pricing_endpoint_a_lot_of_data() -> eyre::Result<()> {
@@ -14,43 +14,6 @@
         ctx.node_ctx.config.node_config.http.bind_port
     );
     let data_size_bytes = ctx.node_ctx.config.consensus.chunk_size * 5;
-
-    // Calculate the expected base storage fee
-    let expected_base_fee = {
-        let epochs_for_storage = ctx
-            .node_ctx
-            .config
-            .consensus
-<<<<<<< HEAD
-            .years_to_epochs(ctx.node_ctx.config.consensus.safe_minimum_number_of_years);
-        let cost_per_chunk_per_epoch = ctx.node_ctx.config.consensus.cost_per_chunk_per_epoch()?;
-        // Convert annual decay rate to per-epoch
-        let epochs_per_year =
-            irys_types::U256::from(ctx.node_ctx.config.consensus.epochs_per_year());
-        let decay_rate_per_epoch =
-            irys_types::storage_pricing::Amount::new(irys_types::storage_pricing::safe_div(
-                ctx.node_ctx.config.consensus.decay_rate_per_year.amount,
-                epochs_per_year,
-            )?);
-        let cost_per_chunk_duration_adjusted = cost_per_chunk_per_epoch
-            .cost_per_replica(epochs_for_storage, decay_rate_per_epoch)?
-            .replica_count(ctx.node_ctx.config.consensus.number_of_ingress_proofs)?;
-=======
-            .annual_cost_per_gb
-            .cost_per_replica(
-                ctx.node_ctx.config.consensus.safe_minimum_number_of_years,
-                ctx.node_ctx.config.consensus.decay_rate,
-            )?
-            .replica_count(ctx.node_ctx.config.consensus.number_of_ingress_proofs_total)?;
->>>>>>> 00db6729
-
-        cost_per_chunk_duration_adjusted.base_network_fee(
-            U256::from(data_size_bytes),
-            ctx.node_ctx.config.consensus.chunk_size,
-            // node just started up, using genesis ema price
-            ctx.node_ctx.config.consensus.genesis_price,
-        )?
-    };
 
     // Calculate the expected term fee
     let expected_term_fee = calculate_term_fee_from_config(
@@ -60,18 +23,11 @@
     )?;
 
     // Calculate expected perm_fee using the same method as the API
-    let expected_perm_fee = expected_base_fee.add_ingress_proof_rewards(
-<<<<<<< HEAD
+    let expected_perm_fee = calculate_perm_fee_from_config(
+        data_size_bytes,
+        &ctx.node_ctx.config.consensus,
+        ctx.node_ctx.config.consensus.genesis_price,
         expected_term_fee,
-        ctx.node_ctx.config.consensus.number_of_ingress_proofs,
-=======
-        TERM_FEE, // Current placeholder value
-        ctx.node_ctx.config.consensus.number_of_ingress_proofs_total,
->>>>>>> 00db6729
-        ctx.node_ctx
-            .config
-            .consensus
-            .immediate_tx_inclusion_reward_percent,
     )?;
 
     // action
@@ -112,7 +68,6 @@
             .node_ctx
             .config
             .consensus
-<<<<<<< HEAD
             .years_to_epochs(ctx.node_ctx.config.consensus.safe_minimum_number_of_years);
         let cost_per_chunk_per_epoch = ctx.node_ctx.config.consensus.cost_per_chunk_per_epoch()?;
         // Convert annual decay rate to per-epoch
@@ -125,15 +80,7 @@
             )?);
         let cost_per_chunk_duration_adjusted = cost_per_chunk_per_epoch
             .cost_per_replica(epochs_for_storage, decay_rate_per_epoch)?
-            .replica_count(ctx.node_ctx.config.consensus.number_of_ingress_proofs)?;
-=======
-            .annual_cost_per_gb
-            .cost_per_replica(
-                ctx.node_ctx.config.consensus.safe_minimum_number_of_years,
-                ctx.node_ctx.config.consensus.decay_rate,
-            )?
             .replica_count(ctx.node_ctx.config.consensus.number_of_ingress_proofs_total)?;
->>>>>>> 00db6729
 
         cost_per_chunk_duration_adjusted.base_network_fee(
             // the original data_size_bytes is too small to fill up a whole chunk
@@ -153,13 +100,8 @@
 
     // Calculate expected perm_fee using the same method as the API
     let expected_perm_fee = expected_base_fee.add_ingress_proof_rewards(
-<<<<<<< HEAD
         expected_term_fee,
-        ctx.node_ctx.config.consensus.number_of_ingress_proofs,
-=======
-        TERM_FEE, // Current placeholder value
         ctx.node_ctx.config.consensus.number_of_ingress_proofs_total,
->>>>>>> 00db6729
         ctx.node_ctx
             .config
             .consensus
@@ -227,7 +169,6 @@
             .node_ctx
             .config
             .consensus
-<<<<<<< HEAD
             .years_to_epochs(ctx.node_ctx.config.consensus.safe_minimum_number_of_years);
         let cost_per_chunk_per_epoch = ctx.node_ctx.config.consensus.cost_per_chunk_per_epoch()?;
         // Convert annual decay rate to per-epoch
@@ -240,15 +181,7 @@
             )?);
         let cost_per_chunk_duration_adjusted = cost_per_chunk_per_epoch
             .cost_per_replica(epochs_for_storage, decay_rate_per_epoch)?
-            .replica_count(ctx.node_ctx.config.consensus.number_of_ingress_proofs)?;
-=======
-            .annual_cost_per_gb
-            .cost_per_replica(
-                ctx.node_ctx.config.consensus.safe_minimum_number_of_years,
-                ctx.node_ctx.config.consensus.decay_rate,
-            )?
             .replica_count(ctx.node_ctx.config.consensus.number_of_ingress_proofs_total)?;
->>>>>>> 00db6729
 
         cost_per_chunk_duration_adjusted.base_network_fee(
             // round to the chunk size boundary
@@ -268,13 +201,8 @@
 
     // Calculate expected perm_fee using the same method as the API
     let expected_perm_fee = expected_base_fee.add_ingress_proof_rewards(
-<<<<<<< HEAD
         expected_term_fee,
-        ctx.node_ctx.config.consensus.number_of_ingress_proofs,
-=======
-        TERM_FEE, // Current placeholder value
         ctx.node_ctx.config.consensus.number_of_ingress_proofs_total,
->>>>>>> 00db6729
         ctx.node_ctx
             .config
             .consensus
