--- conflicted
+++ resolved
@@ -52,7 +52,6 @@
             data_txs_with_proofs: &mut PublishLedgerWithTxs,
             reward_amount: Amount<irys_types::storage_pricing::phantoms::Irys>,
             _timestamp_ms: u128,
-<<<<<<< HEAD
             expired_ledger_fees: std::collections::BTreeMap<
                 irys_types::Address,
                 (
@@ -60,10 +59,7 @@
                     irys_actors::shadow_tx_generator::RollingHash,
                 ),
             >,
-        ) -> eyre::Result<EthBuiltPayload> {
-=======
         ) -> eyre::Result<(EthBuiltPayload, U256)> {
->>>>>>> aaa18d77
             self.prod
                 .create_evm_block(
                     prev_block_header,
