use crate::utils::IrysNodeTest;
use eyre::Result;
<<<<<<< HEAD
use irys_actors::block_discovery::BlockTransactions;
use irys_types::{NodeConfig, H256, U256};
=======
use irys_types::{NodeConfig, UnixTimestampMs, H256, U256};
>>>>>>> d1c93fdb
use std::time::{SystemTime, UNIX_EPOCH};

/// This test ensures that if we attempt to submit a block with a timestamp
/// too far in the future, the node rejects it during block prevalidation.
#[tokio::test]
async fn heavy_test_future_block_rejection() -> Result<()> {
    // ------------------------------------------------------------------
    // 0. Create an evil block producer
    // ------------------------------------------------------------------
    use crate::utils::solution_context;
    use irys_actors::{
        async_trait, reth_ethereum_primitives, BlockProdStrategy, BlockProducerInner,
        ProductionStrategy,
    };
    use irys_domain::EmaSnapshot;
    use irys_types::{
        block_production::SolutionContext, storage_pricing::Amount, AdjustmentStats,
        IrysBlockHeader,
    };
    use reth::{core::primitives::SealedBlock, payload::EthBuiltPayload};
    use std::sync::Arc;

    struct EvilBlockProdStrategy {
        pub prod: ProductionStrategy,
        pub invalid_timestamp: UnixTimestampMs,
    }

    #[async_trait::async_trait]
    impl BlockProdStrategy for EvilBlockProdStrategy {
        fn inner(&self) -> &BlockProducerInner {
            &self.prod.inner
        }

        fn block_reward(
            &self,
            prev_block_header: &IrysBlockHeader,
        ) -> eyre::Result<Amount<irys_types::storage_pricing::phantoms::Irys>> {
            self.prod.block_reward(prev_block_header)
        }

        async fn create_evm_block(
            &self,
            prev_block_header: &IrysBlockHeader,
            perv_evm_block: &reth_ethereum_primitives::Block,
            mempool: &irys_actors::block_producer::MempoolTxsBundle,
            reward_amount: Amount<irys_types::storage_pricing::phantoms::Irys>,
            _timestamp_ms: UnixTimestampMs,
            solution_hash: H256,
        ) -> Result<(EthBuiltPayload, U256), irys_actors::block_producer::BlockProductionError>
        {
            self.prod
                .create_evm_block(
                    prev_block_header,
                    perv_evm_block,
                    mempool,
                    reward_amount,
                    self.invalid_timestamp,
                    solution_hash,
                )
                .await
        }

        async fn produce_block_without_broadcasting(
            &self,
            solution: &SolutionContext,
            prev_block_header: &IrysBlockHeader,
            mempool_bundle: irys_actors::block_producer::MempoolTxsBundle,
            _current_timestamp: UnixTimestampMs,
            block_reward: Amount<irys_types::storage_pricing::phantoms::Irys>,
            eth_built_payload: &SealedBlock<reth_ethereum_primitives::Block>,
            prev_block_ema_snapshot: &EmaSnapshot,
            treasury: U256,
        ) -> eyre::Result<
            Option<(
                Arc<IrysBlockHeader>,
                Option<AdjustmentStats>,
                BlockTransactions,
            )>,
        > {
            self.prod
                .produce_block_without_broadcasting(
                    solution,
                    prev_block_header,
                    mempool_bundle,
                    self.invalid_timestamp,
                    block_reward,
                    eth_built_payload,
                    prev_block_ema_snapshot,
                    treasury,
                )
                .await
        }
    }

    // ------------------------------------------------------------------
    // 1. Start a node with default config
    // ------------------------------------------------------------------
    let genesis_config = NodeConfig::testing();
    let genesis_node = IrysNodeTest::new_genesis(genesis_config.clone())
        .start()
        .await;
    genesis_node.gossip_disable();

    let block_prod_strategy = {
        // create a timestamp too far in the future
        let now_ms = SystemTime::now()
            .duration_since(UNIX_EPOCH)
            .unwrap()
            .as_millis();
        let future_timestamp = now_ms
            + genesis_config
                .consensus_config()
                .max_future_timestamp_drift_millis
            + 10_000; // too far into the future

        // strategy to create evil block with invalid timestamp
        EvilBlockProdStrategy {
            prod: ProductionStrategy {
                inner: genesis_node.node_ctx.block_producer_inner.clone(),
            },
            invalid_timestamp: UnixTimestampMs::from_millis(future_timestamp),
        }
    };

    let (block, _adjustment_stats, _transactions, _eth_payload) = block_prod_strategy
        .fully_produce_new_block_without_gossip(&solution_context(&genesis_node.node_ctx).await?)
        .await?
        .unwrap();

    // ------------------------------------------------------------------
    // 2. Explicitly run pre-validation and assert it fails.
    //    This simulates what BlockDiscovery would normally do before
    //    handing the block over to the BlockTree.
    // ------------------------------------------------------------------
    {
        use irys_actors::block_validation::prevalidate_block;

        // Parent block (current tip before we try to add the evil block)
        let parent_block_header = genesis_node
            .get_block_by_height(block.height - 1)
            .await
            .expect("parent block header");

        let parent_hash = parent_block_header.block_hash;

        // Snapshots required by `prevalidate_block`
        let (parent_epoch_snapshot, parent_ema_snapshot) = {
            let read = genesis_node.node_ctx.block_tree_guard.read();
            (
                read.get_epoch_snapshot(&parent_hash)
                    .expect("parent epoch snapshot"),
                read.get_ema_snapshot(&parent_hash)
                    .expect("parent ema snapshot"),
            )
        };

        // The future-dated timestamp should cause pre-validation to fail.
        let prevalidation_result = prevalidate_block(
            (*block).clone(),
            parent_block_header,
            parent_epoch_snapshot,
            genesis_node.node_ctx.config.clone(),
            genesis_node.node_ctx.reward_curve.clone(),
            &parent_ema_snapshot,
        )
        .await;
        let err =
            prevalidation_result.expect_err("pre-validation should fail for future timestamp");
        match err {
            irys_actors::block_validation::PreValidationError::TimestampTooFarInFuture {
                ..
            } => {}
            other => panic!("expected TimestampTooFarInFuture, got {:?}", other),
        }
    }

    // ------------------------------------------------------------------
    // 4. teardown
    // ------------------------------------------------------------------
    genesis_node.stop().await;
    Ok(())
}

#[tokio::test]
async fn heavy_test_prevalidation_rejects_tampered_vdf_seeds() -> Result<()> {
    use crate::utils::solution_context;
    use irys_actors::{BlockProdStrategy as _, ProductionStrategy};

    // 1. Start node
    let genesis_config = NodeConfig::testing();
    let genesis_node = IrysNodeTest::new_genesis(genesis_config.clone())
        .start()
        .await;
    genesis_node.gossip_disable();

    // 2. Produce a valid block first
    let prod = ProductionStrategy {
        inner: genesis_node.node_ctx.block_producer_inner.clone(),
    };
    let (block, _adjustment_stats, _transactions, _eth_payload) = prod
        .fully_produce_new_block_without_gossip(&solution_context(&genesis_node.node_ctx).await?)
        .await?
        .unwrap();

    // 3. Gather parent info and snapshots
    use irys_actors::block_validation::prevalidate_block;
    let parent_block_header = genesis_node
        .get_block_by_height(block.height - 1)
        .await
        .expect("parent block header");
    let parent_hash = parent_block_header.block_hash;
    let (parent_epoch_snapshot, parent_ema_snapshot) = {
        let read = genesis_node.node_ctx.block_tree_guard.read();
        (
            read.get_epoch_snapshot(&parent_hash)
                .expect("parent epoch snapshot"),
            read.get_ema_snapshot(&parent_hash)
                .expect("parent ema snapshot"),
        )
    };

    // 4. Tamper the VDF seeds (make them parent-inconsistent)
    let mut tampered = (*block).clone();
    // Flip a byte in the seed to invalidate it
    let mut seed_bytes = tampered.vdf_limiter_info.seed.0;
    seed_bytes[0] ^= 0xFF;
    tampered.vdf_limiter_info.seed.0 = seed_bytes;

    // 5. Run prevalidation and assert it fails due to seed mismatch
    let prevalidation_result = prevalidate_block(
        tampered,
        parent_block_header,
        parent_epoch_snapshot,
        genesis_node.node_ctx.config.clone(),
        genesis_node.node_ctx.reward_curve.clone(),
        &parent_ema_snapshot,
    )
    .await;

    // TODO: These should be updated to error enum variants after https://github.com/Irys-xyz/irys/pull/610 merged
    let err_msg = prevalidation_result
        .expect_err("pre-validation should fail for tampered VDF seeds")
        .to_string();
    assert!(
        err_msg.contains("Seed data is invalid"),
        "error message should indicate the seed mismatch: {err_msg}"
    );

    // teardown
    genesis_node.stop().await;
    Ok(())
}<|MERGE_RESOLUTION|>--- conflicted
+++ resolved
@@ -1,11 +1,7 @@
 use crate::utils::IrysNodeTest;
 use eyre::Result;
-<<<<<<< HEAD
 use irys_actors::block_discovery::BlockTransactions;
-use irys_types::{NodeConfig, H256, U256};
-=======
 use irys_types::{NodeConfig, UnixTimestampMs, H256, U256};
->>>>>>> d1c93fdb
 use std::time::{SystemTime, UNIX_EPOCH};
 
 /// This test ensures that if we attempt to submit a block with a timestamp
