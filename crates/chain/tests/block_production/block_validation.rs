--- conflicted
+++ resolved
@@ -53,18 +53,8 @@
             data_txs_with_proofs: &mut PublishLedgerWithTxs,
             reward_amount: Amount<irys_types::storage_pricing::phantoms::Irys>,
             _timestamp_ms: u128,
-<<<<<<< HEAD
+            solution_hash: H256,
             expired_ledger_fees: LedgerExpiryBalanceDiff,
-=======
-            solution_hash: H256,
-            expired_ledger_fees: std::collections::BTreeMap<
-                irys_types::Address,
-                (
-                    irys_types::U256,
-                    irys_actors::shadow_tx_generator::RollingHash,
-                ),
-            >,
->>>>>>> 54c71a9a
         ) -> eyre::Result<(EthBuiltPayload, U256)> {
             self.prod
                 .create_evm_block(
