pub mod analytics;
pub mod basic_contract;
pub mod block_production;
mod reset_seed;
<<<<<<< HEAD
pub mod testing_primitives;
pub mod tx_block_1;
=======
pub mod test_double_spend;
pub mod testing_primitives;
>>>>>>> 781a66c3
<|MERGE_RESOLUTION|>--- conflicted
+++ resolved
@@ -2,10 +2,6 @@
 pub mod basic_contract;
 pub mod block_production;
 mod reset_seed;
-<<<<<<< HEAD
-pub mod testing_primitives;
-pub mod tx_block_1;
-=======
 pub mod test_double_spend;
 pub mod testing_primitives;
->>>>>>> 781a66c3
+pub mod tx_block_1;