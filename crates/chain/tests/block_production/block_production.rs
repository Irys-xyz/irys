use alloy_core::primitives::{ruint::aliases::U256, TxKind};
use alloy_eips::eip2718::Encodable2718 as _;
use alloy_eips::HashOrNumber;
use alloy_genesis::GenesisAccount;
use eyre::OptionExt as _;
use irys_actors::{
    async_trait, block_producer::ledger_expiry::LedgerExpiryBalanceDelta,
    mempool_service::TxIngressError, reth_ethereum_primitives,
    shadow_tx_generator::PublishLedgerWithTxs, BlockProdStrategy, BlockProducerInner,
    ProductionStrategy,
};
use irys_database::SystemLedger;
use irys_domain::{BlockState, ChainState};
use irys_reth_node_bridge::ext::IrysRethRpcTestContextExt as _;
use irys_reth_node_bridge::irys_reth::shadow_tx::{
    shadow_tx_topics, ShadowTransaction, TransactionPacket,
};
use irys_reth_node_bridge::reth_e2e_test_utils::transaction::TransactionTestContext;
use irys_testing_utils::initialize_tracing;
use irys_types::{
    irys::IrysSigner, storage_pricing::Amount, DataTransactionHeader, IrysBlockHeader, NodeConfig,
    UnixTimestampMs, H256,
};
use reth::payload::EthBuiltPayload;
use reth::rpc::types::TransactionTrait as _;
use reth::{
    providers::{
        AccountReader as _, BlockReader as _, ReceiptProvider as _, TransactionsProvider as _,
    },
    rpc::types::TransactionRequest,
};
use std::ops::Deref as _;
use std::time::Duration;
use tokio::time::sleep;
use tracing::info;

use crate::utils::{
    new_stake_tx, read_block_from_state, solution_context, AddTxError, BlockValidationOutcome,
    IrysNodeTest,
};

// EVM test constants
const EVM_GAS_PRICE: u128 = 20_000_000_000; // 20 gwei
const EVM_GAS_LIMIT: u64 = 21_000;
const EVM_TEST_TRANSFER_AMOUNT: U256 = U256::ONE;

// Test account balances
const ZERO_BALANCE: U256 = U256::ZERO;
const TEST_USER_BALANCE_IRYS: U256 = U256::from_limbs([1_000_000_000_000_000_000, 0, 0, 0]); // 1 IRYS

#[test_log::test(tokio::test)]
async fn heavy_test_blockprod() -> eyre::Result<()> {
    let mut node = IrysNodeTest::default_async();
    let user_account = IrysSigner::random_signer(&node.cfg.consensus_config());
    node.cfg.consensus.extend_genesis_accounts(vec![
        (
            // ensure that the block reward address has 0 balance
            node.cfg.signer().address(),
            GenesisAccount {
                balance: ZERO_BALANCE,
                ..Default::default()
            },
        ),
        (
            user_account.address(),
            GenesisAccount {
                balance: TEST_USER_BALANCE_IRYS,
                ..Default::default()
            },
        ),
    ]);

    // print all addresses
    println!("user_account: {:?}", user_account.address());
    println!("node: {:?}", node.cfg.signer().address());

    let node = node.start().await;
    let data_bytes = "Hello, world!".as_bytes().to_vec();
    let tx = node
        .post_publish_data_tx(&user_account, data_bytes.clone())
        .await?;

    let (irys_block, reth_exec_env) = node.mine_block_with_payload().await?;
    node.wait_until_height(irys_block.height, 10).await?;
    let context = node.node_ctx.reth_node_adapter.clone();
    let reth_receipts = context
        .inner
        .provider
        .receipts_by_block(HashOrNumber::Hash(irys_block.evm_block_hash))?
        .unwrap();

    // block reward
    let block_reward_receipt = reth_receipts.first().unwrap();
    assert!(block_reward_receipt.success);
    assert_eq!(block_reward_receipt.logs.len(), 1);
    assert_eq!(
        block_reward_receipt.logs[0].topics()[0],
        *shadow_tx_topics::BLOCK_REWARD,
    );
    assert_eq!(block_reward_receipt.cumulative_gas_used, 0);
    assert_eq!(
        block_reward_receipt.logs[0].address,
        node.cfg.signer().address()
    );

    // storage tx
    let storage_tx_receipt = reth_receipts.last().unwrap();
    assert!(storage_tx_receipt.success);
    assert_eq!(storage_tx_receipt.logs.len(), 1);
    assert_eq!(
        storage_tx_receipt.logs[0].topics()[0],
        *shadow_tx_topics::STORAGE_FEES,
    );
    assert_eq!(storage_tx_receipt.cumulative_gas_used, 0);
    assert_eq!(storage_tx_receipt.logs[0].address, user_account.address());
    assert_eq!(tx.header.signer, user_account.address());
    assert_eq!(tx.header.data_size, data_bytes.len() as u64);

    // ensure that the balance for the storage user has decreased
    let signer_balance = context
        .inner
        .provider
        .basic_account(&user_account.address())
        .map(|account_info| account_info.map_or(ZERO_BALANCE, |acc| acc.balance))
        .unwrap_or_else(|err| {
            tracing::warn!("Failed to get signer_b balance: {}", err);
            ZERO_BALANCE
        });

    // The balance should decrease by the total cost plus block producer reward
    let expected_spent = U256::from_le_bytes(tx.header.total_cost().get().to_le_bytes());

    let actual_spent = TEST_USER_BALANCE_IRYS - signer_balance;

    assert_eq!(
        actual_spent, expected_spent,
        "Balance spent ({}) should equal total_cost ({})",
        actual_spent, expected_spent
    );

    // ensure that the block reward has increased the block reward address balance
    let block_reward_address = node.cfg.signer().address();
    let block_reward_balance = context
        .inner
        .provider
        .basic_account(&block_reward_address)
        .map(|account_info| account_info.map_or(ZERO_BALANCE, |acc| acc.balance))
        .unwrap_or_else(|err| {
            tracing::warn!("Failed to get block reward address balance: {}", err);
            ZERO_BALANCE
        });

    // Calculate block producer reward from term_fee (5% of term_fee goes to block producer as priority fee)
    let term_charges = irys_types::transaction::fee_distribution::TermFeeCharges::new(
        tx.header.term_fee,
        &node.node_ctx.config.consensus,
    )?;
    let block_producer_reward =
        U256::from_le_bytes(term_charges.block_producer_reward.to_le_bytes());

    // The block reward recipient gets the block reward plus the block producer reward from storage tx
    let expected_block_reward_balance = ZERO_BALANCE
        + U256::from_le_bytes(irys_block.reward_amount.to_le_bytes())
        + block_producer_reward;
    assert_eq!(block_reward_balance, expected_block_reward_balance);

    // ensure that block heights in reth and irys are the same
    let reth_block = reth_exec_env.block().clone();
    assert_eq!(reth_block.number, irys_block.height);

    // check irys DB for built block
    let db_irys_block = node.get_block_by_hash(&irys_block.block_hash).unwrap();
    assert_eq!(
        db_irys_block.evm_block_hash,
        reth_block.clone().into_header().hash_slow()
    );

    node.stop().await;
    Ok(())
}

#[test_log::test(tokio::test)]
async fn heavy_mine_ten_blocks_with_capacity_poa_solution() -> eyre::Result<()> {
    let config = NodeConfig::testing();
    let node = IrysNodeTest::new_genesis(config).start().await;
    let reth_context = node.node_ctx.reth_node_adapter.clone();

    // Collect block hashes as we mine
    let mut block_hashes = Vec::new();

    for i in 1..10 {
        info!("manually producing block {}", i);
        node.mine_block().await?;
        let block_hash = node.wait_until_height(i, 10).await?;
        let block = node.get_block_by_hash(&block_hash)?;

        //check reth for built block
        let reth_block = reth_context
            .inner
            .provider
            .find_block_by_hash(block.evm_block_hash, reth::providers::BlockSource::Any)
            .unwrap()
            .unwrap();
        assert_eq!(i, reth_block.header.number);
        assert_eq!(reth_block.number, block.height);

        // check irys DB for built block
        let db_irys_block = node.get_block_by_hash(&block.block_hash).unwrap();
        assert_eq!(db_irys_block.evm_block_hash, reth_block.hash_slow());

        // Collect block hash for later verification
        block_hashes.push(block.block_hash);
    }

    // Verify all collected blocks are on-chain
    for (idx, hash) in block_hashes.iter().enumerate() {
        let state = read_block_from_state(&node.node_ctx, hash).await;
        assert_eq!(
            state,
            BlockValidationOutcome::StoredOnNode(ChainState::Onchain),
            "Block {} with hash {:?} should be on-chain",
            idx + 1,
            hash
        );

        // Also verify the block can be retrieved from the database
        let db_block = node.get_block_by_hash(hash).unwrap();
        assert_eq!(db_block.height, (idx + 1) as u64);
    }

    node.stop().await;
    Ok(())
}

#[test_log::test(tokio::test)]
async fn heavy_mine_ten_blocks() -> eyre::Result<()> {
    let node = IrysNodeTest::default_async().start().await;

    node.node_ctx.start_mining()?;
    let reth_context = node.node_ctx.reth_node_adapter.clone();

    // Collect block hashes as we mine
    let mut block_hashes = Vec::new();

    for i in 1..10 {
        let _block_hash = node.wait_until_height(i + 1, 10).await?;

        //check reth for built block
        let reth_block = reth_context.inner.provider.block_by_number(i)?.unwrap();
        assert_eq!(i, reth_block.header.number);
        assert_eq!(i, reth_block.number);

        let db_irys_block = node.get_block_by_height(i).await.unwrap();

        assert_eq!(db_irys_block.evm_block_hash, reth_block.hash_slow());

        // Collect block hash for later verification
        block_hashes.push(db_irys_block.block_hash);
    }

    // Verify all collected blocks are on-chain
    for (idx, hash) in block_hashes.iter().enumerate() {
        let state = read_block_from_state(&node.node_ctx, hash).await;
        assert_eq!(
            state,
            BlockValidationOutcome::StoredOnNode(ChainState::Onchain),
            "Block {} with hash {:?} should be on-chain",
            idx + 1,
            hash
        );

        // Also verify the block can be retrieved from the database
        let db_block = node.get_block_by_hash(hash).unwrap();
        assert_eq!(db_block.height, (idx + 1) as u64);
    }

    node.stop().await;
    Ok(())
}

#[test_log::test(tokio::test)]
async fn heavy_test_basic_blockprod() -> eyre::Result<()> {
    let node = IrysNodeTest::default_async().start().await;

    let (block, _, outcome) = node.mine_block_and_wait_for_validation().await?;
    assert_eq!(
        outcome,
        BlockValidationOutcome::StoredOnNode(ChainState::Onchain)
    );

    let reth_context = node.node_ctx.reth_node_adapter.clone();

    //check reth for built block
    let reth_block = reth_context
        .inner
        .provider
        .block_by_hash(block.evm_block_hash)?
        .unwrap();

    // height is hardcoded at 42 right now
    assert_eq!(reth_block.number, block.height);

    // check irys DB for built block
    let db_irys_block = node.get_block_by_hash(&block.block_hash).unwrap();
    assert_eq!(db_irys_block.evm_block_hash, reth_block.hash_slow());
    tokio::time::sleep(Duration::from_secs(3)).await;
    node.stop().await;

    Ok(())
}

#[test_log::test(tokio::test)]
async fn heavy_test_blockprod_with_evm_txs() -> eyre::Result<()> {
    let mut config = NodeConfig::testing();
    config.consensus.get_mut().chunk_size = 32;
    config.consensus.get_mut().num_chunks_in_partition = 10;
    config.consensus.get_mut().num_chunks_in_recall_range = 2;
    config.consensus.get_mut().num_partitions_per_slot = 1;
    config.storage.num_writes_before_sync = 1;
    config.consensus.get_mut().entropy_packing_iterations = 1_000;
    config.consensus.get_mut().block_migration_depth = 1;

    // Create test accounts:
    // - account1: will send both an EVM transaction and a storage (data) transaction
    // - recipient: will receive the EVM transfer from account1
    let account1 = IrysSigner::random_signer(&config.consensus_config());
    let chain_id = config.consensus_config().chain_id;

    let recipient = IrysSigner::random_signer(&config.consensus_config());
    let initial_balance = TEST_USER_BALANCE_IRYS;
    config.consensus.extend_genesis_accounts(vec![(
        account1.address(),
        GenesisAccount {
            // 1ETH
            balance: initial_balance,
            ..Default::default()
        },
    )]);
    let node = IrysNodeTest::new_genesis(config).start().await;
    let reth_context = node.node_ctx.reth_node_adapter.clone();
    let _recipient_init_balance = reth_context
        .rpc
        .get_balance(recipient.address(), None)
        .await?;

    let evm_tx_req = TransactionRequest {
        to: Some(TxKind::Call(recipient.address())),
        max_fee_per_gas: Some(EVM_GAS_PRICE),
        max_priority_fee_per_gas: Some(EVM_GAS_PRICE),
        gas: Some(EVM_GAS_LIMIT),
        value: Some(EVM_TEST_TRANSFER_AMOUNT),
        nonce: Some(0),
        chain_id: Some(chain_id),
        ..Default::default()
    };
    let tx_env = TransactionTestContext::sign_tx(account1.clone().into(), evm_tx_req).await;

    let evm_tx_hash = reth_context
        .rpc
        .inject_tx(tx_env.encoded_2718().into())
        .await
        .expect("tx should be accepted");
    let data_bytes = "Hello, world!".as_bytes().to_vec();

    let irys_tx = node
        .post_publish_data_tx(&account1, data_bytes.clone())
        .await?;

    let (irys_block, reth_exec_env) = node.mine_block_with_payload().await?;
    node.wait_until_height(irys_block.height, 10).await?;

    // Get the transaction hashes from the block in order
    let block_txs = reth_exec_env
        .block()
        .body()
        .transactions
        .iter()
        .collect::<Vec<_>>();

    // We expect 4 receipts: block reward, PD base fee update, storage tx, and evm tx
    assert_eq!(block_txs.len(), 4);
    // Assert block reward (should be the first receipt)
    let block_reward_systx = ShadowTransaction::decode(&mut block_txs[0].input().as_ref()).unwrap();
    assert!(matches!(
        block_reward_systx.as_v1().unwrap(),
        TransactionPacket::BlockReward(_)
    ));

    // Assert PD base fee update (should be the second receipt)
    let pd_base_fee_systx = ShadowTransaction::decode(&mut block_txs[1].input().as_ref()).unwrap();
    assert!(matches!(
        pd_base_fee_systx.as_v1().unwrap(),
        TransactionPacket::PdBaseFeeUpdate(_)
    ));

    // Assert storage tx is included in the receipts (should be the third receipt)
    let storage_tx_systx = ShadowTransaction::decode(&mut block_txs[2].input().as_ref()).unwrap();
    assert!(matches!(
        storage_tx_systx.as_v1().unwrap(),
        TransactionPacket::StorageFees(_)
    ));

    // Verify the EVM transaction hash matches
    let reth_block = reth_exec_env.block().clone();
    let block_txs = reth_context
        .inner
        .provider
        .transactions_by_block(HashOrNumber::Hash(reth_block.hash()))?
        .unwrap();
    let evm_tx_in_block = block_txs
        .iter()
        .find(|tx| *tx.hash() == evm_tx_hash)
        .expect("EVM transaction should be included in the block");
    assert_eq!(*evm_tx_in_block.hash(), evm_tx_hash);

    let debug_api = reth_context.rpc.inner.debug_api();

    for tx in block_txs {
        let trace = debug_api
            .debug_trace_transaction(
                *tx.hash(),
                alloy_rpc_types_trace::geth::GethDebugTracingOptions::new_tracer(
                    alloy_rpc_types_trace::geth::GethDebugBuiltInTracerType::CallTracer,
                ),
            )
            .await?;
        // we expect to be able to get a trace
        info!("Got trace for {}: {:?}", &tx.hash(), &trace);
    }

    let _block_trace = debug_api
        .debug_trace_block(
            alloy_eips::BlockId::Hash(reth_block.hash().into()),
            Default::default(),
        )
        .await?;

    // Verify recipient received the transfer
    let recipient_balance = reth_context
        .rpc
        .get_balance(recipient.address(), None)
        .await?;
    assert_eq!(recipient_balance, EVM_TEST_TRANSFER_AMOUNT); // The transferred amount

    // Get account1's final balance after all transactions
    let final_balance = reth_context
        .rpc
        .get_balance(account1.address(), None)
        .await?;

    // Calculate how much account1 actually spent
    // actual_spent = initial_balance - final_balance
    let actual_spent = initial_balance - final_balance;

    // Calculate expected spending
    // The actual balance deduction includes:
    // 1. The total storage cost (term_fee + perm_fee if any)
    // 2. The gas costs for the EVM transaction
    // 3. The transfer amount
    let storage_fees = U256::from_le_bytes(irys_tx.header.total_cost().get().to_le_bytes());
    let gas_costs = U256::from(EVM_GAS_LIMIT as u128 * EVM_GAS_PRICE);

    let expected_spent = storage_fees + gas_costs + EVM_TEST_TRANSFER_AMOUNT;

    // Assert that the actual spent matches expected
    assert_eq!(
        actual_spent, expected_spent,
        "Account1 balance should decrease by storage fees ({}) + gas costs ({}) + transfer ({})",
        storage_fees, gas_costs, EVM_TEST_TRANSFER_AMOUNT
    );

    node.stop().await;
    Ok(())
}

#[test_log::test(tokio::test)]
async fn heavy_rewards_get_calculated_correctly() -> eyre::Result<()> {
    let node = IrysNodeTest::default_async();
    let node = node.start().await;

    let reth_context = node.node_ctx.reth_node_adapter.clone();

    let mut prev_ts: Option<u128> = None;
    let reward_address = node.node_ctx.config.node_config.reward_address;
    let mut _init_balance = reth_context.rpc.get_balance(reward_address, None).await?;

    for _ in 0..3 {
        // mine a single block
        let block = node.mine_block().await?;

        // obtain the EVM timestamp for this block from Reth
        let reth_block = reth_context
            .inner
            .provider
            .find_block_by_hash(block.evm_block_hash, reth::providers::BlockSource::Any)
            .unwrap()
            .unwrap();
        let new_ts = reth_block.header.timestamp as u128;

        // update baseline timestamp and ensure the next block gets a later one
        prev_ts = Some(new_ts);
        _init_balance = reth_context.rpc.get_balance(reward_address, None).await?;
        sleep(Duration::from_millis(1_500)).await;
    }

    assert!(prev_ts.is_some());
    node.stop().await;
    Ok(())
}

#[ignore]
#[test_log::test(tokio::test)]
async fn heavy_test_unfunded_user_tx_rejected() -> eyre::Result<()> {
    let mut node = IrysNodeTest::default_async();
    let unfunded_user = IrysSigner::random_signer(&node.cfg.consensus_config());

    // Set up genesis accounts - unfunded user gets zero balance
    node.cfg.consensus.extend_genesis_accounts(vec![
        (
            // ensure that the block reward address has 0 balance
            node.cfg.signer().address(),
            GenesisAccount {
                balance: ZERO_BALANCE,
                ..Default::default()
            },
        ),
        (
            // unfunded user gets zero balance (but he has an entry in the reth db)
            unfunded_user.address(),
            GenesisAccount {
                balance: ZERO_BALANCE,
                ..Default::default()
            },
        ),
    ]);

    let node = node.start().await;

    // Attempt to create and submit a transaction from the unfunded user
    let data_bytes = "Hello, world!".as_bytes().to_vec();
    let tx_result = node
        .post_publish_data_tx(&unfunded_user, data_bytes.clone())
        .await;

    // Verify that the transaction was rejected due to insufficient funds
    match tx_result {
        Err(AddTxError::TxIngress(TxIngressError::Unfunded(tx_id))) => {
            info!(
                "Transaction {} correctly rejected due to insufficient funds",
                tx_id
            );
        }
        Ok(_) => panic!("Expected transaction to be rejected due to insufficient funds"),
        Err(other_error) => panic!("Expected Unfunded error, got: {:?}", other_error),
    }

    // Mine a block - should contain block reward and PD base fee update
    let irys_block = node.mine_block().await?;
    let context = node.node_ctx.reth_node_adapter.clone();

    // Verify block transactions - should contain block reward and PD base fee update shadow transactions
    let block_txs = context
        .inner
        .provider
        .transactions_by_block(HashOrNumber::Hash(irys_block.evm_block_hash))?
        .unwrap();

    assert_eq!(
        block_txs.len(),
        2,
        "Block should contain two transactions (block reward and PD base fee update)"
    );

    // Verify first transaction is block reward shadow transaction
    let block_reward_tx = ShadowTransaction::decode(&mut block_txs[0].input().as_ref()).unwrap();
    assert!(
        matches!(
            block_reward_tx.as_v1().unwrap(),
            TransactionPacket::BlockReward(_)
        ),
        "First transaction should be a block reward"
    );

    // Verify second transaction is PD base fee update
    let pd_base_fee_tx = ShadowTransaction::decode(&mut block_txs[1].input().as_ref()).unwrap();
    assert!(
        matches!(
            pd_base_fee_tx.as_v1().unwrap(),
            TransactionPacket::PdBaseFeeUpdate(_)
        ),
        "Second transaction should be PD base fee update"
    );

    // Verify unfunded user's balance remains zero
    let user_balance = context
        .inner
        .provider
        .basic_account(&unfunded_user.address())
        .map(|account_info| account_info.map_or(ZERO_BALANCE, |acc| acc.balance))
        .unwrap_or_else(|err| {
            tracing::warn!("Failed to get unfunded user balance: {}", err);
            ZERO_BALANCE
        });
    assert_eq!(
        user_balance, ZERO_BALANCE,
        "Unfunded user balance should remain zero"
    );
    node.stop().await;
    Ok(())
}

#[ignore]
#[test_log::test(tokio::test)]
async fn heavy_test_nonexistent_user_tx_rejected() -> eyre::Result<()> {
    let mut node = IrysNodeTest::default_async();
    let nonexistent_user = IrysSigner::random_signer(&node.cfg.consensus_config());

    // Set up genesis accounts - only add the block reward address, nonexistent_user is not in genesis
    node.cfg.consensus.extend_genesis_accounts(vec![
        (
            // ensure that the block reward address has 0 balance
            node.cfg.signer().address(),
            GenesisAccount {
                balance: ZERO_BALANCE,
                ..Default::default()
            },
        ),
        // Note: nonexistent_user is NOT added to genesis accounts, so it has implicit zero balance
    ]);

    let node = node.start().await;

    // Attempt to create and submit a transaction from the nonexistent user
    let data_bytes = "Hello, world!".as_bytes().to_vec();
    let tx_result = node
        .post_publish_data_tx(&nonexistent_user, data_bytes.clone())
        .await;

    // Verify that the transaction was rejected due to insufficient funds
    match tx_result {
        Err(AddTxError::TxIngress(TxIngressError::Unfunded(tx_id))) => {
            info!(
                "Transaction {} correctly rejected due to insufficient funds (nonexistent account)",
                tx_id
            );
        }
        Ok(_) => panic!("Expected transaction to be rejected due to insufficient funds"),
        Err(other_error) => panic!("Expected Unfunded error, got: {:?}", other_error),
    }

    // Mine a block - should contain block reward and PD base fee update
    let irys_block = node.mine_block().await?;
    let context = node.node_ctx.reth_node_adapter.clone();

    // Verify block transactions - should contain block reward and PD base fee update shadow transactions
    let block_txs = context
        .inner
        .provider
        .transactions_by_block(HashOrNumber::Hash(irys_block.evm_block_hash))?
        .unwrap();

    assert_eq!(
        block_txs.len(),
        2,
        "Block should contain two transactions (block reward and PD base fee update)"
    );

    // Verify first transaction is block reward shadow transaction
    let block_reward_tx = ShadowTransaction::decode(&mut block_txs[0].input().as_ref()).unwrap();
    assert!(
        matches!(
            block_reward_tx.as_v1().unwrap(),
            TransactionPacket::BlockReward(_)
        ),
        "First transaction should be a block reward"
    );

    // Verify second transaction is PD base fee update
    let pd_base_fee_tx = ShadowTransaction::decode(&mut block_txs[1].input().as_ref()).unwrap();
    assert!(
        matches!(
            pd_base_fee_tx.as_v1().unwrap(),
            TransactionPacket::PdBaseFeeUpdate(_)
        ),
        "Second transaction should be PD base fee update"
    );

    // Verify nonexistent user's balance is zero (account doesn't exist)
    let user_balance = context
        .inner
        .provider
        .basic_account(&nonexistent_user.address())
        .map(|account_info| account_info.map_or(ZERO_BALANCE, |acc| acc.balance))
        .unwrap_or_else(|err| {
            tracing::warn!("Failed to get nonexistent user balance: {}", err);
            ZERO_BALANCE
        });
    assert_eq!(
        user_balance, ZERO_BALANCE,
        "Nonexistent user balance should be zero"
    );

    node.stop().await;
    Ok(())
}

#[test_log::test(tokio::test)]
async fn heavy_test_just_enough_funds_tx_included() -> eyre::Result<()> {
    let data_bytes = "Hello, world!".as_bytes().to_vec();

    // Start a temporary node to query the price
    let temp_config = NodeConfig::testing();
    let temp_node = IrysNodeTest::new_genesis(temp_config).start().await;

    // Query the actual price for the data
    let price_info = temp_node
        .get_data_price(irys_types::DataLedger::Publish, data_bytes.len() as u64)
        .await?;

    // Calculate block producer reward using the same logic as shadow_tx_generator
    let total_cost = price_info.perm_fee + price_info.term_fee;
    let exact_required_balance = total_cost;
    temp_node.stop().await;

    // Now create the actual test node with the correct balance
    let mut node = IrysNodeTest::default_async();
    let user = IrysSigner::random_signer(&node.cfg.consensus_config());

    // Set up genesis accounts - user gets exactly the amount needed for the transaction
    node.cfg.consensus.extend_genesis_accounts(vec![
        (
            // ensure that the block reward address has 0 balance
            node.cfg.signer().address(),
            GenesisAccount {
                balance: ZERO_BALANCE,
                ..Default::default()
            },
        ),
        (
            user.address(),
            GenesisAccount {
                balance: exact_required_balance.into(),
                ..Default::default()
            },
        ),
    ]);

    let node = node.start().await;

    // Create and submit a transaction from the user
    let tx = node.post_publish_data_tx(&user, data_bytes.clone()).await?;

    // Verify the transaction was accepted and cost is exactly the balance
    assert_eq!(
        tx.header.total_cost(),
        exact_required_balance,
        "Total cost ({}) should be exactly equal to the balance provided ({})",
        tx.header.total_cost(),
        exact_required_balance
    );

    // Mine a block - should contain block reward and storage fee transactions
    let irys_block = node.mine_block().await?;
    node.wait_until_height(irys_block.height, 10).await?;
    let context = node.node_ctx.reth_node_adapter.clone();
    let reth_receipts = context
        .inner
        .provider
        .receipts_by_block(HashOrNumber::Hash(irys_block.evm_block_hash))?
        .unwrap();

    // Should have 3 receipts: block reward, PD base fee update, and storage fees
    assert_eq!(
        reth_receipts.len(),
        3,
        "Block should contain block reward, PD base fee update, and storage fee transactions"
    );

    // Verify block reward receipt (first)
    let block_reward_receipt = &reth_receipts[0];
    assert!(
        block_reward_receipt.success,
        "Block reward transaction should succeed"
    );
    assert_eq!(
        block_reward_receipt.logs[0].topics()[0],
        *shadow_tx_topics::BLOCK_REWARD,
        "First transaction should be block reward"
    );

    // Verify PD base fee update receipt (second)
    let pd_base_fee_receipt = &reth_receipts[1];
    assert!(
        pd_base_fee_receipt.success,
        "PD base fee update transaction should succeed"
    );
    assert_eq!(
        pd_base_fee_receipt.logs[0].topics()[0],
        *shadow_tx_topics::PD_BASE_FEE_UPDATE,
        "Second transaction should be PD base fee update"
    );

    // Verify storage fee receipt (third)
    let storage_fee_receipt = &reth_receipts[2];
    assert!(
        storage_fee_receipt.success,
        "Storage fee transaction should succeed with exact funds"
    );
    assert_eq!(
        storage_fee_receipt.logs[0].topics()[0],
        *shadow_tx_topics::STORAGE_FEES,
        "Third transaction should be storage fees"
    );
    assert_eq!(
        storage_fee_receipt.logs[0].address,
        user.address(),
        "Storage fee transaction should target the user's address"
    );

    // Verify user's balance
    let user_balance = context
        .inner
        .provider
        .basic_account(&user.address())
        .map(|account_info| account_info.map_or(ZERO_BALANCE, |acc| acc.balance))
        .unwrap_or_else(|err| {
            tracing::warn!("Failed to get user balance: {}", err);
            ZERO_BALANCE
        });

    // User should have exactly zero balance after paying the exact required amount
    assert_eq!(
        user_balance,
        ZERO_BALANCE,
        "User balance should be exactly zero after transaction with exact funds. Started with {}, paid {}, remaining: {}",
        exact_required_balance,
        tx.header.total_cost(),
        user_balance
    );

    node.stop().await;
    Ok(())
}

#[test_log::test(tokio::test)]
async fn heavy_staking_pledging_txs_included() -> eyre::Result<()> {
    // Configure a test network with accelerated epochs (2 blocks per epoch)
    let num_blocks_in_epoch = 2;
    let seconds_to_wait = 20;
    let mut genesis_config = NodeConfig::testing_with_epochs(num_blocks_in_epoch);
    genesis_config.consensus.get_mut().chunk_size = 32;

    // Create a signer (keypair) for the peer and fund it
    let peer_signer = genesis_config.new_random_signer();
    genesis_config.fund_genesis_accounts(vec![&peer_signer]);

    // Start the genesis node and wait for packing
    let genesis_node = IrysNodeTest::new_genesis(genesis_config.clone())
        .start_and_wait_for_packing("GENESIS", seconds_to_wait)
        .await;

    // Initialize the peer with our keypair/signer
    let peer_config = genesis_node.testing_peer_with_signer(&peer_signer);

    // Start the peer: No packing on the peer, it doesn't have partition assignments yet
    let peer_node = IrysNodeTest::new(peer_config.clone())
        .start_with_name("PEER")
        .await;

    // Get initial balance of the peer signer
    let reth_context = genesis_node.node_ctx.reth_node_adapter.clone();
    let initial_balance = reth_context
        .inner
        .provider
        .basic_account(&peer_signer.address())
        .map(|account_info| account_info.map_or(ZERO_BALANCE, |acc| acc.balance))
        .unwrap_or_else(|err| {
            tracing::warn!("Failed to get peer balance: {}", err);
            ZERO_BALANCE
        });

    // Post stake + pledge commitments to the peer
    let stake_tx = peer_node.post_stake_commitment(None).await?;
    let pledge_tx = peer_node.post_pledge_commitment(None).await?;

    // Assert that the fees are greater than 0
    assert!(
        stake_tx.fee > 0,
        "Stake transaction fee should be greater than 0"
    );
    assert!(
        pledge_tx.fee > 0,
        "Pledge transaction fee should be greater than 0"
    );

    // Wait for commitment tx to show up in the genesis_node's mempool
    genesis_node
        .wait_for_mempool(stake_tx.id, seconds_to_wait)
        .await?;
    genesis_node
        .wait_for_mempool(pledge_tx.id, seconds_to_wait)
        .await?;

    // Mine a block to get the stake commitment included
    let irys_block1 = genesis_node.mine_block().await?;
    genesis_node
        .wait_until_height(irys_block1.height, 10)
        .await?;

    // Get receipts for the first block
    let receipts1 = reth_context
        .inner
        .provider
        .receipts_by_block(HashOrNumber::Hash(irys_block1.evm_block_hash))?
        .unwrap();

    // Verify block contains all expected shadow transactions
    // Based on the logs, both stake and pledge are included in the same block
    assert_eq!(
        receipts1.len(),
        4,
        "Block should contain exactly 4 receipts: block reward, PD base fee update, stake, and pledge"
    );

    // Find and verify the stake shadow transaction receipt
    let stake_receipt = receipts1
        .iter()
        .find(|r| {
            r.logs
                .iter()
                .any(|log| log.topics()[0] == *shadow_tx_topics::STAKE)
        })
        .expect("Stake shadow transaction receipt not found");

    assert!(stake_receipt.success, "Stake transaction should succeed");
    assert_eq!(
        stake_receipt.cumulative_gas_used, 0,
        "Shadow tx should not consume gas"
    );
    assert_eq!(
        stake_receipt.logs[0].address,
        peer_signer.address(),
        "Stake transaction should target the peer's address"
    );

    // Find and verify the pledge shadow transaction receipt (it's in the same block)
    let pledge_receipt = receipts1
        .iter()
        .find(|r| {
            r.logs
                .iter()
                .any(|log| log.topics()[0] == *shadow_tx_topics::PLEDGE)
        })
        .expect("Pledge shadow transaction receipt not found");

    assert!(pledge_receipt.success, "Pledge transaction should succeed");
    assert_eq!(
        pledge_receipt.cumulative_gas_used, 0,
        "Shadow tx should not consume gas"
    );
    assert_eq!(
        pledge_receipt.logs[0].address,
        peer_signer.address(),
        "Pledge transaction should target the peer's address"
    );

    // Get balance after both stake and pledge transactions
    let balance_after_block1 = reth_context
        .inner
        .provider
        .basic_account(&peer_signer.address())
        .map(|account_info| account_info.map_or(ZERO_BALANCE, |acc| acc.balance))
        .unwrap_or_else(|err| {
            tracing::warn!("Failed to get peer balance: {}", err);
            ZERO_BALANCE
        });

    // Calculate expected balance change based on consensus config
    let consensus_config = genesis_config.consensus_config();
    let stake_fee_amount = consensus_config.stake_value.amount; // 0.1 token = 10^17 in U256
    let pledge_fee_amount = consensus_config.pledge_base_value.amount; // 0.1 token = 10^17 in U256

    // Each commitment transaction has:
    // - fee: actual fee for including the tx in a block
    // - value: stake_fee.amount or pledge_fee.amount
    // Total cost per transaction = fee + value
    let stake_tx_fee = U256::from(stake_tx.fee);
    let stake_config_amount = U256::from_le_bytes(stake_fee_amount.to_le_bytes());
    let stake_total_cost = stake_tx_fee + stake_config_amount;

    let pledge_tx_fee = U256::from(pledge_tx.fee);
    let pledge_config_amount = U256::from_le_bytes(pledge_fee_amount.to_le_bytes());
    let pledge_total_cost = pledge_tx_fee + pledge_config_amount;

    let total_decrease = stake_total_cost + pledge_total_cost;

    assert_eq!(
        balance_after_block1,
        initial_balance - total_decrease,
        "Balance should decrease by {} (stake: {} + pledge: {})",
        total_decrease,
        stake_total_cost,
        pledge_total_cost,
    );

    // Mine another block to verify the system continues to work
    let irys_block2 = genesis_node.mine_block().await?;
    genesis_node
        .wait_until_height(irys_block2.height, 10)
        .await?;

    // Get receipts for the second block
    let receipts2 = reth_context
        .inner
        .provider
        .receipts_by_block(HashOrNumber::Hash(irys_block2.evm_block_hash))?
        .unwrap();

    // Second block should have block reward and PD base fee update
    assert_eq!(
        receipts2.len(),
        2,
        "Second block should contain block reward and PD base fee update"
    );
    assert_eq!(
        receipts2[0].logs[0].topics()[0],
        *shadow_tx_topics::BLOCK_REWARD,
        "First shadow tx should be block reward"
    );
    assert_eq!(
        receipts2[1].logs[0].topics()[0],
        *shadow_tx_topics::PD_BASE_FEE_UPDATE,
        "Second shadow tx should be PD base fee update"
    );

    // Get the genesis nodes view of the peers assignments
    let peer_assignments = genesis_node.get_partition_assignments(peer_signer.address());

    // Verify that one partition has been assigned to the peer to match its pledge
    assert_eq!(peer_assignments.len(), 1);

    // Verify block transactions contain the expected shadow transactions in the correct order
    let block_txs1 = reth_context
        .inner
        .provider
        .transactions_by_block(HashOrNumber::Hash(irys_block1.evm_block_hash))?
        .unwrap();

    // Block should contain exactly 4 transactions: block reward, PD base fee update, stake, pledge (in that order)
    assert_eq!(
        block_txs1.len(),
        4,
        "Block should contain exactly 4 transactions"
    );

    // First transaction should be block reward
    let block_reward_tx = ShadowTransaction::decode(&mut block_txs1[0].input().as_ref())
        .expect("First transaction should be decodable as shadow transaction");
    assert!(
        matches!(
            block_reward_tx.as_v1().unwrap(),
            TransactionPacket::BlockReward(_)
        ),
        "First transaction should be block reward"
    );

    // Second transaction should be PD base fee update
    let pd_base_fee_tx = ShadowTransaction::decode(&mut block_txs1[1].input().as_ref())
        .expect("Second transaction should be decodable as shadow transaction");
    assert!(
        matches!(
            pd_base_fee_tx.as_v1().unwrap(),
            TransactionPacket::PdBaseFeeUpdate(_)
        ),
        "Second transaction should be PD base fee update"
    );

    // Third transaction should be stake
    let stake_shadow_tx = ShadowTransaction::decode(&mut block_txs1[2].input().as_ref())
        .expect("Third transaction should be decodable as shadow transaction");
    if let Some(TransactionPacket::Stake(bd)) = stake_shadow_tx.as_v1() {
        assert_eq!(bd.target, peer_signer.address());
        let expected_stake_amount: U256 = stake_tx.deref().value.into();
        assert_eq!(
            bd.amount, expected_stake_amount,
            "Stake amount should be fee + stake_fee.amount"
        );
    } else {
        panic!("Third transaction should be stake");
    }

    // Fourth transaction should be pledge
    let pledge_shadow_tx = ShadowTransaction::decode(&mut block_txs1[3].input().as_ref())
        .expect("Fourth transaction should be decodable as shadow transaction");
    if let Some(TransactionPacket::Pledge(bd)) = pledge_shadow_tx.as_v1() {
        assert_eq!(bd.target, peer_signer.address());
        let expected_pledge_amount: U256 = consensus_config.pledge_base_value.amount.into();
        assert_eq!(
            bd.amount, expected_pledge_amount,
            "Pledge amount should be fee + pledge_fee.amount"
        );
    } else {
        panic!("Fourth transaction should be pledge");
    }
    genesis_node.stop().await;
    peer_node.stop().await;

    Ok(())
}

// This test produces a block with invalid tx ordering.
#[test_log::test(tokio::test)]
async fn heavy_block_prod_will_not_build_on_invalid_blocks() -> eyre::Result<()> {
    // Evil strategy that tampers shadow txs (EVM payload) while keeping PoA/link/difficulty valid
    struct EvilBlockProdStrategy {
        pub prod: ProductionStrategy,
    }

    #[async_trait::async_trait]
    impl BlockProdStrategy for EvilBlockProdStrategy {
        fn inner(&self) -> &BlockProducerInner {
            &self.prod.inner
        }

        async fn create_evm_block(
            &self,
            prev_block_header: &IrysBlockHeader,
            prev_evm_block: &reth_ethereum_primitives::Block,
            mempool: &irys_actors::block_producer::MempoolTxsBundle,
            reward_amount: Amount<irys_types::storage_pricing::phantoms::Irys>,
<<<<<<< HEAD
            pd_base_fee: Amount<(
                irys_types::storage_pricing::phantoms::CostPerChunk,
                irys_types::storage_pricing::phantoms::Irys,
            )>,
            timestamp_ms: u128,
=======
            timestamp_ms: UnixTimestampMs,
>>>>>>> d1c93fdb
            solution_hash: H256,
        ) -> Result<
            (EthBuiltPayload, irys_types::U256),
            irys_actors::block_producer::BlockProductionError,
        > {
            // Tamper the EVM payload by reversing submit tx order (keeps PoA untouched)
            let mut tampered_mempool = mempool.clone();
            if tampered_mempool.submit_txs.len() >= 2 {
                tracing::error!("reversing");
                tampered_mempool.submit_txs.reverse();
            }
            self.prod
                .create_evm_block(
                    prev_block_header,
                    prev_evm_block,
                    &tampered_mempool,
                    reward_amount,
                    pd_base_fee,
                    timestamp_ms,
                    solution_hash,
                )
                .await
        }
    }

    // Configure test network
    let num_blocks_in_epoch = 2;
    let seconds_to_wait = 20;
    let mut node = NodeConfig::testing_with_epochs(num_blocks_in_epoch);

    // Create peer signer and fund it
    let peer_signer = node.new_random_signer();
    node.fund_genesis_accounts(vec![&peer_signer]);

    // Start genesis node (node 1)
    let node = IrysNodeTest::new_genesis(node.clone())
        .start_and_wait_for_packing("GENESIS", seconds_to_wait)
        .await;

    // disable validation for this test
    node.node_ctx.set_validation_enabled(false);

    // Create evil block production strategy
    let evil_strategy = EvilBlockProdStrategy {
        prod: ProductionStrategy {
            inner: node.node_ctx.block_producer_inner.clone(),
        },
    };

    // Seed at least two Submit-ledger txs so reversing their order tampers the EVM payload
    let data_tx1 = node
        .post_data_tx(node.get_anchor().await?, vec![1_u8; 64], &peer_signer)
        .await;
    node.wait_for_mempool(data_tx1.header.id, seconds_to_wait)
        .await?;
    let data_tx2 = node
        .post_data_tx(node.get_anchor().await?, vec![2_u8; 64], &peer_signer)
        .await;
    node.wait_for_mempool(data_tx2.header.id, seconds_to_wait)
        .await?;

    // Produce block with valid PoA/difficulty but invalid EVM payload (subit txs tampered to not match shadow tx order)
    let (evil_block, _eth_payload) = evil_strategy
        .fully_produce_new_block(solution_context(&node.node_ctx).await?)
        .await?
        .unwrap();

    // Mine a valid block
    // note: cannot use `.mine_block()` because there will be height mismatch when it awaits for the new height
    let mut sub = node
        .node_ctx
        .service_senders
        .subscribe_block_state_updates();

    // turn back on the validation for this test
    node.node_ctx.set_validation_enabled(true);
    let (new_block, _reth_block) = ProductionStrategy {
        inner: node.node_ctx.block_producer_inner.clone(),
    }
    .fully_produce_new_block(solution_context(&node.node_ctx).await?)
    .await?
    .unwrap();

    // Get the new block and verify its parent is not the evil block
    assert_ne!(
        new_block.previous_block_hash, evil_block.block_hash,
        "expect the new block parent to NOT be the evil parent block"
    );
    assert_eq!(
        new_block.height, evil_block.height,
        "we have created a fork because we don't want to build on the evil block"
    );
    loop {
        // wait for the block to be validated
        let res = sub.recv().await.unwrap();
        if res.block_hash == new_block.block_hash
            // if we get anything other than Unknown, proceed processing
            && res.state != ChainState::NotOnchain(BlockState::Unknown)
        {
            break;
        }
    }

    let latest_block_hash = node
        .node_ctx
        .block_tree_guard
        .read()
        .get_max_cumulative_difficulty_block()
        .1;
    let new_block_state = *node
        .node_ctx
        .block_tree_guard
        .read()
        .get_block_and_status(&new_block.block_hash)
        .unwrap()
        .1;
    assert_eq!(latest_block_hash, new_block.block_hash);
    assert_eq!(new_block_state, ChainState::Onchain);

    // Cleanup
    node.stop().await;

    Ok(())
}

// This test verifies that block production fails when a shadow transaction
// attempts to deduct storage fees from a user with insufficient balance.
// irys-reth should reject even building such a block.
#[test_log::test(tokio::test)]
async fn heavy_block_prod_fails_with_insufficient_storage_fees() -> eyre::Result<()> {
    use irys_types::DataLedger;

    // Evil strategy that forces inclusion of a transaction from underfunded user
    struct EvilBlockProdStrategy {
        pub prod: ProductionStrategy,
        pub malicious_tx: DataTransactionHeader,
    }

    #[async_trait::async_trait]
    impl BlockProdStrategy for EvilBlockProdStrategy {
        fn inner(&self) -> &BlockProducerInner {
            &self.prod.inner
        }

        async fn get_mempool_txs(
            &self,
            _prev_block_header: &IrysBlockHeader,
        ) -> eyre::Result<irys_actors::block_producer::MempoolTxsBundle> {
            // Force inclusion of malicious tx in Submit ledger, bypassing mempool validation
            Ok(irys_actors::block_producer::MempoolTxsBundle {
                commitment_txs: vec![],
                commitment_txs_to_bill: vec![],
                submit_txs: vec![self.malicious_tx.clone()],
                publish_txs: PublishLedgerWithTxs {
                    txs: vec![],
                    proofs: None,
                },
                aggregated_miner_fees: LedgerExpiryBalanceDelta {
                    miner_balance_increment: std::collections::BTreeMap::new(),
                    user_perm_fee_refunds: Vec::new(),
                },
                commitment_refund_events: vec![],
                unstake_refund_events: vec![],
            })
        }
    }

    // Configure test network
    let seconds_to_wait = 20;
    let mut genesis_config = NodeConfig::testing();

    let poor_user_signer = genesis_config.new_random_signer();
    let insufficient_balance = irys_types::U256::from(1);

    // Add the underfunded user to genesis
    genesis_config.consensus.extend_genesis_accounts(vec![(
        poor_user_signer.address(),
        GenesisAccount {
            balance: insufficient_balance.into(), // Convert to alloy U256
            ..Default::default()
        },
    )]);
    let genesis_node = IrysNodeTest::new_genesis(genesis_config.clone())
        .start_and_wait_for_packing("GENESIS", seconds_to_wait)
        .await;

    // Create a data transaction that would require more fees than user has
    let data = vec![42_u8; 1024]; // 1KB of data
    let data_size = data.len() as u64;

    // Get the expected price from the API
    let price_info = genesis_node
        .get_data_price(DataLedger::Publish, data_size)
        .await?;

    // The total fees (perm_fee + term_fee) will be much more than 1000 wei
    let total_fee = price_info.perm_fee + price_info.term_fee;
    // Verify fees are actually more than balance
    assert!(
        total_fee > insufficient_balance,
        "Test setup error: fees ({}) should exceed balance ({})",
        total_fee,
        insufficient_balance
    );

    // Create transaction from the poor user
    let malicious_tx = poor_user_signer.create_transaction_with_fees(
        data,
        genesis_node.get_anchor().await?,
        DataLedger::Publish,
        price_info.term_fee.into(),
        Some(price_info.perm_fee.into()),
    )?;
    let malicious_tx = poor_user_signer.sign_transaction(malicious_tx)?;

    // Create evil block production strategy to force inclusion
    let evil_strategy = EvilBlockProdStrategy {
        malicious_tx: malicious_tx.header.clone(),
        prod: ProductionStrategy {
            inner: genesis_node.node_ctx.block_producer_inner.clone(),
        },
    };

    // Now attempt to mine a block - this should FAIL at Reth level
    // because when the shadow tx generator creates the StorageFees shadow transaction,
    // it will try to deduct more than the user has
    let result = evil_strategy
        .fully_produce_new_block_without_gossip(&solution_context(&genesis_node.node_ctx).await?)
        .await;

    // The block production should fail entirely with an error
    assert!(
        result.is_err(),
        "Block production should have failed due to insufficient balance"
    );
    let error = result.map(|_| ()).unwrap_err();
    let error_msg = format!("{:?}", error);

    // Verify it's failing due to insufficient balance in shadow tx
    assert!(
        error_msg.contains("missing payload"),
        "Expected block production failure due to insufficient balance, got: {}",
        error_msg
    );

    // Cleanup
    genesis_node.stop().await;

    Ok(())
}

#[test_log::test(tokio::test)]
async fn slow_heavy_test_always_build_on_max_difficulty_block() -> eyre::Result<()> {
    let mut config = NodeConfig::testing_with_epochs(2);
    config.consensus.get_mut().chunk_size = 32;
    let signer = config.new_random_signer();
    config.fund_genesis_accounts(vec![&signer]);
    let source_node = IrysNodeTest::new_genesis(config).start().await;
    let genesis_block = source_node.node_ctx.genesis_hash;
    tracing::error!(genesis.hash = ? genesis_block);

    // Create a peer configuration derived from the genesis node and start it with validation disabled.
    let peer_node = source_node.testing_peer_with_assignments(&signer).await?;
    peer_node.node_ctx.set_validation_enabled(false);

    // Mine blocks on the source node and deliver them directly to the peer, building a queued backlog.
    const BLOCKS_TO_PIPELINE: usize = 10;
    let mut source_blocks = Vec::with_capacity(BLOCKS_TO_PIPELINE);

    for _ in 0..BLOCKS_TO_PIPELINE {
        let block = source_node.mine_block().await?;
        source_node.send_full_block(&peer_node, &block).await?;
        tracing::error!(
            block.hash = ?block.block_hash,
            block.previous_block_hash = ?block.previous_block_hash
        );
        source_blocks.push(block);
    }

    let last_source_block = source_blocks
        .last()
        .ok_or_eyre("expected backlog to contain blocks")?;

    // Enable validation on the peer and wait until it processes the backlog.
    peer_node.node_ctx.set_validation_enabled(true);

    // Mine a block on the peer using the standard production flow.
    let normal_block = peer_node.mine_block().await?;

    // The new block must extend the highest-difficulty backlog parent.
    assert_eq!(
        normal_block.previous_block_hash, last_source_block.block_hash,
        "New block should extend the queued max difficulty parent",
    );
    assert_eq!(
        normal_block.height,
        last_source_block.height + 1,
        "New block height should extend the backlog chain",
    );

    // Sanity check: canonical tip should now be the newly produced block.
    let (_, tip_hash) = peer_node
        .node_ctx
        .block_tree_guard
        .read()
        .get_max_cumulative_difficulty_block();
    assert_eq!(tip_hash, normal_block.block_hash);

    // Cleanup nodes.
    peer_node.stop().await;
    source_node.stop().await;

    Ok(())
}

// Setup: Configure a node with block_tree_depth=3 to test pruning behavior
// Action: Mine 10 blocks, checking that blocks get pruned while mining.
// Assert: Verify blocks 1-7 are pruned and blocks 8, 9, 10 still exist in the tree
#[test_log::test(tokio::test)]
async fn heavy_test_block_tree_pruning() -> eyre::Result<()> {
    // Setup
    // Configure test parameters
    let block_tree_depth = 3;
    let num_blocks_to_mine = 10;

    // Configure a node with specified block_tree_depth
    let config = NodeConfig::testing().with_consensus(|c| {
        c.block_tree_depth = block_tree_depth;
        c.mempool.tx_anchor_expiry_depth = 2;
        c.block_migration_depth = 2;
    });

    let node = IrysNodeTest::new_genesis(config).start().await;

    // Action
    // Mine blocks and collect their hashes
    let mut all_block_hashes = Vec::new();

    for height_to_mine in 1..=num_blocks_to_mine {
        info!("Mining block {}", height_to_mine);

        // Mine a block using the utility that auto-waits
        let block = node.mine_block().await?;

        // Store the block hash
        all_block_hashes.push(block.block_hash);

        // Assert the tree size is as expected
        // The canonical chain starts with genesis (1 block) and adds mined blocks
        // But only keeps up to block_tree_depth blocks total
        let total_blocks = height_to_mine + 1; // genesis + mined blocks
        let expected_tree_size = std::cmp::min(total_blocks, block_tree_depth as usize);
        let actual_tree_size = node.get_canonical_chain().len();
        assert_eq!(
            actual_tree_size, expected_tree_size,
            "Tree size mismatch at height {}: expected {}, got {}",
            height_to_mine, expected_tree_size, actual_tree_size
        );
    }

    // Assert
    // Verify tree has exactly block_tree_depth blocks
    assert_eq!(
        node.get_canonical_chain().len(),
        block_tree_depth as usize,
        "Final tree size should be exactly {}",
        block_tree_depth
    );

    // Verify blocks that should be pruned [1-7]
    for height in 1..=7 {
        let block_hash = &all_block_hashes[height - 1];
        let block_result = node.get_block_by_hash(block_hash);
        assert!(
            block_result.is_err(),
            "Block at height {} should be pruned",
            height
        );
    }

    // Verify blocks that should still exist [8-10]
    for height in 8..=10 {
        let block_hash = &all_block_hashes[height - 1];
        let block_result = node.get_block_by_hash(block_hash);
        assert!(
            block_result.is_ok(),
            "Block at height {} should not be pruned",
            height
        );
    }

    node.stop().await;
    Ok(())
}

#[test_log::test(tokio::test)]
async fn heavy_test_invalid_solution_hash_rejected() -> eyre::Result<()> {
    // Evil strategy that uses an incorrect solution hash
    struct InvalidSolutionHashStrategy {
        pub prod: ProductionStrategy,
    }

    #[async_trait::async_trait]
    impl BlockProdStrategy for InvalidSolutionHashStrategy {
        fn inner(&self) -> &BlockProducerInner {
            &self.prod.inner
        }

        async fn create_evm_block(
            &self,
            prev_block_header: &IrysBlockHeader,
            prev_evm_block: &reth_ethereum_primitives::Block,
            mempool: &irys_actors::block_producer::MempoolTxsBundle,
            reward_amount: Amount<irys_types::storage_pricing::phantoms::Irys>,
<<<<<<< HEAD
            pd_base_fee: Amount<(
                irys_types::storage_pricing::phantoms::CostPerChunk,
                irys_types::storage_pricing::phantoms::Irys,
            )>,
            timestamp_ms: u128,
=======
            timestamp_ms: UnixTimestampMs,
>>>>>>> d1c93fdb
            _solution_hash: H256,
        ) -> Result<
            (EthBuiltPayload, irys_types::U256),
            irys_actors::block_producer::BlockProductionError,
        > {
            // Deliberately use an incorrect solution hash (all zeros)
            // This should cause the block to be rejected during validation
            let invalid_solution_hash = H256::zero();
            self.prod
                .create_evm_block(
                    prev_block_header,
                    prev_evm_block,
                    mempool,
                    reward_amount,
                    pd_base_fee,
                    timestamp_ms,
                    invalid_solution_hash,
                )
                .await
        }
    }

    // Configure test network
    let config = NodeConfig::testing();
    let node = IrysNodeTest::new_genesis(config).start().await;

    // Create the evil strategy that will use an invalid solution hash
    let evil_strategy = InvalidSolutionHashStrategy {
        prod: ProductionStrategy {
            inner: node.node_ctx.block_producer_inner.clone(),
        },
    };

    // Generate a valid solution context
    let solution = solution_context(&node.node_ctx).await?;

    // Produce a block with the evil strategy (invalid solution hash)
    let (evil_block, _eth_payload) = evil_strategy
        .fully_produce_new_block(solution.clone())
        .await?
        .unwrap();

    // Now try to build another block on top of the evil block - it should fail or build on previous good block
    let initial_canonical_tip = node.node_ctx.block_tree_guard.read().tip;

    // The evil block should not become the tip
    assert_ne!(
        evil_block.block_hash, initial_canonical_tip,
        "Block with invalid solution hash should not become the tip"
    );

    // Now produce a valid block with the correct strategy to ensure the system still works
    let (valid_block, _) = ProductionStrategy {
        inner: node.node_ctx.block_producer_inner.clone(),
    }
    .fully_produce_new_block(solution_context(&node.node_ctx).await?)
    .await?
    .unwrap();

    // The valid block should NOT build on the evil block
    assert_ne!(
        valid_block.previous_block_hash, evil_block.block_hash,
        "Valid block should not build on block with invalid solution hash"
    );

    // The valid block should build on the genesis block (or previous valid block)
    assert_eq!(
        valid_block.previous_block_hash, initial_canonical_tip,
        "Valid block should build on the previous valid tip, not the evil block"
    );

    // Cleanup
    node.stop().await;
    Ok(())
}

#[tokio::test]
/// test that config option max_commitment_txs_per_block is enforced
/// check individual blocks have correct txs. e.g.
/// 1 stake + 11 pledge commitment txs with a limit of two per block, we should see 2 +2 +2 +2 +0 +2 +2
/// epoch blocks should include any new txs
/// epoch blocks should contain a copy of all commitment txs from blocks in the epoch block range
async fn commitment_txs_are_capped_per_block() -> eyre::Result<()> {
    let seconds_to_wait = 10;
    let max_commitment_txs_per_block: u64 = 2;
    let num_blocks_in_epoch = 5;

    initialize_tracing();

    let max_commitments_per_epoch =
        (num_blocks_in_epoch * max_commitment_txs_per_block) - max_commitment_txs_per_block;

    let mut genesis_config = NodeConfig::testing_with_epochs(num_blocks_in_epoch.try_into()?);
    genesis_config
        .consensus
        .get_mut()
        .mempool
        .max_commitment_txs_per_block = max_commitment_txs_per_block;

    let signer = genesis_config.new_random_signer();
    genesis_config.fund_genesis_accounts(vec![&signer]);

    let genesis_node = IrysNodeTest::new_genesis(genesis_config.clone())
        .start()
        .await;

    // create and post stake commitment tx with a valid anchor
    let stake_anchor = genesis_node.get_anchor().await?;
    let stake_tx = new_stake_tx(&stake_anchor, &signer, &genesis_config.consensus_config());
    genesis_node.post_commitment_tx(&stake_tx).await?;
    let mut tx_ids: Vec<H256> = vec![stake_tx.id]; // txs used for anchor chain and later to check mempool ingress
    for _ in 0..11 {
        let tx = genesis_node
            .post_pledge_commitment_with_signer(&signer)
            .await;
        tx_ids.push(tx.id);
    }

    // wait for all txs to ingress mempool
    genesis_node
        .wait_for_mempool_commitment_txs(tx_ids.clone(), seconds_to_wait)
        .await?;

    let mut counts = Vec::new();
    for i in 1..=8 {
        genesis_node.mine_block().await?;
        let block = genesis_node.get_block_by_height(i).await?;
        let is_epoch_block = block.height > 0 && block.height % num_blocks_in_epoch == 0;
        counts.push(
            block
                .system_ledgers
                .get(SystemLedger::Commitment as usize)
                .map_or(0, |l| l.tx_ids.len()),
        );
        if is_epoch_block {
            assert_eq!(counts[(i - 1) as usize], max_commitments_per_epoch as usize);
        } else {
            assert!(counts[(i - 1) as usize] <= max_commitment_txs_per_block as usize);
        }
    }

    // check the grand total txs is correct
    assert_eq!(
        counts.iter().sum::<usize>(),
        20,
        "Total count of commitment txs is incorrect",
    );

    // check individual blocks have correct txs.
    // for 1 stake + 11 pledge total commitment txs with a limit of two per block, we should see 2 + 2 + 2 + 2 + 0 + 2 + 2

    for h in 1..num_blocks_in_epoch {
        let block_n = genesis_node.get_block_by_height(h).await?;
        assert_eq!(
            2,
            block_n
                .system_ledgers
                .get(SystemLedger::Commitment as usize)
                .map_or(0, |l| l.tx_ids.len()),
            "block {} commitment tx count is incorrect",
            h
        );
    }

    // epoch block rolls up previous txs
    let epoch_block = genesis_node
        .get_block_by_height(num_blocks_in_epoch)
        .await?;
    assert_eq!(epoch_block.height % num_blocks_in_epoch, 0);
    let epoch_tx_ids = epoch_block
        .system_ledgers
        .get(SystemLedger::Commitment as usize)
        .map_or(Vec::<H256>::new(), |l| l.tx_ids.0.clone());
    assert_eq!(epoch_tx_ids, tx_ids[..max_commitments_per_epoch as usize]);

    // some blocks after epoch should contain commitment txs
    // this will be a few blocks, as we posted enough txs above to populate two more blocks
    for h in 6..=7 {
        let block_n = genesis_node.get_block_by_height(h).await?;
        assert_eq!(
            2,
            block_n
                .system_ledgers
                .get(SystemLedger::Commitment as usize)
                .map_or(0, |l| l.tx_ids.len()),
            "post-epoch block commitment tx count is incorrect",
        );
    }

    // we have then used all commitment txs from mempool, so final block(s) are empty
    let final_height = 8;
    let final_block = genesis_node.get_block_by_height(final_height).await?;
    assert_eq!(
        0,
        final_block
            .system_ledgers
            .get(SystemLedger::Commitment as usize)
            .map_or(0, |l| l.tx_ids.len()),
        "post-epoch, emptied mempool of commitments. block {:?} commitment tx count is incorrect",
        final_height,
    );

    genesis_node.stop().await;

    Ok(())
}<|MERGE_RESOLUTION|>--- conflicted
+++ resolved
@@ -1128,15 +1128,11 @@
             prev_evm_block: &reth_ethereum_primitives::Block,
             mempool: &irys_actors::block_producer::MempoolTxsBundle,
             reward_amount: Amount<irys_types::storage_pricing::phantoms::Irys>,
-<<<<<<< HEAD
             pd_base_fee: Amount<(
                 irys_types::storage_pricing::phantoms::CostPerChunk,
                 irys_types::storage_pricing::phantoms::Irys,
             )>,
-            timestamp_ms: u128,
-=======
             timestamp_ms: UnixTimestampMs,
->>>>>>> d1c93fdb
             solution_hash: H256,
         ) -> Result<
             (EthBuiltPayload, irys_types::U256),
@@ -1551,15 +1547,11 @@
             prev_evm_block: &reth_ethereum_primitives::Block,
             mempool: &irys_actors::block_producer::MempoolTxsBundle,
             reward_amount: Amount<irys_types::storage_pricing::phantoms::Irys>,
-<<<<<<< HEAD
             pd_base_fee: Amount<(
                 irys_types::storage_pricing::phantoms::CostPerChunk,
                 irys_types::storage_pricing::phantoms::Irys,
             )>,
-            timestamp_ms: u128,
-=======
             timestamp_ms: UnixTimestampMs,
->>>>>>> d1c93fdb
             _solution_hash: H256,
         ) -> Result<
             (EthBuiltPayload, irys_types::U256),
