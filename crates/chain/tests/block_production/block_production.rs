use alloy_core::primitives::{ruint::aliases::U256, TxKind};
use alloy_eips::eip2718::Encodable2718 as _;
use alloy_eips::HashOrNumber;
use alloy_genesis::GenesisAccount;
use irys_actors::mempool_service::TxIngressError;
use irys_actors::{async_trait, sha, BlockProdStrategy, BlockProducerInner, ProductionStrategy};
use irys_database::SystemLedger;
use irys_domain::{BlockState, ChainState, EmaSnapshot};
use irys_reth_node_bridge::ext::IrysRethRpcTestContextExt as _;
use irys_reth_node_bridge::irys_reth::alloy_rlp::Decodable as _;
use irys_reth_node_bridge::irys_reth::shadow_tx::{
    shadow_tx_topics, ShadowTransaction, TransactionPacket,
};
use irys_reth_node_bridge::reth_e2e_test_utils::transaction::TransactionTestContext;
use irys_testing_utils::initialize_tracing;
use irys_types::{irys::IrysSigner, IrysBlockHeader, NodeConfig};
use irys_types::{IrysTransactionCommon as _, H256};
use reth::rpc::types::TransactionTrait as _;
use reth::{
    providers::{
        AccountReader as _, BlockReader as _, ReceiptProvider as _, TransactionsProvider as _,
    },
    rpc::types::TransactionRequest,
};
use std::{sync::Arc, time::Duration};
use tokio::time::sleep;
use tracing::info;

use crate::utils::{
    mine_block, mine_block_and_wait_for_validation, new_stake_tx, read_block_from_state,
    solution_context, AddTxError, BlockValidationOutcome, IrysNodeTest,
};

// Test fee constants
const DEFAULT_TX_FEE: U256 = U256::from_limbs([1, 0, 0, 0]);

// EVM test constants
const EVM_GAS_PRICE: u128 = 20_000_000_000; // 20 gwei
const EVM_GAS_LIMIT: u64 = 21_000;
const EVM_TEST_TRANSFER_AMOUNT: U256 = U256::from_limbs([1, 0, 0, 0]);

// Test account balances
const ZERO_BALANCE: U256 = U256::ZERO;
const TEST_USER_BALANCE: U256 = U256::from_limbs([1000, 0, 0, 0]);
const TEST_USER_BALANCE_ETH: U256 = U256::from_limbs([1_000_000_000_000_000_000, 0, 0, 0]); // 1 ETH
const MINIMAL_TEST_BALANCE: U256 = U256::from_limbs([2, 0, 0, 0]); // Exactly enough for perm_fee(1) + term_fee(1)

#[test_log::test(tokio::test)]
async fn heavy_test_blockprod() -> eyre::Result<()> {
    let mut node = IrysNodeTest::default_async();
    let user_account = IrysSigner::random_signer(&node.cfg.consensus_config());
    node.cfg.consensus.extend_genesis_accounts(vec![
        (
            // ensure that the block reward address has 0 balance
            node.cfg.signer().address(),
            GenesisAccount {
                balance: ZERO_BALANCE,
                ..Default::default()
            },
        ),
        (
            user_account.address(),
            GenesisAccount {
                balance: TEST_USER_BALANCE,
                ..Default::default()
            },
        ),
    ]);

    // print all addresses
    println!("user_account: {:?}", user_account.address());
    println!("node: {:?}", node.cfg.signer().address());

    let node = node.start().await;
    let data_bytes = "Hello, world!".as_bytes().to_vec();
    let tx = node
        .create_submit_data_tx(&user_account, data_bytes.clone())
        .await?;

    let (irys_block, reth_exec_env) = mine_block(&node.node_ctx).await?.unwrap();
    node.wait_until_height(irys_block.height, 10).await?;
    let context = node.node_ctx.reth_node_adapter.clone();
    let reth_receipts = context
        .inner
        .provider
        .receipts_by_block(HashOrNumber::Hash(irys_block.evm_block_hash))?
        .unwrap();

    // block reward
    let block_reward_receipt = reth_receipts.first().unwrap();
    assert!(block_reward_receipt.success);
    assert_eq!(block_reward_receipt.logs.len(), 1);
    assert_eq!(
        block_reward_receipt.logs[0].topics()[0],
        *shadow_tx_topics::BLOCK_REWARD,
    );
    assert_eq!(block_reward_receipt.cumulative_gas_used, 0);
    assert_eq!(
        block_reward_receipt.logs[0].address,
        node.cfg.signer().address()
    );

    // storage tx
    let storage_tx_receipt = reth_receipts.last().unwrap();
    assert!(storage_tx_receipt.success);
    assert_eq!(storage_tx_receipt.logs.len(), 1);
    assert_eq!(
        storage_tx_receipt.logs[0].topics()[0],
        *shadow_tx_topics::STORAGE_FEES,
    );
    assert_eq!(storage_tx_receipt.cumulative_gas_used, 0);
    assert_eq!(storage_tx_receipt.logs[0].address, user_account.address());
    assert_eq!(tx.header.signer, user_account.address());
    assert_eq!(tx.header.data_size, data_bytes.len() as u64);

    // ensure that the balance for the storage user has decreased
    let signer_balance = context
        .inner
        .provider
        .basic_account(&user_account.address())
        .map(|account_info| account_info.map_or(ZERO_BALANCE, |acc| acc.balance))
        .unwrap_or_else(|err| {
            tracing::warn!("Failed to get signer_b balance: {}", err);
            ZERO_BALANCE
        });
    assert_eq!(
        signer_balance,
        TEST_USER_BALANCE - U256::from_le_bytes(tx.header.total_cost().to_le_bytes())
    );

    // ensure that the block reward has increased the block reward address balance
    let block_reward_address = node.cfg.signer().address();
    let block_reward_balance = context
        .inner
        .provider
        .basic_account(&block_reward_address)
        .map(|account_info| account_info.map_or(ZERO_BALANCE, |acc| acc.balance))
        .unwrap_or_else(|err| {
            tracing::warn!("Failed to get block reward address balance: {}", err);
            ZERO_BALANCE
        });
    assert_eq!(
        block_reward_balance,
        // started with 0 balance
        ZERO_BALANCE + U256::from_le_bytes(irys_block.reward_amount.to_le_bytes())
    );

    // ensure that block heights in reth and irys are the same
    let reth_block = reth_exec_env.block().clone();
    assert_eq!(reth_block.number, irys_block.height);

    // check irys DB for built block
    let db_irys_block = node.get_block_by_hash(&irys_block.block_hash).unwrap();
    assert_eq!(
        db_irys_block.evm_block_hash,
        reth_block.clone().into_header().hash_slow()
    );

    node.stop().await;
    Ok(())
}

#[test_log::test(tokio::test)]
async fn heavy_mine_ten_blocks_with_capacity_poa_solution() -> eyre::Result<()> {
    let config = NodeConfig::testing();
    let node = IrysNodeTest::new_genesis(config).start().await;
    let reth_context = node.node_ctx.reth_node_adapter.clone();

    // Collect block hashes as we mine
    let mut block_hashes = Vec::new();

    for i in 1..10 {
        info!("manually producing block {}", i);
        node.mine_block().await?;
        let block_hash = node.wait_until_height(i, 10).await?;
        let block = node.get_block_by_hash(&block_hash)?;

        //check reth for built block
        let reth_block = reth_context
            .inner
            .provider
            .find_block_by_hash(block.evm_block_hash, reth::providers::BlockSource::Any)
            .unwrap()
            .unwrap();
        assert_eq!(i, reth_block.header.number);
        assert_eq!(reth_block.number, block.height);

        // check irys DB for built block
        let db_irys_block = node.get_block_by_hash(&block.block_hash).unwrap();
        assert_eq!(db_irys_block.evm_block_hash, reth_block.hash_slow());

        // Collect block hash for later verification
        block_hashes.push(block.block_hash);
    }

    // Verify all collected blocks are on-chain
    for (idx, hash) in block_hashes.iter().enumerate() {
        let state = read_block_from_state(&node.node_ctx, hash).await;
        assert_eq!(
            state,
            BlockValidationOutcome::StoredOnNode(ChainState::Onchain),
            "Block {} with hash {:?} should be on-chain",
            idx + 1,
            hash
        );

        // Also verify the block can be retrieved from the database
        let db_block = node.get_block_by_hash(hash).unwrap();
        assert_eq!(db_block.height, (idx + 1) as u64);
    }

    node.stop().await;
    Ok(())
}

#[test_log::test(tokio::test)]
async fn heavy_mine_ten_blocks() -> eyre::Result<()> {
    let node = IrysNodeTest::default_async().start().await;

    node.node_ctx.start_mining().await?;
    let reth_context = node.node_ctx.reth_node_adapter.clone();

    // Collect block hashes as we mine
    let mut block_hashes = Vec::new();

    for i in 1..10 {
        let _block_hash = node.wait_until_height(i + 1, 10).await?;

        //check reth for built block
        let reth_block = reth_context.inner.provider.block_by_number(i)?.unwrap();
        assert_eq!(i, reth_block.header.number);
        assert_eq!(i, reth_block.number);

        let db_irys_block = node.get_block_by_height(i).await.unwrap();

        assert_eq!(db_irys_block.evm_block_hash, reth_block.hash_slow());

        // Collect block hash for later verification
        block_hashes.push(db_irys_block.block_hash);
    }

    // Verify all collected blocks are on-chain
    for (idx, hash) in block_hashes.iter().enumerate() {
        let state = read_block_from_state(&node.node_ctx, hash).await;
        assert_eq!(
            state,
            BlockValidationOutcome::StoredOnNode(ChainState::Onchain),
            "Block {} with hash {:?} should be on-chain",
            idx + 1,
            hash
        );

        // Also verify the block can be retrieved from the database
        let db_block = node.get_block_by_hash(hash).unwrap();
        assert_eq!(db_block.height, (idx + 1) as u64);
    }

    node.stop().await;
    Ok(())
}

#[test_log::test(tokio::test)]
async fn heavy_test_basic_blockprod() -> eyre::Result<()> {
    let node = IrysNodeTest::default_async().start().await;

    let (block, _, outcome) = mine_block_and_wait_for_validation(&node.node_ctx).await?;
    assert_eq!(
        outcome,
        BlockValidationOutcome::StoredOnNode(ChainState::Onchain)
    );

    let reth_context = node.node_ctx.reth_node_adapter.clone();

    //check reth for built block
    let reth_block = reth_context
        .inner
        .provider
        .block_by_hash(block.evm_block_hash)?
        .unwrap();

    // height is hardcoded at 42 right now
    assert_eq!(reth_block.number, block.height);

    // check irys DB for built block
    let db_irys_block = node.get_block_by_hash(&block.block_hash).unwrap();
    assert_eq!(db_irys_block.evm_block_hash, reth_block.hash_slow());
    tokio::time::sleep(Duration::from_secs(3)).await;
    node.stop().await;

    Ok(())
}

#[test_log::test(tokio::test)]
async fn heavy_test_blockprod_with_evm_txs() -> eyre::Result<()> {
    let mut config = NodeConfig::testing();
    config.consensus.get_mut().chunk_size = 32;
    config.consensus.get_mut().num_chunks_in_partition = 10;
    config.consensus.get_mut().num_chunks_in_recall_range = 2;
    config.consensus.get_mut().num_partitions_per_slot = 1;
    config.storage.num_writes_before_sync = 1;
    config.consensus.get_mut().entropy_packing_iterations = 1_000;
    config.consensus.get_mut().block_migration_depth = 1;

    let account1 = IrysSigner::random_signer(&config.consensus_config());
    let chain_id = config.consensus_config().chain_id;
    let recipient = IrysSigner::random_signer(&config.consensus_config());
    let account_1_balance = TEST_USER_BALANCE_ETH;
    config.consensus.extend_genesis_accounts(vec![(
        account1.address(),
        GenesisAccount {
            // 1ETH
            balance: account_1_balance,
            ..Default::default()
        },
    )]);
    let node = IrysNodeTest::new_genesis(config).start().await;
    let reth_context = node.node_ctx.reth_node_adapter.clone();
    let _recipient_init_balance = reth_context.rpc.get_balance(recipient.address(), None)?;

    let evm_tx_req = TransactionRequest {
        to: Some(TxKind::Call(recipient.address())),
        max_fee_per_gas: Some(EVM_GAS_PRICE),
        max_priority_fee_per_gas: Some(EVM_GAS_PRICE),
        gas: Some(EVM_GAS_LIMIT),
        value: Some(EVM_TEST_TRANSFER_AMOUNT),
        nonce: Some(0),
        chain_id: Some(chain_id),
        ..Default::default()
    };
    let tx_env = TransactionTestContext::sign_tx(account1.clone().into(), evm_tx_req).await;
    let evm_tx_hash = reth_context
        .rpc
        .inject_tx(tx_env.encoded_2718().into())
        .await
        .expect("tx should be accepted");
    let data_bytes = "Hello, world!".as_bytes().to_vec();
    let irys_tx = node
        .create_submit_data_tx(&account1, data_bytes.clone())
        .await?;

    let (irys_block, reth_exec_env) = mine_block(&node.node_ctx).await?.unwrap();
    node.wait_until_height(irys_block.height, 10).await?;

    // Get the transaction hashes from the block in order
    let block_txs = reth_exec_env
        .block()
        .body()
        .transactions
        .iter()
        .collect::<Vec<_>>();

    // We expect 3 receipts: storage tx, evm tx, and block reward
    assert_eq!(block_txs.len(), 3);
    // Assert block reward (should be the first receipt)
    let block_reward_systx = ShadowTransaction::decode(&mut block_txs[0].input().as_ref()).unwrap();
    assert!(matches!(
        block_reward_systx.as_v1().unwrap(),
        TransactionPacket::BlockReward(_)
    ));

    // Assert storage tx is included in the receipts (should be the second receipt)
    let storage_tx_systx = ShadowTransaction::decode(&mut block_txs[1].input().as_ref()).unwrap();
    assert!(matches!(
        storage_tx_systx.as_v1().unwrap(),
        TransactionPacket::StorageFees(_)
    ));

    // Verify the EVM transaction hash matches
    let reth_block = reth_exec_env.block().clone();
    let block_txs = reth_context
        .inner
        .provider
        .transactions_by_block(HashOrNumber::Hash(reth_block.hash()))?
        .unwrap();
    let evm_tx_in_block = block_txs
        .iter()
        .find(|tx| *tx.hash() == evm_tx_hash)
        .expect("EVM transaction should be included in the block");
    assert_eq!(*evm_tx_in_block.hash(), evm_tx_hash);

    // Verify recipient received the transfer
    let recipient_balance = reth_context.rpc.get_balance(recipient.address(), None)?;
    assert_eq!(recipient_balance, EVM_TEST_TRANSFER_AMOUNT); // The transferred amount

    // Verify account1 balance decreased by storage fees and gas costs
    let account1_balance = reth_context.rpc.get_balance(account1.address(), None)?;
    // Balance should be: initial balance - storage fees - gas costs - transfer amount
    let storage_fees = U256::from_le_bytes(irys_tx.header.total_cost().to_le_bytes());
    let gas_costs = U256::from(EVM_GAS_LIMIT as u128 * EVM_GAS_PRICE);
    let expected_balance = account_1_balance - storage_fees - gas_costs - EVM_TEST_TRANSFER_AMOUNT;
    assert_eq!(account1_balance, expected_balance);

    node.stop().await;
    Ok(())
}

#[test_log::test(tokio::test)]
async fn heavy_rewards_get_calculated_correctly() -> eyre::Result<()> {
    let node = IrysNodeTest::default_async();
    let node = node.start().await;

    let reth_context = node.node_ctx.reth_node_adapter.clone();

    let mut prev_ts: Option<u128> = None;
    let reward_address = node.node_ctx.config.node_config.reward_address;
    let mut _init_balance = reth_context.rpc.get_balance(reward_address, None)?;

    for _ in 0..3 {
        // mine a single block
        let block = node.mine_block().await?;

        // obtain the EVM timestamp for this block from Reth
        let reth_block = reth_context
            .inner
            .provider
            .find_block_by_hash(block.evm_block_hash, reth::providers::BlockSource::Any)
            .unwrap()
            .unwrap();
        let new_ts = reth_block.header.timestamp as u128;

        // update baseline timestamp and ensure the next block gets a later one
        prev_ts = Some(new_ts);
        _init_balance = reth_context.rpc.get_balance(reward_address, None)?;
        sleep(Duration::from_millis(1_500)).await;
    }

    assert!(prev_ts.is_some());
    node.stop().await;
    Ok(())
}

#[test_log::test(tokio::test)]
async fn heavy_test_unfunded_user_tx_rejected() -> eyre::Result<()> {
    let mut node = IrysNodeTest::default_async();
    let unfunded_user = IrysSigner::random_signer(&node.cfg.consensus_config());

    // Set up genesis accounts - unfunded user gets zero balance
    node.cfg.consensus.extend_genesis_accounts(vec![
        (
            // ensure that the block reward address has 0 balance
            node.cfg.signer().address(),
            GenesisAccount {
                balance: ZERO_BALANCE,
                ..Default::default()
            },
        ),
        (
            // unfunded user gets zero balance (but he has an entry in the reth db)
            unfunded_user.address(),
            GenesisAccount {
                balance: ZERO_BALANCE,
                ..Default::default()
            },
        ),
    ]);

    let node = node.start().await;

    // Attempt to create and submit a transaction from the unfunded user
    let data_bytes = "Hello, world!".as_bytes().to_vec();
    let tx_result = node
        .create_submit_data_tx(&unfunded_user, data_bytes.clone())
        .await;

    // Verify that the transaction was rejected due to insufficient funds
    match tx_result {
        Err(AddTxError::TxIngress(TxIngressError::Unfunded)) => {
            info!("Transaction correctly rejected due to insufficient funds");
        }
        Ok(_) => panic!("Expected transaction to be rejected due to insufficient funds"),
        Err(other_error) => panic!("Expected Unfunded error, got: {:?}", other_error),
    }

    // Mine a block - should only contain block reward transaction
    let irys_block = node.mine_block().await?;
    let context = node.node_ctx.reth_node_adapter.clone();

    // Verify block transactions - should only contain block reward shadow transaction
    let block_txs = context
        .inner
        .provider
        .transactions_by_block(HashOrNumber::Hash(irys_block.evm_block_hash))?
        .unwrap();

    assert_eq!(
        block_txs.len(),
        1,
        "Block should only contain one transaction (block reward)"
    );

    // Verify it's a block reward shadow transaction
    let shadow_tx = ShadowTransaction::decode(&mut block_txs[0].input().as_ref()).unwrap();
    assert!(
        matches!(
            shadow_tx.as_v1().unwrap(),
            TransactionPacket::BlockReward(_)
        ),
        "Single transaction should be a block reward"
    );

    // Verify unfunded user's balance remains zero
    let user_balance = context
        .inner
        .provider
        .basic_account(&unfunded_user.address())
        .map(|account_info| account_info.map_or(ZERO_BALANCE, |acc| acc.balance))
        .unwrap_or_else(|err| {
            tracing::warn!("Failed to get unfunded user balance: {}", err);
            ZERO_BALANCE
        });
    assert_eq!(
        user_balance, ZERO_BALANCE,
        "Unfunded user balance should remain zero"
    );
    node.stop().await;
    Ok(())
}

#[test_log::test(tokio::test)]
async fn heavy_test_nonexistent_user_tx_rejected() -> eyre::Result<()> {
    let mut node = IrysNodeTest::default_async();
    let nonexistent_user = IrysSigner::random_signer(&node.cfg.consensus_config());

    // Set up genesis accounts - only add the block reward address, nonexistent_user is not in genesis
    node.cfg.consensus.extend_genesis_accounts(vec![
        (
            // ensure that the block reward address has 0 balance
            node.cfg.signer().address(),
            GenesisAccount {
                balance: ZERO_BALANCE,
                ..Default::default()
            },
        ),
        // Note: nonexistent_user is NOT added to genesis accounts, so it has implicit zero balance
    ]);

    let node = node.start().await;

    // Attempt to create and submit a transaction from the nonexistent user
    let data_bytes = "Hello, world!".as_bytes().to_vec();
    let tx_result = node
        .create_submit_data_tx(&nonexistent_user, data_bytes.clone())
        .await;

    // Verify that the transaction was rejected due to insufficient funds
    match tx_result {
        Err(AddTxError::TxIngress(TxIngressError::Unfunded)) => {
            info!("Transaction correctly rejected due to insufficient funds (nonexistent account)");
        }
        Ok(_) => panic!("Expected transaction to be rejected due to insufficient funds"),
        Err(other_error) => panic!("Expected Unfunded error, got: {:?}", other_error),
    }

    // Mine a block - should only contain block reward transaction
    let irys_block = node.mine_block().await?;
    let context = node.node_ctx.reth_node_adapter.clone();

    // Verify block transactions - should only contain block reward shadow transaction
    let block_txs = context
        .inner
        .provider
        .transactions_by_block(HashOrNumber::Hash(irys_block.evm_block_hash))?
        .unwrap();

    assert_eq!(
        block_txs.len(),
        1,
        "Block should only contain one transaction (block reward)"
    );

    // Verify it's a block reward shadow transaction
    let shadow_tx = ShadowTransaction::decode(&mut block_txs[0].input().as_ref()).unwrap();
    assert!(
        matches!(
            shadow_tx.as_v1().unwrap(),
            TransactionPacket::BlockReward(_)
        ),
        "Single transaction should be a block reward"
    );

    // Verify nonexistent user's balance is zero (account doesn't exist)
    let user_balance = context
        .inner
        .provider
        .basic_account(&nonexistent_user.address())
        .map(|account_info| account_info.map_or(ZERO_BALANCE, |acc| acc.balance))
        .unwrap_or_else(|err| {
            tracing::warn!("Failed to get nonexistent user balance: {}", err);
            ZERO_BALANCE
        });
    assert_eq!(
        user_balance, ZERO_BALANCE,
        "Nonexistent user balance should be zero"
    );

    node.stop().await;
    Ok(())
}

#[test_log::test(tokio::test)]
async fn heavy_test_just_enough_funds_tx_included() -> eyre::Result<()> {
    let mut node = IrysNodeTest::default_async();
    let user = IrysSigner::random_signer(&node.cfg.consensus_config());

    // Set up genesis accounts - user gets balance 2, but total fee is 2 (perm_fee=1 + term_fee=1)
    node.cfg.consensus.extend_genesis_accounts(vec![
        (
            // ensure that the block reward address has 0 balance
            node.cfg.signer().address(),
            GenesisAccount {
                balance: ZERO_BALANCE,
                ..Default::default()
            },
        ),
        (
            user.address(),
            GenesisAccount {
                balance: MINIMAL_TEST_BALANCE,
                ..Default::default()
            },
        ),
    ]);

    let node = node.start().await;

    // Create and submit a transaction from the user
    let data_bytes = "Hello, world!".as_bytes().to_vec();
    let tx = node
        .create_submit_data_tx(&user, data_bytes.clone())
        .await?;

    // Verify the transaction was accepted (fee is 2: perm_fee=1 + term_fee=1)
    assert_eq!(
        tx.header.total_cost(),
        irys_types::U256::from_le_bytes(MINIMAL_TEST_BALANCE.to_le_bytes()),
        "Total cost should match minimal test balance (perm_fee=1 + term_fee=1)"
    );

    // Mine a block - should contain block reward and storage fee transactions
    let irys_block = node.mine_block().await?;
    node.wait_until_height(irys_block.height, 10).await?;
    let context = node.node_ctx.reth_node_adapter.clone();
    let reth_receipts = context
        .inner
        .provider
        .receipts_by_block(HashOrNumber::Hash(irys_block.evm_block_hash))?
        .unwrap();

    // Should have 2 receipts: block reward and storage fees
    assert_eq!(
        reth_receipts.len(),
        2,
        "Block should contain block reward and storage fee transactions"
    );

    // Verify block reward receipt (first)
    let block_reward_receipt = &reth_receipts[0];
    assert!(
        block_reward_receipt.success,
        "Block reward transaction should succeed"
    );
    assert_eq!(
        block_reward_receipt.logs[0].topics()[0],
        *shadow_tx_topics::BLOCK_REWARD,
        "First transaction should be block reward"
    );

    // Verify storage fee receipt (second)
    let storage_fee_receipt = &reth_receipts[1];
    assert!(
        storage_fee_receipt.success,
        "Storage fee transaction should fail due to insufficient funds"
    );
    assert_eq!(
        storage_fee_receipt.logs[0].topics()[0],
        *shadow_tx_topics::STORAGE_FEES,
        "Second transaction should be storage fees"
    );
    assert_eq!(
        storage_fee_receipt.logs[0].address,
        user.address(),
        "Storage fee transaction should target the user's address"
    );

    // Verify user's balance
    let user_balance = context
        .inner
        .provider
        .basic_account(&user.address())
        .map(|account_info| account_info.map_or(ZERO_BALANCE, |acc| acc.balance))
        .unwrap_or_else(|err| {
            tracing::warn!("Failed to get user balance: {}", err);
            ZERO_BALANCE
        });
    assert_eq!(
        user_balance, ZERO_BALANCE,
        "User balance should go down to 0"
    );

    node.stop().await;
    Ok(())
}

#[test_log::test(actix_web::test)]
async fn heavy_staking_pledging_txs_included() -> eyre::Result<()> {
    // Configure a test network with accelerated epochs (2 blocks per epoch)
    let num_blocks_in_epoch = 2;
    let seconds_to_wait = 20;
    let mut genesis_config = NodeConfig::testing_with_epochs(num_blocks_in_epoch);
    genesis_config.consensus.get_mut().chunk_size = 32;

    // Create a signer (keypair) for the peer and fund it
    let peer_signer = genesis_config.new_random_signer();
    genesis_config.fund_genesis_accounts(vec![&peer_signer]);

    // Start the genesis node and wait for packing
    let genesis_node = IrysNodeTest::new_genesis(genesis_config.clone())
        .start_and_wait_for_packing("GENESIS", seconds_to_wait)
        .await;
    genesis_node.start_public_api().await;

    // Initialize the peer with our keypair/signer
    let peer_config = genesis_node.testing_peer_with_signer(&peer_signer);

    // Start the peer: No packing on the peer, it doesn't have partition assignments yet
    let peer_node = IrysNodeTest::new(peer_config.clone())
        .start_with_name("PEER")
        .await;
    peer_node.start_public_api().await;

    // Get initial balance of the peer signer
    let reth_context = genesis_node.node_ctx.reth_node_adapter.clone();
    let initial_balance = reth_context
        .inner
        .provider
        .basic_account(&peer_signer.address())
        .map(|account_info| account_info.map_or(ZERO_BALANCE, |acc| acc.balance))
        .unwrap_or_else(|err| {
            tracing::warn!("Failed to get peer balance: {}", err);
            ZERO_BALANCE
        });

    // Post stake + pledge commitments to the peer
    let stake_tx = peer_node.post_stake_commitment(H256::zero()).await; // zero() is the genesis block hash
    let pledge_tx = peer_node.post_pledge_commitment(H256::zero()).await;

    // Wait for commitment tx to show up in the genesis_node's mempool
    genesis_node
        .wait_for_mempool(stake_tx.id, seconds_to_wait)
        .await?;
    genesis_node
        .wait_for_mempool(pledge_tx.id, seconds_to_wait)
        .await?;

    // Mine a block to get the stake commitment included
    let irys_block1 = genesis_node.mine_block().await?;
    genesis_node
        .wait_until_height(irys_block1.height, 10)
        .await?;

    // Get receipts for the first block
    let receipts1 = reth_context
        .inner
        .provider
        .receipts_by_block(HashOrNumber::Hash(irys_block1.evm_block_hash))?
        .unwrap();

    // Verify block contains all expected shadow transactions
    // Based on the logs, both stake and pledge are included in the same block
    assert_eq!(
        receipts1.len(),
        3,
        "Block should contain exactly 3 receipts: block reward, stake, and pledge"
    );

    // Find and verify the stake shadow transaction receipt
    let stake_receipt = receipts1
        .iter()
        .find(|r| {
            r.logs
                .iter()
                .any(|log| log.topics()[0] == *shadow_tx_topics::STAKE)
        })
        .expect("Stake shadow transaction receipt not found");

    assert!(stake_receipt.success, "Stake transaction should succeed");
    assert_eq!(
        stake_receipt.cumulative_gas_used, 0,
        "Shadow tx should not consume gas"
    );
    assert_eq!(
        stake_receipt.logs[0].address,
        peer_signer.address(),
        "Stake transaction should target the peer's address"
    );

    // Find and verify the pledge shadow transaction receipt (it's in the same block)
    let pledge_receipt = receipts1
        .iter()
        .find(|r| {
            r.logs
                .iter()
                .any(|log| log.topics()[0] == *shadow_tx_topics::PLEDGE)
        })
        .expect("Pledge shadow transaction receipt not found");

    assert!(pledge_receipt.success, "Pledge transaction should succeed");
    assert_eq!(
        pledge_receipt.cumulative_gas_used, 0,
        "Shadow tx should not consume gas"
    );
    assert_eq!(
        pledge_receipt.logs[0].address,
        peer_signer.address(),
        "Pledge transaction should target the peer's address"
    );

    // Get balance after both stake and pledge transactions
    let balance_after_block1 = reth_context
        .inner
        .provider
        .basic_account(&peer_signer.address())
        .map(|account_info| account_info.map_or(ZERO_BALANCE, |acc| acc.balance))
        .unwrap_or_else(|err| {
            tracing::warn!("Failed to get peer balance: {}", err);
            ZERO_BALANCE
        });

    // Calculate expected balance change based on consensus config
    let consensus_config = genesis_config.consensus_config();
    let stake_fee_amount = consensus_config.stake_value.amount; // 0.1 token = 10^17 in U256
    let pledge_fee_amount = consensus_config.pledge_base_value.amount; // 0.1 token = 10^17 in U256

    // Each commitment transaction has:
    // - fee: DEFAULT_TX_FEE (passed to post_stake_commitment and post_pledge_commitment)
    // - value: stake_fee.amount or pledge_fee.amount
    // Total cost per transaction = fee + value
    let stake_tx_fee = DEFAULT_TX_FEE;
    let stake_config_amount = U256::from_le_bytes(stake_fee_amount.to_le_bytes());
    let stake_total_cost = stake_tx_fee + stake_config_amount;

    let pledge_tx_fee = DEFAULT_TX_FEE;
    let pledge_config_amount = U256::from_le_bytes(pledge_fee_amount.to_le_bytes());
    let pledge_total_cost = pledge_tx_fee + pledge_config_amount;

    let total_decrease = stake_total_cost + pledge_total_cost;

    assert_eq!(
        balance_after_block1,
        initial_balance - total_decrease,
        "Balance should decrease by {} (stake: {} + pledge: {})",
        total_decrease,
        stake_total_cost,
        pledge_total_cost
    );

    // Mine another block to verify the system continues to work
    let irys_block2 = genesis_node.mine_block().await?;
    genesis_node
        .wait_until_height(irys_block2.height, 10)
        .await?;

    // Get receipts for the second block
    let receipts2 = reth_context
        .inner
        .provider
        .receipts_by_block(HashOrNumber::Hash(irys_block2.evm_block_hash))?
        .unwrap();

    // Second block should only have block reward
    assert_eq!(
        receipts2.len(),
        1,
        "Second block should only contain block reward"
    );
    assert_eq!(
        receipts2[0].logs[0].topics()[0],
        *shadow_tx_topics::BLOCK_REWARD,
        "Second block should only have block reward shadow tx"
    );

    // Get the genesis nodes view of the peers assignments
    let peer_assignments = genesis_node.get_partition_assignments(peer_signer.address());

    // Verify that one partition has been assigned to the peer to match its pledge
    assert_eq!(peer_assignments.len(), 1);

    // Verify block transactions contain the expected shadow transactions in the correct order
    let block_txs1 = reth_context
        .inner
        .provider
        .transactions_by_block(HashOrNumber::Hash(irys_block1.evm_block_hash))?
        .unwrap();

    // Block should contain exactly 3 transactions: block reward, stake, pledge (in that order)
    assert_eq!(
        block_txs1.len(),
        3,
        "Block should contain exactly 3 transactions"
    );

    // First transaction should be block reward
    let block_reward_tx = ShadowTransaction::decode(&mut block_txs1[0].input().as_ref())
        .expect("First transaction should be decodable as shadow transaction");
    assert!(
        matches!(
            block_reward_tx.as_v1().unwrap(),
            TransactionPacket::BlockReward(_)
        ),
        "First transaction should be block reward"
    );

    // Second transaction should be stake
    let stake_tx = ShadowTransaction::decode(&mut block_txs1[1].input().as_ref())
        .expect("Second transaction should be decodable as shadow transaction");
    if let Some(TransactionPacket::Stake(bd)) = stake_tx.as_v1() {
        assert_eq!(bd.target, peer_signer.address());
        // Expected amount is DEFAULT_TX_FEE + stake_fee.amount (0.1 token = 10^17)
        let expected_stake_amount =
            DEFAULT_TX_FEE + U256::from_le_bytes(consensus_config.stake_value.amount.to_le_bytes());
        assert_eq!(
            bd.amount, expected_stake_amount,
            "Stake amount should be fee + stake_fee.amount"
        );
    } else {
        panic!("Second transaction should be stake");
    }

    // Third transaction should be pledge
    let pledge_tx = ShadowTransaction::decode(&mut block_txs1[2].input().as_ref())
        .expect("Third transaction should be decodable as shadow transaction");
    if let Some(TransactionPacket::Pledge(bd)) = pledge_tx.as_v1() {
        assert_eq!(bd.target, peer_signer.address());
        // Expected amount is DEFAULT_TX_FEE + pledge_fee.amount (0.1 token = 10^17)
        let expected_pledge_amount = DEFAULT_TX_FEE
            + U256::from_le_bytes(consensus_config.pledge_base_value.amount.to_le_bytes());
        assert_eq!(
            bd.amount, expected_pledge_amount,
            "Pledge amount should be fee + pledge_fee.amount"
        );
    } else {
        panic!("Third transaction should be pledge");
    }
    genesis_node.stop().await;
    peer_node.stop().await;

    Ok(())
}

// This test produces a block with an invalid PoA chunk.
// A new block will not be built on the invalid block.
#[test_log::test(actix_web::test)]
async fn heavy_block_prod_will_not_build_on_invalid_blocks() -> eyre::Result<()> {
    struct EvilBlockProdStrategy {
        pub prod: ProductionStrategy,
    }

    #[async_trait::async_trait(?Send)]
    impl BlockProdStrategy for EvilBlockProdStrategy {
        fn inner(&self) -> &BlockProducerInner {
            &self.prod.inner
        }

        fn create_poa_data(
            &self,
            solution: &irys_types::block_production::SolutionContext,
            ledger_id: Option<u32>,
        ) -> eyre::Result<(irys_types::PoaData, H256)> {
            // Create an invalid PoA chunk that doesn't match the actual solution
            let invalid_chunk = vec![0xFF; 256 * 1024]; // Fill with invalid data
            let poa_chunk = irys_types::Base64(invalid_chunk);
            // hash is valid so that prevalidation succeeds
            let poa_chunk_hash = H256(sha::sha256(&poa_chunk.0));

            let poa = irys_types::PoaData {
                tx_path: solution.tx_path.clone().map(irys_types::Base64),
                data_path: solution.data_path.clone().map(irys_types::Base64),
                chunk: Some(poa_chunk),
                recall_chunk_index: solution.recall_chunk_index,
                ledger_id,
                partition_chunk_offset: solution.chunk_offset,
                partition_hash: solution.partition_hash,
            };
            Ok((poa, poa_chunk_hash))
        }
    }

    // Configure test network
    let num_blocks_in_epoch = 2;
    let seconds_to_wait = 20;
    let mut node = NodeConfig::testing_with_epochs(num_blocks_in_epoch);

    // Create peer signer and fund it
    let peer_signer = node.new_random_signer();
    node.fund_genesis_accounts(vec![&peer_signer]);

    // Start genesis node (node 1)
    let node = IrysNodeTest::new_genesis(node.clone())
        .start_and_wait_for_packing("GENESIS", seconds_to_wait)
        .await;
    // disable validation for this test
    node.node_ctx.set_validation_enabled(false);
    node.start_public_api().await;

    // Create evil block production strategy
    let evil_strategy = EvilBlockProdStrategy {
        prod: ProductionStrategy {
            inner: node.node_ctx.block_producer_inner.clone(),
        },
    };

    // Produce block with invalid PoA
    let (evil_block, _eth_payload) = evil_strategy
        .fully_produce_new_block(solution_context(&node.node_ctx).await?)
        .await?
        .unwrap();

    // Mine a valid block
    // note: cannot use `.mine_block()` because there will be height mismatch when it awaits for the new height
    let mut sub = node
        .node_ctx
        .service_senders
        .subscribe_block_state_updates();

    // turn back on the validation for this test
    node.node_ctx.set_validation_enabled(true);
    let (new_block, _reth_block) = ProductionStrategy {
        inner: node.node_ctx.block_producer_inner.clone(),
    }
    .fully_produce_new_block(solution_context(&node.node_ctx).await?)
    .await?
    .unwrap();

    // Get the new block and verify its parent is not the evil block
    assert_ne!(
        new_block.previous_block_hash, evil_block.block_hash,
        "expect the new block parent to NOT be the evil parent block"
    );
    assert_eq!(
        new_block.height, evil_block.height,
        "we have created a fork because we don't want to build on the evil block"
    );
    loop {
        // wait for the block to be validated
        let res = sub.recv().await.unwrap();
        if res.block_hash == new_block.block_hash
            // if we get anything other than Unknown, proceed processing
            && res.state != ChainState::NotOnchain(BlockState::Unknown)
        {
            break;
        }
    }

    let latest_block_hash = node
        .node_ctx
        .block_tree_guard
        .read()
        .get_max_cumulative_difficulty_block()
        .1;
    let new_block_state = *node
        .node_ctx
        .block_tree_guard
        .read()
        .get_block_and_status(&new_block.block_hash)
        .unwrap()
        .1;
    assert_eq!(latest_block_hash, new_block.block_hash);
    assert_eq!(new_block_state, ChainState::Onchain);

    // Cleanup
    node.stop().await;

    Ok(())
}

#[test_log::test(tokio::test)]
async fn heavy_test_always_build_on_max_difficulty_block() -> eyre::Result<()> {
    // Define the OptimisticBlockMiningStrategy that mines blocks without waiting for validation
    struct OptimisticBlockMiningStrategy {
        pub prod: ProductionStrategy,
    }

    #[async_trait::async_trait]
    impl BlockProdStrategy for OptimisticBlockMiningStrategy {
        fn inner(&self) -> &BlockProducerInner {
            &self.prod.inner
        }

        // Override parent_irys_block to immediately select the highest cumulative difficulty block
        // without waiting for validation, enabling optimistic mining
        async fn parent_irys_block(&self) -> eyre::Result<(IrysBlockHeader, Arc<EmaSnapshot>)> {
            // Get the block with highest cumulative difficulty immediately
            let (_, parent_block_hash) = self
                .inner()
                .block_tree_guard
                .read()
                .get_max_cumulative_difficulty_block();

            // Fetch the parent block header
            let header = self.fetch_block_header(parent_block_hash).await?;

            // Get the EMA snapshot
            let ema_snapshot = self.get_block_ema_snapshot(&header.block_hash)?;

            Ok((header, ema_snapshot))
        }
    }

    // Configure test network
    let config = NodeConfig::testing();
    let node = IrysNodeTest::new_genesis(config).start().await;

    // disable validation for this test
    node.node_ctx.set_validation_enabled(false);

    // Create optimistic block production strategy
    let optimistic_strategy = OptimisticBlockMiningStrategy {
        prod: ProductionStrategy {
            inner: node.node_ctx.block_producer_inner.clone(),
        },
    };

    // Mine 5 blocks using the optimistic strategy
    let mut optimistic_blocks: Vec<Arc<IrysBlockHeader>> = Vec::new();
    for i in 1..=5 {
        info!("Mining optimistic block {}", i);

        // Generate a solution and produce block with optimistic strategy
        let solution = solution_context(&node.node_ctx).await?;
        let (block, _eth_payload) = optimistic_strategy
            .fully_produce_new_block(solution)
            .await?
            .unwrap();

        // Verify this block builds on the previous one (or genesis for first block)
        if i > 1 {
            assert_eq!(
                block.previous_block_hash,
                optimistic_blocks[i - 2].block_hash,
                "Optimistic block {} should build on previous optimistic block",
                i
            );
        }

        optimistic_blocks.push(block.clone());
    }

    // Verify all optimistic blocks were mined at correct heights
    for (idx, block) in optimistic_blocks.iter().enumerate() {
        assert_eq!(
            block.height,
            (idx + 1) as u64,
            "Optimistic block {} should be at height {}",
            idx + 1,
            idx + 1
        );
    }

    // re-enable validation
    node.node_ctx.set_validation_enabled(true);

    // Now mine a new block using the normal mining method
    // This should wait for validation and build on the last optimistic block
    info!("Mining normal block after optimistic chain");
    let (normal_block, _) = mine_block(&node.node_ctx).await?.unwrap();

    // Wait for the normal block to be fully processed
    node.wait_until_height(normal_block.height, 10).await?;

    // Assert that the normal block extends the last optimistic block
    assert_eq!(
        normal_block.previous_block_hash,
        optimistic_blocks.last().unwrap().block_hash,
        "Normal block should extend the last optimistic block"
    );
    assert_eq!(normal_block.height, 6, "Normal block should be at height 6");

    // Also verify that the parent is validated
    let parent_block_state = {
        let tree = node.node_ctx.block_tree_guard.read();
        *tree
            .get_block_and_status(&optimistic_blocks.last().unwrap().block_hash)
            .unwrap()
            .1
    };

    // Check if the parent block is validated (either Onchain or Validated with ValidBlock)
    let is_parent_validated = matches!(
        parent_block_state,
        ChainState::Onchain | ChainState::Validated(BlockState::ValidBlock)
    );

    assert!(
        is_parent_validated,
        "Parent block should be marked as validated in the block tree, but was {:?}",
        parent_block_state
    );

    // Cleanup
    node.stop().await;

    Ok(())
}

// Setup: Configure a node with block_tree_depth=3 to test pruning behavior
// Action: Mine 10 blocks, checking that blocks get pruned while mining.
// Assert: Verify blocks 1-7 are pruned and blocks 8, 9, 10 still exist in the tree
#[test_log::test(tokio::test)]
async fn heavy_test_block_tree_pruning() -> eyre::Result<()> {
    // Setup
    // Configure test parameters
    let block_tree_depth = 3;
    let num_blocks_to_mine = 10;

    // Configure a node with specified block_tree_depth
    let mut config = NodeConfig::testing();
    config.consensus.get_mut().block_tree_depth = block_tree_depth;

    let node = IrysNodeTest::new_genesis(config).start().await;

    // Action
    // Mine blocks and collect their hashes
    let mut all_block_hashes = Vec::new();

    for height_to_mine in 1..=num_blocks_to_mine {
        info!("Mining block {}", height_to_mine);

        // Mine a block using the utility that auto-waits
        let block = node.mine_block().await?;

        // Store the block hash
        all_block_hashes.push(block.block_hash);

        // Assert the tree size is as expected
        // The canonical chain starts with genesis (1 block) and adds mined blocks
        // But only keeps up to block_tree_depth blocks total
        let total_blocks = height_to_mine + 1; // genesis + mined blocks
        let expected_tree_size = std::cmp::min(total_blocks, block_tree_depth as usize);
        let actual_tree_size = node.get_canonical_chain().len();
        assert_eq!(
            actual_tree_size, expected_tree_size,
            "Tree size mismatch at height {}: expected {}, got {}",
            height_to_mine, expected_tree_size, actual_tree_size
        );
    }

    // Assert
    // Verify tree has exactly block_tree_depth blocks
    assert_eq!(
        node.get_canonical_chain().len(),
        block_tree_depth as usize,
        "Final tree size should be exactly {}",
        block_tree_depth
    );

    // Verify blocks that should be pruned [1-7]
    for height in 1..=7 {
        let block_hash = &all_block_hashes[height - 1];
        let block_result = node.get_block_by_hash(block_hash);
        assert!(
            block_result.is_err(),
            "Block at height {} should be pruned",
            height
        );
    }

    // Verify blocks that should still exist [8-10]
    for height in 8..=10 {
        let block_hash = &all_block_hashes[height - 1];
        let block_result = node.get_block_by_hash(block_hash);
        assert!(
            block_result.is_ok(),
            "Block at height {} should not be pruned",
            height
        );
    }

    node.stop().await;
    Ok(())
}

#[actix::test]
/// test that config option max_commitment_txs_per_block is enforced
/// check individual blocks have correct txs. e.g.
/// 1 stake + 11 pledge commitment txs with a limit of two per block, we should see 2 +2 +2 +2 +0 +2 +2
/// epoch blocks should include any new txs
/// epoch blocks should contain a copy of all commitment txs from blocks in the epoch block range
async fn commitment_txs_are_capped_per_block() -> eyre::Result<()> {
    let seconds_to_wait = 10;
    let max_commitment_txs_per_block: u64 = 2;
    let num_blocks_in_epoch = 5;

    initialize_tracing();

    let max_commitments_per_epoch =
        (num_blocks_in_epoch * max_commitment_txs_per_block) - max_commitment_txs_per_block;

    let mut genesis_config = NodeConfig::testing_with_epochs(num_blocks_in_epoch.try_into()?);
    genesis_config
        .consensus
        .get_mut()
        .mempool
        .max_commitment_txs_per_block = max_commitment_txs_per_block;

    let signer = genesis_config.new_random_signer();
    genesis_config.fund_genesis_accounts(vec![&signer]);

    let genesis_node = IrysNodeTest::new_genesis(genesis_config.clone())
        .start()
        .await;
    let _ = genesis_node.start_public_api().await;

    // create and post stake commitment tx
    let stake_tx = new_stake_tx(&H256::zero(), &signer, &genesis_config.consensus_config());
    genesis_node.post_commitment_tx(&stake_tx).await?;

<<<<<<< HEAD
    let mut tx_ids: Vec<H256> = vec![stake_tx.id];

    for height in 0..11 {
        let hash = genesis_node.get_block_by_height(height).await?.block_hash;

        let tx = new_pledge_tx(
            &hash,
            &signer,
            &genesis_config.consensus_config(),
            genesis_node.node_ctx.mempool_pledge_provider.as_ref(),
        )
        .await;

=======
    let mut tx_ids: Vec<H256> = vec![stake_tx.id]; // txs used for anchor chain and later to check mempool ingress
    let mut commitment_snapshot = genesis_node
        .node_ctx
        .block_tree_guard
        .read()
        .canonical_commitment_snapshot()
        .as_ref()
        .clone();
    for _ in 0..11 {
        let tx = genesis_node
            .post_pledge_commitment_with_snapshot(&signer, H256::zero(), &mut commitment_snapshot)
            .await;
>>>>>>> 1beb83ad
        tx_ids.push(tx.id);
    }

    // wait for all txs to ingress mempool
    genesis_node
        .wait_for_mempool_commitment_txs(tx_ids.clone(), seconds_to_wait)
        .await?;

    let mut counts = Vec::new();
    for i in 1..=8 {
        genesis_node.mine_block().await?;
        let block = genesis_node.get_block_by_height(i).await?;
        let is_epoch_block = block.height > 0 && block.height % num_blocks_in_epoch == 0;
        counts.push(
            block
                .system_ledgers
                .get(SystemLedger::Commitment as usize)
                .map_or(0, |l| l.tx_ids.len()),
        );
        if is_epoch_block {
            assert_eq!(counts[(i - 1) as usize], max_commitments_per_epoch as usize);
        } else {
            assert!(counts[(i - 1) as usize] <= max_commitment_txs_per_block as usize);
        }
    }

    // check the grand total txs is correct
    assert_eq!(
        counts.iter().sum::<usize>(),
        20,
        "Total count of commitment txs is incorrect",
    );

    // check individual blocks have correct txs.
    // for 1 stake + 11 pledge total commitment txs with a limit of two per block, we should see 2 + 2 + 2 + 2 + 0 + 2 + 2

    for h in 1..num_blocks_in_epoch {
        let block_n = genesis_node.get_block_by_height(h).await?;
        assert_eq!(
            2,
            block_n
                .system_ledgers
                .get(SystemLedger::Commitment as usize)
                .map_or(0, |l| l.tx_ids.len()),
            "block {} commitment tx count is incorrect",
            h
        );
    }

    // epoch block rolls up previous txs
    let epoch_block = genesis_node
        .get_block_by_height(num_blocks_in_epoch)
        .await?;
    assert_eq!(epoch_block.height % num_blocks_in_epoch, 0);
    let epoch_tx_ids = epoch_block
        .system_ledgers
        .get(SystemLedger::Commitment as usize)
        .map_or(Vec::<H256>::new(), |l| l.tx_ids.0.clone());
    assert_eq!(epoch_tx_ids, tx_ids[..max_commitments_per_epoch as usize]);

    // some blocks after epoch should contain commitment txs
    // this will be a few blocks, as we posted enough txs above to populate two more blocks
    for h in 6..=7 {
        let block_n = genesis_node.get_block_by_height(h).await?;
        assert_eq!(
            2,
            block_n
                .system_ledgers
                .get(SystemLedger::Commitment as usize)
                .map_or(0, |l| l.tx_ids.len()),
            "post-epoch block commitment tx count is incorrect",
        );
    }

    // we have then used all commitment txs from mempool, so final block(s) are empty
    let final_height = 8;
    let final_block = genesis_node.get_block_by_height(final_height).await?;
    assert_eq!(
        0,
        final_block
            .system_ledgers
            .get(SystemLedger::Commitment as usize)
            .map_or(0, |l| l.tx_ids.len()),
        "post-epoch, emptied mempool of commitments. block {:?} commitment tx count is incorrect",
        final_height,
    );

    genesis_node.stop().await;

    Ok(())
}<|MERGE_RESOLUTION|>--- conflicted
+++ resolved
@@ -1313,22 +1313,6 @@
     // create and post stake commitment tx
     let stake_tx = new_stake_tx(&H256::zero(), &signer, &genesis_config.consensus_config());
     genesis_node.post_commitment_tx(&stake_tx).await?;
-
-<<<<<<< HEAD
-    let mut tx_ids: Vec<H256> = vec![stake_tx.id];
-
-    for height in 0..11 {
-        let hash = genesis_node.get_block_by_height(height).await?.block_hash;
-
-        let tx = new_pledge_tx(
-            &hash,
-            &signer,
-            &genesis_config.consensus_config(),
-            genesis_node.node_ctx.mempool_pledge_provider.as_ref(),
-        )
-        .await;
-
-=======
     let mut tx_ids: Vec<H256> = vec![stake_tx.id]; // txs used for anchor chain and later to check mempool ingress
     let mut commitment_snapshot = genesis_node
         .node_ctx
@@ -1339,9 +1323,8 @@
         .clone();
     for _ in 0..11 {
         let tx = genesis_node
-            .post_pledge_commitment_with_snapshot(&signer, H256::zero(), &mut commitment_snapshot)
+            .post_pledge_commitment_with_signer(&signer, H256::zero())
             .await;
->>>>>>> 1beb83ad
         tx_ids.push(tx.id);
     }
 
