use alloy_core::primitives::{ruint::aliases::U256, TxKind};
use alloy_eips::eip2718::Encodable2718;
use alloy_eips::HashOrNumber;
use alloy_genesis::GenesisAccount;
use eyre::OptionExt;
use irys_actors::mempool_service::TxIngressError;
use irys_reth_node_bridge::ext::IrysRethRpcTestContextExt as _;
use irys_reth_node_bridge::irys_reth::alloy_rlp::Decodable;
use irys_reth_node_bridge::irys_reth::system_tx::{
    system_tx_topics, SystemTransaction, TransactionPacket,
};
use irys_reth_node_bridge::reth_e2e_test_utils::transaction::TransactionTestContext;
use irys_types::IrysTransactionCommon;
use irys_types::{irys::IrysSigner, NodeConfig};
use reth::providers::{AccountReader, ReceiptProvider, TransactionsProvider};
use reth::{providers::BlockReader, rpc::types::TransactionRequest};
use std::time::Duration;
use tokio::time::sleep;
use tracing::info;

use crate::utils::{mine_block, AddTxError, IrysNodeTest};

#[test_log::test(tokio::test)]
async fn heavy_test_blockprod() -> eyre::Result<()> {
    let mut node = IrysNodeTest::default_async().await;
    let user_account = IrysSigner::random_signer(&node.cfg.consensus_config());
    node.cfg.consensus.extend_genesis_accounts(vec![
        (
            // ensure that the block reward address has 0 balance
            node.cfg.signer().address(),
            GenesisAccount {
                balance: U256::from(0),
                ..Default::default()
            },
        ),
        (
            user_account.address(),
            GenesisAccount {
                balance: U256::from(1000),
                ..Default::default()
            },
        ),
    ]);

    // print all addresses
    println!("user_account: {:?}", user_account.address());
    println!("node: {:?}", node.cfg.signer().address());

    let node = node.start().await;
    let data_bytes = "Hello, world!".as_bytes().to_vec();
    let tx = node
        .create_submit_data_tx(&user_account, data_bytes.clone())
        .await?;

    let (irys_block, reth_exec_env) = mine_block(&node.node_ctx).await?.unwrap();
    let context = node.node_ctx.reth_node_adapter.clone();
    let reth_receipts = context
        .inner
        .provider
        .receipts_by_block(HashOrNumber::Hash(reth_exec_env.block().hash()))?
        .unwrap();

    // block reward
    let block_reward_receipt = reth_receipts.first().unwrap();
    assert!(block_reward_receipt.success);
    assert_eq!(block_reward_receipt.logs.len(), 1);
    assert_eq!(
        block_reward_receipt.logs[0].topics()[0],
        *system_tx_topics::BLOCK_REWARD,
    );
    assert_eq!(block_reward_receipt.cumulative_gas_used, 0);
    assert_eq!(
        block_reward_receipt.logs[0].address,
        node.cfg.signer().address()
    );

    // storage tx
    let storage_tx_receipt = reth_receipts.last().unwrap();
    assert!(storage_tx_receipt.success);
    assert_eq!(storage_tx_receipt.logs.len(), 1);
    assert_eq!(
        storage_tx_receipt.logs[0].topics()[0],
        *system_tx_topics::STORAGE_FEES,
    );
    assert_eq!(storage_tx_receipt.cumulative_gas_used, 0);
    assert_eq!(storage_tx_receipt.logs[0].address, user_account.address());
    assert_eq!(tx.header.signer, user_account.address());
    assert_eq!(tx.header.data_size, data_bytes.len() as u64);

    // ensure that the balance for the storage user has decreased
    let signer_balance = context
        .inner
        .provider
        .basic_account(&user_account.address())
        .map(|account_info| account_info.map_or(U256::ZERO, |acc| acc.balance))
        .unwrap_or_else(|err| {
            tracing::warn!("Failed to get signer_b balance: {}", err);
            U256::ZERO
        });
    assert_eq!(
        signer_balance,
        U256::from(1000) - U256::from(tx.header.total_fee())
    );

    // ensure that the block reward has increased the block reward address balance
    let block_reward_address = node.cfg.signer().address();
    let block_reward_balance = context
        .inner
        .provider
        .basic_account(&block_reward_address)
        .map(|account_info| account_info.map_or(U256::ZERO, |acc| acc.balance))
        .unwrap_or_else(|err| {
            tracing::warn!("Failed to get block reward address balance: {}", err);
            U256::ZERO
        });
    assert_eq!(
        block_reward_balance,
        // started with 0 balance
        U256::from(0) + U256::from_le_bytes(irys_block.reward_amount.to_le_bytes())
    );

    // ensure that block heights in reth and irys are the same
    let reth_block = reth_exec_env.block().clone();
    assert_eq!(reth_block.number, irys_block.height);

    // check irys DB for built block
    let db_irys_block = node.get_block_by_hash(&irys_block.block_hash).unwrap();
    assert_eq!(
        db_irys_block.evm_block_hash,
        reth_block.into_header().hash_slow()
    );

    node.stop().await;
    Ok(())
}

#[test_log::test(tokio::test)]
async fn heavy_mine_ten_blocks_with_capacity_poa_solution() -> eyre::Result<()> {
    let config = NodeConfig::testnet();
    let node = IrysNodeTest::new_genesis(config).start().await;
    let reth_context = node.node_ctx.reth_node_adapter.clone();

    for i in 1..10 {
        info!("manually producing block {}", i);
        let (block, _reth_exec_env) = mine_block(&node.node_ctx).await?.unwrap();

        //check reth for built block
        let reth_block = reth_context
            .inner
            .provider
            .block_by_hash(block.evm_block_hash)?
            .unwrap();
        assert_eq!(i, reth_block.header.number as u32);
        assert_eq!(reth_block.number, block.height);

        // check irys DB for built block
        let db_irys_block = node.get_block_by_hash(&block.block_hash).unwrap();
        assert_eq!(db_irys_block.evm_block_hash, reth_block.hash_slow());
        // MAGIC: we wait more than 1s so that the block timestamps (evm block timestamps are seconds) don't overlap
        sleep(Duration::from_millis(1500)).await;
    }
    node.stop().await;
    Ok(())
}

#[test_log::test(tokio::test)]
async fn heavy_mine_ten_blocks() -> eyre::Result<()> {
    let node = IrysNodeTest::default_async().await.start().await;

    node.node_ctx.start_mining().await?;
    let reth_context = node.node_ctx.reth_node_adapter.clone();

    for i in 1..10 {
        node.wait_until_height(i + 1, 60).await?;

        //check reth for built block
        let reth_block = reth_context.inner.provider.block_by_number(i)?.unwrap();
        assert_eq!(i, reth_block.header.number);
        assert_eq!(i, reth_block.number);

        let db_irys_block = node.get_block_by_height(i).await.unwrap();

        assert_eq!(db_irys_block.evm_block_hash, reth_block.hash_slow());
    }
    node.stop().await;
    Ok(())
}

#[test_log::test(tokio::test)]
async fn heavy_test_basic_blockprod() -> eyre::Result<()> {
    let node = IrysNodeTest::default_async().await.start().await;

    let (block, _) = mine_block(&node.node_ctx).await?.unwrap();

    let reth_context = node.node_ctx.reth_node_adapter.clone();

    //check reth for built block
    let reth_block = reth_context
        .inner
        .provider
        .block_by_hash(block.evm_block_hash)?
        .unwrap();

    // height is hardcoded at 42 right now
    assert_eq!(reth_block.number, block.height);

    // check irys DB for built block
    let db_irys_block = node.get_block_by_hash(&block.block_hash).unwrap();
    assert_eq!(db_irys_block.evm_block_hash, reth_block.hash_slow());
    node.stop().await;

    Ok(())
}

#[test_log::test(tokio::test)]
async fn heavy_test_blockprod_with_evm_txs() -> eyre::Result<()> {
    let mut config = NodeConfig::testnet();
    config.consensus.get_mut().chunk_size = 32;
    config.consensus.get_mut().num_chunks_in_partition = 10;
    config.consensus.get_mut().num_chunks_in_recall_range = 2;
    config.consensus.get_mut().num_partitions_per_slot = 1;
    config.storage.num_writes_before_sync = 1;
    config.consensus.get_mut().entropy_packing_iterations = 1_000;
    config.consensus.get_mut().chunk_migration_depth = 1;

    let account1 = IrysSigner::random_signer(&config.consensus_config());
    let chain_id = config.consensus_config().chain_id;
    let recipient = IrysSigner::random_signer(&config.consensus_config());
    let account_1_balance = U256::from(1_000000000000000000_u128);
    config.consensus.extend_genesis_accounts(vec![(
        account1.address(),
        GenesisAccount {
            // 1ETH
            balance: account_1_balance,
            ..Default::default()
        },
    )]);
    let node = IrysNodeTest::new_genesis(config).start().await;
<<<<<<< HEAD
    let reth_context = new_reth_context(node.node_ctx.reth_handle.clone().into()).await?;
    let _recipient_init_balance = reth_context.rpc.get_balance(recipient.address(), None)?;
=======
    let reth_context = node.node_ctx.reth_node_adapter.clone();
    let _recipient_init_balance = reth_context
        .rpc
        .get_balance(recipient.address(), None)
        .await?;
>>>>>>> 630d93d7

    let evm_tx_req = TransactionRequest {
        to: Some(TxKind::Call(recipient.address())),
        max_fee_per_gas: Some(20e9 as u128),
        max_priority_fee_per_gas: Some(20e9 as u128),
        gas: Some(21000),
        value: Some(U256::from(1)),
        nonce: Some(0),
        chain_id: Some(chain_id),
        ..Default::default()
    };
    let tx_env = TransactionTestContext::sign_tx(account1.clone().into(), evm_tx_req).await;
    let evm_tx_hash = reth_context
        .rpc
        .inject_tx(tx_env.encoded_2718().into())
        .await
        .expect("tx should be accepted");
    let data_bytes = "Hello, world!".as_bytes().to_vec();
    let irys_tx = node
        .create_submit_data_tx(&account1, data_bytes.clone())
        .await?;

    let (_irys_block, reth_exec_env) = mine_block(&node.node_ctx).await?.unwrap();

    // Get the transaction hashes from the block in order
    let block_txs = reth_exec_env
        .block()
        .body()
        .transactions
        .iter()
        .collect::<Vec<_>>();

    // We expect 3 receipts: storage tx, evm tx, and block reward
    assert_eq!(block_txs.len(), 3);
    // Assert block reward (should be the first receipt)
    let block_reward_systx =
        SystemTransaction::decode(&mut block_txs[0].as_legacy().unwrap().tx().input.as_ref())
            .unwrap();
    assert!(matches!(
        block_reward_systx.as_v1().unwrap(),
        TransactionPacket::BlockReward(_)
    ));

    // Assert storage tx is included in the receipts (should be the second receipt)
    let storage_tx_systx =
        SystemTransaction::decode(&mut block_txs[1].as_legacy().unwrap().tx().input.as_ref())
            .unwrap();
    assert!(matches!(
        storage_tx_systx.as_v1().unwrap(),
        TransactionPacket::StorageFees(_)
    ));

    // Verify the EVM transaction hash matches
    let reth_block = reth_exec_env.block().clone();
    let block_txs = reth_context
        .inner
        .provider
        .transactions_by_block(HashOrNumber::Hash(reth_block.hash()))?
        .unwrap();
    let evm_tx_in_block = block_txs
        .iter()
        .find(|tx| *tx.hash() == evm_tx_hash)
        .expect("EVM transaction should be included in the block");
    assert_eq!(*evm_tx_in_block.hash(), evm_tx_hash);

    // Verify recipient received the transfer
    let recipient_balance = reth_context
        .rpc
        .get_balance(recipient.address(), None)
        .await?;
    assert_eq!(recipient_balance, U256::from(1)); // The transferred amount

    // Verify account1 balance decreased by storage fees and gas costs
    let account1_balance = reth_context
        .rpc
        .get_balance(account1.address(), None)
        .await?;
    // Balance should be: initial (1000) - storage fees - gas costs - transfer amount (1)
    let expected_balance = account_1_balance
        - U256::from(irys_tx.header.total_fee())
        - U256::from(21000 * 20e9 as u64) // gas_used * max_fee_per_gas
        - U256::from(1); // transfer amount
    assert_eq!(account1_balance, expected_balance);

    node.stop().await;
    Ok(())
}

#[test_log::test(tokio::test)]
async fn heavy_rewards_get_calculated_correctly() -> eyre::Result<()> {
    let node = IrysNodeTest::default_async().await;
    let node = node.start().await;

    let reth_context = node.node_ctx.reth_node_adapter.clone();

    let mut prev_ts: Option<u128> = None;
    let reward_address = node.node_ctx.config.node_config.reward_address;
    let mut _init_balance = reth_context.rpc.get_balance(reward_address, None)?;

    for _ in 0..3 {
        // mine a single block
        let (block, _reth_exec_env) = mine_block(&node.node_ctx)
            .await?
            .ok_or_eyre("block was not mined")?;

        // obtain the EVM timestamp for this block from Reth
        let reth_block = reth_context
            .inner
            .provider
            .block_by_hash(block.evm_block_hash)?
            .unwrap();
        let new_ts = reth_block.header.timestamp as u128;

        // on every block *after* genesis, validate the reward shadow
        if let Some(old_ts) = prev_ts {
            // expected reward according to the protocol's reward curve
            let _expected_reward = node
                .node_ctx
                .reward_curve
                .reward_between(old_ts, new_ts)
                .unwrap();
            // todo
            // assert!(
            //     reward_shadow_found,
            //     "BlockReward shadow transaction not found in receipts"
            // );
        }

        // update baseline timestamp and ensure the next block gets a later one
        prev_ts = Some(new_ts);
        _init_balance = reth_context.rpc.get_balance(reward_address, None)?;
        sleep(Duration::from_millis(1_500)).await;
    }

    assert!(prev_ts.is_some());
    node.stop().await;
    Ok(())
}

#[test_log::test(tokio::test)]
async fn heavy_test_unfunded_user_tx_rejected() -> eyre::Result<()> {
    let mut node = IrysNodeTest::default_async().await;
    let unfunded_user = IrysSigner::random_signer(&node.cfg.consensus_config());

    // Set up genesis accounts - unfunded user gets zero balance
    node.cfg.consensus.extend_genesis_accounts(vec![
        (
            // ensure that the block reward address has 0 balance
            node.cfg.signer().address(),
            GenesisAccount {
                balance: U256::from(0),
                ..Default::default()
            },
        ),
        (
            // unfunded user gets zero balance (but he has an entry in the reth db)
            unfunded_user.address(),
            GenesisAccount {
                balance: U256::from(0),
                ..Default::default()
            },
        ),
    ]);

    let node = node.start().await;

    // Attempt to create and submit a transaction from the unfunded user
    let data_bytes = "Hello, world!".as_bytes().to_vec();
    let tx_result = node
        .create_submit_data_tx(&unfunded_user, data_bytes.clone())
        .await;

    // Verify that the transaction was rejected due to insufficient funds
    match tx_result {
        Err(AddTxError::TxIngress(TxIngressError::Unfunded)) => {
            info!("Transaction correctly rejected due to insufficient funds");
        }
        Ok(_) => panic!("Expected transaction to be rejected due to insufficient funds"),
        Err(other_error) => panic!("Expected Unfunded error, got: {:?}", other_error),
    }

    // Mine a block - should only contain block reward transaction
    let (_irys_block, reth_exec_env) = mine_block(&node.node_ctx).await?.unwrap();
    let context = node.node_ctx.reth_node_adapter.clone();

    // Verify block transactions - should only contain block reward system transaction
    let block_txs = reth_exec_env
        .block()
        .body()
        .transactions
        .iter()
        .collect::<Vec<_>>();

    assert_eq!(
        block_txs.len(),
        1,
        "Block should only contain one transaction (block reward)"
    );

    // Verify it's a block reward system transaction
    let system_tx =
        SystemTransaction::decode(&mut block_txs[0].as_legacy().unwrap().tx().input.as_ref())
            .unwrap();
    assert!(
        matches!(
            system_tx.as_v1().unwrap(),
            TransactionPacket::BlockReward(_)
        ),
        "Single transaction should be a block reward"
    );

    // Verify unfunded user's balance remains zero
    let user_balance = context
        .inner
        .provider
        .basic_account(&unfunded_user.address())
        .map(|account_info| account_info.map_or(U256::ZERO, |acc| acc.balance))
        .unwrap_or_else(|err| {
            tracing::warn!("Failed to get unfunded user balance: {}", err);
            U256::ZERO
        });
    assert_eq!(
        user_balance,
        U256::ZERO,
        "Unfunded user balance should remain zero"
    );
    node.stop().await;
    Ok(())
}

#[test_log::test(tokio::test)]
async fn heavy_test_nonexistent_user_tx_rejected() -> eyre::Result<()> {
    let mut node = IrysNodeTest::default_async().await;
    let nonexistent_user = IrysSigner::random_signer(&node.cfg.consensus_config());

    // Set up genesis accounts - only add the block reward address, nonexistent_user is not in genesis
    node.cfg.consensus.extend_genesis_accounts(vec![
        (
            // ensure that the block reward address has 0 balance
            node.cfg.signer().address(),
            GenesisAccount {
                balance: U256::from(0),
                ..Default::default()
            },
        ),
        // Note: nonexistent_user is NOT added to genesis accounts, so it has implicit zero balance
    ]);

    let node = node.start().await;

    // Attempt to create and submit a transaction from the nonexistent user
    let data_bytes = "Hello, world!".as_bytes().to_vec();
    let tx_result = node
        .create_submit_data_tx(&nonexistent_user, data_bytes.clone())
        .await;

    // Verify that the transaction was rejected due to insufficient funds
    match tx_result {
        Err(AddTxError::TxIngress(TxIngressError::Unfunded)) => {
            info!("Transaction correctly rejected due to insufficient funds (nonexistent account)");
        }
        Ok(_) => panic!("Expected transaction to be rejected due to insufficient funds"),
        Err(other_error) => panic!("Expected Unfunded error, got: {:?}", other_error),
    }

    // Mine a block - should only contain block reward transaction
    let (_irys_block, reth_exec_env) = mine_block(&node.node_ctx).await?.unwrap();
    let context = node.node_ctx.reth_node_adapter.clone();

    // Verify block transactions - should only contain block reward system transaction
    let block_txs = reth_exec_env
        .block()
        .body()
        .transactions
        .iter()
        .collect::<Vec<_>>();

    assert_eq!(
        block_txs.len(),
        1,
        "Block should only contain one transaction (block reward)"
    );

    // Verify it's a block reward system transaction
    let system_tx =
        SystemTransaction::decode(&mut block_txs[0].as_legacy().unwrap().tx().input.as_ref())
            .unwrap();
    assert!(
        matches!(
            system_tx.as_v1().unwrap(),
            TransactionPacket::BlockReward(_)
        ),
        "Single transaction should be a block reward"
    );

    // Verify nonexistent user's balance is zero (account doesn't exist)
    let user_balance = context
        .inner
        .provider
        .basic_account(&nonexistent_user.address())
        .map(|account_info| account_info.map_or(U256::ZERO, |acc| acc.balance))
        .unwrap_or_else(|err| {
            tracing::warn!("Failed to get nonexistent user balance: {}", err);
            U256::ZERO
        });
    assert_eq!(
        user_balance,
        U256::ZERO,
        "Nonexistent user balance should be zero"
    );

    node.stop().await;
    Ok(())
}

#[test_log::test(tokio::test)]
async fn heavy_test_just_enough_funds_tx_included() -> eyre::Result<()> {
    let mut node = IrysNodeTest::default_async().await;
    let user = IrysSigner::random_signer(&node.cfg.consensus_config());

    // Set up genesis accounts - user gets balance 2, but total fee is 2 (perm_fee=1 + term_fee=1)
    node.cfg.consensus.extend_genesis_accounts(vec![
        (
            // ensure that the block reward address has 0 balance
            node.cfg.signer().address(),
            GenesisAccount {
                balance: U256::from(0),
                ..Default::default()
            },
        ),
        (
            user.address(),
            GenesisAccount {
                balance: U256::from(2),
                ..Default::default()
            },
        ),
    ]);

    let node = node.start().await;

    // Create and submit a transaction from the user
    let data_bytes = "Hello, world!".as_bytes().to_vec();
    let tx = node
        .create_submit_data_tx(&user, data_bytes.clone())
        .await?;

    // Verify the transaction was accepted (fee is 2: perm_fee=1 + term_fee=1)
    assert_eq!(tx.header.total_fee(), 2, "Total fee should be 2");

    // Mine a block - should contain block reward and storage fee transactions
    let (_irys_block, reth_exec_env) = mine_block(&node.node_ctx).await?.unwrap();
    let context = node.node_ctx.reth_node_adapter.clone();
    let reth_receipts = context
        .inner
        .provider
        .receipts_by_block(HashOrNumber::Hash(reth_exec_env.block().hash()))?
        .unwrap();

    // Should have 2 receipts: block reward and storage fees
    assert_eq!(
        reth_receipts.len(),
        2,
        "Block should contain block reward and storage fee transactions"
    );

    // Verify block reward receipt (first)
    let block_reward_receipt = &reth_receipts[0];
    assert!(
        block_reward_receipt.success,
        "Block reward transaction should succeed"
    );
    assert_eq!(
        block_reward_receipt.logs[0].topics()[0],
        *system_tx_topics::BLOCK_REWARD,
        "First transaction should be block reward"
    );

    // Verify storage fee receipt (second)
    let storage_fee_receipt = &reth_receipts[1];
    assert!(
        storage_fee_receipt.success,
        "Storage fee transaction should fail due to insufficient funds"
    );
    assert_eq!(
        storage_fee_receipt.logs[0].topics()[0],
        *system_tx_topics::STORAGE_FEES,
        "Second transaction should be storage fees"
    );
    assert_eq!(
        storage_fee_receipt.logs[0].address,
        user.address(),
        "Storage fee transaction should target the user's address"
    );

    // Verify user's balance
    let user_balance = context
        .inner
        .provider
        .basic_account(&user.address())
        .map(|account_info| account_info.map_or(U256::ZERO, |acc| acc.balance))
        .unwrap_or_else(|err| {
            tracing::warn!("Failed to get user balance: {}", err);
            U256::ZERO
        });
    assert_eq!(
        user_balance,
        U256::from(0),
        "User balance should go down to 0"
    );

    node.stop().await;
    Ok(())
}<|MERGE_RESOLUTION|>--- conflicted
+++ resolved
@@ -236,16 +236,11 @@
         },
     )]);
     let node = IrysNodeTest::new_genesis(config).start().await;
-<<<<<<< HEAD
-    let reth_context = new_reth_context(node.node_ctx.reth_handle.clone().into()).await?;
-    let _recipient_init_balance = reth_context.rpc.get_balance(recipient.address(), None)?;
-=======
     let reth_context = node.node_ctx.reth_node_adapter.clone();
     let _recipient_init_balance = reth_context
         .rpc
         .get_balance(recipient.address(), None)
         .await?;
->>>>>>> 630d93d7
 
     let evm_tx_req = TransactionRequest {
         to: Some(TxKind::Call(recipient.address())),
