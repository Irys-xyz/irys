use alloy_core::primitives::{ruint::aliases::U256, TxKind};
use alloy_eips::eip2718::Encodable2718 as _;
use alloy_eips::HashOrNumber;
use alloy_genesis::GenesisAccount;
use irys_actors::mempool_service::TxIngressError;
use irys_actors::{async_trait, sha, BlockProdStrategy, BlockProducerInner, ProductionStrategy};
use irys_database::SystemLedger;
use irys_domain::{BlockState, ChainState, EmaSnapshot};
use irys_reth_node_bridge::ext::IrysRethRpcTestContextExt as _;
use irys_reth_node_bridge::irys_reth::alloy_rlp::Decodable as _;
use irys_reth_node_bridge::irys_reth::shadow_tx::{
    shadow_tx_topics, ShadowTransaction, TransactionPacket,
};
use irys_reth_node_bridge::reth_e2e_test_utils::transaction::TransactionTestContext;
use irys_testing_utils::initialize_tracing;
use irys_types::{irys::IrysSigner, IrysBlockHeader, NodeConfig};
use irys_types::{IrysTransactionCommon as _, H256};
use reth::{
    providers::{
        AccountReader as _, BlockReader as _, ReceiptProvider as _, TransactionsProvider as _,
    },
    rpc::types::TransactionRequest,
};
use std::{sync::Arc, time::Duration};
use tokio::time::sleep;
use tracing::info;

use crate::utils::{
    mine_block, mine_block_and_wait_for_validation, new_pledge_tx, new_stake_tx,
    read_block_from_state, solution_context, AddTxError, BlockValidationOutcome, IrysNodeTest,
};

// Test fee constants
const DEFAULT_TX_FEE: U256 = U256::from_limbs([1, 0, 0, 0]);

// EVM test constants
const EVM_GAS_PRICE: u128 = 20_000_000_000; // 20 gwei
const EVM_GAS_LIMIT: u64 = 21_000;
const EVM_TEST_TRANSFER_AMOUNT: U256 = U256::from_limbs([1, 0, 0, 0]);

// Test account balances
const ZERO_BALANCE: U256 = U256::ZERO;
const TEST_USER_BALANCE: U256 = U256::from_limbs([1000, 0, 0, 0]);
const TEST_USER_BALANCE_ETH: U256 = U256::from_limbs([1_000_000_000_000_000_000, 0, 0, 0]); // 1 ETH
const MINIMAL_TEST_BALANCE: U256 = U256::from_limbs([2, 0, 0, 0]); // Exactly enough for perm_fee(1) + term_fee(1)

#[test_log::test(tokio::test)]
async fn heavy_test_blockprod() -> eyre::Result<()> {
    let mut node = IrysNodeTest::default_async();
    let user_account = IrysSigner::random_signer(&node.cfg.consensus_config());
    node.cfg.consensus.extend_genesis_accounts(vec![
        (
            // ensure that the block reward address has 0 balance
            node.cfg.signer().address(),
            GenesisAccount {
                balance: ZERO_BALANCE,
                ..Default::default()
            },
        ),
        (
            user_account.address(),
            GenesisAccount {
                balance: TEST_USER_BALANCE,
                ..Default::default()
            },
        ),
    ]);

    // print all addresses
    println!("user_account: {:?}", user_account.address());
    println!("node: {:?}", node.cfg.signer().address());

    let node = node.start().await;
    let data_bytes = "Hello, world!".as_bytes().to_vec();
    let tx = node
        .create_submit_data_tx(&user_account, data_bytes.clone())
        .await?;

    let (irys_block, reth_exec_env) = mine_block(&node.node_ctx).await?.unwrap();
    node.wait_until_height(irys_block.height, 10).await?;
    let context = node.node_ctx.reth_node_adapter.clone();
    let reth_receipts = context
        .inner
        .provider
        .receipts_by_block(HashOrNumber::Hash(irys_block.evm_block_hash))?
        .unwrap();

    // block reward
    let block_reward_receipt = reth_receipts.first().unwrap();
    assert!(block_reward_receipt.success);
    assert_eq!(block_reward_receipt.logs.len(), 1);
    assert_eq!(
        block_reward_receipt.logs[0].topics()[0],
        *shadow_tx_topics::BLOCK_REWARD,
    );
    assert_eq!(block_reward_receipt.cumulative_gas_used, 0);
    assert_eq!(
        block_reward_receipt.logs[0].address,
        node.cfg.signer().address()
    );

    // storage tx
    let storage_tx_receipt = reth_receipts.last().unwrap();
    assert!(storage_tx_receipt.success);
    assert_eq!(storage_tx_receipt.logs.len(), 1);
    assert_eq!(
        storage_tx_receipt.logs[0].topics()[0],
        *shadow_tx_topics::STORAGE_FEES,
    );
    assert_eq!(storage_tx_receipt.cumulative_gas_used, 0);
    assert_eq!(storage_tx_receipt.logs[0].address, user_account.address());
    assert_eq!(tx.header.signer, user_account.address());
    assert_eq!(tx.header.data_size, data_bytes.len() as u64);

    // ensure that the balance for the storage user has decreased
    let signer_balance = context
        .inner
        .provider
        .basic_account(&user_account.address())
        .map(|account_info| account_info.map_or(ZERO_BALANCE, |acc| acc.balance))
        .unwrap_or_else(|err| {
            tracing::warn!("Failed to get signer_b balance: {}", err);
            ZERO_BALANCE
        });
    assert_eq!(
        signer_balance,
        TEST_USER_BALANCE - U256::from_le_bytes(tx.header.total_cost().to_le_bytes())
    );

    // ensure that the block reward has increased the block reward address balance
    let block_reward_address = node.cfg.signer().address();
    let block_reward_balance = context
        .inner
        .provider
        .basic_account(&block_reward_address)
        .map(|account_info| account_info.map_or(ZERO_BALANCE, |acc| acc.balance))
        .unwrap_or_else(|err| {
            tracing::warn!("Failed to get block reward address balance: {}", err);
            ZERO_BALANCE
        });
    assert_eq!(
        block_reward_balance,
        // started with 0 balance
        ZERO_BALANCE + U256::from_le_bytes(irys_block.reward_amount.to_le_bytes())
    );

    // ensure that block heights in reth and irys are the same
    let reth_block = reth_exec_env.block().clone();
    assert_eq!(reth_block.number, irys_block.height);

    // check irys DB for built block
    let db_irys_block = node.get_block_by_hash(&irys_block.block_hash).unwrap();
    assert_eq!(
        db_irys_block.evm_block_hash,
        reth_block.clone().into_header().hash_slow()
    );

    node.stop().await;
    Ok(())
}

#[test_log::test(tokio::test)]
async fn heavy_mine_ten_blocks_with_capacity_poa_solution() -> eyre::Result<()> {
    let config = NodeConfig::testnet();
    let node = IrysNodeTest::new_genesis(config).start().await;
    let reth_context = node.node_ctx.reth_node_adapter.clone();

    // Collect block hashes as we mine
    let mut block_hashes = Vec::new();

    for i in 1..10 {
        info!("manually producing block {}", i);
        node.mine_block().await?;
        let block_hash = node.wait_until_height(i, 10).await?;
        let block = node.get_block_by_hash(&block_hash)?;

        //check reth for built block
        let reth_block = reth_context
            .inner
            .provider
            .find_block_by_hash(block.evm_block_hash, reth::providers::BlockSource::Any)
            .unwrap()
            .unwrap();
        assert_eq!(i, reth_block.header.number);
        assert_eq!(reth_block.number, block.height);

        // check irys DB for built block
        let db_irys_block = node.get_block_by_hash(&block.block_hash).unwrap();
        assert_eq!(db_irys_block.evm_block_hash, reth_block.hash_slow());

        // Collect block hash for later verification
        block_hashes.push(block.block_hash);
    }

    // Verify all collected blocks are on-chain
    for (idx, hash) in block_hashes.iter().enumerate() {
        let state = read_block_from_state(&node.node_ctx, hash).await;
        assert_eq!(
            state,
            BlockValidationOutcome::StoredOnNode(ChainState::Onchain),
            "Block {} with hash {:?} should be on-chain",
            idx + 1,
            hash
        );

        // Also verify the block can be retrieved from the database
        let db_block = node.get_block_by_hash(hash).unwrap();
        assert_eq!(db_block.height, (idx + 1) as u64);
    }

    node.stop().await;
    Ok(())
}

#[test_log::test(tokio::test)]
async fn heavy_mine_ten_blocks() -> eyre::Result<()> {
    let node = IrysNodeTest::default_async().start().await;

    node.node_ctx.start_mining().await?;
    let reth_context = node.node_ctx.reth_node_adapter.clone();

    // Collect block hashes as we mine
    let mut block_hashes = Vec::new();

    for i in 1..10 {
        let _block_hash = node.wait_until_height(i + 1, 10).await?;

        //check reth for built block
        let reth_block = reth_context.inner.provider.block_by_number(i)?.unwrap();
        assert_eq!(i, reth_block.header.number);
        assert_eq!(i, reth_block.number);

        let db_irys_block = node.get_block_by_height(i).await.unwrap();

        assert_eq!(db_irys_block.evm_block_hash, reth_block.hash_slow());

        // Collect block hash for later verification
        block_hashes.push(db_irys_block.block_hash);
    }

    // Verify all collected blocks are on-chain
    for (idx, hash) in block_hashes.iter().enumerate() {
        let state = read_block_from_state(&node.node_ctx, hash).await;
        assert_eq!(
            state,
            BlockValidationOutcome::StoredOnNode(ChainState::Onchain),
            "Block {} with hash {:?} should be on-chain",
            idx + 1,
            hash
        );

        // Also verify the block can be retrieved from the database
        let db_block = node.get_block_by_hash(hash).unwrap();
        assert_eq!(db_block.height, (idx + 1) as u64);
    }

    node.stop().await;
    Ok(())
}

#[test_log::test(tokio::test)]
async fn heavy_test_basic_blockprod() -> eyre::Result<()> {
    let node = IrysNodeTest::default_async().start().await;

    let (block, _, outcome) = mine_block_and_wait_for_validation(&node.node_ctx).await?;
    assert_eq!(
        outcome,
        BlockValidationOutcome::StoredOnNode(ChainState::Onchain)
    );

    let reth_context = node.node_ctx.reth_node_adapter.clone();

    //check reth for built block
    let reth_block = reth_context
        .inner
        .provider
        .block_by_hash(block.evm_block_hash)?
        .unwrap();

    // height is hardcoded at 42 right now
    assert_eq!(reth_block.number, block.height);

    // check irys DB for built block
    let db_irys_block = node.get_block_by_hash(&block.block_hash).unwrap();
    assert_eq!(db_irys_block.evm_block_hash, reth_block.hash_slow());
    tokio::time::sleep(Duration::from_secs(3)).await;
    node.stop().await;

    Ok(())
}

#[test_log::test(tokio::test)]
async fn heavy_test_blockprod_with_evm_txs() -> eyre::Result<()> {
    let mut config = NodeConfig::testnet();
    config.consensus.get_mut().chunk_size = 32;
    config.consensus.get_mut().num_chunks_in_partition = 10;
    config.consensus.get_mut().num_chunks_in_recall_range = 2;
    config.consensus.get_mut().num_partitions_per_slot = 1;
    config.storage.num_writes_before_sync = 1;
    config.consensus.get_mut().entropy_packing_iterations = 1_000;
    config.consensus.get_mut().block_migration_depth = 1;

    let account1 = IrysSigner::random_signer(&config.consensus_config());
    let chain_id = config.consensus_config().chain_id;
    let recipient = IrysSigner::random_signer(&config.consensus_config());
    let account_1_balance = TEST_USER_BALANCE_ETH;
    config.consensus.extend_genesis_accounts(vec![(
        account1.address(),
        GenesisAccount {
            // 1ETH
            balance: account_1_balance,
            ..Default::default()
        },
    )]);
    let node = IrysNodeTest::new_genesis(config).start().await;
    let reth_context = node.node_ctx.reth_node_adapter.clone();
    let _recipient_init_balance = reth_context.rpc.get_balance(recipient.address(), None)?;

    let evm_tx_req = TransactionRequest {
        to: Some(TxKind::Call(recipient.address())),
        max_fee_per_gas: Some(EVM_GAS_PRICE),
        max_priority_fee_per_gas: Some(EVM_GAS_PRICE),
        gas: Some(EVM_GAS_LIMIT),
        value: Some(EVM_TEST_TRANSFER_AMOUNT),
        nonce: Some(0),
        chain_id: Some(chain_id),
        ..Default::default()
    };
    let tx_env = TransactionTestContext::sign_tx(account1.clone().into(), evm_tx_req).await;
    let evm_tx_hash = reth_context
        .rpc
        .inject_tx(tx_env.encoded_2718().into())
        .await
        .expect("tx should be accepted");
    let data_bytes = "Hello, world!".as_bytes().to_vec();
    let irys_tx = node
        .create_submit_data_tx(&account1, data_bytes.clone())
        .await?;

    let (irys_block, reth_exec_env) = mine_block(&node.node_ctx).await?.unwrap();
    node.wait_until_height(irys_block.height, 10).await?;

    // Get the transaction hashes from the block in order
    let block_txs = reth_exec_env
        .block()
        .body()
        .transactions
        .iter()
        .collect::<Vec<_>>();

    // We expect 3 receipts: storage tx, evm tx, and block reward
    assert_eq!(block_txs.len(), 3);
    // Assert block reward (should be the first receipt)
    let block_reward_systx =
        ShadowTransaction::decode(&mut block_txs[0].as_legacy().unwrap().tx().input.as_ref())
            .unwrap();
    assert!(matches!(
        block_reward_systx.as_v1().unwrap(),
        TransactionPacket::BlockReward(_)
    ));

    // Assert storage tx is included in the receipts (should be the second receipt)
    let storage_tx_systx =
        ShadowTransaction::decode(&mut block_txs[1].as_legacy().unwrap().tx().input.as_ref())
            .unwrap();
    assert!(matches!(
        storage_tx_systx.as_v1().unwrap(),
        TransactionPacket::StorageFees(_)
    ));

    // Verify the EVM transaction hash matches
    let reth_block = reth_exec_env.block().clone();
    let block_txs = reth_context
        .inner
        .provider
        .transactions_by_block(HashOrNumber::Hash(reth_block.hash()))?
        .unwrap();
    let evm_tx_in_block = block_txs
        .iter()
        .find(|tx| *tx.hash() == evm_tx_hash)
        .expect("EVM transaction should be included in the block");
    assert_eq!(*evm_tx_in_block.hash(), evm_tx_hash);

    // Verify recipient received the transfer
    let recipient_balance = reth_context.rpc.get_balance(recipient.address(), None)?;
    assert_eq!(recipient_balance, EVM_TEST_TRANSFER_AMOUNT); // The transferred amount

    // Verify account1 balance decreased by storage fees and gas costs
    let account1_balance = reth_context.rpc.get_balance(account1.address(), None)?;
    // Balance should be: initial balance - storage fees - gas costs - transfer amount
    let storage_fees = U256::from_le_bytes(irys_tx.header.total_cost().to_le_bytes());
    let gas_costs = U256::from(EVM_GAS_LIMIT as u128 * EVM_GAS_PRICE);
    let expected_balance = account_1_balance - storage_fees - gas_costs - EVM_TEST_TRANSFER_AMOUNT;
    assert_eq!(account1_balance, expected_balance);

    node.stop().await;
    Ok(())
}

#[test_log::test(tokio::test)]
async fn heavy_rewards_get_calculated_correctly() -> eyre::Result<()> {
    let node = IrysNodeTest::default_async();
    let node = node.start().await;

    let reth_context = node.node_ctx.reth_node_adapter.clone();

    let mut prev_ts: Option<u128> = None;
    let reward_address = node.node_ctx.config.node_config.reward_address;
    let mut _init_balance = reth_context.rpc.get_balance(reward_address, None)?;

    for _ in 0..3 {
        // mine a single block
        let block = node.mine_block().await?;

        // obtain the EVM timestamp for this block from Reth
        let reth_block = reth_context
            .inner
            .provider
            .find_block_by_hash(block.evm_block_hash, reth::providers::BlockSource::Any)
            .unwrap()
            .unwrap();
        let new_ts = reth_block.header.timestamp as u128;

        // update baseline timestamp and ensure the next block gets a later one
        prev_ts = Some(new_ts);
        _init_balance = reth_context.rpc.get_balance(reward_address, None)?;
        sleep(Duration::from_millis(1_500)).await;
    }

    assert!(prev_ts.is_some());
    node.stop().await;
    Ok(())
}

#[test_log::test(tokio::test)]
async fn heavy_test_unfunded_user_tx_rejected() -> eyre::Result<()> {
    let mut node = IrysNodeTest::default_async();
    let unfunded_user = IrysSigner::random_signer(&node.cfg.consensus_config());

    // Set up genesis accounts - unfunded user gets zero balance
    node.cfg.consensus.extend_genesis_accounts(vec![
        (
            // ensure that the block reward address has 0 balance
            node.cfg.signer().address(),
            GenesisAccount {
                balance: ZERO_BALANCE,
                ..Default::default()
            },
        ),
        (
            // unfunded user gets zero balance (but he has an entry in the reth db)
            unfunded_user.address(),
            GenesisAccount {
                balance: ZERO_BALANCE,
                ..Default::default()
            },
        ),
    ]);

    let node = node.start().await;

    // Attempt to create and submit a transaction from the unfunded user
    let data_bytes = "Hello, world!".as_bytes().to_vec();
    let tx_result = node
        .create_submit_data_tx(&unfunded_user, data_bytes.clone())
        .await;

    // Verify that the transaction was rejected due to insufficient funds
    match tx_result {
        Err(AddTxError::TxIngress(TxIngressError::Unfunded)) => {
            info!("Transaction correctly rejected due to insufficient funds");
        }
        Ok(_) => panic!("Expected transaction to be rejected due to insufficient funds"),
        Err(other_error) => panic!("Expected Unfunded error, got: {:?}", other_error),
    }

    // Mine a block - should only contain block reward transaction
    let irys_block = node.mine_block().await?;
    let context = node.node_ctx.reth_node_adapter.clone();

    // Verify block transactions - should only contain block reward shadow transaction
    let block_txs = context
        .inner
        .provider
        .transactions_by_block(HashOrNumber::Hash(irys_block.evm_block_hash))?
        .unwrap();

    assert_eq!(
        block_txs.len(),
        1,
        "Block should only contain one transaction (block reward)"
    );

    // Verify it's a block reward shadow transaction
    let shadow_tx =
        ShadowTransaction::decode(&mut block_txs[0].as_legacy().unwrap().tx().input.as_ref())
            .unwrap();
    assert!(
        matches!(
            shadow_tx.as_v1().unwrap(),
            TransactionPacket::BlockReward(_)
        ),
        "Single transaction should be a block reward"
    );

    // Verify unfunded user's balance remains zero
    let user_balance = context
        .inner
        .provider
        .basic_account(&unfunded_user.address())
        .map(|account_info| account_info.map_or(ZERO_BALANCE, |acc| acc.balance))
        .unwrap_or_else(|err| {
            tracing::warn!("Failed to get unfunded user balance: {}", err);
            ZERO_BALANCE
        });
    assert_eq!(
        user_balance, ZERO_BALANCE,
        "Unfunded user balance should remain zero"
    );
    node.stop().await;
    Ok(())
}

#[test_log::test(tokio::test)]
async fn heavy_test_nonexistent_user_tx_rejected() -> eyre::Result<()> {
    let mut node = IrysNodeTest::default_async();
    let nonexistent_user = IrysSigner::random_signer(&node.cfg.consensus_config());

    // Set up genesis accounts - only add the block reward address, nonexistent_user is not in genesis
    node.cfg.consensus.extend_genesis_accounts(vec![
        (
            // ensure that the block reward address has 0 balance
            node.cfg.signer().address(),
            GenesisAccount {
                balance: ZERO_BALANCE,
                ..Default::default()
            },
        ),
        // Note: nonexistent_user is NOT added to genesis accounts, so it has implicit zero balance
    ]);

    let node = node.start().await;

    // Attempt to create and submit a transaction from the nonexistent user
    let data_bytes = "Hello, world!".as_bytes().to_vec();
    let tx_result = node
        .create_submit_data_tx(&nonexistent_user, data_bytes.clone())
        .await;

    // Verify that the transaction was rejected due to insufficient funds
    match tx_result {
        Err(AddTxError::TxIngress(TxIngressError::Unfunded)) => {
            info!("Transaction correctly rejected due to insufficient funds (nonexistent account)");
        }
        Ok(_) => panic!("Expected transaction to be rejected due to insufficient funds"),
        Err(other_error) => panic!("Expected Unfunded error, got: {:?}", other_error),
    }

    // Mine a block - should only contain block reward transaction
    let irys_block = node.mine_block().await?;
    let context = node.node_ctx.reth_node_adapter.clone();

    // Verify block transactions - should only contain block reward shadow transaction
    let block_txs = context
        .inner
        .provider
        .transactions_by_block(HashOrNumber::Hash(irys_block.evm_block_hash))?
        .unwrap();

    assert_eq!(
        block_txs.len(),
        1,
        "Block should only contain one transaction (block reward)"
    );

    // Verify it's a block reward shadow transaction
    let shadow_tx =
        ShadowTransaction::decode(&mut block_txs[0].as_legacy().unwrap().tx().input.as_ref())
            .unwrap();
    assert!(
        matches!(
            shadow_tx.as_v1().unwrap(),
            TransactionPacket::BlockReward(_)
        ),
        "Single transaction should be a block reward"
    );

    // Verify nonexistent user's balance is zero (account doesn't exist)
    let user_balance = context
        .inner
        .provider
        .basic_account(&nonexistent_user.address())
        .map(|account_info| account_info.map_or(ZERO_BALANCE, |acc| acc.balance))
        .unwrap_or_else(|err| {
            tracing::warn!("Failed to get nonexistent user balance: {}", err);
            ZERO_BALANCE
        });
    assert_eq!(
        user_balance, ZERO_BALANCE,
        "Nonexistent user balance should be zero"
    );

    node.stop().await;
    Ok(())
}

#[test_log::test(tokio::test)]
async fn heavy_test_just_enough_funds_tx_included() -> eyre::Result<()> {
    let mut node = IrysNodeTest::default_async();
    let user = IrysSigner::random_signer(&node.cfg.consensus_config());

    // Set up genesis accounts - user gets balance 2, but total fee is 2 (perm_fee=1 + term_fee=1)
    node.cfg.consensus.extend_genesis_accounts(vec![
        (
            // ensure that the block reward address has 0 balance
            node.cfg.signer().address(),
            GenesisAccount {
                balance: ZERO_BALANCE,
                ..Default::default()
            },
        ),
        (
            user.address(),
            GenesisAccount {
                balance: MINIMAL_TEST_BALANCE,
                ..Default::default()
            },
        ),
    ]);

    let node = node.start().await;

    // Create and submit a transaction from the user
    let data_bytes = "Hello, world!".as_bytes().to_vec();
    let tx = node
        .create_submit_data_tx(&user, data_bytes.clone())
        .await?;

    // Verify the transaction was accepted (fee is 2: perm_fee=1 + term_fee=1)
    assert_eq!(
        tx.header.total_cost(),
        irys_types::U256::from_le_bytes(MINIMAL_TEST_BALANCE.to_le_bytes()),
        "Total cost should match minimal test balance (perm_fee=1 + term_fee=1)"
    );

    // Mine a block - should contain block reward and storage fee transactions
    let irys_block = node.mine_block().await?;
    node.wait_until_height(irys_block.height, 10).await?;
    let context = node.node_ctx.reth_node_adapter.clone();
    let reth_receipts = context
        .inner
        .provider
        .receipts_by_block(HashOrNumber::Hash(irys_block.evm_block_hash))?
        .unwrap();

    // Should have 2 receipts: block reward and storage fees
    assert_eq!(
        reth_receipts.len(),
        2,
        "Block should contain block reward and storage fee transactions"
    );

    // Verify block reward receipt (first)
    let block_reward_receipt = &reth_receipts[0];
    assert!(
        block_reward_receipt.success,
        "Block reward transaction should succeed"
    );
    assert_eq!(
        block_reward_receipt.logs[0].topics()[0],
        *shadow_tx_topics::BLOCK_REWARD,
        "First transaction should be block reward"
    );

    // Verify storage fee receipt (second)
    let storage_fee_receipt = &reth_receipts[1];
    assert!(
        storage_fee_receipt.success,
        "Storage fee transaction should fail due to insufficient funds"
    );
    assert_eq!(
        storage_fee_receipt.logs[0].topics()[0],
        *shadow_tx_topics::STORAGE_FEES,
        "Second transaction should be storage fees"
    );
    assert_eq!(
        storage_fee_receipt.logs[0].address,
        user.address(),
        "Storage fee transaction should target the user's address"
    );

    // Verify user's balance
    let user_balance = context
        .inner
        .provider
        .basic_account(&user.address())
        .map(|account_info| account_info.map_or(ZERO_BALANCE, |acc| acc.balance))
        .unwrap_or_else(|err| {
            tracing::warn!("Failed to get user balance: {}", err);
            ZERO_BALANCE
        });
    assert_eq!(
        user_balance, ZERO_BALANCE,
        "User balance should go down to 0"
    );

    node.stop().await;
    Ok(())
}

#[test_log::test(actix_web::test)]
async fn heavy_staking_pledging_txs_included() -> eyre::Result<()> {
    // Configure a test network with accelerated epochs (2 blocks per epoch)
    let num_blocks_in_epoch = 2;
    let seconds_to_wait = 20;
    let mut genesis_config = NodeConfig::testnet_with_epochs(num_blocks_in_epoch);
    genesis_config.consensus.get_mut().chunk_size = 32;

    // Create a signer (keypair) for the peer and fund it
    let peer_signer = genesis_config.new_random_signer();
    genesis_config.fund_genesis_accounts(vec![&peer_signer]);

    // Start the genesis node and wait for packing
    let genesis_node = IrysNodeTest::new_genesis(genesis_config.clone())
        .start_and_wait_for_packing("GENESIS", seconds_to_wait)
        .await;
    genesis_node.start_public_api().await;

    // Initialize the peer with our keypair/signer
    let peer_config = genesis_node.testnet_peer_with_signer(&peer_signer);

    // Start the peer: No packing on the peer, it doesn't have partition assignments yet
    let peer_node = IrysNodeTest::new(peer_config.clone())
        .start_with_name("PEER")
        .await;
    peer_node.start_public_api().await;

    // Get initial balance of the peer signer
    let reth_context = genesis_node.node_ctx.reth_node_adapter.clone();
    let initial_balance = reth_context
        .inner
        .provider
        .basic_account(&peer_signer.address())
        .map(|account_info| account_info.map_or(ZERO_BALANCE, |acc| acc.balance))
        .unwrap_or_else(|err| {
            tracing::warn!("Failed to get peer balance: {}", err);
            ZERO_BALANCE
        });

    // Post stake + pledge commitments to the peer
    let stake_tx = peer_node.post_stake_commitment(H256::zero()).await; // zero() is the genesis block hash
    let pledge_tx = peer_node.post_pledge_commitment(H256::zero()).await;

    // Wait for commitment tx to show up in the genesis_node's mempool
    genesis_node
        .wait_for_mempool(stake_tx.id, seconds_to_wait)
        .await?;
    genesis_node
        .wait_for_mempool(pledge_tx.id, seconds_to_wait)
        .await?;

    // Mine a block to get the stake commitment included
    let irys_block1 = genesis_node.mine_block().await?;
    genesis_node
        .wait_until_height(irys_block1.height, 10)
        .await?;

    // Get receipts for the first block
    let receipts1 = reth_context
        .inner
        .provider
        .receipts_by_block(HashOrNumber::Hash(irys_block1.evm_block_hash))?
        .unwrap();

    // Verify block contains all expected shadow transactions
    // Based on the logs, both stake and pledge are included in the same block
    assert_eq!(
        receipts1.len(),
        3,
        "Block should contain exactly 3 receipts: block reward, stake, and pledge"
    );

    // Find and verify the stake shadow transaction receipt
    let stake_receipt = receipts1
        .iter()
        .find(|r| {
            r.logs
                .iter()
                .any(|log| log.topics()[0] == *shadow_tx_topics::STAKE)
        })
        .expect("Stake shadow transaction receipt not found");

    assert!(stake_receipt.success, "Stake transaction should succeed");
    assert_eq!(
        stake_receipt.cumulative_gas_used, 0,
        "Shadow tx should not consume gas"
    );
    assert_eq!(
        stake_receipt.logs[0].address,
        peer_signer.address(),
        "Stake transaction should target the peer's address"
    );

    // Find and verify the pledge shadow transaction receipt (it's in the same block)
    let pledge_receipt = receipts1
        .iter()
        .find(|r| {
            r.logs
                .iter()
                .any(|log| log.topics()[0] == *shadow_tx_topics::PLEDGE)
        })
        .expect("Pledge shadow transaction receipt not found");

    assert!(pledge_receipt.success, "Pledge transaction should succeed");
    assert_eq!(
        pledge_receipt.cumulative_gas_used, 0,
        "Shadow tx should not consume gas"
    );
    assert_eq!(
        pledge_receipt.logs[0].address,
        peer_signer.address(),
        "Pledge transaction should target the peer's address"
    );

    // Get balance after both stake and pledge transactions
    let balance_after_block1 = reth_context
        .inner
        .provider
        .basic_account(&peer_signer.address())
        .map(|account_info| account_info.map_or(ZERO_BALANCE, |acc| acc.balance))
        .unwrap_or_else(|err| {
            tracing::warn!("Failed to get peer balance: {}", err);
            ZERO_BALANCE
        });

    // Calculate expected balance change based on consensus config
    let consensus_config = genesis_config.consensus_config();
    let stake_fee_amount = consensus_config.stake_fee.amount; // 0.1 token = 10^17 in U256
    let pledge_fee_amount = consensus_config.pledge_base_fee.amount; // 0.1 token = 10^17 in U256

    // Each commitment transaction has:
    // - fee: DEFAULT_TX_FEE (passed to post_stake_commitment and post_pledge_commitment)
    // - value: stake_fee.amount or pledge_fee.amount
    // Total cost per transaction = fee + value
    let stake_tx_fee = DEFAULT_TX_FEE;
    let stake_config_amount = U256::from_le_bytes(stake_fee_amount.to_le_bytes());
    let stake_total_cost = stake_tx_fee + stake_config_amount;

    let pledge_tx_fee = DEFAULT_TX_FEE;
    let pledge_config_amount = U256::from_le_bytes(pledge_fee_amount.to_le_bytes());
    let pledge_total_cost = pledge_tx_fee + pledge_config_amount;

    let total_decrease = stake_total_cost + pledge_total_cost;

    assert_eq!(
        balance_after_block1,
        initial_balance - total_decrease,
        "Balance should decrease by {} (stake: {} + pledge: {})",
        total_decrease,
        stake_total_cost,
        pledge_total_cost
    );

    // Mine another block to verify the system continues to work
    let irys_block2 = genesis_node.mine_block().await?;
    genesis_node
        .wait_until_height(irys_block2.height, 10)
        .await?;

    // Get receipts for the second block
    let receipts2 = reth_context
        .inner
        .provider
        .receipts_by_block(HashOrNumber::Hash(irys_block2.evm_block_hash))?
        .unwrap();

    // Second block should only have block reward
    assert_eq!(
        receipts2.len(),
        1,
        "Second block should only contain block reward"
    );
    assert_eq!(
        receipts2[0].logs[0].topics()[0],
        *shadow_tx_topics::BLOCK_REWARD,
        "Second block should only have block reward shadow tx"
    );

    // Get the genesis nodes view of the peers assignments
    let peer_assignments = genesis_node.get_partition_assignments(peer_signer.address());

    // Verify that one partition has been assigned to the peer to match its pledge
    assert_eq!(peer_assignments.len(), 1);

    // Verify block transactions contain the expected shadow transactions in the correct order
    let block_txs1 = reth_context
        .inner
        .provider
        .transactions_by_block(HashOrNumber::Hash(irys_block1.evm_block_hash))?
        .unwrap();

    // Block should contain exactly 3 transactions: block reward, stake, pledge (in that order)
    assert_eq!(
        block_txs1.len(),
        3,
        "Block should contain exactly 3 transactions"
    );

    // First transaction should be block reward
    let block_reward_tx =
        ShadowTransaction::decode(&mut block_txs1[0].as_legacy().unwrap().tx().input.as_ref())
            .expect("First transaction should be decodable as shadow transaction");
    assert!(
        matches!(
            block_reward_tx.as_v1().unwrap(),
            TransactionPacket::BlockReward(_)
        ),
        "First transaction should be block reward"
    );

    // Second transaction should be stake
    let stake_tx =
        ShadowTransaction::decode(&mut block_txs1[1].as_legacy().unwrap().tx().input.as_ref())
            .expect("Second transaction should be decodable as shadow transaction");
    if let Some(TransactionPacket::Stake(bd)) = stake_tx.as_v1() {
        assert_eq!(bd.target, peer_signer.address());
        // Expected amount is DEFAULT_TX_FEE + stake_fee.amount (0.1 token = 10^17)
        let expected_stake_amount =
            DEFAULT_TX_FEE + U256::from_le_bytes(consensus_config.stake_fee.amount.to_le_bytes());
        assert_eq!(
            bd.amount, expected_stake_amount,
            "Stake amount should be fee + stake_fee.amount"
        );
    } else {
        panic!("Second transaction should be stake");
    }

    // Third transaction should be pledge
    let pledge_tx =
        ShadowTransaction::decode(&mut block_txs1[2].as_legacy().unwrap().tx().input.as_ref())
            .expect("Third transaction should be decodable as shadow transaction");
    if let Some(TransactionPacket::Pledge(bd)) = pledge_tx.as_v1() {
        assert_eq!(bd.target, peer_signer.address());
        // Expected amount is DEFAULT_TX_FEE + pledge_fee.amount (0.1 token = 10^17)
        let expected_pledge_amount = DEFAULT_TX_FEE
            + U256::from_le_bytes(consensus_config.pledge_base_fee.amount.to_le_bytes());
        assert_eq!(
            bd.amount, expected_pledge_amount,
            "Pledge amount should be fee + pledge_fee.amount"
        );
    } else {
        panic!("Third transaction should be pledge");
    }
    genesis_node.stop().await;
    peer_node.stop().await;

    Ok(())
}

// This test produces a block with an invalid PoA chunk.
// A new block will not be built on the invalid block.
#[test_log::test(actix_web::test)]
async fn heavy_block_prod_will_not_build_on_invalid_blocks() -> eyre::Result<()> {
    struct EvilBlockProdStrategy {
        pub prod: ProductionStrategy,
    }

    #[async_trait::async_trait(?Send)]
    impl BlockProdStrategy for EvilBlockProdStrategy {
        fn inner(&self) -> &BlockProducerInner {
            &self.prod.inner
        }

        fn create_poa_data(
            &self,
            solution: &irys_types::block_production::SolutionContext,
            ledger_id: Option<u32>,
        ) -> eyre::Result<(irys_types::PoaData, H256)> {
            // Create an invalid PoA chunk that doesn't match the actual solution
            let invalid_chunk = vec![0xFF; 256 * 1024]; // Fill with invalid data
            let poa_chunk = irys_types::Base64(invalid_chunk);
            // hash is valid so that prevalidation succeeds
            let poa_chunk_hash = H256(sha::sha256(&poa_chunk.0));

            let poa = irys_types::PoaData {
                tx_path: solution.tx_path.clone().map(irys_types::Base64),
                data_path: solution.data_path.clone().map(irys_types::Base64),
                chunk: Some(poa_chunk),
                recall_chunk_index: solution.recall_chunk_index,
                ledger_id,
                partition_chunk_offset: solution.chunk_offset,
                partition_hash: solution.partition_hash,
            };
            Ok((poa, poa_chunk_hash))
        }
    }

    // Configure test network
    let num_blocks_in_epoch = 2;
    let seconds_to_wait = 20;
    let mut node = NodeConfig::testnet_with_epochs(num_blocks_in_epoch);

    // Create peer signer and fund it
    let peer_signer = node.new_random_signer();
    node.fund_genesis_accounts(vec![&peer_signer]);

    // Start genesis node (node 1)
    let node = IrysNodeTest::new_genesis(node.clone())
        .start_and_wait_for_packing("GENESIS", seconds_to_wait)
        .await;
    // disable validation for this test
    node.node_ctx.set_validation_enabled(false);
    node.start_public_api().await;

    // Create evil block production strategy
    let evil_strategy = EvilBlockProdStrategy {
        prod: ProductionStrategy {
            inner: node.node_ctx.block_producer_inner.clone(),
        },
    };

    // Produce block with invalid PoA
    let (evil_block, _eth_payload) = evil_strategy
        .fully_produce_new_block(solution_context(&node.node_ctx).await?)
        .await?
        .unwrap();

    // Mine a valid block
    // note: cannot use `.mine_block()` because there will be height mismatch when it awaits for the new height
    let mut sub = node
        .node_ctx
        .service_senders
        .subscribe_block_state_updates();

    // turn back on the validation for this test
    node.node_ctx.set_validation_enabled(true);
    let (new_block, _reth_block) = ProductionStrategy {
        inner: node.node_ctx.block_producer_inner.clone(),
    }
    .fully_produce_new_block(solution_context(&node.node_ctx).await?)
    .await?
    .unwrap();

    // Get the new block and verify its parent is not the evil block
    assert_ne!(
        new_block.previous_block_hash, evil_block.block_hash,
        "expect the new block parent to NOT be the evil parent block"
    );
    assert_eq!(
        new_block.height, evil_block.height,
        "we have created a fork because we don't want to build on the evil block"
    );
    loop {
        // wait for the block to be validated
        let res = sub.recv().await.unwrap();
        if res.block_hash == new_block.block_hash
            // if we get anything other than Unknown, proceed processing
            && res.state != ChainState::NotOnchain(BlockState::Unknown)
        {
            break;
        }
    }

    let latest_block_hash = node
        .node_ctx
        .block_tree_guard
        .read()
        .get_max_cumulative_difficulty_block()
        .1;
    let new_block_state = *node
        .node_ctx
        .block_tree_guard
        .read()
        .get_block_and_status(&new_block.block_hash)
        .unwrap()
        .1;
    assert_eq!(latest_block_hash, new_block.block_hash);
    assert_eq!(new_block_state, ChainState::Onchain);

    // Cleanup
    node.stop().await;

    Ok(())
}

#[test_log::test(tokio::test)]
async fn heavy_test_always_build_on_max_difficulty_block() -> eyre::Result<()> {
    // Define the OptimisticBlockMiningStrategy that mines blocks without waiting for validation
    struct OptimisticBlockMiningStrategy {
        pub prod: ProductionStrategy,
    }

    #[async_trait::async_trait]
    impl BlockProdStrategy for OptimisticBlockMiningStrategy {
        fn inner(&self) -> &BlockProducerInner {
            &self.prod.inner
        }

        // Override parent_irys_block to immediately select the highest cumulative difficulty block
        // without waiting for validation, enabling optimistic mining
        async fn parent_irys_block(&self) -> eyre::Result<(IrysBlockHeader, Arc<EmaSnapshot>)> {
            // Get the block with highest cumulative difficulty immediately
            let (_, parent_block_hash) = self
                .inner()
                .block_tree_guard
                .read()
                .get_max_cumulative_difficulty_block();

            // Fetch the parent block header
            let header = self.fetch_block_header(parent_block_hash).await?;

            // Get the EMA snapshot
            let ema_snapshot = self.get_block_ema_snapshot(&header.block_hash)?;

            Ok((header, ema_snapshot))
        }
    }

    // Configure test network
    let config = NodeConfig::testnet();
    let node = IrysNodeTest::new_genesis(config).start().await;

    // disable validation for this test
    node.node_ctx.set_validation_enabled(false);

    // Create optimistic block production strategy
    let optimistic_strategy = OptimisticBlockMiningStrategy {
        prod: ProductionStrategy {
            inner: node.node_ctx.block_producer_inner.clone(),
        },
    };

    // Mine 5 blocks using the optimistic strategy
    let mut optimistic_blocks: Vec<Arc<IrysBlockHeader>> = Vec::new();
    for i in 1..=5 {
        info!("Mining optimistic block {}", i);

        // Generate a solution and produce block with optimistic strategy
        let solution = solution_context(&node.node_ctx).await?;
        let (block, _eth_payload) = optimistic_strategy
            .fully_produce_new_block(solution)
            .await?
            .unwrap();

        // Verify this block builds on the previous one (or genesis for first block)
        if i > 1 {
            assert_eq!(
                block.previous_block_hash,
                optimistic_blocks[i - 2].block_hash,
                "Optimistic block {} should build on previous optimistic block",
                i
            );
        }

        optimistic_blocks.push(block.clone());
    }

    // Verify all optimistic blocks were mined at correct heights
    for (idx, block) in optimistic_blocks.iter().enumerate() {
        assert_eq!(
            block.height,
            (idx + 1) as u64,
            "Optimistic block {} should be at height {}",
            idx + 1,
            idx + 1
        );
    }

    // re-enable validation
    node.node_ctx.set_validation_enabled(true);

    // Now mine a new block using the normal mining method
    // This should wait for validation and build on the last optimistic block
    info!("Mining normal block after optimistic chain");
    let (normal_block, _) = mine_block(&node.node_ctx).await?.unwrap();

    // Wait for the normal block to be fully processed
    node.wait_until_height(normal_block.height, 10).await?;

    // Assert that the normal block extends the last optimistic block
    assert_eq!(
        normal_block.previous_block_hash,
        optimistic_blocks.last().unwrap().block_hash,
        "Normal block should extend the last optimistic block"
    );
    assert_eq!(normal_block.height, 6, "Normal block should be at height 6");

    // Also verify that the parent is validated
    let parent_block_state = {
        let tree = node.node_ctx.block_tree_guard.read();
        *tree
            .get_block_and_status(&optimistic_blocks.last().unwrap().block_hash)
            .unwrap()
            .1
    };

    // Check if the parent block is validated (either Onchain or Validated with ValidBlock)
    let is_parent_validated = matches!(
        parent_block_state,
        ChainState::Onchain | ChainState::Validated(BlockState::ValidBlock)
    );

    assert!(
        is_parent_validated,
        "Parent block should be marked as validated in the block tree, but was {:?}",
        parent_block_state
    );

    // Cleanup
    node.stop().await;

    Ok(())
}

// Setup: Configure a node with block_tree_depth=3 to test pruning behavior
// Action: Mine 10 blocks, checking that blocks get pruned while mining.
// Assert: Verify blocks 1-7 are pruned and blocks 8, 9, 10 still exist in the tree
#[test_log::test(tokio::test)]
async fn heavy_test_block_tree_pruning() -> eyre::Result<()> {
    // Setup
    // Configure test parameters
    let block_tree_depth = 3;
    let num_blocks_to_mine = 10;

    // Configure a node with specified block_tree_depth
    let mut config = NodeConfig::testnet();
    config.consensus.get_mut().block_tree_depth = block_tree_depth;

    let node = IrysNodeTest::new_genesis(config).start().await;

    // Action
    // Mine blocks and collect their hashes
    let mut all_block_hashes = Vec::new();

    for height_to_mine in 1..=num_blocks_to_mine {
        info!("Mining block {}", height_to_mine);

        // Mine a block using the utility that auto-waits
        let block = node.mine_block().await?;

        // Store the block hash
        all_block_hashes.push(block.block_hash);

        // Assert the tree size is as expected
        // The canonical chain starts with genesis (1 block) and adds mined blocks
        // But only keeps up to block_tree_depth blocks total
        let total_blocks = height_to_mine + 1; // genesis + mined blocks
        let expected_tree_size = std::cmp::min(total_blocks, block_tree_depth as usize);
        let actual_tree_size = node.get_canonical_chain().len();
        assert_eq!(
            actual_tree_size, expected_tree_size,
            "Tree size mismatch at height {}: expected {}, got {}",
            height_to_mine, expected_tree_size, actual_tree_size
        );
    }

    // Assert
    // Verify tree has exactly block_tree_depth blocks
    assert_eq!(
        node.get_canonical_chain().len(),
        block_tree_depth as usize,
        "Final tree size should be exactly {}",
        block_tree_depth
    );

    // Verify blocks that should be pruned [1-7]
    for height in 1..=7 {
        let block_hash = &all_block_hashes[height - 1];
        let block_result = node.get_block_by_hash(block_hash);
        assert!(
            block_result.is_err(),
            "Block at height {} should be pruned",
            height
        );
    }

    // Verify blocks that should still exist [8-10]
    for height in 8..=10 {
        let block_hash = &all_block_hashes[height - 1];
        let block_result = node.get_block_by_hash(block_hash);
        assert!(
            block_result.is_ok(),
            "Block at height {} should not be pruned",
            height
        );
    }

    node.stop().await;
    Ok(())
}

#[actix::test]
/// test that config option max_commitment_txs_per_block is enforced
/// check individual blocks have correct txs. e.g.
/// 1 stake + 11 pledge commitment txs with a limit of two per block, we should see 2 +2 +2 +2 +0 +2 +2
/// epoch blocks should include any new txs
/// epoch blocks should contain a copy of all commitment txs from blocks in the epoch block range
async fn commitment_txs_are_capped_per_block() -> eyre::Result<()> {
    let seconds_to_wait = 10;
    let max_commitment_txs_per_block: u64 = 2;
    let num_blocks_in_epoch = 5;

    initialize_tracing();

    let max_commitments_per_epoch =
        (num_blocks_in_epoch * max_commitment_txs_per_block) - max_commitment_txs_per_block;

    let mut genesis_config = NodeConfig::testnet_with_epochs(num_blocks_in_epoch.try_into()?);
    genesis_config
        .consensus
        .get_mut()
        .mempool
        .max_commitment_txs_per_block = max_commitment_txs_per_block;

    genesis_config
        .consensus
        .get_mut()
        .mempool
        .anchor_expiry_depth = 100;

    let signer = genesis_config.new_random_signer();
    genesis_config.fund_genesis_accounts(vec![&signer]);

    let genesis_node = IrysNodeTest::new_genesis(genesis_config.clone())
        .start()
        .await;

    // mine enough blocks to serve as anchors for each commitment tx
    // TODO: once tx anchors have full support for single-block inclusion, revert this test to it's original version
    genesis_node.mine_blocks(10).await?;

    assert_eq!(genesis_node.get_canonical_chain_height().await, 10);

    // create and post stake commitment tx
    let stake_tx = new_stake_tx(&H256::zero(), &signer, &genesis_config.consensus_config());
    genesis_node.post_commitment_tx(&stake_tx).await?;

<<<<<<< HEAD
    let mut tx_ids: Vec<H256> = vec![stake_tx.id];
    for height in 0..11 {
        let hash = genesis_node.get_block_by_height(height).await?.block_hash;

        let tx = new_pledge_tx(&hash, &signer);

=======
    let mut tx_ids: Vec<H256> = vec![stake_tx.id]; // txs used for anchor chain and later to check mempool ingress
    let commitment_snapshot = genesis_node
        .node_ctx
        .block_tree_guard
        .read()
        .canonical_commitment_snapshot();
    for _ in 0..11 {
        let tx = new_pledge_tx(
            tx_ids.last().expect("valid tx id for use as anchor"),
            &signer,
            &genesis_config.consensus_config(),
            &commitment_snapshot,
        );
>>>>>>> 411c7724
        tx_ids.push(tx.id);
        genesis_node.post_commitment_tx(&tx).await?;
    }

    // wait for all txs to ingress mempool
    genesis_node
        .wait_for_mempool_commitment_txs(tx_ids.clone(), seconds_to_wait)
        .await?;

    let mut counts = Vec::new();
    let height_offset = genesis_node.get_canonical_chain_height().await;

    assert!(height_offset % num_blocks_in_epoch == 0);

    for i in 1..=8 {
        let block = genesis_node.mine_block().await?;
        let is_epoch_block = block.height > 0 && block.height % num_blocks_in_epoch == 0;
        counts.push(
            block
                .system_ledgers
                .get(SystemLedger::Commitment as usize)
                .map_or(0, |l| l.tx_ids.len()),
        );
        if is_epoch_block {
            assert_eq!(counts[(i - 1) as usize], max_commitments_per_epoch as usize);
        } else {
            assert!(counts[(i - 1) as usize] <= max_commitment_txs_per_block as usize);
        }
    }

    // check the grand total txs is correct
    assert_eq!(
        counts.iter().sum::<usize>(),
        20,
        "Total count of commitment txs is incorrect",
    );

    // check individual blocks have correct txs.
    // for 1 stake + 11 pledge total commitment txs with a limit of two per block, we should see 2 + 2 + 2 + 2 + 0 + 2 + 2

    for h in 1..num_blocks_in_epoch {
        let block_n = genesis_node.get_block_by_height(height_offset + h).await?;
        assert_eq!(
            2,
            block_n
                .system_ledgers
                .get(SystemLedger::Commitment as usize)
                .map_or(0, |l| l.tx_ids.len()),
            "block {} commitment tx count is incorrect",
            h
        );
    }

    // epoch block rolls up previous txs
    let epoch_block = genesis_node
        .get_block_by_height(height_offset + num_blocks_in_epoch)
        .await?;
    assert_eq!(epoch_block.height % num_blocks_in_epoch, 0);
    let epoch_tx_ids = epoch_block
        .system_ledgers
        .get(SystemLedger::Commitment as usize)
        .map_or(Vec::<H256>::new(), |l| l.tx_ids.0.clone());

    assert_eq!(epoch_tx_ids, tx_ids[..max_commitments_per_epoch as usize]);

    // some blocks after epoch should contain commitment txs
    // this will be a few blocks, as we posted enough txs above to populate two more blocks
    for h in 6..=7 {
        let block_n = genesis_node.get_block_by_height(height_offset + h).await?;
        assert_eq!(
            2,
            block_n
                .system_ledgers
                .get(SystemLedger::Commitment as usize)
                .map_or(0, |l| l.tx_ids.len()),
            "post-epoch block commitment tx count is incorrect",
        );
    }

    // we have then used all commitment txs from mempool, so final block(s) are empty
    let final_height = 8;
    let final_block = genesis_node
        .get_block_by_height(height_offset + final_height)
        .await?;
    assert_eq!(
        0,
        final_block
            .system_ledgers
            .get(SystemLedger::Commitment as usize)
            .map_or(0, |l| l.tx_ids.len()),
        "post-epoch, emptied mempool of commitments. block {:?} commitment tx count is incorrect",
        final_height,
    );

    genesis_node.stop().await;

    Ok(())
}<|MERGE_RESOLUTION|>--- conflicted
+++ resolved
@@ -1335,28 +1335,23 @@
     let stake_tx = new_stake_tx(&H256::zero(), &signer, &genesis_config.consensus_config());
     genesis_node.post_commitment_tx(&stake_tx).await?;
 
-<<<<<<< HEAD
     let mut tx_ids: Vec<H256> = vec![stake_tx.id];
-    for height in 0..11 {
-        let hash = genesis_node.get_block_by_height(height).await?.block_hash;
-
-        let tx = new_pledge_tx(&hash, &signer);
-
-=======
-    let mut tx_ids: Vec<H256> = vec![stake_tx.id]; // txs used for anchor chain and later to check mempool ingress
     let commitment_snapshot = genesis_node
         .node_ctx
         .block_tree_guard
         .read()
         .canonical_commitment_snapshot();
-    for _ in 0..11 {
+
+    for height in 0..11 {
+        let hash = genesis_node.get_block_by_height(height).await?.block_hash;
+
         let tx = new_pledge_tx(
-            tx_ids.last().expect("valid tx id for use as anchor"),
+            &hash,
             &signer,
             &genesis_config.consensus_config(),
             &commitment_snapshot,
         );
->>>>>>> 411c7724
+
         tx_ids.push(tx.id);
         genesis_node.post_commitment_tx(&tx).await?;
     }
