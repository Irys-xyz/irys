--- conflicted
+++ resolved
@@ -1072,12 +1072,8 @@
             data_txs_with_proofs: &mut PublishLedgerWithTxs,
             reward_amount: Amount<irys_types::storage_pricing::phantoms::Irys>,
             timestamp_ms: u128,
-<<<<<<< HEAD
+            solution_hash: H256,
             expired_ledger_fees: LedgerExpiryBalanceDiff,
-=======
-            solution_hash: H256,
-            expired_ledger_fees: BTreeMap<Address, (irys_types::U256, RollingHash)>,
->>>>>>> 54c71a9a
         ) -> eyre::Result<(EthBuiltPayload, irys_types::U256)> {
             // Tamper the EVM payload by reversing submit tx order (keeps PoA untouched)
             let mut submit_txs = submit_txs.to_vec();
