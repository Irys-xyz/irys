--- conflicted
+++ resolved
@@ -2226,12 +2226,7 @@
             signer.address(),
         )
         .await;
-<<<<<<< HEAD
-
-        let pledge_tx = signer.sign_commitment(pledge_tx).unwrap();
-=======
         signer.sign_commitment(&mut pledge_tx).unwrap();
->>>>>>> 0646c56f
         info!("Generated pledge_tx.id: {}", pledge_tx.id);
 
         // Submit pledge commitment via API
@@ -2319,6 +2314,8 @@
         api_uri: &str,
         commitment_tx: &CommitmentTransaction,
     ) -> eyre::Result<()> {
+        info!("Posting Commitment TX: {}", commitment_tx.id);
+
         let client = awc::Client::default();
         let url = format!("{}/v1/commitment_tx", api_uri);
         let result = client
