--- conflicted
+++ resolved
@@ -376,11 +376,9 @@
         peer_node.wait_for_packing(seconds_to_wait).await;
 
         // Verify that partition assignments were created
-<<<<<<< HEAD
-        let peer_assignments = peer_node.get_partition_assignments(address).await;
-=======
-        let peer_assignments = peer_node.get_partition_assignments(peer_signer.address());
->>>>>>> b23390e0
+        let peer_assignments = peer_node
+            .get_partition_assignments(peer_signer.address())
+            .await;
 
         // Ensure at least one partition has been assigned
         assert!(
