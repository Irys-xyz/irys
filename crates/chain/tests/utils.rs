--- conflicted
+++ resolved
@@ -1517,15 +1517,8 @@
         for _ in 0..max_retries {
             let canonical_tip = self.get_canonical_chain().last().unwrap().block_hash;
             let (oneshot_tx, oneshot_rx) = tokio::sync::oneshot::channel();
-<<<<<<< HEAD
             mempool_service
-                .send(MempoolServiceMessage::GetBestMempoolTxs(None, oneshot_tx).into())?;
-=======
-            mempool_service.send(MempoolServiceMessage::GetBestMempoolTxs(
-                canonical_tip,
-                oneshot_tx,
-            ))?;
->>>>>>> 65639918
+                .send(MempoolServiceMessage::GetBestMempoolTxs(canonical_tip, oneshot_tx).into())?;
 
             let txs: MempoolTxs = oneshot_rx.await??;
             let MempoolTxs {
@@ -1561,14 +1554,7 @@
         self.node_ctx
             .service_senders
             .mempool
-<<<<<<< HEAD
-            .send(MempoolServiceMessage::GetBestMempoolTxs(parent_evm_block_hash, tx).into())
-=======
-            .send(MempoolServiceMessage::GetBestMempoolTxs(
-                parent_block_hash,
-                tx,
-            ))
->>>>>>> 65639918
+            .send(MempoolServiceMessage::GetBestMempoolTxs(parent_block_hash, tx).into())
             .expect("to send MempoolServiceMessage");
         rx.await.expect("to receive best transactions from mempool")
     }
