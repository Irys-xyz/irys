--- conflicted
+++ resolved
@@ -698,15 +698,9 @@
                 };
             }
             drop(ro_tx);
-<<<<<<< HEAD
-            self.mine_block().await?;
-=======
-
             if mine_blocks {
-                mine_block(&self.node_ctx).await.unwrap();
-            };
-
->>>>>>> a004d12c
+              self.mine_block().await?;
+            }
             sleep(Duration::from_secs(1)).await;
         }
 
