--- conflicted
+++ resolved
@@ -552,20 +552,11 @@
     }
 
     pub async fn wait_for_packing(&self, seconds_to_wait: usize) {
-<<<<<<< HEAD
-        wait_for_packing(
-            self.node_ctx.service_senders.packing_handle().clone(),
-            Some(Duration::from_secs(seconds_to_wait as u64)),
-        )
-        .await
-        .expect("for packing to complete in the wait period");
-=======
         self.node_ctx
             .packing_waiter
             .wait_for_idle(Some(Duration::from_secs(seconds_to_wait as u64)))
             .await
             .expect("for packing to complete in the wait period");
->>>>>>> 547fb404
     }
 
     pub fn start_mining(&self) {
