use actix_http::Request;
use actix_web::test::call_service;
use actix_web::test::{self, TestRequest};
use actix_web::App;
use actix_web::{
    body::BoxBody,
    dev::{Service, ServiceResponse},
    Error,
};
use awc::{body::MessageBody, http::StatusCode};
use base58::ToBase58;
use futures::future::select;
use irys_actors::GetMinerPartitionAssignmentsMessage;
use irys_actors::{
    block_producer::SolutionFoundMessage,
    block_tree_service::get_canonical_chain,
    block_validation,
    mempool_service::{MempoolServiceMessage, TxIngressError},
    packing::wait_for_packing,
    vdf_service::VdfStepsReadGuard,
    SetTestBlocksRemainingMessage,
};
use irys_api_server::{create_listener, routes};
use irys_chain::{IrysNode, IrysNodeCtx};
use irys_database::tables::IrysBlockHeaders;
use irys_database::tx_header_by_txid;
use irys_packing::capacity_single::compute_entropy_chunk;
use irys_packing::unpack;
use irys_storage::ii;
use irys_testing_utils::utils::tempfile::TempDir;
use irys_testing_utils::utils::temporary_directory;
use irys_types::irys::IrysSigner;
use irys_types::partition::PartitionAssignment;
use irys_types::{
    block_production::Seed, block_production::SolutionContext, Address, DataLedger, H256List, H256,
};
use irys_types::{
    Base64, DatabaseProvider, IrysBlockHeader, IrysTransaction, LedgerChunkOffset, PackedChunk,
    PeerAddress, RethPeerInfo, UnpackedChunk,
};
use irys_types::{
    CommitmentTransaction, Config, IrysTransactionHeader, IrysTransactionId, NodeConfig, NodeMode,
    TxChunkOffset,
};
use irys_vdf::{step_number_to_salt_number, vdf_sha};
use reth::rpc::types::engine::ExecutionPayloadEnvelopeV1Irys;
use reth_db::cursor::*;
use reth_db::Database;
use reth_primitives::irys_primitives::CommitmentType;
use sha2::{Digest, Sha256};
use std::collections::HashMap;
use std::net::SocketAddr;
use std::net::{IpAddr, Ipv4Addr};
use std::sync::Arc;
use std::{future::Future, time::Duration};
<<<<<<< HEAD
use tokio::{sync::oneshot::error::RecvError, time::sleep};
use tracing::debug;
use tracing::error;
use tracing::info;
=======
use tokio::time::sleep;
use tracing::{debug, debug_span, error, info};
>>>>>>> 4f7ea23f

pub async fn capacity_chunk_solution(
    miner_addr: Address,
    vdf_steps_guard: VdfStepsReadGuard,
    config: &Config,
) -> SolutionContext {
    let max_retries = 20;
    let mut i = 1;
    let initial_step_num = vdf_steps_guard.read().global_step;
    let mut step_num: u64 = 0;
    // wait to have at least 2 new steps
    while i < max_retries && step_num < initial_step_num + 2 {
        sleep(Duration::from_secs(1)).await;
        step_num = vdf_steps_guard.read().global_step;
        i += 1;
    }

    let steps: H256List = match vdf_steps_guard.read().get_steps(ii(step_num - 1, step_num)) {
        Ok(s) => s,
        Err(err) => panic!("Not enough vdf steps {:?}, waiting...", err),
    };

    // calculate last step checkpoints
    let mut hasher = Sha256::new();
    let mut salt = irys_types::U256::from(step_number_to_salt_number(
        &config.consensus.vdf,
        step_num - 1_u64,
    ));
    let mut seed = steps[0];

    let mut checkpoints: Vec<H256> =
        vec![H256::default(); config.consensus.vdf.num_checkpoints_in_vdf_step];

    vdf_sha(
        &mut hasher,
        &mut salt,
        &mut seed,
        config.consensus.vdf.num_checkpoints_in_vdf_step,
        config.consensus.vdf.sha_1s_difficulty,
        &mut checkpoints,
    );

    let partition_hash = H256::zero();
    let recall_range_idx = block_validation::get_recall_range(
        step_num,
        &config.consensus,
        &vdf_steps_guard,
        &partition_hash,
    )
    .await
    .expect("valid recall range");

    let mut entropy_chunk = Vec::<u8>::with_capacity(config.consensus.chunk_size as usize);
    compute_entropy_chunk(
        miner_addr,
        recall_range_idx as u64 * config.consensus.num_chunks_in_recall_range,
        partition_hash.into(),
        config.consensus.entropy_packing_iterations,
        config.consensus.chunk_size as usize, // take it from storage config
        &mut entropy_chunk,
        config.consensus.chain_id,
    );

    let max: irys_types::serialization::U256 = irys_types::serialization::U256::MAX;
    let mut le_bytes = [0u8; 32];
    max.to_little_endian(&mut le_bytes);
    let solution_hash = H256(le_bytes);

    SolutionContext {
        partition_hash,
        // FIXME: SolutionContext should in future use PartitionChunkOffset::from()
        // chunk_offset appears to be the end byte rather than the start byte that gets read
        // therefore a saturating_mul is fine as it will read all data up to that point
        // this is also a test util fn, and so less of a concern than a "domain logic" fn
        chunk_offset: TryInto::<u32>::try_into(recall_range_idx)
            .expect("Value exceeds u32::MAX")
            .saturating_mul(
                config
                    .consensus
                    .num_chunks_in_recall_range
                    .try_into()
                    .expect("Value exceeds u32::MAX"),
            ),
        mining_address: miner_addr,
        chunk: entropy_chunk,
        vdf_step: step_num,
        checkpoints: H256List(checkpoints),
        seed: Seed(steps[1]),
        solution_hash,
        ..Default::default()
    }
}

pub async fn random_port() -> eyre::Result<u16> {
    let listener = create_listener(SocketAddr::new(IpAddr::V4(Ipv4Addr::UNSPECIFIED), 0))?;
    //the assigned port will be random (decided by the OS)
    let port = listener
        .local_addr()
        .map_err(|e| eyre::eyre!("Error getting local address: {:?}", &e))?
        .port();
    Ok(port)
}

// Reasons tx could fail to be added to mempool
#[derive(Debug)]
pub enum AddTxError {
    CreateTx(eyre::Report),
    TxIngress(TxIngressError),
    Mailbox(RecvError),
}

// TODO: add an "name" field for debug logging
pub struct IrysNodeTest<T = ()> {
    pub node_ctx: T,
    pub cfg: NodeConfig,
    pub temp_dir: TempDir,
}

impl IrysNodeTest<()> {
    pub async fn default_async() -> Self {
        let config = NodeConfig::testnet();
        Self::new_genesis(config)
    }

    /// Start a new test node in peer-sync mode
    pub fn new(mut config: NodeConfig) -> Self {
        config.mode = NodeMode::PeerSync;
        Self::new_inner(config)
    }

    /// Start a new test node in genesis mode
    pub fn new_genesis(mut config: NodeConfig) -> Self {
        config.mode = NodeMode::Genesis;
        Self::new_inner(config)
    }

    fn new_inner(mut config: NodeConfig) -> Self {
        let temp_dir = temporary_directory(None, false);
        config.base_directory = temp_dir.path().to_path_buf();
        Self {
            cfg: config,
            temp_dir,
            node_ctx: (),
        }
    }

    pub async fn start(self) -> IrysNodeTest<IrysNodeCtx> {
        let node = IrysNode::new(self.cfg.clone()).await.unwrap();
        let node_ctx = node.start().await.expect("node cannot be initialized");
        IrysNodeTest {
            cfg: self.cfg,
            node_ctx,
            temp_dir: self.temp_dir,
        }
    }

    pub async fn start_with_name(self, log_name: &str) -> IrysNodeTest<IrysNodeCtx> {
        let span = debug_span!("NODE", name = %log_name);
        let _enter = span.enter();
        self.start().await
    }

    pub async fn start_and_wait_for_packing(
        self,
        log_name: &str,
        seconds_to_wait: usize,
    ) -> IrysNodeTest<IrysNodeCtx> {
        let span = debug_span!("NODE", name = %log_name);
        let _enter = span.enter();
        let node = self.start().await;
        node.wait_for_packing(seconds_to_wait).await;
        node
    }
}

impl IrysNodeTest<IrysNodeCtx> {
    #[cfg(any(test, feature = "test-utils"))]
    pub fn testnet_peer(&self) -> NodeConfig {
        let node_config = &self.node_ctx.config.node_config;
        let peer_signer = IrysSigner::random_signer(&node_config.consensus_config());
        self.testnet_peer_with_signer(&peer_signer)
    }

    #[cfg(any(test, feature = "test-utils"))]
    pub fn testnet_peer_with_signer(&self, peer_signer: &IrysSigner) -> NodeConfig {
        use irys_types::{PeerAddress, RethPeerInfo};

        let node_config = &self.node_ctx.config.node_config;

        if node_config.mode == NodeMode::PeerSync {
            panic!("Can only create a peer from a genesis config");
        }

        // Initialize the peer with a random signer, copying the genesis config

        let mut peer_config = node_config.clone();
        peer_config.mining_key = peer_signer.signer.clone();
        peer_config.reward_address = peer_signer.address();

        // Make sure this peer does port randomization instead of copying the genesis ports
        peer_config.http.bind_port = 0;
        peer_config.http.public_port = 0;
        peer_config.gossip.bind_port = 0;
        peer_config.gossip.public_port = 0;

        // Make sure to mark this config as a peer
        peer_config.mode = NodeMode::PeerSync;

        // Add the genesis node details as a trusted peer
        peer_config.trusted_peers = vec![
            (PeerAddress {
                api: format!(
                    "{}:{}",
                    node_config.http.public_ip, node_config.http.public_port
                )
                .parse()
                .expect("valid SocketAddr expected"),
                gossip: format!(
                    "{}:{}",
                    node_config.http.bind_ip, node_config.http.bind_port
                )
                .parse()
                .expect("valid SocketAddr expected"),
                execution: RethPeerInfo::default(),
            }),
        ];
        peer_config
    }
    pub async fn wait_until_height_on_chain(
        &self,
        target_height: u64,
        max_seconds: usize,
    ) -> eyre::Result<()> {
        let mut retries = 0;
        let max_retries = max_seconds; // 1 second per retry
        while self.node_ctx.block_index_guard.read().latest_height() < target_height
            && retries < max_retries
        {
            sleep(Duration::from_secs(1)).await;
            retries += 1;
        }
        if retries == max_retries {
            Err(eyre::eyre!(
                "Failed to reach target height of {} after {} retries",
                target_height,
                retries
            ))
        } else {
            info!(
                "got block at height: {} after {} seconds and {} retries",
                target_height, max_seconds, &retries
            );
            Ok(())
        }
    }

    pub async fn wait_for_packing(&self, seconds_to_wait: usize) {
        wait_for_packing(
            self.node_ctx.actor_addresses.packing.clone(),
            Some(Duration::from_secs(seconds_to_wait as u64)),
        )
        .await
        .expect("for packing to complete in the wait period");
    }

    pub async fn start_mining(&self) {
        if self.node_ctx.start_mining().await.is_err() {
            panic!("Expected to start mining")
        }
    }

    pub async fn stop_mining(&self) {
        if self.node_ctx.stop_mining().await.is_err() {
            panic!("Expected to stop mining")
        }
    }

    pub async fn start_public_api(
        &self,
    ) -> impl Service<Request, Response = ServiceResponse<BoxBody>, Error = Error> {
        let (ema_tx, _ema_rx) = tokio::sync::mpsc::unbounded_channel();
        let (mempool_tx, _mempool_rx) = tokio::sync::mpsc::unbounded_channel();
        let api_state = self.node_ctx.get_api_state(ema_tx, mempool_tx);

        actix_web::test::init_service(
            App::new()
                // Remove the logger middleware
                .app_data(actix_web::web::Data::new(api_state))
                .service(routes()),
        )
        .await
    }

    pub async fn wait_until_height(
        &self,
        target_height: u64,
        max_seconds: usize,
    ) -> eyre::Result<()> {
        let mut retries = 0;
        let max_retries = max_seconds; // 1 second per retry

        while get_canonical_chain(self.node_ctx.block_tree_guard.clone())
            .await
            .unwrap()
            .0
            .last()
            .unwrap()
            .1
            < target_height
            && retries < max_retries
        {
            sleep(Duration::from_secs(1)).await;
            retries += 1;
        }
        if retries == max_retries {
            Err(eyre::eyre!(
                "Failed to reach target height {} after {} retries",
                target_height,
                retries
            ))
        } else {
            info!(
                "reached height {} after {} retries",
                target_height, &retries
            );
            Ok(())
        }
    }

    pub fn get_height_on_chain(&self) -> u64 {
        self.node_ctx.block_index_guard.read().latest_height()
    }

    pub async fn get_height(&self) -> u64 {
        get_canonical_chain(self.node_ctx.block_tree_guard.clone())
            .await
            .unwrap()
            .0
            .last()
            .unwrap()
            .1
    }

    pub async fn mine_block(&self) -> eyre::Result<()> {
        self.mine_blocks(1).await
    }

    pub async fn mine_blocks(&self, num_blocks: usize) -> eyre::Result<()> {
        self.node_ctx
            .actor_addresses
            .block_producer
            .do_send(SetTestBlocksRemainingMessage(Some(num_blocks as u64)));
        let height = self.get_height().await;
        self.node_ctx.set_partition_mining(true).await?;
        self.wait_until_height(height + num_blocks as u64, 60 * num_blocks)
            .await?;
        self.node_ctx
            .actor_addresses
            .block_producer
            .do_send(SetTestBlocksRemainingMessage(None));
        self.node_ctx.set_partition_mining(false).await
    }

    pub async fn wait_for_mempool(
        &self,
        tx_id: IrysTransactionId,
        seconds_to_wait: usize,
    ) -> eyre::Result<()> {
        let mempool_service = self.node_ctx.service_senders.mempool.clone();
        let mut retries = 0;
        let max_retries = seconds_to_wait; // 1 second per retry

        for _ in 0..max_retries {
            let (oneshot_tx, oneshot_rx) = tokio::sync::oneshot::channel();
            mempool_service.send(MempoolServiceMessage::TxExistenceQuery(tx_id, oneshot_tx))?;

            //if transaction exists
            if true
                == oneshot_rx
                    .await
                    .expect("to process ChunkIngressMessage")
                    .expect("boolean response to transaction existance")
            {
                break;
            }

            sleep(Duration::from_secs(1)).await;
            retries += 1;
        }

        if retries == max_retries {
            Err(eyre::eyre!(
                "Failed to locate tx in mempool after {} retries",
                retries
            ))
        } else {
            info!("transaction found in mempool after {} retries", &retries);
            Ok(())
        }
    }

    pub fn peer_address(&self) -> PeerAddress {
        let http = &self.node_ctx.config.node_config.http;
        let gossip = &self.node_ctx.config.node_config.gossip;

        PeerAddress {
            api: format!("{}:{}", http.bind_ip, http.bind_port)
                .parse()
                .expect("valid SocketAddr expected"),
            gossip: format!("{}:{}", gossip.bind_ip, gossip.bind_port)
                .parse()
                .expect("valid SocketAddr expected"),
            execution: RethPeerInfo::default(),
        }
    }

    pub async fn create_submit_data_tx(
        &self,
        account: &IrysSigner,
        data: Vec<u8>,
    ) -> Result<IrysTransaction, AddTxError> {
        let tx = account
            .create_transaction(data, None)
            .map_err(AddTxError::CreateTx)?;
        let tx = account.sign_transaction(tx).map_err(AddTxError::CreateTx)?;

        let (oneshot_tx, oneshot_rx) = tokio::sync::oneshot::channel();
        self.node_ctx
            .service_senders
            .mempool
            .send(MempoolServiceMessage::TxIngressMessage(
                tx.header.clone(),
                oneshot_tx,
            ));

        match oneshot_rx.await {
            Ok(Ok(())) => return Ok(tx),
            Ok(Err(tx_error)) => return Err(AddTxError::TxIngress(tx_error)),
            Err(e) => return Err(AddTxError::Mailbox(e)),
        };
    }

    pub fn create_signed_data_tx(
        &self,
        account: &IrysSigner,
        data: Vec<u8>,
    ) -> Result<IrysTransaction, AddTxError> {
        let tx = account
            .create_transaction(data, None)
            .map_err(AddTxError::CreateTx)?;
        account.sign_transaction(tx).map_err(AddTxError::CreateTx)
    }

    pub fn get_tx_header(&self, tx_id: &H256) -> eyre::Result<IrysTransactionHeader> {
        match self
            .node_ctx
            .db
            .view_eyre(|tx| tx_header_by_txid(tx, tx_id))
        {
            Ok(Some(tx_header)) => Ok(tx_header),
            Ok(None) => Err(eyre::eyre!("No tx header found for txid {:?}", tx_id)),
            Err(e) => Err(eyre::eyre!("Failed to collect tx header: {}", e)),
        }
    }

    pub fn get_block_by_height_on_chain(
        &self,
        height: u64,
        include_chunk: bool,
    ) -> eyre::Result<IrysBlockHeader> {
        self.node_ctx
            .block_index_guard
            .read()
            .get_item(height)
            .ok_or_else(|| eyre::eyre!("Block at height {} not found", height))
            .and_then(|block| {
                self.node_ctx
                    .db
                    .view_eyre(|tx| {
                        irys_database::block_header_by_hash(tx, &block.block_hash, include_chunk)
                    })?
                    .ok_or_else(|| eyre::eyre!("Block at height {} not found", height))
            })
    }

    pub async fn get_block_by_height(&self, height: u64) -> eyre::Result<IrysBlockHeader> {
        get_canonical_chain(self.node_ctx.block_tree_guard.clone())
            .await
            .unwrap()
            .0
            .iter()
            .find(|(_, blk_height, _, _)| *blk_height == height)
            .map(|(blk_hash, _, _, _)| {
                self.node_ctx
                    .block_tree_guard
                    .read()
                    .get_block(blk_hash)
                    .cloned()
            })
            .flatten()
            .ok_or_else(|| eyre::eyre!("Block at height {} not found", height))
    }

    pub fn get_block_by_hash_on_chain(
        &self,
        hash: &H256,
        include_chunk: bool,
    ) -> eyre::Result<IrysBlockHeader> {
        match &self
            .node_ctx
            .db
            .view_eyre(|tx| irys_database::block_header_by_hash(tx, hash, include_chunk))?
        {
            Some(db_irys_block) => Ok(db_irys_block.clone()),
            None => Err(eyre::eyre!("Block with hash {} not found", hash)),
        }
    }

    pub fn get_block_by_hash(&self, hash: &H256) -> eyre::Result<IrysBlockHeader> {
        self.node_ctx
            .block_tree_guard
            .read()
            .get_block(hash)
            .cloned()
            .ok_or_else(|| eyre::eyre!("Block with hash {} not found", hash))
    }

    pub async fn stop(self) -> IrysNodeTest<()> {
        self.node_ctx.stop().await;
        let cfg = NodeConfig { ..self.cfg };
        IrysNodeTest {
            node_ctx: (),
            cfg,
            temp_dir: self.temp_dir,
        }
    }

    pub async fn post_commitment_tx(&self, commitment_tx: &CommitmentTransaction) {
        let api_uri = self.node_ctx.config.node_config.api_uri();
        self.post_commitment_tx_request(&api_uri, commitment_tx)
            .await;
    }

    pub async fn post_pledge_commitment(&self, anchor: H256) -> CommitmentTransaction {
        let pledge_tx = CommitmentTransaction {
            commitment_type: CommitmentType::Pledge,
            anchor,
            fee: 1,
            ..Default::default()
        };
        let signer = self.cfg.signer();
        let pledge_tx = signer.sign_commitment(pledge_tx).unwrap();
        info!("Generated pledge_tx.id: {}", pledge_tx.id.0.to_base58());

        // Submit pledge commitment via API
        let api_uri = self.node_ctx.config.node_config.api_uri();
        self.post_commitment_tx_request(&api_uri, &pledge_tx).await;

        pledge_tx
    }

    pub async fn post_stake_commitment(&self, anchor: H256) -> CommitmentTransaction {
        let stake_tx = CommitmentTransaction {
            commitment_type: CommitmentType::Stake,
            // TODO: real staking amounts
            fee: 1,
            anchor,
            ..Default::default()
        };

        let signer = self.cfg.signer();
        let stake_tx = signer.sign_commitment(stake_tx).unwrap();
        info!("Generated stake_tx.id: {}", stake_tx.id.0.to_base58());

        // Submit stake commitment via public API
        let api_uri = self.node_ctx.config.node_config.api_uri();
        self.post_commitment_tx_request(&api_uri, &stake_tx).await;

        stake_tx
    }

    pub async fn get_partition_assignments(
        &self,
        mining_address: Address,
    ) -> Vec<PartitionAssignment> {
        self.node_ctx
            .actor_addresses
            .epoch_service
            .send(GetMinerPartitionAssignmentsMessage(mining_address))
            .await
            .expect("to retrieve partition assignments for miner")
    }

    async fn post_commitment_tx_request(
        &self,
        api_uri: &str,
        commitment_tx: &CommitmentTransaction,
    ) {
        info!("Posting Commitment TX: {}", commitment_tx.id.0.to_base58());

        let client = awc::Client::default();
        let url = format!("{}/v1/commitment_tx", api_uri);
        let mut response = client
            .post(url)
            .send_json(commitment_tx) // Send the commitment_tx as JSON in the request body
            .await
            .expect("client post failed");

        if response.status() != StatusCode::OK {
            // Read the response body
            let body_bytes = response.body().await.expect("Failed to read response body");
            let body_str = String::from_utf8_lossy(&body_bytes);

            panic!(
                "Response status: {} - {}\nRequest Body: {}",
                response.status(),
                body_str,
                serde_json::to_string_pretty(&commitment_tx).unwrap(),
            );
        } else {
            info!(
                "Response status: {}\n{}",
                response.status(),
                serde_json::to_string_pretty(&commitment_tx).unwrap()
            );
        }
    }
}

pub async fn mine_blocks(
    node_ctx: &IrysNodeCtx,
    blocks: usize,
) -> eyre::Result<Vec<(Arc<IrysBlockHeader>, ExecutionPayloadEnvelopeV1Irys)>> {
    let mut results = Vec::with_capacity(blocks);
    for _ in 0..blocks {
        results.push(mine_block(node_ctx).await?.unwrap());
    }
    Ok(results)
}

pub async fn mine_block(
    node_ctx: &IrysNodeCtx,
) -> eyre::Result<Option<(Arc<IrysBlockHeader>, ExecutionPayloadEnvelopeV1Irys)>> {
    let vdf_steps_guard = node_ctx.vdf_steps_guard.clone();
    let poa_solution = capacity_chunk_solution(
        node_ctx.config.node_config.miner_address(),
        vdf_steps_guard.clone(),
        &node_ctx.config,
    )
    .await;
    node_ctx
        .actor_addresses
        .block_producer
        .send(SolutionFoundMessage(poa_solution.clone()))
        .await?
}

/// Waits for the provided future to resolve, and if it doesn't after `timeout_duration`,
/// triggers the building/mining of a block, and then waits again.
/// designed for use with calls that expect to be able to send and confirm a tx in a single exposed future
pub async fn future_or_mine_on_timeout<F, T>(
    node_ctx: IrysNodeCtx,
    mut future: F,
    timeout_duration: Duration,
) -> eyre::Result<T>
where
    F: Future<Output = T> + Unpin,
{
    loop {
        let poa_solution = capacity_chunk_solution(
            node_ctx.config.node_config.miner_address(),
            node_ctx.vdf_steps_guard.clone(),
            &node_ctx.config,
        )
        .await;
        let race = select(&mut future, Box::pin(sleep(timeout_duration))).await;
        match race {
            // provided future finished
            futures::future::Either::Left((res, _)) => return Ok(res),
            // we need another block
            futures::future::Either::Right(_) => {
                info!("deployment timed out, creating new block..")
            }
        };

        let _ = node_ctx
            .actor_addresses
            .block_producer
            .send(SolutionFoundMessage(poa_solution.clone()))
            .await?
            .unwrap();
    }
}

/// Helper function for testing chunk uploads. Posts a single chunk of transaction data
/// to the /v1/chunk endpoint and verifies successful response.
pub async fn post_chunk<T, B>(
    app: &T,
    tx: &IrysTransaction,
    chunk_index: usize,
    chunks: &Vec<[u8; 32]>,
) where
    T: Service<actix_http::Request, Response = ServiceResponse<B>, Error = actix_web::Error>,
{
    let chunk = UnpackedChunk {
        data_root: tx.header.data_root,
        data_size: tx.header.data_size,
        data_path: Base64(tx.proofs[chunk_index].proof.to_vec()),
        bytes: Base64(chunks[chunk_index].to_vec()),
        tx_offset: TxChunkOffset::from(chunk_index as u32),
    };

    let resp = test::call_service(
        app,
        test::TestRequest::post()
            .uri("/v1/chunk")
            .set_json(&chunk)
            .to_request(),
    )
    .await;

    assert_eq!(resp.status(), StatusCode::OK);
}

/// Posts a storage transaction to the node via HTTP POST request using the actix-web test framework.
///
/// This function submits the transaction header to the `/v1/tx` endpoint and verifies
/// that the response has a successful HTTP 200 status code. The response body is logged
/// for debugging purposes.
///
/// # Arguments
/// * `app` - The actix-web service to test against
/// * `tx` - The Irys transaction to submit (only the header is sent)
///
/// # Panics
/// Panics if the response status is not HTTP 200 OK.
pub async fn post_storage_tx<T, B>(app: &T, tx: &IrysTransaction)
where
    T: Service<actix_http::Request, Response = ServiceResponse<B>, Error = actix_web::Error>,
    B: MessageBody + Unpin,
{
    let req = TestRequest::post()
        .uri("/v1/tx")
        .set_json(tx.header.clone())
        .to_request();

    let resp = call_service(&app, req).await;
    let status = resp.status();
    let body = test::read_body(resp).await;
    debug!("Response body: {:#?}", body);
    assert_eq!(status, StatusCode::OK);
}

pub async fn post_commitment_tx<T, B>(app: &T, tx: &CommitmentTransaction)
where
    T: Service<actix_http::Request, Response = ServiceResponse<B>, Error = actix_web::Error>,
    B: MessageBody + Unpin,
{
    let req = TestRequest::post()
        .uri("/v1/commitment_tx")
        .set_json(tx.clone())
        .to_request();

    let resp = call_service(&app, req).await;
    let status = resp.status();
    let body = test::read_body(resp).await;
    debug!("Response body: {:#?}", body);
    assert_eq!(status, StatusCode::OK);
}

pub fn new_stake_tx(anchor: &H256, signer: &IrysSigner) -> CommitmentTransaction {
    let stake_tx = CommitmentTransaction {
        commitment_type: CommitmentType::Stake,
        // TODO: real staking amounts
        fee: 1,
        anchor: anchor.clone(),
        ..Default::default()
    };

    let stake_tx = signer.sign_commitment(stake_tx).unwrap();
    stake_tx
}

pub fn new_pledge_tx(anchor: &H256, signer: &IrysSigner) -> CommitmentTransaction {
    let stake_tx = CommitmentTransaction {
        commitment_type: CommitmentType::Pledge,
        // TODO: real pledging amounts
        fee: 1,
        anchor: anchor.clone(),
        ..Default::default()
    };

    let stake_tx = signer.sign_commitment(stake_tx).unwrap();
    stake_tx
}

/// Retrieves a ledger chunk via HTTP GET request using the actix-web test framework.
///
/// # Arguments
/// * `app` - The actix-web service
/// * `ledger` - Target ledger
/// * `chunk_offset` - Ledger relative chunk offset
///
/// Returns `Some(PackedChunk)` if found (HTTP 200), `None` otherwise.
pub async fn get_chunk<T, B>(
    app: &T,
    ledger: DataLedger,
    chunk_offset: LedgerChunkOffset,
) -> Option<PackedChunk>
where
    T: Service<actix_http::Request, Response = ServiceResponse<B>, Error = actix_web::Error>,
    B: MessageBody,
{
    let req = test::TestRequest::get()
        .uri(&format!(
            "/v1/chunk/ledger/{}/{}",
            ledger as usize, chunk_offset
        ))
        .to_request();

    let res = test::call_service(&app, req).await;

    if res.status() == StatusCode::OK {
        let packed_chunk: PackedChunk = test::read_body_json(res).await;
        Some(packed_chunk)
    } else {
        None
    }
}

/// Finds and returns the parent block header containing a given transaction ID.
/// Takes a transaction ID, ledger type, and database connection.
/// Returns None if the transaction isn't found in any block.
pub fn get_block_parent(
    txid: H256,
    ledger: DataLedger,
    db: &DatabaseProvider,
) -> Option<IrysBlockHeader> {
    let read_tx = db
        .tx()
        .map_err(|e| {
            error!("Failed to create transaction: {}", e);
        })
        .ok()?;

    let mut read_cursor = read_tx
        .new_cursor::<IrysBlockHeaders>()
        .map_err(|e| {
            error!("Failed to create cursor: {}", e);
        })
        .ok()?;

    let walker = read_cursor
        .walk(None)
        .map_err(|e| {
            error!("Failed to create walker: {}", e);
        })
        .ok()?;

    let block_headers = walker
        .collect::<Result<HashMap<_, _>, _>>()
        .map_err(|e| {
            error!("Failed to collect results: {}", e);
        })
        .ok()?;

    // Loop tough all the blocks and find the one that contains the txid
    for block_header in block_headers.values() {
        if block_header.data_ledgers[ledger].tx_ids.0.contains(&txid) {
            return Some(IrysBlockHeader::from(block_header.clone()));
        }
    }

    None
}

/// Verifies that a published chunk matches its expected content.
/// Gets a chunk from storage, unpacks it, and compares against expected bytes.
/// Panics if the chunk is not found or content doesn't match expectations.
pub async fn verify_published_chunk<T, B>(
    app: &T,
    chunk_offset: LedgerChunkOffset,
    expected_bytes: &[u8; 32],
    config: &Config,
) where
    T: Service<actix_http::Request, Response = ServiceResponse<B>, Error = actix_web::Error>,
    B: MessageBody,
{
    if let Some(packed_chunk) = get_chunk(&app, DataLedger::Publish, chunk_offset).await {
        let unpacked_chunk = unpack(
            &packed_chunk,
            config.consensus.entropy_packing_iterations,
            config.consensus.chunk_size as usize,
            config.consensus.chain_id,
        );
        if unpacked_chunk.bytes.0 != expected_bytes {
            println!(
                "ledger_chunk_offset: {}\nfound: {:?}\nexpected: {:?}",
                chunk_offset, unpacked_chunk.bytes.0, expected_bytes
            )
        }
        assert_eq!(unpacked_chunk.bytes.0, expected_bytes);
    } else {
        panic!(
            "Chunk not found! Publish ledger chunk_offset: {}",
            chunk_offset
        );
    }
}<|MERGE_RESOLUTION|>--- conflicted
+++ resolved
@@ -53,15 +53,8 @@
 use std::net::{IpAddr, Ipv4Addr};
 use std::sync::Arc;
 use std::{future::Future, time::Duration};
-<<<<<<< HEAD
 use tokio::{sync::oneshot::error::RecvError, time::sleep};
-use tracing::debug;
-use tracing::error;
-use tracing::info;
-=======
-use tokio::time::sleep;
 use tracing::{debug, debug_span, error, info};
->>>>>>> 4f7ea23f
 
 pub async fn capacity_chunk_solution(
     miner_addr: Address,
