--- conflicted
+++ resolved
@@ -975,7 +975,6 @@
         Ok(())
     }
 
-<<<<<<< HEAD
     pub fn gossip_eth_block(
         &self,
         block: &reth::primitives::SealedBlock<reth::primitives::Block>,
@@ -988,9 +987,7 @@
         Ok(())
     }
 
-=======
     /// reads block header from database
->>>>>>> 6f39c494
     pub fn get_block_by_hash_on_chain(
         &self,
         hash: &H256,
