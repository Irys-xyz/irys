use actix_http::Request;
use actix_web::http::StatusCode;
use actix_web::test::call_service;
use actix_web::test::{self, TestRequest};
use actix_web::App;
use actix_web::{
    body::{BoxBody, MessageBody},
    dev::{Service, ServiceResponse},
    Error,
};
use alloy_consensus::{SignableTransaction as _, TxEip1559, TxEnvelope as EthereumTxEnvelope};
use alloy_core::primitives::FixedBytes;
<<<<<<< HEAD
use alloy_eips::Encodable2718 as _;
use alloy_eips::{BlockHashOrNumber, BlockId};
use alloy_network::TxSignerSync as _;
use alloy_signer_local::LocalSigner;
=======
use alloy_eips::BlockId;
>>>>>>> 779f73d5
use eyre::{eyre, OptionExt as _};
use futures::future::select;
use irys_actors::block_discovery::BlockTransactions;
use irys_actors::block_discovery::{BlockDiscoveryFacade as _, BlockDiscoveryFacadeImpl};
use irys_actors::shadow_tx_generator::PublishLedgerWithTxs;
use irys_actors::{
    block_producer::BlockProducerCommand,
    block_tree_service::ReorgEvent,
    block_validation,
    mempool_service::{MempoolServiceMessage, MempoolTxs, TxIngressError},
};
use irys_api_client::ApiClient as _;
use irys_api_client::{ApiClientExt as _, IrysApiClient};
use irys_api_server::routes::price::{CommitmentPriceInfo, PriceInfo};
use irys_api_server::{create_listener, routes};
use irys_chain::{IrysNode, IrysNodeCtx};
use irys_database::walk_all;
use irys_database::{
    db::IrysDatabaseExt as _,
    get_cache_size,
    tables::{CachedChunks, IngressProofs, IrysBlockHeaders},
    tx_header_by_txid,
};
use irys_domain::{
    get_canonical_chain, BlockState, BlockTreeEntry, ChainState, ChunkType,
    CommitmentSnapshotStatus, EmaSnapshot, EpochSnapshot,
};
use irys_packing::capacity_single::compute_entropy_chunk;
use irys_packing::unpack;
use irys_reth::pd_tx::{build_pd_access_list, prepend_pd_header_v1_to_calldata, PdHeaderV1};
use irys_reth_node_bridge::ext::IrysRethRpcTestContextExt as _;
use irys_storage::ii;
use irys_testing_utils::chunk_bytes_gen;
use irys_testing_utils::utils::tempfile::TempDir;
use irys_testing_utils::utils::temporary_directory;
use irys_types::range_specifier::ChunkRangeSpecifier;
use irys_types::{
    block_production::Seed, block_production::SolutionContext, irys::IrysSigner,
    partition::PartitionAssignment, BlockHash, DataLedger, EvmBlockHash, GossipBroadcastMessage,
    H256List, IrysAddress, NetworkConfigWithDefaults as _, SyncMode, H256, U256,
};
use irys_types::{
    storage_pricing::{
        phantoms::{CostPerChunk, Irys},
        Amount,
    },
    Base64, ChunkBytes, CommitmentTransaction, Config, ConsensusConfig, DataTransaction,
    DataTransactionHeader, DatabaseProvider, IngressProof, IrysBlockHeader, IrysTransactionId,
    LedgerChunkOffset, NodeConfig, NodeMode, PackedChunk, PeerAddress, TxChunkOffset,
    UnpackedChunk,
};
use irys_types::{Interval, PartitionChunkOffset, VersionRequest};
use irys_vdf::state::VdfStateReadonly;
use irys_vdf::{step_number_to_salt_number, vdf_sha};
use itertools::Itertools as _;
use reth::{
    network::{PeerInfo, Peers as _},
    payload::EthBuiltPayload,
    rpc::types::RpcBlockHash,
    rpc::{api::EthApiServer as _, types::BlockNumberOrTag},
};
use reth_db::{cursor::*, Database as _};
use sha2::{Digest as _, Sha256};
use std::collections::{HashMap, HashSet};
use std::net::SocketAddr;
use std::net::{IpAddr, Ipv4Addr};
use std::sync::Arc;
use std::{
    future::Future,
    time::{Duration, Instant},
};
use tokio::sync::oneshot;
use tokio::{sync::oneshot::error::RecvError, time::sleep};
use tracing::{debug, error, error_span, info, instrument};

pub async fn capacity_chunk_solution(
    miner_addr: IrysAddress,
    vdf_steps_guard: VdfStateReadonly,
    config: &Config,
    difficulty: U256,
) -> SolutionContext {
    // Wait until we have at least 2 new VDF steps so we can compute checkpoints for (step-1, step)
    let max_wait_retries = 20;
    let mut i = 1;
    let initial_step_num = vdf_steps_guard.read().global_step;
    let mut step_num: u64 = 0;
    while i < max_wait_retries && step_num < initial_step_num + 2 {
        sleep(Duration::from_secs(1)).await;
        step_num = vdf_steps_guard.read().global_step;
        i += 1;
    }

    // Scan across VDF steps and chunk offsets within the recall range until we find a valid solution
    let partition_hash = H256::zero();
    let max_scan_steps: u64 = 100;
    let mut current_step = step_num;

    for _ in 0..max_scan_steps {
        // Get steps for (current_step - 1, current_step)
        let get_steps = {
            vdf_steps_guard
                .read()
                .get_steps(ii(current_step.saturating_sub(1), current_step))
        };
        let steps: H256List = match get_steps {
            Ok(s) => s,
            Err(_) => {
                // If steps are not yet available, wait briefly and try again
                sleep(Duration::from_millis(200)).await;
                continue;
            }
        };

        // Calculate last step checkpoints for current_step - 1
        let mut hasher = Sha256::new();
        let mut salt = irys_types::U256::from(step_number_to_salt_number(
            &config.vdf,
            current_step.saturating_sub(1),
        ));
        let mut seed = steps[0];

        let mut checkpoints: Vec<H256> =
            vec![H256::default(); config.vdf.num_checkpoints_in_vdf_step];

        vdf_sha(
            &mut hasher,
            &mut salt,
            &mut seed,
            config.vdf.num_checkpoints_in_vdf_step,
            config.vdf.num_iterations_per_checkpoint(),
            &mut checkpoints,
        );

        // Determine recall range for this step
        let recall_range_idx = block_validation::get_recall_range(
            current_step,
            &config.consensus,
            &vdf_steps_guard,
            &partition_hash,
        )
        .expect("valid recall range");

        // Try each chunk within the recall range window
        for local_idx in 0..config.consensus.num_chunks_in_recall_range {
            let offset_u64 =
                (recall_range_idx as u64) * config.consensus.num_chunks_in_recall_range + local_idx;
            let partition_chunk_offset: u32 = offset_u64 as u32;

            // Compute the PoA chunk for this offset
            let mut entropy_chunk = Vec::<u8>::with_capacity(config.consensus.chunk_size as usize);
            compute_entropy_chunk(
                miner_addr,
                offset_u64,
                partition_hash.into(),
                config.consensus.entropy_packing_iterations,
                config.consensus.chunk_size as usize,
                &mut entropy_chunk,
                config.consensus.chain_id,
            );

            // solution_hash = sha256(poa_chunk || offset_le || vdf_output)
            let mut hasher_sol = Sha256::new();
            hasher_sol.update(&entropy_chunk);
            hasher_sol.update(partition_chunk_offset.to_le_bytes());
            hasher_sol.update(steps[1].as_bytes());
            let solution_hash = H256::from_slice(hasher_sol.finalize().as_slice());

            // Check difficulty: interpret hash as little-endian number
            let solution_val = irys_types::u256_from_le_bytes(&solution_hash.0);
            if solution_val >= difficulty {
                return SolutionContext {
                    partition_hash,
                    chunk_offset: partition_chunk_offset,
                    mining_address: miner_addr,
                    chunk: entropy_chunk,
                    vdf_step: current_step,
                    checkpoints: H256List(checkpoints),
                    seed: Seed(steps[1]),
                    solution_hash,
                    ..Default::default()
                };
            }
        }

        // Advance to next step and wait a bit to allow VDF to progress
        let next_step_target = current_step.saturating_add(1);
        let mut tries = 0_u8;
        while vdf_steps_guard.read().global_step < next_step_target && tries < 10 {
            sleep(Duration::from_millis(200)).await;
            tries += 1;
        }
        current_step = vdf_steps_guard.read().global_step.max(next_step_target);
    }

    // Fallback: if no valid solution found, return the best-effort solution for the latest step (may fail prevalidation)
    let steps: H256List = vdf_steps_guard
        .read()
        .get_steps(ii(current_step.saturating_sub(1), current_step))
        .expect("steps available for fallback");
    let recall_range_idx = block_validation::get_recall_range(
        current_step,
        &config.consensus,
        &vdf_steps_guard,
        &partition_hash,
    )
    .expect("valid recall range");
    let offset_u64 = (recall_range_idx as u64) * config.consensus.num_chunks_in_recall_range;
    let partition_chunk_offset: u32 = offset_u64 as u32;

    let mut entropy_chunk = Vec::<u8>::with_capacity(config.consensus.chunk_size as usize);
    compute_entropy_chunk(
        miner_addr,
        offset_u64,
        partition_hash.into(),
        config.consensus.entropy_packing_iterations,
        config.consensus.chunk_size as usize,
        &mut entropy_chunk,
        config.consensus.chain_id,
    );

    let mut hasher_sol = Sha256::new();
    hasher_sol.update(&entropy_chunk);
    hasher_sol.update(partition_chunk_offset.to_le_bytes());
    hasher_sol.update(steps[1].as_bytes());
    let solution_hash = H256::from_slice(hasher_sol.finalize().as_slice());

    SolutionContext {
        partition_hash,
        chunk_offset: partition_chunk_offset,
        mining_address: miner_addr,
        chunk: entropy_chunk,
        vdf_step: current_step,
        checkpoints: H256List(
            // recompute checkpoints for fallback
            {
                let mut h = Sha256::new();
                let mut s = irys_types::U256::from(step_number_to_salt_number(
                    &config.vdf,
                    current_step.saturating_sub(1),
                ));
                let mut sd = steps[0];
                let mut cps: Vec<H256> =
                    vec![H256::default(); config.vdf.num_checkpoints_in_vdf_step];
                vdf_sha(
                    &mut h,
                    &mut s,
                    &mut sd,
                    config.vdf.num_checkpoints_in_vdf_step,
                    config.vdf.num_iterations_per_checkpoint(),
                    &mut cps,
                );
                H256List(cps)
            }
            .0,
        ),
        seed: Seed(steps[1]),
        solution_hash,
        ..Default::default()
    }
}

pub fn random_port() -> eyre::Result<u16> {
    let listener = create_listener(SocketAddr::new(IpAddr::V4(Ipv4Addr::UNSPECIFIED), 0))?;
    //the assigned port will be random (decided by the OS)
    let port = listener
        .local_addr()
        .map_err(|e| eyre::eyre!("Error getting local address: {:?}", &e))?
        .port();
    Ok(port)
}

// Reasons tx could fail to be added to mempool
#[derive(Debug, thiserror::Error)]
pub enum AddTxError {
    #[error("Failed to create transaction")]
    CreateTx(eyre::Report),
    #[error("Failed to add transaction to mempool")]
    TxIngress(TxIngressError),
    #[error("Failed to send transaction to mailbox")]
    Mailbox(RecvError),
}

// TODO: add an "name" field for debug logging
pub struct IrysNodeTest<T = ()> {
    pub node_ctx: T,
    pub cfg: NodeConfig,
    pub temp_dir: TempDir,
    pub name: Option<String>,
}

impl IrysNodeTest<()> {
    pub fn default_async() -> Self {
        let config = NodeConfig::testing();
        Self::new_genesis(config)
    }

    /// Start a new test node in peer-sync mode with full block validation
    pub fn new(mut config: NodeConfig) -> Self {
        // Do not override node_mode; allow caller to set consensus.expected_genesis_hash
        config.sync_mode = SyncMode::Full;
        Self::new_inner(config)
    }

    /// Start a new test node in genesis mode
    pub fn new_genesis(mut config: NodeConfig) -> Self {
        config.node_mode = NodeMode::Genesis;
        Self::new_inner(config)
    }

    fn new_inner(mut config: NodeConfig) -> Self {
        let temp_dir = temporary_directory(None, false);
        config.base_directory = temp_dir.path().to_path_buf();
        Self {
            cfg: config,
            temp_dir,
            node_ctx: (),
            name: None,
        }
    }

    pub async fn start(self) -> IrysNodeTest<IrysNodeCtx> {
        let span = self.get_span();
        let _enter = span.enter();

        let node = IrysNode::new(self.cfg).unwrap();
        let node_ctx = node.start().await.expect("node cannot be initialized");
        IrysNodeTest {
            cfg: node_ctx.config.node_config.clone(),
            node_ctx,
            temp_dir: self.temp_dir,
            name: self.name,
        }
    }

    fn get_span(&self) -> tracing::Span {
        match &self.name {
            Some(name) => error_span!("NODE", node.name = %name),
            None => error_span!("NODE", node.name = "genesis"),
        }
    }

    pub fn with_name(mut self, name: &str) -> Self {
        self.name = Some(name.to_string());
        self
    }

    pub async fn start_with_name(self, log_name: &str) -> IrysNodeTest<IrysNodeCtx> {
        self.with_name(log_name).start().await
    }

    pub async fn start_and_wait_for_packing(
        self,
        log_name: &str,
        seconds_to_wait: usize,
    ) -> IrysNodeTest<IrysNodeCtx> {
        let span = error_span!("NODE", node.name = %log_name);
        let _enter = span.enter();
        let node = self.start().await;
        node.wait_for_packing(seconds_to_wait).await;
        node
    }
}

impl IrysNodeTest<IrysNodeCtx> {
    /// Returns true if the next block height is in the last quarter of the pricing interval.
    pub fn ema_next_block_in_last_quarter(
        next_block_height: u64,
        price_adjustment_interval: u64,
    ) -> bool {
        // last_quarter_start = interval - ceil(interval/4)
        let last_quarter_start =
            price_adjustment_interval.saturating_sub(price_adjustment_interval.div_ceil(4));
        (next_block_height % price_adjustment_interval) >= last_quarter_start
    }

    /// Mine 2x price adjustment interval blocks to move public pricing off genesis EMA.
    pub async fn mine_two_ema_intervals(&self, price_adjustment_interval: u64) -> eyre::Result<()> {
        self.mine_blocks((price_adjustment_interval * 2) as usize)
            .await
    }

    /// Mine until the next block would fall into the last quarter of the pricing interval
    /// and return the current tip header when the condition is met.
    pub async fn ema_mine_until_next_in_last_quarter(
        &self,
        price_adjustment_interval: u64,
    ) -> eyre::Result<IrysBlockHeader> {
        loop {
            let current_tip_height = self.get_canonical_chain_height().await;
            let next_height = current_tip_height + 1;
            if Self::ema_next_block_in_last_quarter(next_height, price_adjustment_interval) {
                return self.get_block_by_height(current_tip_height).await;
            }
            self.mine_block().await?;
        }
    }

    /// Mine until the next block would NOT fall into the last quarter of the pricing interval
    /// and return the current tip header when the condition is met.
    pub async fn ema_mine_until_next_not_in_last_quarter(
        &self,
        price_adjustment_interval: u64,
    ) -> eyre::Result<IrysBlockHeader> {
        loop {
            let current_tip_height = self.get_canonical_chain_height().await;
            let next_height = current_tip_height + 1;
            if !Self::ema_next_block_in_last_quarter(next_height, price_adjustment_interval) {
                return self.get_block_by_height(current_tip_height).await;
            }
            self.mine_block().await?;
        }
    }
    /// Waits for the provided future to resolve, and if it doesn't after `timeout_duration`,
    /// mines a single block on this node and waits again.
    /// Designed for use with calls that expect to be able to send and confirm a tx in a single future.
    pub async fn future_or_mine_on_timeout<F, T>(
        &self,
        mut future: F,
        timeout_duration: Duration,
    ) -> eyre::Result<T>
    where
        F: Future<Output = T> + Unpin,
    {
        loop {
            let race = select(&mut future, Box::pin(sleep(timeout_duration))).await;
            match race {
                // provided future finished
                futures::future::Either::Left((res, _)) => return Ok(res),
                // we need another block
                futures::future::Either::Right(_) => {
                    info!("deployment timed out, creating new block..")
                }
            };
            // Mine a single block (with payload) on this node and continue waiting
            let _ = self.mine_block_with_payload().await?;
        }
    }

    pub fn testing_peer(&self) -> NodeConfig {
        let node_config = &self.node_ctx.config.node_config;
        // Initialize the peer with a random signer, copying the genesis config
        let peer_signer = IrysSigner::random_signer(&node_config.consensus_config());
        self.testing_peer_with_signer(&peer_signer)
    }

    pub fn testing_peer_with_signer(&self, peer_signer: &IrysSigner) -> NodeConfig {
        use irys_types::{PeerAddress, RethPeerInfo};

        let node_config = &self.node_ctx.config.node_config;

        if matches!(node_config.node_mode, NodeMode::Peer) {
            panic!("Can only create a peer from a genesis config");
        }

        let mut peer_config = node_config.clone();
        peer_config.mining_key = peer_signer.signer.clone();
        peer_config.reward_address = peer_signer.address();

        // Set peer mode and expected genesis hash via consensus config
        peer_config.node_mode = NodeMode::Peer;
        peer_config.consensus.get_mut().expected_genesis_hash = Some(self.node_ctx.genesis_hash);

        // Make sure this peer does port randomization instead of copying the genesis ports
        peer_config.http.bind_port = 0;
        peer_config.http.public_port = 0;
        peer_config.gossip.bind_port = 0;
        peer_config.gossip.public_port = 0;

        // Make sure to mark this config as a peer (already set above with consensus hash)
        peer_config.sync_mode = SyncMode::Full;

        // Add the genesis node details as a trusted peer
        peer_config.trusted_peers = vec![
            (PeerAddress {
                api: format!(
                    "{}:{}",
                    node_config.http.public_ip(&node_config.network_defaults),
                    node_config.http.public_port
                )
                .parse()
                .expect("valid SocketAddr expected"),
                gossip: format!(
                    "{}:{}",
                    node_config.gossip.public_ip(&node_config.network_defaults),
                    node_config.gossip.public_port
                )
                .parse()
                .expect("valid SocketAddr expected"),
                execution: RethPeerInfo::default(),
            }),
        ];
        peer_config
    }

    /// Create a new peer config with partition assignments
    /// This will start the peer node and wait for the peer to sync the commitment block
    /// It will mine all the blocks necessary to reach the next epoch round.
    pub async fn testing_peer_with_assignments(
        &self,
        peer_signer: &IrysSigner,
    ) -> eyre::Result<Self> {
        // Create a new peer config using the provided signer
        let peer_config = self.testing_peer_with_signer(peer_signer);

        self.testing_peer_with_assignments_and_name(peer_config, "PEER")
            .await
    }

    pub async fn testing_peer_with_assignments_and_name(
        &self,
        config: NodeConfig,
        name: &'static str,
    ) -> eyre::Result<Self> {
        let seconds_to_wait = 20;
        let peer_address = config.miner_address();

        // Start the peer node
        let peer_node = IrysNodeTest::new(config).start_with_name(name).await;

        // Post stake + pledge commitments to establish validator status
        let stake_tx = peer_node.post_stake_commitment(None).await?;
        let pledge_tx = peer_node.post_pledge_commitment(None).await?;

        // Wait for commitment transactions to show up in this node's mempool
        self.wait_for_mempool(stake_tx.id, seconds_to_wait)
            .await
            .expect("stake tx to be in mempool");
        self.wait_for_mempool(pledge_tx.id, seconds_to_wait)
            .await
            .expect("pledge tx to be in mempool");

        // Get height before mining the commitment block
        let height_before_commitment = self.get_canonical_chain_height().await;

        // Mine a block to get the commitments included
        self.mine_block()
            .await
            .expect("to mine block with commitments");

        // Wait for peer to sync the commitment block
        peer_node
            .wait_until_height(height_before_commitment + 1, seconds_to_wait)
            .await
            .expect("peer to sync commitment block");

        // Get epoch configuration to calculate when next epoch round occurs
        let num_blocks_in_epoch = self.node_ctx.config.consensus.epoch.num_blocks_in_epoch;
        let current_height_after_commitment = self.get_canonical_chain_height().await;

        // Calculate how many blocks we need to mine to reach the next epoch
        let blocks_until_next_epoch =
            num_blocks_in_epoch - (current_height_after_commitment % num_blocks_in_epoch);

        // Mine blocks until we reach the next epoch round
        for _ in 0..blocks_until_next_epoch {
            let height_before_mining = self.get_canonical_chain_height().await;

            self.mine_block()
                .await
                .expect("to mine block towards next epoch");

            // Wait for peer to sync after each block to prevent race conditions
            peer_node
                .wait_until_height(height_before_mining + 1, seconds_to_wait)
                .await
                .expect("peer to sync to current height");
        }

        let final_height = self.get_canonical_chain_height().await;

        // Wait for the peer to receive & process the epoch block
        peer_node
            .wait_until_height(final_height, seconds_to_wait)
            .await
            .expect("peer to sync to epoch height");
        self.wait_until_height(final_height, seconds_to_wait)
            .await
            .unwrap();

        // Wait for packing to complete on the peer (this indicates partition assignments are active)
        peer_node.wait_for_packing(seconds_to_wait).await;

        // Verify that partition assignments were created
        let peer_assignments = peer_node.get_partition_assignments(peer_address);

        // Ensure at least one partition has been assigned
        assert!(
            !peer_assignments.is_empty(),
            "Peer should have at least one partition assignment"
        );

        Ok(peer_node)
    }

    /// get block height in block index
    pub async fn wait_until_block_index_height(
        &self,
        target_height: u64,
        max_seconds: usize,
    ) -> eyre::Result<()> {
        let mut retries = 0;
        let max_retries = max_seconds; // 1 second per retry
        while self.node_ctx.block_index_guard.read().latest_height() < target_height
            && retries < max_retries
        {
            sleep(Duration::from_secs(1)).await;
            retries += 1;
        }
        if retries == max_retries {
            Err(eyre::eyre!(
                "Failed to reach target index height of {} after {} retries",
                target_height,
                retries
            ))
        } else {
            info!(
                "got block at height: {} after {} seconds and {} retries",
                target_height, max_seconds, &retries
            );
            Ok(())
        }
    }

    pub async fn wait_for_packing(&self, seconds_to_wait: usize) {
        self.node_ctx
            .packing_waiter
            .wait_for_idle(Some(Duration::from_secs(seconds_to_wait as u64)))
            .await
            .expect("for packing to complete in the wait period");
    }

    pub fn start_mining(&self) {
        if self.node_ctx.start_mining().is_err() {
            panic!("Expected to start mining")
        }
    }

    pub fn stop_mining(&self) {
        if self.node_ctx.stop_mining().is_err() {
            panic!("Expected to stop mining")
        }
    }

    #[must_use]
    pub async fn start_public_api(
        &self,
    ) -> impl Service<Request, Response = ServiceResponse<BoxBody>, Error = Error> {
        let api_state = self.node_ctx.get_api_state();

        actix_web::test::init_service(
            App::new()
                // Remove the logger middleware
                .app_data(actix_web::web::Data::new(api_state))
                .service(routes()),
        )
        .await
    }

    #[tracing::instrument(level = "trace", skip_all)]
    pub async fn wait_until_height(
        &self,
        target_height: u64,
        max_seconds: usize,
    ) -> eyre::Result<H256> {
        let mut retries = 0;
        let max_retries = max_seconds; // 1 second per retry

        loop {
            let canonical_chain = get_canonical_chain(self.node_ctx.block_tree_guard.clone())
                .await
                .unwrap();
            let latest_block = canonical_chain.0.last().unwrap();

            if latest_block.height >= target_height {
                // Get the specific block at target height, not the latest
                if let Some(target_block) =
                    canonical_chain.0.iter().find(|b| b.height == target_height)
                {
                    info!(
                        "reached height {} after {} retries",
                        target_height, &retries
                    );
                    return Ok(target_block.block_hash);
                } else {
                    return Err(eyre::eyre!(
                        "Block at height {} not found in canonical chain",
                        target_height
                    ));
                }
            }

            eyre::ensure!(
                retries < max_retries,
                "Failed to reach target height {} after {} retries",
                target_height,
                retries
            );

            sleep(Duration::from_secs(1)).await;
            retries += 1;
        }
    }

    /// Wait for a specific block at the given height using event subscription
    /// This eliminates polling and race conditions by listening to BlockStateUpdated events
    #[tracing::instrument(level = "trace", skip_all)]
    pub async fn wait_for_block_at_height(
        &self,
        target_height: u64,
        max_seconds: usize,
    ) -> eyre::Result<H256> {
        // Subscribe to block state updates
        let mut block_state_rx = self
            .node_ctx
            .service_senders
            .subscribe_block_state_updates();

        // Set timeout
        let timeout = Duration::from_secs(max_seconds as u64);
        let deadline = Instant::now() + timeout;

        // First check if we already have the block
        let canonical_chain = get_canonical_chain(self.node_ctx.block_tree_guard.clone()).await?;

        // Look for the exact block at target height
        if let Some(block) = canonical_chain.0.iter().find(|b| b.height == target_height) {
            // Check if it's part of canonical chain (not discarded)
            let tree = self.node_ctx.block_tree_guard.read();
            let (canonical_entries, _) = tree.get_canonical_chain();
            if canonical_entries
                .iter()
                .any(|b| b.block_hash == block.block_hash)
            {
                info!("Block at height {} already available", target_height);
                return Ok(block.block_hash);
            }
        }

        // Wait for events
        loop {
            // Check timeout
            if Instant::now() > deadline {
                return Err(eyre::eyre!(
                    "Timeout waiting for block at height {} after {} seconds",
                    target_height,
                    max_seconds
                ));
            }

            // Wait for next block state update with timeout
            match tokio::time::timeout_at(deadline.into(), block_state_rx.recv()).await {
                Ok(Ok(event)) => {
                    // Check if this is the block we're waiting for
                    if event.height == target_height && !event.discarded {
                        // Verify it's canonical
                        let tree = self.node_ctx.block_tree_guard.read();
                        let (canonical_entries, _) = tree.get_canonical_chain();
                        if canonical_entries
                            .iter()
                            .any(|b| b.block_hash == event.block_hash)
                        {
                            info!("Received block at height {} via event", target_height);
                            return Ok(event.block_hash);
                        }
                    }
                    // Also check after reorgs if our target block is now canonical
                    if event.height > target_height {
                        let canonical_chain =
                            get_canonical_chain(self.node_ctx.block_tree_guard.clone()).await?;
                        if let Some(block) =
                            canonical_chain.0.iter().find(|b| b.height == target_height)
                        {
                            info!(
                                "Block at height {} became canonical after reorg",
                                target_height
                            );
                            return Ok(block.block_hash);
                        }
                    }
                }
                Ok(Err(_)) => {
                    return Err(eyre::eyre!("Block state channel closed"));
                }
                Err(_) => {
                    return Err(eyre::eyre!(
                        "Timeout waiting for block at height {}",
                        target_height
                    ));
                }
            }
        }
    }

    pub async fn wait_until_height_confirmed(
        &self,
        target_height: u64,
        max_seconds: usize,
    ) -> eyre::Result<H256> {
        let mut retries = 0;
        let max_retries = max_seconds; // 1 second per retry

        loop {
            let canonical_chain = get_canonical_chain(self.node_ctx.block_tree_guard.clone())
                .await
                .unwrap();
            let latest_block = canonical_chain.0.last().unwrap();

            let latest_height = latest_block.height;
            let not_onchain_count = canonical_chain.1 as u64;
            if (latest_height - not_onchain_count) >= target_height {
                info!(
                    "reached height {} after {} retries",
                    target_height, &retries
                );

                return Ok(latest_block.block_hash);
            }

            if retries >= max_retries {
                return Err(eyre::eyre!(
                    "Failed to reach target confirmed height {} after {} retries",
                    target_height,
                    retries
                ));
            }

            sleep(Duration::from_secs(1)).await;
            retries += 1;
        }
    }

    pub async fn wait_for_chunk<T, B>(
        &self,
        app: &T,
        ledger: DataLedger,
        offset: i32,
        seconds: usize,
    ) -> eyre::Result<()>
    where
        T: Service<actix_http::Request, Response = ServiceResponse<B>, Error = actix_web::Error>,
        B: MessageBody,
    {
        let delay = Duration::from_secs(1);
        for attempt in 1..seconds {
            if let Some(_packed_chunk) =
                get_chunk(&app, ledger, LedgerChunkOffset::from(offset)).await
            {
                info!("chunk found {} attempts", attempt);
                return Ok(());
            }
            sleep(delay).await;
        }

        Err(eyre::eyre!(
            "Failed waiting for chunk to arrive. Waited {} seconds",
            seconds,
        ))
    }

    pub fn get_storage_module_intervals(
        &self,
        ledger: DataLedger,
        slot_index: usize,
        chunk_type: ChunkType,
    ) -> Vec<Interval<PartitionChunkOffset>> {
        let sms = self.node_ctx.storage_modules_guard.read();
        for sm in sms.iter() {
            let Some(pa) = sm.partition_assignment() else {
                continue;
            };
            if pa.ledger_id == Some(ledger.into()) && pa.slot_index == Some(slot_index) {
                return sm.get_intervals(chunk_type);
            }
        }
        Vec::new()
    }

    /// check number of chunks in the CachedChunks table
    /// return Ok(()) once it matches the expected value
    pub async fn wait_for_chunk_cache_count(
        &self,
        expected_value: u64,
        timeout_secs: usize,
    ) -> eyre::Result<()> {
        const CHECKS_PER_SECOND: usize = 10;
        let delay = Duration::from_millis(1000 / CHECKS_PER_SECOND as u64);
        let max_attempts = timeout_secs * CHECKS_PER_SECOND;

        for _ in 0..max_attempts {
            let chunk_cache_count = self
                .node_ctx
                .db
                .view_eyre(|tx| {
                    get_cache_size::<CachedChunks, _>(tx, self.node_ctx.config.consensus.chunk_size)
                })?
                .0;

            if chunk_cache_count == expected_value {
                return Ok(());
            }

            tokio::time::sleep(delay).await;
        }

        Err(eyre::eyre!(
            "Timed out after {} seconds waiting for chunk_cache_count == {}",
            timeout_secs,
            expected_value
        ))
    }

    /// mine blocks until the txs are found in the block index, i.e. mdbx
    pub async fn wait_for_migrated_txs(
        &self,
        mut unconfirmed_txs: Vec<DataTransactionHeader>,
        seconds: usize,
    ) -> eyre::Result<()> {
        let delay = Duration::from_secs(1);
        for attempt in 1..=seconds {
            if unconfirmed_txs.is_empty() {
                return Ok(());
            }

            // Check all remaining transactions
            let ro_tx = self
                .node_ctx
                .db
                .as_ref()
                .tx()
                .map_err(|e| {
                    tracing::error!("Failed to create mdbx transaction: {}", e);
                })
                .unwrap();
            let mut found_ids: HashSet<IrysTransactionId> = HashSet::new();
            for tx in unconfirmed_txs.iter() {
                if let Ok(Some(header)) = tx_header_by_txid(&ro_tx, &tx.id) {
                    // the proofs may be added to the tx during promotion
                    // and so we cant do a direct comparison
                    // we can however check some key fields are equal
                    assert_eq!(tx.id, header.id);
                    assert_eq!(tx.anchor, header.anchor);
                    tracing::info!(
                        "Transaction {:?} was retrieved ok after {} attempts",
                        tx.id,
                        attempt
                    );
                    found_ids.insert(tx.id);
                }
            }
            drop(ro_tx);

            // Remove all found transactions
            if !found_ids.is_empty() {
                unconfirmed_txs.retain(|t| !found_ids.contains(&t.id));
            }

            if !unconfirmed_txs.is_empty() {
                self.mine_block().await?;
                sleep(delay).await;
            }
        }
        Err(eyre::eyre!(
            "Failed waiting for migrated txs. Waited {} seconds",
            seconds,
        ))
    }

    /// wait for data tx to be in mempool and it's IngressProofs to be in database
    pub async fn wait_for_ingress_proofs(
        &self,
        unconfirmed_promotions: Vec<H256>,
        seconds: usize,
    ) -> eyre::Result<()> {
        self.wait_for_ingress_proofs_inner(unconfirmed_promotions, seconds, true, 1)
            .await
    }

    /// wait for data tx to be in mempool and its IngressProofs to be in database. does this without mining new blocks.
    pub async fn wait_for_ingress_proofs_no_mining(
        &self,
        unconfirmed_promotions: Vec<H256>,
        seconds: usize,
    ) -> eyre::Result<()> {
        self.wait_for_ingress_proofs_inner(unconfirmed_promotions, seconds, false, 1)
            .await
    }

    pub async fn wait_for_multiple_ingress_proofs_no_mining(
        &self,
        unconfirmed_promotions: Vec<H256>,
        num_proofs: usize,
        seconds: usize,
    ) -> eyre::Result<()> {
        self.wait_for_ingress_proofs_inner(unconfirmed_promotions, seconds, false, num_proofs)
            .await
    }

    /// wait for data tx to be in mempool and it's IngressProofs to be in database
    async fn wait_for_ingress_proofs_inner(
        &self,
        mut unconfirmed_promotions: Vec<H256>,
        seconds: usize,
        mine_blocks: bool,
        num_proofs: usize,
    ) -> eyre::Result<()> {
        tracing::info!(
            "waiting up to {} seconds for unconfirmed_promotions: {:?}",
            seconds,
            unconfirmed_promotions
        );
        for _ in 1..=seconds {
            // Do we have any unconfirmed promotions?
            if unconfirmed_promotions.is_empty() {
                // if not return as we are done
                return Ok(());
            }

            // Snapshot ingress proofs from DB into a map by data_root and drop the read transaction
            let ingress_proofs_by_root = {
                let ro_tx = self
                    .node_ctx
                    .db
                    .as_ref()
                    .tx()
                    .map_err(|e| {
                        tracing::error!("Failed to create mdbx transaction: {}", e);
                    })
                    .unwrap();
                let proofs = walk_all::<IngressProofs, _>(&ro_tx).unwrap();
                let mut map: HashMap<_, Vec<_>> = HashMap::new();
                for (data_root, proof) in proofs {
                    map.entry(data_root).or_default().push(proof);
                }
                map
            };

            // Retrieve the transaction headers for all pending txids in a single batch
            let to_check: Vec<H256> = unconfirmed_promotions.clone();
            let headers = {
                let (oneshot_tx, oneshot_rx) = tokio::sync::oneshot::channel();
                self.node_ctx
                    .service_senders
                    .mempool
                    .send(MempoolServiceMessage::GetDataTxs(to_check.clone(), oneshot_tx).into())?;
                oneshot_rx.await.unwrap()
            };

            // Track which txids have met the required number of proofs
            let mut to_remove: HashSet<H256> = HashSet::new();

            for (idx, maybe_header) in headers.iter().enumerate() {
                if let Some(tx_header) = maybe_header {
                    if let Some(tx_proofs) = ingress_proofs_by_root.get(&tx_header.data_root) {
                        if tx_proofs.len() >= num_proofs {
                            for ingress_proof in tx_proofs.iter() {
                                assert_eq!(ingress_proof.proof.data_root, tx_header.data_root);
                                tracing::info!("proof signer: {}", ingress_proof.address);
                            }
                            to_remove.insert(to_check[idx]);
                        }
                    }
                }
            }

            // Remove satisfied txids and early-exit if none remain
            if !to_remove.is_empty() {
                unconfirmed_promotions.retain(|id| !to_remove.contains(id));
            }
            if unconfirmed_promotions.is_empty() {
                return Ok(());
            }
            if mine_blocks {
                self.mine_block().await?;
            }
            sleep(Duration::from_secs(1)).await;
        }

        Err(eyre::eyre!(
            "Failed waiting {} for ingress proofs. Waited {} seconds",
            num_proofs,
            seconds,
        ))
    }

    pub fn get_block_index_height(&self) -> u64 {
        self.node_ctx.block_index_guard.read().latest_height()
    }

    pub async fn get_canonical_chain_height(&self) -> u64 {
        get_canonical_chain(self.node_ctx.block_tree_guard.clone())
            .await
            .unwrap()
            .0
            .last()
            .unwrap()
            .height
    }

    pub fn get_max_difficulty_block(&self) -> IrysBlockHeader {
        let block = self
            .node_ctx
            .block_tree_guard
            .read()
            .get_max_cumulative_difficulty_block()
            .1;
        self.node_ctx
            .block_tree_guard
            .read()
            .get_block(&block)
            .unwrap()
            .clone()
    }

    /// Returns a future that resolves when a reorg is detected.
    ///
    /// Subscribes to the reorg broadcast channel and waits up to `seconds_to_wait` for the ReorgEvent.
    /// The future can be created before triggering operations that might cause a reorg.
    ///
    /// # Returns
    /// * `Ok(ReorgEvent)` - Details about the reorg (orphaned blocks, new chain, fork point)
    /// * `Err` - On timeout or channel closure
    ///
    /// # Example
    /// ```
    /// let reorg_future = node.wait_for_reorg(30);
    /// peer.mine_competing_block().await?;
    /// let reorg = reorg_future.await?;
    /// ```
    #[instrument(skip_all, err)]
    pub fn wait_for_reorg(
        &self,
        seconds_to_wait: usize,
    ) -> impl Future<Output = eyre::Result<ReorgEvent>> {
        // Subscribe to reorg events
        let mut reorg_rx = self.node_ctx.service_senders.subscribe_reorgs();
        let timeout_duration = Duration::from_secs(seconds_to_wait as u64);

        // Return the future without awaiting it
        async move {
            match tokio::time::timeout(timeout_duration, reorg_rx.recv()).await {
                Ok(Ok(reorg_event)) => {
                    info!(
                    "Reorg detected: {} blocks in old fork, {} in new fork, fork at height {}, new tip: {}",
                    reorg_event.old_fork.len(),
                    reorg_event.new_fork.len(),
                    reorg_event.fork_parent.height,
                    reorg_event.new_tip
                );
                    Ok(reorg_event)
                }
                Ok(Err(err)) => Err(eyre::eyre!("Reorg broadcast channel closed: {}", err)),
                Err(_) => Err(eyre::eyre!(
                    "Timeout: No reorg event received within {} seconds",
                    seconds_to_wait
                )),
            }
        }
    }

    pub async fn mine_block(&self) -> eyre::Result<IrysBlockHeader> {
        let height = self.get_max_difficulty_block().height;
        self.mine_blocks(1).await?;
        let hash = self.wait_until_height(height + 1, 10).await?;
        self.get_block_by_hash(&hash)
    }

    pub async fn mine_blocks(&self, num_blocks: usize) -> eyre::Result<()> {
        self.node_ctx
            .service_senders
            .block_producer
            .send(BlockProducerCommand::SetTestBlocksRemaining(Some(
                num_blocks as u64,
            )))
            .unwrap();
        let height = self.get_max_difficulty_block().height;
        self.node_ctx.start_mining()?;
        let _block_hash = self
            .wait_until_height(height + num_blocks as u64, 60 * num_blocks)
            .await?;
        // stop mining immediately after reaching the correct height
        let stop_mining_result = self.node_ctx.stop_mining();
        // Keep the test mining guard active at Some(0) to avoid a queued SolutionFound
        // being accepted after stop_mining but before the guard is reset. The next call
        // to mine_blocks() will override this with Some(n).
        self.node_ctx
            .service_senders
            .block_producer
            .send(BlockProducerCommand::SetTestBlocksRemaining(Some(0)))
            .unwrap();
        stop_mining_result
    }

    pub async fn mine_blocks_without_gossip(&self, num_blocks: usize) -> eyre::Result<()> {
        self.with_gossip_disabled(self.mine_blocks(num_blocks))
            .await
    }

    pub async fn mine_block_with_payload(
        &self,
    ) -> eyre::Result<(Arc<IrysBlockHeader>, EthBuiltPayload, BlockTransactions)> {
        // Ensure exactly one block is allowed even if a previous call set the guard to Some(0)
        self.node_ctx
            .service_senders
            .block_producer
            .send(BlockProducerCommand::SetTestBlocksRemaining(Some(1)))
            .unwrap();

        let poa_solution = solution_context(&self.node_ctx).await?;
        let (response_tx, response_rx) = tokio::sync::oneshot::channel();
        self.node_ctx
            .service_senders
            .block_producer
            .send(BlockProducerCommand::SolutionFound {
                solution: poa_solution,
                response: response_tx,
            })
            .unwrap();
        let res = response_rx.await?;
        let maybe = res?;
        // Reset the guard to Some(0) to avoid unintended mining beyond this call
        self.node_ctx
            .service_senders
            .block_producer
            .send(BlockProducerCommand::SetTestBlocksRemaining(Some(0)))
            .unwrap();
        maybe.ok_or_eyre("block not returned")
    }

    pub async fn mine_block_without_gossip(
        &self,
    ) -> eyre::Result<(Arc<IrysBlockHeader>, EthBuiltPayload, BlockTransactions)> {
        self.with_gossip_disabled(self.mine_block_with_payload())
            .await
    }

    pub async fn mine_block_and_wait_for_validation(
        &self,
    ) -> eyre::Result<(
        Arc<IrysBlockHeader>,
        EthBuiltPayload,
        BlockTransactions,
        BlockValidationOutcome,
    )> {
        let (block, reth_payload, block_transactions) = self.mine_block_with_payload().await?;
        let block_hash = &block.block_hash;
        let res = read_block_from_state(&self.node_ctx, block_hash).await;
        Ok((block, reth_payload, block_transactions, res))
    }

    /// Mine blocks until the next epoch boundary is reached.
    /// Returns the number of blocks mined and the final height.
    pub async fn mine_until_next_epoch(&self) -> eyre::Result<(usize, u64)> {
        let num_blocks_in_epoch = self.node_ctx.config.consensus.epoch.num_blocks_in_epoch;
        let current_height = self.get_canonical_chain_height().await;

        // Calculate how many blocks we need to mine to reach the next epoch
        let blocks_until_next_epoch = num_blocks_in_epoch - (current_height % num_blocks_in_epoch);

        info!(
            "Mining {} blocks to reach next epoch (current height: {}, epoch size: {})",
            blocks_until_next_epoch, current_height, num_blocks_in_epoch
        );

        // Mine blocks until we reach the next epoch boundary
        for i in 0..blocks_until_next_epoch {
            self.mine_block().await?;
            info!("Mined block {} of {}", i + 1, blocks_until_next_epoch);
        }

        let final_height = self.get_canonical_chain_height().await;
        Ok((blocks_until_next_epoch as usize, final_height))
    }

    pub fn get_commitment_snapshot_status(
        &self,
        commitment_tx: &CommitmentTransaction,
    ) -> CommitmentSnapshotStatus {
        let commitment_snapshot = self
            .node_ctx
            .block_tree_guard
            .read()
            .canonical_commitment_snapshot();

        let epoch_snapshot = self
            .node_ctx
            .block_tree_guard
            .read()
            .canonical_epoch_snapshot();
        commitment_snapshot.get_commitment_status(commitment_tx, &epoch_snapshot)
    }

    /// wait for specific block to be available via block tree guard
    ///   i.e. in the case of a fork, check a specific block has been gossiped between peers,
    ///        even though it may not become part of the canonical chain.
    pub async fn wait_for_block(
        &self,
        hash: &H256,
        seconds_to_wait: usize,
    ) -> eyre::Result<IrysBlockHeader> {
        let retries_per_second = 50;
        let max_retries = seconds_to_wait * retries_per_second;
        let mut retries = 0;

        for _ in 0..max_retries {
            if let Ok(block) = self.get_block_by_hash(hash) {
                info!("block found in block tree after {} retries", &retries);
                return Ok(block);
            }

            sleep(Duration::from_millis((1000 / retries_per_second) as u64)).await;
            retries += 1;
        }

        Err(eyre::eyre!(
            "Failed to locate block in block tree after {} retries",
            retries
        ))
    }

    pub fn get_evm_block_by_hash(
        &self,
        hash: alloy_core::primitives::B256,
    ) -> eyre::Result<reth::primitives::Block> {
        use reth::providers::BlockReader as _;

        self.node_ctx
            .reth_handle
            .provider
            .block_by_hash(hash)?
            .ok_or_eyre("Got None")
    }

    // kept for future work so we can query EVM info from nodes remotely (via HTTP)
    pub async fn get_evm_block_by_hash2(
        &self,
        hash: alloy_core::primitives::B256,
    ) -> eyre::Result<alloy_rpc_types_eth::Block> {
        let client = self
            .node_ctx
            .reth_node_adapter
            .rpc_client()
            .ok_or_eyre("Unable to get RPC client")?;
        use alloy_primitives::Bytes;
        use alloy_rpc_types_eth::{Block, Header, Receipt, Transaction, TransactionRequest};
        reth::rpc::api::EthApiClient::<TransactionRequest, Transaction, Block, Receipt, Header, Bytes>::block_by_hash(
            &client, hash, true,
        )
        .await?
        .ok_or_eyre("Got None")
    }

    pub async fn wait_for_evm_block(
        &self,
        hash: alloy_core::primitives::BlockHash,
        seconds_to_wait: usize,
    ) -> eyre::Result<reth::primitives::Block> {
        let retries_per_second = 50;
        let max_retries = seconds_to_wait * retries_per_second;
        for retry in 0..max_retries {
            if let Ok(block) = self.get_evm_block_by_hash(hash) {
                info!(
                    "block found in {:?} reth after {} retries",
                    &self.name, &retry
                );
                return Ok(block);
            }
            sleep(Duration::from_millis((1000 / retries_per_second) as u64)).await;
        }

        Err(eyre::eyre!(
            "Failed to locate block in {:?} reth after {} retries",
            &self.name,
            max_retries
        ))
    }

    pub async fn wait_for_evm_tx(
        &self,
        hash: &alloy_core::primitives::B256,
        seconds_to_wait: usize,
    ) -> eyre::Result<alloy_rpc_types_eth::Transaction> {
        use alloy_primitives::Bytes;
        use alloy_rpc_types_eth::{Block, Header, Receipt, Transaction, TransactionRequest};
        let retries_per_second = 50;
        let max_retries = seconds_to_wait * retries_per_second;

        // wait until the tx shows up
        let rpc = self
            .node_ctx
            .reth_node_adapter
            .rpc_client()
            .ok_or_eyre("Unable to get RPC client")?;

        for retry in 0..max_retries {
            if let Some(tx) = reth::rpc::api::EthApiClient::<
                TransactionRequest,
                Transaction,
                Block,
                Receipt,
                Header,
                Bytes,
            >::transaction_by_hash(&rpc, *hash)
            .await?
            {
                info!(
                    "tx {} found in {:?} reth after {} retries",
                    &hash, &self.name, &retry
                );
                return Ok(tx);
            }
            sleep(Duration::from_millis((1000 / retries_per_second) as u64)).await;
        }

        Err(eyre::eyre!(
            "Failed to locate tx {} in {:?} reth after {} retries",
            &hash,
            &self.name,
            max_retries
        ))
    }

    pub async fn wait_for_reth_marker(
        &self,
        tag: BlockNumberOrTag,
        expected_hash: EvmBlockHash,
        seconds_to_wait: u64,
    ) -> eyre::Result<EvmBlockHash> {
        let deadline = Instant::now() + Duration::from_secs(seconds_to_wait);
        let mut attempt: u32 = 0;

        loop {
            if Instant::now() >= deadline {
                return Err(eyre::eyre!(
                    "Reth {:?} block did not reach expected hash {:?} within {}s",
                    tag,
                    expected_hash,
                    seconds_to_wait
                ));
            }

            let eth_api = self.node_ctx.reth_node_adapter.reth_node.inner.eth_api();
            match eth_api.block_by_number(tag, false).await {
                Ok(Some(block)) if block.header.hash == expected_hash => {
                    return Ok(block.header.hash);
                }
                Ok(Some(block)) => {
                    tracing::error!(
                        custom.target = "test.reth",
                        custom.tag = ?tag,
                        custom.expected = %expected_hash,
                        custom.actual = %block.header.hash,
                        custom.attempt = attempt,
                        "reth tag mismatch while waiting"
                    );
                }
                Ok(None) => {}
                Err(err) => {
                    tracing::warn!("error polling reth {:?} block: {:?}", tag, err);
                }
            }

            sleep(Duration::from_millis(100)).await;
            attempt = attempt.saturating_add(1);
        }
    }

    /// wait for tx to appear in the mempool or be found in the database
    #[tracing::instrument(level = "trace", skip_all, fields(tx_id), err)]
    pub async fn wait_for_mempool(
        &self,
        tx_id: IrysTransactionId,
        seconds_to_wait: usize,
    ) -> eyre::Result<()> {
        let mempool_service = self.node_ctx.service_senders.mempool.clone();
        let mut retries = 0;
        let max_retries = seconds_to_wait; // 1 second per retry

        for _ in 0..max_retries {
            let (oneshot_tx, oneshot_rx) = tokio::sync::oneshot::channel();
            mempool_service.send(MempoolServiceMessage::DataTxExists(tx_id, oneshot_tx).into())?;

            //if transaction exists
            if oneshot_rx
                .await
                .expect("to process ChunkIngressMessage")
                .expect("boolean response to transaction existence")
                .is_known_and_valid()
            {
                break;
            }

            sleep(Duration::from_secs(1)).await;
            retries += 1;
        }

        if retries == max_retries {
            tracing::error!("failed to locate tx");
            Err(eyre::eyre!(
                "Failed to locate tx in mempool after {} retries",
                retries
            ))
        } else {
            info!("transaction found in mempool after {} retries", &retries);
            Ok(())
        }
    }

    pub async fn wait_for_mempool_commitment_txs(
        &self,
        tx_ids: Vec<H256>,
        seconds_to_wait: usize,
    ) -> eyre::Result<()> {
        let mempool_service = self.node_ctx.service_senders.mempool.clone();
        let max_retries = seconds_to_wait * 5; // 200ms per retry
        let mut tx_ids: HashSet<H256> = tx_ids.clone().into_iter().collect();

        for retry in 0..max_retries {
            let (oneshot_tx, oneshot_rx) = tokio::sync::oneshot::channel();
            let to_fetch = tx_ids.iter().copied().collect_vec();
            debug!("Fetching {:?}", &to_fetch);
            mempool_service.send(
                MempoolServiceMessage::GetCommitmentTxs {
                    commitment_tx_ids: to_fetch,
                    response: oneshot_tx,
                }
                .into(),
            )?;
            let fetched = oneshot_rx.await?;

            for found in fetched.keys() {
                debug!("Fetched tx {} from mempool in {} retries", &found, &retry);
                tx_ids.remove(found);
            }

            if tx_ids.is_empty() {
                debug!("Fetched all txs from mempool in {} retries", &retry);
                return Ok(());
            }
            sleep(Duration::from_millis(200)).await;
        }
        eyre::bail!(
            "Unable to get txs {:?} from the mempool",
            &tx_ids.iter().collect_vec()
        )
    }

    // waits until mempool
    // all filters are AND conditions (e.g., submit_txs=1, publish_txs=1 requires both).
    pub async fn wait_for_mempool_best_txs_shape(
        &self,
        submit_txs: usize,
        publish_txs: usize,
        commitment_txs: usize,
        seconds_to_wait: u32,
    ) -> eyre::Result<(
        Vec<DataTransactionHeader>,
        PublishLedgerWithTxs,
        Vec<CommitmentTransaction>,
    )> {
        let mempool_service = self.node_ctx.service_senders.mempool.clone();
        let mut retries = 0;
        let max_retries = seconds_to_wait; // 1 second per retry
        debug!(
            "Waiting for {} submit, {} publish and {} commitment",
            &submit_txs, &publish_txs, &commitment_txs
        );
        let mut prev = (0, 0, 0);
        let expected = (submit_txs, publish_txs, commitment_txs);
        for _ in 0..max_retries {
            let canonical_tip = self.get_canonical_chain().last().unwrap().block_hash;
            let (oneshot_tx, oneshot_rx) = tokio::sync::oneshot::channel();
            mempool_service
                .send(MempoolServiceMessage::GetBestMempoolTxs(canonical_tip, oneshot_tx).into())?;

            let txs: MempoolTxs = oneshot_rx.await??;
            let MempoolTxs {
                commitment_tx,
                submit_tx,
                publish_tx,
            } = txs.clone();
            prev = (submit_tx.len(), publish_tx.txs.len(), commitment_tx.len());

            if prev == expected {
                info!("mempool state valid after {} retries", &retries);
                return Ok((submit_tx, publish_tx, commitment_tx));
            }
            debug!("got {:?} expected {:?} - txs: {:?}", &prev, expected, &txs);

            tokio::time::sleep(Duration::from_secs(1)).await;
            retries += 1;
        }
        Err(eyre::eyre!(
                "Failed to validate mempool state after {} retries (state (submit, publish, commitment) {:?}, expected: {:?})",
                retries,
                &prev,
                &expected
            ))
    }

    // Get the best txs from the mempool, based off the account state at the parent Irys block
    pub async fn get_best_mempool_tx(
        &self,
        parent_block_hash: BlockHash,
    ) -> eyre::Result<MempoolTxs> {
        let (tx, rx) = tokio::sync::oneshot::channel();
        self.node_ctx
            .service_senders
            .mempool
            .send(MempoolServiceMessage::GetBestMempoolTxs(parent_block_hash, tx).into())
            .expect("to send MempoolServiceMessage");
        rx.await.expect("to receive best transactions from mempool")
    }

    // get account reth balance at specific block
    pub async fn get_balance(&self, address: IrysAddress, evm_block_hash: FixedBytes<32>) -> U256 {
        let block = Some(BlockId::Hash(RpcBlockHash {
            block_hash: evm_block_hash,
            require_canonical: Some(false),
        }));
        self.node_ctx
            .reth_node_adapter
            .rpc
            .get_balance_irys(address, block)
            .await
    }

    /// Get the price for storing data via the price API endpoint
    pub async fn get_data_price(
        &self,
        ledger: DataLedger,
        data_size: u64,
    ) -> eyre::Result<PriceInfo> {
        let client = self.get_api_client();
        client
            .get_data_price(self.get_peer_addr(), ledger, data_size)
            .await
    }

    pub async fn post_publish_data_tx(
        &self,
        account: &IrysSigner,
        data: Vec<u8>,
    ) -> Result<DataTransaction, AddTxError> {
        // Get data size before moving data
        let data_size = data.len() as u64;

        // Query the price endpoint to get required fees for Publish ledger
        let price_info = self
            .get_data_price(DataLedger::Publish, data_size)
            .await
            .map_err(AddTxError::CreateTx)?;

        // Create transaction with proper fees using the new publish method
        let tx = account
            .create_publish_transaction(
                data,
                self.get_anchor().await.map_err(AddTxError::CreateTx)?, // anchor
                price_info.perm_fee.into(),
                price_info.term_fee.into(),
            )
            .map_err(AddTxError::CreateTx)?;

        let tx = account.sign_transaction(tx).map_err(AddTxError::CreateTx)?;

        let (oneshot_tx, oneshot_rx) = tokio::sync::oneshot::channel();
        let response =
            self.node_ctx.service_senders.mempool.send(
                MempoolServiceMessage::IngestDataTxFromApi(tx.header.clone(), oneshot_tx).into(),
            );
        if let Err(e) = response {
            tracing::error!("channel closed, unable to send to mempool: {:?}", e);
        }

        match oneshot_rx.await {
            Ok(Ok(())) => Ok(tx),
            Ok(Err(tx_error)) => Err(AddTxError::TxIngress(tx_error)),
            Err(e) => Err(AddTxError::Mailbox(e)),
        }
    }

    pub async fn create_signed_data_tx(
        &self,
        account: &IrysSigner,
        data: Vec<u8>,
    ) -> Result<DataTransaction, AddTxError> {
        // Get data size before moving data
        let data_size = data.len() as u64;

        // Query the price endpoint to get required fees for Publish ledger
        let price_info = self
            .get_data_price(DataLedger::Publish, data_size)
            .await
            .map_err(AddTxError::CreateTx)?;

        // Create transaction with proper fees
        let tx = account
            .create_publish_transaction(
                data,
                self.get_anchor().await.map_err(AddTxError::CreateTx)?, // anchor
                price_info.perm_fee.into(),
                price_info.term_fee.into(),
            )
            .map_err(AddTxError::CreateTx)?;

        account.sign_transaction(tx).map_err(AddTxError::CreateTx)
    }

    /// read storage tx from mbdx i.e. block index
    pub fn get_tx_header(&self, tx_id: &H256) -> eyre::Result<DataTransactionHeader> {
        match self
            .node_ctx
            .db
            .view_eyre(|tx| tx_header_by_txid(tx, tx_id))
        {
            Ok(Some(tx_header)) => Ok(tx_header),
            Ok(None) => Err(eyre::eyre!("No tx header found for txid {:?}", tx_id)),
            Err(e) => Err(eyre::eyre!("Failed to collect tx header: {}", e)),
        }
    }

    pub async fn get_is_promoted(&self, tx_id: &H256) -> eyre::Result<bool> {
        let mempool_sender = &self.node_ctx.service_senders.mempool;
        let (oneshot_tx, oneshot_rx) = tokio::sync::oneshot::channel();
        if let Err(e) =
            mempool_sender.send(MempoolServiceMessage::GetDataTxs(vec![*tx_id], oneshot_tx).into())
        {
            tracing::info!("Unable to send mempool message: {}", e);
        } else {
            match oneshot_rx.await {
                Ok(txs) => {
                    if let Some(tx_header) = &txs[0] {
                        return Ok(tx_header.promoted_height.is_some());
                    }
                }
                Err(e) => tracing::info!("receive error for mempool {}", e),
            }
        }

        match self
            .node_ctx
            .db
            .view_eyre(|tx| tx_header_by_txid(tx, tx_id))
        {
            Ok(Some(tx_header)) => {
                debug!("{:?}", tx_header);
                Ok(tx_header.promoted_height.is_some())
            }
            Ok(None) => Err(eyre::eyre!("No tx header found for txid {:?}", tx_id)),
            Err(e) => Err(eyre::eyre!("Failed to collect tx header: {}", e)),
        }
    }

    /// read storage tx from mempool
    pub async fn get_storage_tx_header_from_mempool(
        &self,
        tx_id: &H256,
    ) -> eyre::Result<DataTransactionHeader> {
        let (oneshot_tx, oneshot_rx) = tokio::sync::oneshot::channel();
        let tx_ingress_msg = MempoolServiceMessage::GetDataTxs(vec![*tx_id], oneshot_tx);
        if let Err(err) = self
            .node_ctx
            .service_senders
            .mempool
            .send(tx_ingress_msg.into())
        {
            tracing::error!(
                "API Failed to deliver MempoolServiceMessage::GetDataTxs: {:?}",
                err
            );
        }
        let mempool_response = oneshot_rx.await.expect(
            "to receive IrysTransactionResponse from MempoolServiceMessage::GetDataTxs message",
        );
        let maybe_mempool_tx = mempool_response.first();
        if let Some(Some(tx)) = maybe_mempool_tx {
            return Ok(tx.clone());
        }
        Err(eyre::eyre!("No tx header found for txid {:?}", tx_id))
    }

    /// read commitment tx from mempool
    pub async fn get_commitment_tx_from_mempool(
        &self,
        tx_id: &H256,
    ) -> eyre::Result<CommitmentTransaction> {
        // try to get commitment tx from mempool
        let (oneshot_tx, oneshot_rx) = tokio::sync::oneshot::channel();
        let tx_ingress_msg = MempoolServiceMessage::GetCommitmentTxs {
            commitment_tx_ids: vec![*tx_id],
            response: oneshot_tx,
        };
        if let Err(err) = self
            .node_ctx
            .service_senders
            .mempool
            .send(tx_ingress_msg.into())
        {
            tracing::error!(
                "API Failed to deliver MempoolServiceMessage::GetCommitmentTxs: {:?}",
                err
            );
        }
        let mempool_response = oneshot_rx.await.expect(
            "to receive IrysTransactionResponse from MempoolServiceMessage::GetCommitmentTxs message",
        );
        let maybe_mempool_tx = mempool_response.get(tx_id);
        if let Some(tx) = maybe_mempool_tx {
            return Ok(tx.clone());
        }
        Err(eyre::eyre!("No tx header found for txid {:?}", tx_id))
    }

    pub fn get_block_by_height_from_index(
        &self,
        height: u64,
        include_chunk: bool,
    ) -> eyre::Result<IrysBlockHeader> {
        self.node_ctx
            .block_index_guard
            .read()
            .get_item(height)
            .ok_or_else(|| eyre::eyre!("Block at height {} not found", height))
            .and_then(|block| {
                self.node_ctx
                    .db
                    .view_eyre(|tx| {
                        irys_database::block_header_by_hash(tx, &block.block_hash, include_chunk)
                    })?
                    .ok_or_else(|| eyre::eyre!("Block at height {} not found", height))
            })
    }

    pub async fn get_block_by_height(&self, height: u64) -> eyre::Result<IrysBlockHeader> {
        get_canonical_chain(self.node_ctx.block_tree_guard.clone())
            .await
            .unwrap()
            .0
            .iter()
            .find(|e| e.height == height)
            .and_then(|e| {
                self.node_ctx
                    .block_tree_guard
                    .read()
                    .get_block(&e.block_hash)
                    .cloned()
            })
            .ok_or_else(|| eyre::eyre!("Block at height {} not found", height))
    }

    pub async fn get_blocks(
        &self,
        start_height: u64,
        end_height: u64,
    ) -> eyre::Result<Vec<IrysBlockHeader>> {
        let mut blocks = Vec::new();
        for height in start_height..=end_height {
            blocks.push(self.get_block_by_height(height).await?);
        }
        Ok(blocks)
    }

    pub fn gossip_block_to_peers(&self, block_header: &Arc<IrysBlockHeader>) -> eyre::Result<()> {
        self.node_ctx
            .service_senders
            .gossip_broadcast
            .send(GossipBroadcastMessage::from(Arc::clone(block_header)))?;

        Ok(())
    }

    pub fn gossip_eth_block_to_peers(
        &self,
        block: &reth::primitives::SealedBlock<reth::primitives::Block>,
    ) -> eyre::Result<()> {
        self.node_ctx
            .service_senders
            .gossip_broadcast
            .send(GossipBroadcastMessage::from((block).clone()))?;

        Ok(())
    }

    /// reads block header from database
    pub fn get_block_by_hash_on_chain(
        &self,
        hash: &H256,
        include_chunk: bool,
    ) -> eyre::Result<IrysBlockHeader> {
        match &self
            .node_ctx
            .db
            .view_eyre(|tx| irys_database::block_header_by_hash(tx, hash, include_chunk))?
        {
            Some(db_irys_block) => Ok(db_irys_block.clone()),
            None => Err(eyre::eyre!("Block with hash {} not found", hash)),
        }
    }

    /// get block from block tree guard
    pub fn get_block_by_hash(&self, hash: &H256) -> eyre::Result<IrysBlockHeader> {
        self.node_ctx
            .block_tree_guard
            .read()
            .get_block(hash)
            .cloned()
            .ok_or_else(|| eyre::eyre!("Block with hash {} not found", hash))
    }

    /// Creates and injects a single PD transaction with a custom priority fee.
    ///
    /// # Returns
    /// The transaction hash for the injected transaction
    pub async fn create_and_inject_pd_transaction_with_priority_fee(
        &self,
        signer: &irys_types::irys::IrysSigner,
        chunks_per_tx: u16,
        priority_fee_per_chunk: u64,
        nonce: u64,
        offset_base: u32,
    ) -> eyre::Result<FixedBytes<32>> {
        const LARGE_MAX_BASE_FEE: u64 = 100_000_000_000_u64;

        let local_signer = LocalSigner::from(signer.signer.clone());
        let chain_id = self.node_ctx.config.consensus.chain_id;

        // Build storage keys for the specified number of chunks
        let storage_keys = (0..chunks_per_tx).map(|i| ChunkRangeSpecifier {
            partition_index: alloy_primitives::aliases::U200::from_le_bytes([0xff; 25]),
            offset: offset_base + i as u32,
            chunk_count: 1,
        });
        let access_list = build_pd_access_list(storage_keys);

        // Build PD header with custom priority fee
        let header = PdHeaderV1 {
            max_priority_fee_per_chunk: alloy_primitives::U256::from(priority_fee_per_chunk),
            max_base_fee_per_chunk: alloy_primitives::U256::from(LARGE_MAX_BASE_FEE),
        };
        let calldata = prepend_pd_header_v1_to_calldata(&header, &[]);

        // Create and sign EIP-1559 transaction
        let mut tx = TxEip1559 {
            access_list,
            chain_id,
            gas_limit: 1_000_000,
            input: calldata,
            max_fee_per_gas: 20_000_000_000,
            max_priority_fee_per_gas: 1_000_000_000,
            nonce,
            to: alloy_primitives::TxKind::Call(Address::random()),
            value: alloy_primitives::U256::ZERO,
        };
        let signature = local_signer
            .sign_transaction_sync(&mut tx)
            .expect("PD tx must be signable");

        // Inject transaction into mempool
        let tx_envelope = EthereumTxEnvelope::Eip1559(tx.into_signed(signature))
            .encoded_2718()
            .into();
        let tx_hash = self
            .node_ctx
            .reth_node_adapter
            .rpc
            .inject_tx(tx_envelope)
            .await?;

        Ok(tx_hash)
    }

    /// Get current and predicted PD base fee per chunk in Irys tokens.
    ///
    /// Returns (current_block_fee, predicted_next_block_fee).
    /// Uses the PdPricing service to query fee history and prediction.
    pub fn get_pd_base_fee(
        &self,
    ) -> eyre::Result<(Amount<(CostPerChunk, Irys)>, Amount<(CostPerChunk, Irys)>)> {
        let history = self.node_ctx.pd_pricing.get_fee_history(1, &[50])?;
        let current = history.base_fee_per_chunk_irys[0];
        let next = history.base_fee_per_chunk_irys[1];
        Ok((current, next))
    }

    /// Create and inject a PD transaction using predicted network fees.
    ///
    /// This method queries the current network state to determine optimal fees:
    /// - `max_base_fee`: predicted next block fee + 20% buffer
    /// - `priority_fee`: 50th percentile (median) from recent blocks, or 10% of base fee as fallback
    ///
    /// # Returns
    /// The transaction hash for the injected transaction
    pub async fn create_and_inject_pd_transaction_with_optimal_fees(
        &self,
        signer: &irys_types::irys::IrysSigner,
        chunks_per_tx: u16,
        nonce: u64,
        offset_base: u32,
    ) -> eyre::Result<FixedBytes<32>> {
        // Query fee history for base fee prediction and priority fee percentiles
        let history = self.node_ctx.pd_pricing.get_fee_history(1, &[50])?;
        let next_base_fee = history.base_fee_per_chunk_irys[1]; // Predicted next block fee

        // Calculate optimal fees:
        // - max_base_fee: predicted + 20% buffer to handle fee increases
        // - priority_fee: 50th percentile from most recent block, or 10% of base fee as fallback
        let max_base_fee = next_base_fee.amount * U256::from(120) / U256::from(100);
        let priority_fee = history
            .reward
            .last()
            .and_then(|r| r.percentiles.get(&50))
            .map(|p| p.fee_irys.amount)
            .unwrap_or_else(|| next_base_fee.amount / U256::from(10));

        let local_signer = LocalSigner::from(signer.signer.clone());
        let chain_id = self.node_ctx.config.consensus.chain_id;
<<<<<<< HEAD
=======
        let mut tx_hashes = Vec::new();

        for tx_index in 0..num_transactions {
            // Each transaction uses different chunk offsets to ensure uniqueness
            let start_offset = tx_index * chunks_per_tx as u32;
            let storage_keys = (0..chunks_per_tx).map(|i| ChunkRangeSpecifier {
                partition_index: alloy_primitives::aliases::U200::from_le_bytes([0xff; 25]),
                offset: start_offset + i as u32,
                chunk_count: 1,
            });
            let access_list = build_pd_access_list(storage_keys);

            // Build PD header with high enough max fees to not cap the base fee
            let header = PdHeaderV1 {
                max_priority_fee_per_chunk: alloy_primitives::U256::from(1_000_000_000_u64),
                max_base_fee_per_chunk: alloy_primitives::U256::from(100_000_000_000_u64),
            };
            let calldata = prepend_pd_header_v1_to_calldata(&header, &[]);

            // Create and sign EIP-1559 transaction with incrementing nonce
            let mut tx = TxEip1559 {
                access_list,
                chain_id,
                gas_limit: 1_000_000,
                input: calldata,
                max_fee_per_gas: 20_000_000_000,
                max_priority_fee_per_gas: 1_000_000_000,
                nonce: tx_index as u64,
                to: alloy_primitives::TxKind::Call(alloy_primitives::Address::random()),
                value: alloy_primitives::U256::ZERO,
            };
            let signature = local_signer
                .sign_transaction_sync(&mut tx)
                .expect("PD tx must be signable");

            // Inject transaction into mempool
            let tx_envelope = EthereumTxEnvelope::Eip1559(tx.into_signed(signature))
                .encoded_2718()
                .into();
            let tx_hash = self
                .node_ctx
                .reth_node_adapter
                .rpc
                .inject_tx(tx_envelope)
                .await?;
>>>>>>> 779f73d5

        // Build storage keys for the specified number of chunks
        let storage_keys = (0..chunks_per_tx).map(|i| ChunkRangeSpecifier {
            partition_index: alloy_primitives::aliases::U200::from_le_bytes([0xff; 25]),
            offset: offset_base + i as u32,
            chunk_count: 1,
        });
        let access_list = build_pd_access_list(storage_keys);

        // Build PD header with optimal fees
        let header = PdHeaderV1 {
            max_priority_fee_per_chunk: priority_fee.into(),
            max_base_fee_per_chunk: max_base_fee.into(),
        };
        let calldata = prepend_pd_header_v1_to_calldata(&header, &[]);

        // Create and sign EIP-1559 transaction
        let mut tx = TxEip1559 {
            access_list,
            chain_id,
            gas_limit: 1_000_000,
            input: calldata,
            max_fee_per_gas: 20_000_000_000,
            max_priority_fee_per_gas: 1_000_000_000,
            nonce,
            to: alloy_primitives::TxKind::Call(Address::random()),
            value: alloy_primitives::U256::ZERO,
        };
        let signature = local_signer
            .sign_transaction_sync(&mut tx)
            .expect("PD tx must be signable");

        // Inject transaction into mempool
        let tx_envelope = EthereumTxEnvelope::Eip1559(tx.into_signed(signature))
            .encoded_2718()
            .into();
        let tx_hash = self
            .node_ctx
            .reth_node_adapter
            .rpc
            .inject_tx(tx_envelope)
            .await?;

        Ok(tx_hash)
    }

    pub async fn stop(self) -> IrysNodeTest<()> {
        self.node_ctx
            .stop(irys_types::ShutdownReason::TestComplete)
            .await;
        let cfg = self.cfg;
        IrysNodeTest {
            node_ctx: (),
            cfg,
            temp_dir: self.temp_dir,
            name: self.name,
        }
    }

    /// Sends only the Irys block header directly to a specific peer, bypassing gossip.
    ///
    /// Important:
    /// - This does NOT transfer:
    ///   - Any data chunks for those transactions
    ///   - The EVM execution payload for this block
    /// - In contrast, `send_full_block`:
    ///   - Optionally transfers chunks (when the peer has full ingress-proof validation enabled)
    ///   - Pushes the EVM execution payload into the peer's cache before delivering the header
    ///
    /// When to use:
    /// - Prefer `send_block_to_peer` when you only need to deliver the header and do not require
    ///   proof/chunk verification during validation (e.g., full ingress-proof validation is disabled),
    ///   or when the receiver already has all required chunks/payloads.
    /// - If `enable_full_ingress_proof_validation` is true on the receiving node and the block's
    ///   Publish ledger contains transactions with proofs, use `send_full_block` (or pre-ingest chunks)
    ///   so validation can verify proofs against actual chunk bytes.
    ///
    /// Execution payload note:
    /// - `send_full_block` requires that the sender has the EVM execution payload available locally
    ///   (otherwise it will panic). For blocks produced "without gossip," prefer:
    ///   - Using `send_block_to_peer` for the header; and, if needed,
    ///   - Pushing the EVM payload to the peer separately (e.g., gossiping the EVM block) before
    ///     attempting a full transfer.
    pub async fn send_block_to_peer(
        &self,
        peer: &Self,
        irys_block_header: &IrysBlockHeader,
        block_transactions: BlockTransactions,
    ) -> eyre::Result<()> {
        match BlockDiscoveryFacadeImpl::new(peer.node_ctx.service_senders.block_discovery.clone())
            .handle_block(
                Arc::new(irys_block_header.clone()),
                block_transactions,
                false,
            )
            .await
        {
            Ok(_) => Ok(()),
            Err(res) => {
                tracing::error!(
                    "Sent block to peer. Block {:?} ({}) failed pre-validation: {:?}",
                    &irys_block_header.block_hash.0,
                    &irys_block_header.height,
                    res
                );
                Err(eyre!(
                    "Sent block to peer. Block {:?} ({}) failed pre-validation: {:?}",
                    &irys_block_header.block_hash.0,
                    &irys_block_header.height,
                    res
                ))
            }
        }
    }

    /// Sends a full block to the provided peer bypassing the gossip network.
    ///
    /// This method is useful in tests where gossip is disabled. It delivers all
    /// transaction headers contained in the block as well as the block header and execution payload
    /// itself directly to the peer's actors/services.
    pub async fn send_full_block(
        &self,
        peer: &Self,
        irys_block_header: &IrysBlockHeader,
        eth_payload: EthBuiltPayload,
        block_transactions: BlockTransactions,
    ) -> eyre::Result<()> {
        // Ingest data txs into peer's mempool
        for (ledger, txs) in block_transactions.data_txs.iter() {
            for tx_header in txs {
                let (tx, rx) = tokio::sync::oneshot::channel();
                peer.node_ctx
                    .service_senders
                    .mempool
                    .send(
                        MempoolServiceMessage::IngestDataTxFromGossip(tx_header.clone(), tx).into(),
                    )
                    .map_err(|_| eyre::eyre!("failed to send mempool message"))?;
                // Ignore possible ingestion errors in tests
                let _ = rx.await?;

                // Before sending the header, only transfer chunks if full validation is enabled
                // and this is the Publish ledger
                if *ledger == DataLedger::Publish
                    && peer
                        .node_ctx
                        .config
                        .node_config
                        .consensus_config()
                        .enable_full_ingress_proof_validation
                {
                    // Transfer chunks for this tx to the peer so block validation can verify proofs
                    let chunk_size = self
                        .node_ctx
                        .config
                        .node_config
                        .consensus_config()
                        .chunk_size;
                    let expected_chunks = tx_header.data_size.div_ceil(chunk_size);
                    for i in 0..expected_chunks {
                        // Read chunk directly from sender's DB cache by data_root + tx-relative offset
                        let tx_chunk_offset = irys_types::TxChunkOffset::from(i as u32);
                        if let Ok(Some((_meta, cached_chunk))) = self.node_ctx.db.view_eyre(|tx| {
                            irys_database::cached_chunk_by_chunk_offset(
                                tx,
                                tx_header.data_root,
                                tx_chunk_offset,
                            )
                        }) {
                            if let Some(bytes) = cached_chunk.chunk {
                                let unpacked = irys_types::UnpackedChunk {
                                    data_root: tx_header.data_root,
                                    data_size: tx_header.data_size,
                                    data_path: irys_types::Base64(cached_chunk.data_path.0.clone()),
                                    bytes,
                                    tx_offset: tx_chunk_offset,
                                };
                                let verify_data_root = unpacked.data_root;
                                let verify_tx_offset = unpacked.tx_offset;

                                let (ctx, crx) = tokio::sync::oneshot::channel();
                                let _ =
                                    peer.node_ctx.service_senders.mempool.send(
                                        MempoolServiceMessage::IngestChunk(unpacked, ctx).into(),
                                    );
                                let _ = crx.await;

                                // Verify the chunk is present on the peer DB (small retry loop)
                                {
                                    let mut attempts = 0_usize;
                                    loop {
                                        let got = peer
                                            .node_ctx
                                            .db
                                            .view_eyre(|tx| {
                                                irys_database::cached_chunk_by_chunk_offset(
                                                    tx,
                                                    verify_data_root,
                                                    verify_tx_offset,
                                                )
                                            })
                                            .unwrap_or(None);
                                        if got.is_some() || attempts >= 5 {
                                            break;
                                        }
                                        attempts += 1;
                                        tokio::time::sleep(std::time::Duration::from_millis(50))
                                            .await;
                                    }
                                }
                            }
                        }
                    }
                }
            }
        }

        // Ingest commitment txs into peer's mempool
        for commitment_tx in block_transactions.commitment_txs.iter() {
            tracing::error!(?commitment_tx.id);

            let (tx, rx) = tokio::sync::oneshot::channel();
            peer.node_ctx
                .service_senders
                .mempool
                .send(
                    MempoolServiceMessage::IngestCommitmentTxFromGossip(commitment_tx.clone(), tx)
                        .into(),
                )
                .map_err(|_| eyre::eyre!("failed to send mempool message"))?;
            if let Err(e) = rx.await {
                tracing::error!(
                    "Error sending message IngestCommitmentTxFromGossip to mempool: {e:?}"
                );
            }
        }

        // IMPORTANT: Add execution payload to cache BEFORE sending block header
        // This prevents a race condition where validation starts before the payload is available
        peer.node_ctx
            .block_pool
            .add_execution_payload_to_cache(eth_payload.block().clone())
            .await;

        // Deliver block header (this triggers validation)
        BlockDiscoveryFacadeImpl::new(peer.node_ctx.service_senders.block_discovery.clone())
            .handle_block(
                Arc::new(irys_block_header.clone()),
                block_transactions,
                false,
            )
            .await
            .map_err(|e| eyre::eyre!("{e:?}"))?;

        Ok(())
    }

    pub async fn post_data_tx_without_gossip(
        &self,
        anchor: H256,
        data: Vec<u8>,
        signer: &IrysSigner,
    ) -> DataTransaction {
        self.with_gossip_disabled(self.post_data_tx(anchor, data, signer))
            .await
    }

    pub async fn post_data_tx(
        &self,
        anchor: H256,
        data: Vec<u8>,
        signer: &IrysSigner,
    ) -> DataTransaction {
        // Get data size before moving data
        let data_size = data.len() as u64;

        // Query the price endpoint to get required fees
        let price_info = self
            .get_data_price(DataLedger::Publish, data_size)
            .await
            .expect("Failed to get price");

        let tx = signer
            .create_publish_transaction(
                data,
                anchor,
                price_info.perm_fee.into(),
                price_info.term_fee.into(),
            )
            .expect("Expect to create a storage transaction from the data");
        let tx = signer
            .sign_transaction(tx)
            .expect("to sign the storage transaction");

        let client = reqwest::Client::new();
        let api_uri = self.node_ctx.config.node_config.local_api_url();
        let url = format!("{}/v1/tx", api_uri);
        let response = client
            .post(&url)
            .json(&tx.header)
            .send()
            .await
            .expect("client post failed");

        let status = response.status();
        if status != 200 {
            // Read the response body
            let body_str = response
                .text()
                .await
                .unwrap_or_else(|_| String::from("<failed to read body>"));

            panic!(
                "Response status: {} - {}\nRequest Body: {}",
                status,
                body_str,
                serde_json::to_string_pretty(&tx.header).unwrap(),
            );
        } else {
            info!(
                "Response status: {}\n{}",
                status,
                serde_json::to_string_pretty(&tx).unwrap()
            );
        }
        tx
    }

    pub async fn post_data_tx_raw(&self, tx: &DataTransactionHeader) {
        let client = reqwest::Client::new();
        let api_uri = self.node_ctx.config.node_config.local_api_url();
        let url = format!("{}/v1/tx", api_uri);
        let response = client
            .post(&url)
            .json(&tx)
            .send()
            .await
            .expect("client post failed");

        let status = response.status();
        if status != 200 {
            // Read the response body
            let body_str = response
                .text()
                .await
                .unwrap_or_else(|_| String::from("<failed to read body>"));

            panic!(
                "Response status: {} - {}\nRequest Body: {}",
                status,
                body_str,
                serde_json::to_string_pretty(&tx).unwrap(),
            );
        } else {
            info!(
                "Response status: {}\n{}",
                status,
                serde_json::to_string_pretty(&tx).unwrap()
            );
        }
    }

    pub async fn post_chunk_32b_with_status(
        &self,
        tx: &DataTransaction,
        chunk_index: usize,
        chunks: &[[u8; 32]],
    ) -> (reqwest::StatusCode, String) {
        let chunk = UnpackedChunk {
            data_root: tx.header.data_root,
            data_size: tx.header.data_size,
            data_path: Base64(tx.proofs[chunk_index].proof.clone()),
            bytes: Base64(chunks[chunk_index].to_vec()),
            tx_offset: TxChunkOffset::from(chunk_index as u32),
        };

        let client = reqwest::Client::new();
        let api_uri = self.node_ctx.config.node_config.local_api_url();
        let url = format!("{}/v1/chunk", api_uri);
        let response = client
            .post(&url)
            .json(&chunk)
            .send()
            .await
            .expect("client post failed");

        (response.status(), response.text().await.unwrap())
    }

    pub async fn post_chunk_32b(
        &self,
        tx: &DataTransaction,
        chunk_index: usize,
        chunks: &[[u8; 32]],
    ) {
        let (status, _body) = self
            .post_chunk_32b_with_status(tx, chunk_index, chunks)
            .await;

        debug!("chunk_index: {:?}", chunk_index);
        assert_eq!(status, reqwest::StatusCode::OK);
    }

    pub async fn get_chunk(
        &self,
        ledger: DataLedger,
        chunk_offset: LedgerChunkOffset,
    ) -> Option<PackedChunk> {
        let client = reqwest::Client::new();
        let api_uri = self.node_ctx.config.node_config.local_api_url();
        let url = format!(
            "{}/v1/chunk/ledger/{}/{}",
            api_uri, ledger as usize, chunk_offset
        );

        let response = client.get(&url).send().await;
        info!("{:#?}", response);

        if let Ok(resp) = response {
            // Only attempt to parse JSON if we got a successful HTTP status
            if resp.status().is_success() {
                if let Ok(packed_chunk) = resp.json::<PackedChunk>().await {
                    return Some(packed_chunk);
                }
            }
        }
        None
    }

    pub async fn verify_migrated_chunk_32b(
        &self,
        ledger: DataLedger,
        chunk_offset: LedgerChunkOffset,
        expected_bytes: &[u8; 32],
        expected_data_size: u64,
    ) {
        if let Some(packed_chunk) = self.get_chunk(ledger, chunk_offset).await {
            let unpacked_chunk = unpack(
                &packed_chunk,
                self.node_ctx.config.consensus.entropy_packing_iterations,
                self.node_ctx.config.consensus.chunk_size as usize,
                self.node_ctx.config.consensus.chain_id,
            );
            if unpacked_chunk.bytes.0 != expected_bytes {
                println!(
                    "ledger_chunk_offset: {}\nfound: {:?}\nexpected: {:?}",
                    chunk_offset, unpacked_chunk.bytes.0, expected_bytes
                )
            }
            assert_eq!(unpacked_chunk.bytes.0, expected_bytes);

            assert_eq!(unpacked_chunk.data_size, expected_data_size);
        } else {
            panic!(
                "Chunk not found! {} ledger chunk_offset: {}",
                ledger, chunk_offset
            );
        }
    }

    pub async fn verify_chunk_not_present(
        &self,
        ledger: DataLedger,
        chunk_offset: LedgerChunkOffset,
    ) {
        assert!(
            self.get_chunk(ledger, chunk_offset).await.is_none(),
            "Expected no chunk at {} ledger chunk_offset: {}, but found one",
            ledger,
            chunk_offset
        );
    }

    pub fn get_api_client(&self) -> IrysApiClient {
        IrysApiClient::new()
    }

    pub fn get_peer_addr(&self) -> SocketAddr {
        self.node_ctx.config.node_config.peer_address().api
    }

    // Build a signed VersionRequest describing this node
    pub fn build_version_request(&self) -> VersionRequest {
        let mut vr = VersionRequest {
            chain_id: self.node_ctx.config.consensus.chain_id,
            address: self.node_ctx.config.node_config.peer_address(),
            mining_address: self.node_ctx.config.node_config.reward_address,
            ..VersionRequest::default()
        };
        self.node_ctx
            .config
            .irys_signer()
            .sign_p2p_handshake(&mut vr)
            .expect("sign p2p handshake");
        vr
    }

    // Announce this node to another node (HTTP POST /v1/version)
    pub async fn announce_to(&self, dst: &Self) -> eyre::Result<()> {
        let vr = self.build_version_request();
        self.get_api_client()
            .post_version(dst.get_peer_addr(), vr)
            .await?;
        Ok(())
    }

    // Announce both ways between two nodes
    pub async fn announce_between(a: &Self, b: &Self) -> eyre::Result<()> {
        a.announce_to(b).await?;
        b.announce_to(a).await?;
        Ok(())
    }

    // Announce full mesh among a list of nodes
    pub async fn announce_mesh(nodes: &[&Self]) -> eyre::Result<()> {
        for i in 0..nodes.len() {
            for j in (i + 1)..nodes.len() {
                Self::announce_between(nodes[i], nodes[j]).await?;
            }
        }
        Ok(())
    }

    // Wait until this node's peer list includes the target peer address
    pub async fn wait_until_sees_peer(
        &self,
        target: &PeerAddress,
        max_attempts: usize,
    ) -> eyre::Result<()> {
        for _ in 0..max_attempts {
            tokio::time::sleep(Duration::from_millis(100)).await;

            let client = reqwest::Client::new();
            let api_uri = self.node_ctx.config.node_config.local_api_url();
            let url = format!("{}/v1/peer-list", api_uri);

            if let Ok(resp) = client.get(&url).send().await {
                if let Ok(list) = resp.json::<Vec<PeerAddress>>().await {
                    if list.contains(target) {
                        return Ok(());
                    }
                }
            }
        }
        eyre::bail!(
            "peer {:?} not visible after {} attempts",
            target,
            max_attempts
        )
    }

    pub async fn upload_chunks(&self, tx: &DataTransaction) -> eyre::Result<()> {
        let client = self.get_api_client();
        client.upload_chunks(self.get_peer_addr(), tx).await
    }

    pub async fn post_commitment_tx(
        &self,
        commitment_tx: &CommitmentTransaction,
    ) -> eyre::Result<()> {
        let api_uri = self.node_ctx.config.node_config.local_api_url();
        self.post_commitment_tx_request(&api_uri, commitment_tx)
            .await
    }

    pub async fn get_stake_price(&self) -> eyre::Result<CommitmentPriceInfo> {
        let client = reqwest::Client::new();
        let api_uri = self.node_ctx.config.node_config.local_api_url();
        let url = format!("{}/v1/price/commitment/stake", api_uri);

        let response = client
            .get(&url)
            .send()
            .await
            .map_err(|e| eyre::eyre!("Failed to get stake price: {}", e))?;

        let price_info: CommitmentPriceInfo = response
            .json()
            .await
            .map_err(|e| eyre::eyre!("Failed to parse stake price response: {}", e))?;

        Ok(price_info)
    }

    pub async fn get_pledge_price(
        &self,
        user_address: IrysAddress,
    ) -> eyre::Result<CommitmentPriceInfo> {
        let client = reqwest::Client::new();
        let api_uri = self.node_ctx.config.node_config.local_api_url();
        let url = format!("{}/v1/price/commitment/pledge/{}", api_uri, user_address);

        let response = client
            .get(&url)
            .send()
            .await
            .map_err(|e| eyre::eyre!("Failed to get pledge price: {}", e))?;

        let price_info: CommitmentPriceInfo = response
            .json()
            .await
            .map_err(|e| eyre::eyre!("Failed to parse pledge price response: {}", e))?;

        Ok(price_info)
    }

    pub async fn ingest_ingress_proof(&self, ingress_proof: IngressProof) -> eyre::Result<()> {
        let (oneshot_tx, oneshot_rx) = tokio::sync::oneshot::channel();
        self.node_ctx
            .service_senders
            .mempool
            .send(MempoolServiceMessage::IngestIngressProof(ingress_proof, oneshot_tx).into())?;

        Ok(oneshot_rx.await??)
    }

    pub async fn post_commitment_tx_raw_without_gossip(
        &self,
        commitment_tx: &CommitmentTransaction,
    ) -> eyre::Result<()> {
        let api_uri = self.node_ctx.config.node_config.local_api_url();
        self.with_gossip_disabled(self.post_commitment_tx_request(&api_uri, commitment_tx))
            .await
    }

    pub async fn ingest_data_tx(&self, data_tx: DataTransactionHeader) -> Result<(), AddTxError> {
        let (oneshot_tx, oneshot_rx) = tokio::sync::oneshot::channel();
        let result = self
            .node_ctx
            .service_senders
            .mempool
            .send(MempoolServiceMessage::IngestDataTxFromApi(data_tx, oneshot_tx).into());
        if let Err(e) = result {
            tracing::error!("channel closed, unable to send to mempool: {:?}", e);
        }

        match oneshot_rx.await {
            Ok(Ok(())) => Ok(()),
            Ok(Err(tx_error)) => Err(AddTxError::TxIngress(tx_error)),
            Err(e) => Err(AddTxError::Mailbox(e)),
        }
    }

    pub async fn ingest_commitment_tx(
        &self,
        commitment_tx: CommitmentTransaction,
    ) -> Result<(), AddTxError> {
        let (oneshot_tx, oneshot_rx) = tokio::sync::oneshot::channel();
        let result = self.node_ctx.service_senders.mempool.send(
            MempoolServiceMessage::IngestCommitmentTxFromApi(commitment_tx, oneshot_tx).into(),
        );
        if let Err(e) = result {
            tracing::error!("channel closed, unable to send to mempool: {:?}", e);
        }

        match oneshot_rx.await {
            Ok(Ok(())) => Ok(()),
            Ok(Err(tx_error)) => Err(AddTxError::TxIngress(tx_error)),
            Err(e) => Err(AddTxError::Mailbox(e)),
        }
    }

    pub async fn post_pledge_commitment(
        &self,
        anchor: Option<H256>,
    ) -> eyre::Result<CommitmentTransaction> {
        let config = &self.node_ctx.config.consensus;
        let signer = self.cfg.signer();
        let anchor = match anchor {
            Some(anchor) => anchor,
            None => self.get_anchor().await?,
        };
        let mut pledge_tx = CommitmentTransaction::new_pledge(
            config,
            anchor,
            self.node_ctx.mempool_pledge_provider.as_ref(),
            signer.address(),
        )
        .await;

        signer.sign_commitment(&mut pledge_tx).unwrap();
        info!("Generated pledge_tx.id: {}", pledge_tx.id);

        // Submit pledge commitment via API
        let api_uri = self.node_ctx.config.node_config.local_api_url();
        self.post_commitment_tx_request(&api_uri, &pledge_tx)
            .await?;

        Ok(pledge_tx)
    }

    pub async fn post_pledge_commitment_with_signer(
        &self,
        signer: &IrysSigner,
    ) -> CommitmentTransaction {
        let consensus = &self.node_ctx.config.consensus;
        let anchor = self
            .get_anchor()
            .await
            .expect("failed to get anchor for pledge commitment");

        let mut pledge_tx = CommitmentTransaction::new_pledge(
            consensus,
            anchor,
            self.node_ctx.mempool_pledge_provider.as_ref(),
            signer.address(),
        )
        .await;
        signer.sign_commitment(&mut pledge_tx).unwrap();
        info!("Generated pledge_tx.id: {}", pledge_tx.id);

        // Submit pledge commitment via API
        self.post_commitment_tx(&pledge_tx)
            .await
            .expect("posted commitment tx");

        pledge_tx
    }

    pub async fn post_pledge_commitment_without_gossip(
        &self,
        anchor: Option<H256>,
    ) -> eyre::Result<CommitmentTransaction> {
        self.with_gossip_disabled(self.post_pledge_commitment(anchor))
            .await
    }

    pub async fn get_anchor(&self) -> eyre::Result<H256> {
        self.get_api_client().get_anchor(self.get_peer_addr()).await
    }

    pub async fn post_stake_commitment(
        &self,
        anchor: Option<H256>,
    ) -> eyre::Result<CommitmentTransaction> {
        let config = &self.node_ctx.config.consensus;
        let anchor = match anchor {
            Some(anchor) => anchor,
            None => self.get_anchor().await?,
        };
        let mut stake_tx = CommitmentTransaction::new_stake(config, anchor);
        let signer = self.cfg.signer();
        signer.sign_commitment(&mut stake_tx).unwrap();
        info!("Generated stake_tx.id: {}", stake_tx.id);

        // Submit stake commitment via public API
        let api_uri = self.node_ctx.config.node_config.local_api_url();
        self.post_commitment_tx_request(&api_uri, &stake_tx)
            .await
            .expect("posted commitment tx");

        Ok(stake_tx)
    }

    pub async fn post_stake_commitment_with_signer(
        &self,
        signer: &IrysSigner,
    ) -> eyre::Result<CommitmentTransaction> {
        let config = &self.node_ctx.config.consensus;
        let anchor = self.get_anchor().await?;
        let mut stake_tx = CommitmentTransaction::new_stake(config, anchor);
        signer.sign_commitment(&mut stake_tx).unwrap();
        info!("Generated stake_tx.id: {}", stake_tx.id);

        // Submit stake commitment via public API
        let api_uri = self.node_ctx.config.node_config.local_api_url();
        self.post_commitment_tx_request(&api_uri, &stake_tx)
            .await
            .expect("posted commitment tx");

        Ok(stake_tx)
    }

    pub async fn post_stake_commitment_without_gossip(
        &self,
        anchor: Option<H256>,
    ) -> eyre::Result<CommitmentTransaction> {
        self.with_gossip_disabled(self.post_stake_commitment(anchor))
            .await
    }

    pub fn get_partition_assignments(
        &self,
        miner_address: IrysAddress,
    ) -> Vec<PartitionAssignment> {
        let epoch_snapshot = self
            .node_ctx
            .block_tree_guard
            .read()
            .canonical_epoch_snapshot();

        epoch_snapshot.get_partition_assignments(miner_address)
    }

    async fn post_commitment_tx_request(
        &self,
        api_uri: &str,
        commitment_tx: &CommitmentTransaction,
    ) -> eyre::Result<()> {
        info!("Posting Commitment TX: {}", commitment_tx.id);

        let client = reqwest::Client::new();
        let url = format!("{}/v1/commitment-tx", api_uri);
        let result = client.post(&url).json(commitment_tx).send().await;

        let response = match result {
            Ok(r) => r,
            Err(e) => {
                error!("Failed to post commitment transaction: {e}");
                return Err(eyre::eyre!(
                    "Failed to post commitment transaction {}: {e}",
                    &commitment_tx.id
                ));
            }
        };

        let status = response.status();
        if status != 200 {
            // Read the response body for logging
            let body_str = match response.text().await {
                Ok(text) => text,
                Err(e) => {
                    error!("Failed to read error response body: {e}");
                    String::new()
                }
            };

            error!(
                "Response status: {} - {}\nRequest Body: {}",
                status,
                body_str,
                serde_json::to_string_pretty(&commitment_tx).unwrap(),
            );
            Err(eyre::eyre!(
                "Posted commitment transaction {} but got HTTP response code: {:?}",
                &commitment_tx.id,
                status
            ))
        } else {
            info!(
                "Response status: {}\n{}",
                status,
                serde_json::to_string_pretty(&commitment_tx).unwrap()
            );
            Ok(())
        }
    }

    // disconnect all Reth peers from network
    // return Vec<PeerInfo>> as it was prior to disconnect
    pub async fn disconnect_all_reth_peers(&self) -> eyre::Result<Vec<PeerInfo>> {
        let ctx = self.node_ctx.reth_node_adapter.clone();

        let all_peers_prior = ctx.inner.network.get_all_peers().await?;
        for peer in all_peers_prior.iter() {
            ctx.inner.network.disconnect_peer(peer.remote_id);
        }

        while !ctx.inner.network.get_all_peers().await?.is_empty() {
            sleep(Duration::from_millis(100)).await;
        }

        let all_peers_after = ctx.inner.network.get_all_peers().await?;
        assert!(
            all_peers_after.is_empty(),
            "the peer should be completely disconnected",
        );

        Ok(all_peers_prior)
    }

    // Reconnect Reth peers passed to fn
    pub fn reconnect_all_reth_peers(&self, peers: &Vec<PeerInfo>) {
        for peer in peers {
            self.node_ctx
                .reth_node_adapter
                .inner
                .network
                .connect_peer(peer.remote_id, peer.remote_addr);
        }
    }

    // enable node to gossip until disabled
    pub fn gossip_enable(&self) {
        self.node_ctx.sync_state.set_gossip_reception_enabled(true);
        self.node_ctx.sync_state.set_gossip_broadcast_enabled(true);
    }

    // disable node ability to gossip until enabled
    pub fn gossip_disable(&self) {
        self.node_ctx.sync_state.set_gossip_reception_enabled(false);
        self.node_ctx.sync_state.set_gossip_broadcast_enabled(false);
    }

    /// Execute the provided future with gossip temporarily disabled.
    async fn with_gossip_disabled<F>(&self, fut: F) -> F::Output
    where
        F: std::future::Future,
    {
        // save state so we can set back to it
        let was_broadcast_enabled = self.node_ctx.sync_state.is_gossip_broadcast_enabled();
        let was_reception_enabled = self.node_ctx.sync_state.is_gossip_reception_enabled();

        self.gossip_disable();
        let res = fut.await;

        // return to original state
        self.node_ctx
            .sync_state
            .set_gossip_broadcast_enabled(was_broadcast_enabled);
        self.node_ctx
            .sync_state
            .set_gossip_reception_enabled(was_reception_enabled);

        res
    }

    /// Get the full canonical chain as BlockTreeEntry items
    pub fn get_canonical_chain(&self) -> Vec<BlockTreeEntry> {
        self.node_ctx
            .block_tree_guard
            .read()
            .get_canonical_chain()
            .0
    }

    /// Get the EMA snapshot for a given block hash
    pub fn get_ema_snapshot(&self, block_hash: &H256) -> Option<Arc<EmaSnapshot>> {
        self.node_ctx
            .block_tree_guard
            .read()
            .get_ema_snapshot(block_hash)
    }

    pub fn get_canonical_epoch_snapshot(&self) -> Arc<EpochSnapshot> {
        self.node_ctx
            .block_tree_guard
            .read()
            .canonical_epoch_snapshot()
    }

    /// Mine blocks until a condition is met
    #[tracing::instrument(level = "trace", skip_all)]
    pub async fn mine_until_condition<F>(
        &self,
        mut condition: F,
        blocks_per_batch: usize,
        max_blocks: usize,
        max_seconds: usize,
    ) -> eyre::Result<usize>
    where
        F: FnMut(&[IrysBlockHeader]) -> bool,
    {
        let mut total_blocks_mined = 0;

        while total_blocks_mined < max_blocks {
            // Mine a batch of blocks
            self.mine_blocks(blocks_per_batch).await?;
            total_blocks_mined += blocks_per_batch;

            // Wait for blocks to be indexed
            self.wait_until_height(total_blocks_mined as u64, max_seconds)
                .await?;

            // Get all blocks mined so far
            let blocks = self.get_blocks(0, total_blocks_mined as u64).await?;

            // Check if condition is met
            if condition(&blocks) {
                return Ok(total_blocks_mined);
            }
        }

        Err(eyre::eyre!(
            "Condition not met after mining {} blocks",
            total_blocks_mined
        ))
    }

    /// Get all blocks that contain VDF resets
    pub async fn get_blocks_with_vdf_resets(
        &self,
        start_height: u64,
        end_height: u64,
    ) -> eyre::Result<Vec<IrysBlockHeader>> {
        let blocks = self.get_blocks(start_height, end_height).await?;
        let reset_frequency = self.node_ctx.config.vdf.reset_frequency;

        Ok(blocks
            .into_iter()
            .filter(|block| {
                block
                    .vdf_limiter_info
                    .reset_step(reset_frequency as u64)
                    .is_some()
            })
            .collect())
    }

    /// Verify that blocks match between two nodes
    pub async fn verify_blocks_match(
        &self,
        other: &Self,
        start_height: u64,
        end_height: u64,
    ) -> eyre::Result<()> {
        let self_blocks = self.get_blocks(start_height, end_height).await?;
        let other_blocks = other.get_blocks(start_height, end_height).await?;

        for (index, (self_block, other_block)) in
            self_blocks.iter().zip_eq(other_blocks.iter()).enumerate()
        {
            // Compare full headers for completeness and clarity
            eyre::ensure!(
                self_block == other_block,
                "Block mismatch at index {} (height {}): block hashes {:?} vs {:?}",
                index,
                self_block.height,
                self_block.block_hash,
                other_block.block_hash
            );
        }

        Ok(())
    }

    pub fn chunk_bytes_gen(
        count: u64,
        chunk_size: usize,
        seed: u64,
    ) -> impl Iterator<Item = eyre::Result<ChunkBytes>> {
        chunk_bytes_gen(count, chunk_size, seed)
    }

    pub async fn gossip_commitment_to_node(
        &self,
        commitment: &CommitmentTransaction,
    ) -> eyre::Result<()> {
        let (resp_tx, resp_rx) = oneshot::channel();
        self.node_ctx.service_senders.mempool.send(
            MempoolServiceMessage::IngestCommitmentTxFromGossip(commitment.clone(), resp_tx).into(),
        )?;

        resp_rx.await??;
        Ok(())
    }

    pub async fn gossip_data_tx_to_node(&self, tx: &DataTransactionHeader) -> eyre::Result<()> {
        let (resp_tx, resp_rx) = oneshot::channel();
        self.node_ctx
            .service_senders
            .mempool
            .send(MempoolServiceMessage::IngestDataTxFromGossip(tx.clone(), resp_tx).into())?;

        resp_rx.await??;
        Ok(())
    }
}

/// Construct a SolutionContext using a provided PoA chunk for the current step.
/// Computes solution_hash = sha256(poa_chunk || offset_le || vdf_output) and returns immediately
/// with a consistent cryptographic link, without attempting to satisfy difficulty or iterate offsets.
/// This avoids timeouts and nondeterminism when running the full test suite.
///
/// Note: This is only used in tests that disable validation when producing the "evil" block.
/// The block will later be rejected when validation is re-enabled due to PoA verification.
pub async fn solution_context_with_poa_chunk(
    node_ctx: &IrysNodeCtx,
    poa_chunk: Vec<u8>,
) -> Result<SolutionContext, eyre::Error> {
    // Ensure the VDF has at least two steps materialized (N-1, N)
    let vdf_steps_guard = node_ctx.vdf_steps_guard.clone();
    node_ctx.start_vdf();
    let start = std::time::Instant::now();
    let max_wait = std::time::Duration::from_secs(5);
    let (step, steps) = loop {
        if start.elapsed() > max_wait {
            node_ctx.stop_vdf();
            return Err(eyre::eyre!(
                "VDF steps unavailable: timed out waiting for (prev,current) pair"
            ));
        }
        let s = vdf_steps_guard.read().global_step;
        if s >= 1 {
            if let Ok(steps) = vdf_steps_guard.read().get_steps(ii(s - 1, s)) {
                if steps.len() >= 2 {
                    break (s, steps);
                }
            }
        }
        tokio::time::sleep(std::time::Duration::from_millis(50)).await;
    };

    // Compute checkpoints for (step-1)
    let mut hasher = Sha256::new();
    let mut salt =
        irys_types::U256::from(step_number_to_salt_number(&node_ctx.config.vdf, step - 1));
    let mut seed = steps[0];
    let mut checkpoints: Vec<H256> =
        vec![H256::default(); node_ctx.config.vdf.num_checkpoints_in_vdf_step];
    vdf_sha(
        &mut hasher,
        &mut salt,
        &mut seed,
        node_ctx.config.vdf.num_checkpoints_in_vdf_step,
        node_ctx.config.vdf.num_iterations_per_checkpoint(),
        &mut checkpoints,
    );

    // For deterministic linkage without recall-range dependency, use offset 0
    let partition_hash = H256::zero();
    let partition_chunk_offset: u32 = 0;

    // Compute solution_hash = sha256(poa_chunk || offset_le || vdf_output)
    let mut hasher_sol = Sha256::new();
    hasher_sol.update(&poa_chunk);
    hasher_sol.update(partition_chunk_offset.to_le_bytes());
    hasher_sol.update(steps[1].as_bytes());
    let solution_hash = H256::from_slice(hasher_sol.finalize().as_slice());

    node_ctx.stop_vdf();
    Ok(SolutionContext {
        partition_hash,
        chunk_offset: partition_chunk_offset,
        mining_address: node_ctx.config.node_config.miner_address(),
        tx_path: None,
        data_path: None,
        chunk: poa_chunk,
        vdf_step: step,
        checkpoints: H256List(checkpoints),
        seed: Seed(steps[1]),
        solution_hash,
    })
}

pub async fn solution_context(node_ctx: &IrysNodeCtx) -> Result<SolutionContext, eyre::Error> {
    // Fetch previous (parent) block difficulty
    // Get parent block directly from in-memory block tree
    let prev_block = {
        let read = node_ctx.block_tree_guard.read();
        let parent_hash = read.get_max_cumulative_difficulty_block().1;
        read.get_block(&parent_hash)
            .cloned()
            .ok_or_else(|| eyre!("Parent block header not found in block tree"))?
    };

    let vdf_steps_guard = node_ctx.vdf_steps_guard.clone();
    node_ctx.start_vdf();
    let poa_solution = capacity_chunk_solution(
        node_ctx.config.node_config.miner_address(),
        vdf_steps_guard.clone(),
        &node_ctx.config,
        prev_block.diff,
    )
    .await;
    node_ctx.stop_vdf();
    Ok(poa_solution)
}

/// Outcome of block validation for testing.
#[derive(Debug, Clone, PartialEq, Eq)]
pub enum BlockValidationOutcome {
    /// Block was validated and stored with the given chain state.
    StoredOnNode(ChainState),
    /// Block was discarded with validation error details.
    Discarded(irys_actors::block_validation::ValidationError),
}

pub fn assert_validation_error(
    outcome: BlockValidationOutcome,
    error_matcher: impl Fn(&block_validation::ValidationError) -> bool,
    context: &str,
) {
    match outcome {
        BlockValidationOutcome::Discarded(ref err) if error_matcher(err) => {}
        other => panic!("{} - expected validation error, got: {:?}", context, other),
    }
}

pub async fn read_block_from_state(
    node_ctx: &IrysNodeCtx,
    block_hash: &H256,
) -> BlockValidationOutcome {
    let mut was_validation_scheduled = false;
    let mut event_receiver = node_ctx.service_senders.subscribe_block_state_updates();

    // Poll for up to 50 seconds (500 iterations * 100ms)
    for _ in 0..500 {
        // Check for block state events (non-blocking)
        while let Ok(event) = event_receiver.try_recv() {
            if event.block_hash == *block_hash && event.discarded {
                // Block was discarded, extract validation error from result
                if let irys_actors::block_tree_service::ValidationResult::Invalid(error) =
                    event.validation_result
                {
                    return BlockValidationOutcome::Discarded(error);
                }
            }
        }

        let result = {
            let read = node_ctx.block_tree_guard.read();
            let mut result = read
                .get_block_and_status(block_hash)
                .into_iter()
                .map(|(_, state)| *state);
            result.next()
        };

        let Some(chain_state) = result else {
            // If we previously saw "validation scheduled" and now block status is None,
            // it means the block was discarded
            if was_validation_scheduled {
                return BlockValidationOutcome::Discarded(
                    irys_actors::block_validation::ValidationError::Other(
                        "Block was discarded without validation error event".to_string(),
                    ),
                );
            }
            tokio::time::sleep(tokio::time::Duration::from_millis(100)).await;
            continue;
        };
        match chain_state {
            ChainState::NotOnchain(BlockState::ValidationScheduled)
            | ChainState::Validated(BlockState::ValidationScheduled) => {
                was_validation_scheduled = true;
                tokio::time::sleep(tokio::time::Duration::from_millis(100)).await;
            }
            _ => return BlockValidationOutcome::StoredOnNode(chain_state),
        }
    }
    BlockValidationOutcome::Discarded(irys_actors::block_validation::ValidationError::Other(
        "Timeout waiting for block validation".to_string(),
    ))
}

/// Helper function for testing chunk uploads. Posts a single chunk of transaction data
/// to the /v1/chunk endpoint and verifies successful response.
pub async fn post_chunk<T, B>(
    app: &T,
    tx: &DataTransaction,
    chunk_index: usize,
    chunks: &[[u8; 32]],
) where
    T: Service<actix_http::Request, Response = ServiceResponse<B>, Error = actix_web::Error>,
{
    let chunk = UnpackedChunk {
        data_root: tx.header.data_root,
        data_size: tx.header.data_size,
        data_path: Base64(tx.proofs[chunk_index].proof.clone()),
        bytes: Base64(chunks[chunk_index].to_vec()),
        tx_offset: TxChunkOffset::from(chunk_index as u32),
    };

    let resp = test::call_service(
        app,
        test::TestRequest::post()
            .uri("/v1/chunk")
            .set_json(&chunk)
            .to_request(),
    )
    .await;

    assert_eq!(resp.status(), StatusCode::OK);
}

/// Posts a storage transaction to the node via HTTP POST request using the actix-web test framework.
///
/// This function submits the transaction header to the `/v1/tx` endpoint and verifies
/// that the response has a successful HTTP 200 status code. The response body is logged
/// for debugging purposes.
///
/// # Arguments
/// * `app` - The actix-web service to test against
/// * `tx` - The Irys transaction to submit (only the header is sent)
///
/// # Panics
/// Panics if the response status is not HTTP 200 OK.
pub async fn post_data_tx<T, B>(app: &T, tx: &DataTransaction)
where
    T: Service<actix_http::Request, Response = ServiceResponse<B>, Error = actix_web::Error>,
    B: MessageBody + Unpin,
{
    let req = TestRequest::post()
        .uri("/v1/tx")
        .set_json(tx.header.clone())
        .to_request();

    let resp = call_service(&app, req).await;
    let status = resp.status();
    let body = test::read_body(resp).await;
    debug!("Response body: {:#?}", body);
    assert_eq!(status, StatusCode::OK);
}

#[deprecated]
pub async fn post_commitment_tx<T, B>(app: &T, tx: &CommitmentTransaction)
where
    T: Service<actix_http::Request, Response = ServiceResponse<B>, Error = actix_web::Error>,
    B: MessageBody + Unpin,
{
    let req = TestRequest::post()
        .uri("/v1/commitment-tx")
        .set_json(tx.clone())
        .to_request();

    let resp = call_service(&app, req).await;
    let status = resp.status();
    let body = test::read_body(resp).await;
    debug!("Response body: {:#?}", body);
    assert_eq!(status, StatusCode::OK);
}

pub fn new_stake_tx(
    anchor: &H256,
    signer: &IrysSigner,
    config: &ConsensusConfig,
) -> CommitmentTransaction {
    let mut stake_tx = CommitmentTransaction::new_stake(config, *anchor);
    signer.sign_commitment(&mut stake_tx).unwrap();
    stake_tx
}

pub async fn new_pledge_tx<P: irys_types::transaction::PledgeDataProvider>(
    anchor: &H256,
    signer: &IrysSigner,
    config: &ConsensusConfig,
    pledge_provider: &P,
) -> CommitmentTransaction {
    let mut pledge_tx =
        CommitmentTransaction::new_pledge(config, *anchor, pledge_provider, signer.address()).await;
    signer.sign_commitment(&mut pledge_tx).unwrap();
    pledge_tx
}

/// Retrieves a ledger chunk via HTTP GET request using the actix-web test framework.
///
/// # Arguments
/// * `app` - The actix-web service
/// * `ledger` - Target ledger
/// * `chunk_offset` - Ledger relative chunk offset
///
/// Returns `Some(PackedChunk)` if found (HTTP 200), `None` otherwise.
pub async fn get_chunk<T, B>(
    app: &T,
    ledger: DataLedger,
    chunk_offset: LedgerChunkOffset,
) -> Option<PackedChunk>
where
    T: Service<actix_http::Request, Response = ServiceResponse<B>, Error = actix_web::Error>,
    B: MessageBody,
{
    let req = test::TestRequest::get()
        .uri(&format!(
            "/v1/chunk/ledger/{}/{}",
            ledger as usize, chunk_offset
        ))
        .to_request();

    let res = test::call_service(&app, req).await;

    if res.status() == StatusCode::OK {
        let packed_chunk: PackedChunk = test::read_body_json(res).await;
        Some(packed_chunk)
    } else {
        None
    }
}

/// Finds and returns the parent block header containing a given transaction ID.
/// Takes a transaction ID, ledger type, and database connection.
/// Returns None if the transaction isn't found in any block.
pub fn get_block_parent(
    txid: H256,
    ledger: DataLedger,
    db: &DatabaseProvider,
) -> Option<IrysBlockHeader> {
    let read_tx = db
        .tx()
        .map_err(|e| {
            error!("Failed to create transaction: {}", e);
        })
        .ok()?;

    let mut read_cursor = read_tx
        .new_cursor::<IrysBlockHeaders>()
        .map_err(|e| {
            error!("Failed to create cursor: {}", e);
        })
        .ok()?;

    let walker = read_cursor
        .walk(None)
        .map_err(|e| {
            error!("Failed to create walker: {}", e);
        })
        .ok()?;

    let block_headers = walker
        .collect::<Result<HashMap<_, _>, _>>()
        .map_err(|e| {
            error!("Failed to collect results: {}", e);
        })
        .ok()?;

    // Loop tough all the blocks and find the one that contains the txid
    for block_header in block_headers.values() {
        if block_header.data_ledgers[ledger].tx_ids.0.contains(&txid) {
            return Some(IrysBlockHeader::from(block_header.clone()));
        }
    }

    None
}

/// Verifies that a published chunk matches its expected content.
/// Gets a chunk from storage, unpacks it, and compares against expected bytes.
/// Panics if the chunk is not found or content doesn't match expectations.
pub async fn verify_published_chunk<T, B>(
    app: &T,
    chunk_offset: LedgerChunkOffset,
    expected_bytes: &[u8; 32],
    config: &Config,
) where
    T: Service<actix_http::Request, Response = ServiceResponse<B>, Error = actix_web::Error>,
    B: MessageBody,
{
    if let Some(packed_chunk) = get_chunk(&app, DataLedger::Publish, chunk_offset).await {
        let unpacked_chunk = unpack(
            &packed_chunk,
            config.consensus.entropy_packing_iterations,
            config.consensus.chunk_size as usize,
            config.consensus.chain_id,
        );
        if unpacked_chunk.bytes.0 != expected_bytes {
            println!(
                "ledger_chunk_offset: {}\nfound: {:?}\nexpected: {:?}",
                chunk_offset, unpacked_chunk.bytes.0, expected_bytes
            )
        }
        assert_eq!(unpacked_chunk.bytes.0, expected_bytes);
    } else {
        panic!(
            "Chunk not found! Publish ledger chunk_offset: {}",
            chunk_offset
        );
    }
}

pub async fn gossip_commitment_to_node(
    node: &IrysNodeTest<irys_chain::IrysNodeCtx>,
    commitment: &CommitmentTransaction,
) -> eyre::Result<()> {
    let (resp_tx, resp_rx) = oneshot::channel();
    node.node_ctx.service_senders.mempool.send(
        MempoolServiceMessage::IngestCommitmentTxFromGossip(commitment.clone(), resp_tx).into(),
    )?;

    resp_rx.await??;
    Ok(())
}

pub async fn gossip_data_tx_to_node(
    node: &IrysNodeTest<irys_chain::IrysNodeCtx>,
    tx: &DataTransactionHeader,
) -> eyre::Result<()> {
    let (resp_tx, resp_rx) = oneshot::channel();
    node.node_ctx
        .service_senders
        .mempool
        .send(MempoolServiceMessage::IngestDataTxFromGossip(tx.clone(), resp_tx).into())?;

    resp_rx.await??;
    Ok(())
}<|MERGE_RESOLUTION|>--- conflicted
+++ resolved
@@ -10,14 +10,11 @@
 };
 use alloy_consensus::{SignableTransaction as _, TxEip1559, TxEnvelope as EthereumTxEnvelope};
 use alloy_core::primitives::FixedBytes;
-<<<<<<< HEAD
 use alloy_eips::Encodable2718 as _;
-use alloy_eips::{BlockHashOrNumber, BlockId};
+use alloy_eips::BlockId;
 use alloy_network::TxSignerSync as _;
+use alloy_primitives::Address;
 use alloy_signer_local::LocalSigner;
-=======
-use alloy_eips::BlockId;
->>>>>>> 779f73d5
 use eyre::{eyre, OptionExt as _};
 use futures::future::select;
 use irys_actors::block_discovery::BlockTransactions;
@@ -2033,54 +2030,6 @@
 
         let local_signer = LocalSigner::from(signer.signer.clone());
         let chain_id = self.node_ctx.config.consensus.chain_id;
-<<<<<<< HEAD
-=======
-        let mut tx_hashes = Vec::new();
-
-        for tx_index in 0..num_transactions {
-            // Each transaction uses different chunk offsets to ensure uniqueness
-            let start_offset = tx_index * chunks_per_tx as u32;
-            let storage_keys = (0..chunks_per_tx).map(|i| ChunkRangeSpecifier {
-                partition_index: alloy_primitives::aliases::U200::from_le_bytes([0xff; 25]),
-                offset: start_offset + i as u32,
-                chunk_count: 1,
-            });
-            let access_list = build_pd_access_list(storage_keys);
-
-            // Build PD header with high enough max fees to not cap the base fee
-            let header = PdHeaderV1 {
-                max_priority_fee_per_chunk: alloy_primitives::U256::from(1_000_000_000_u64),
-                max_base_fee_per_chunk: alloy_primitives::U256::from(100_000_000_000_u64),
-            };
-            let calldata = prepend_pd_header_v1_to_calldata(&header, &[]);
-
-            // Create and sign EIP-1559 transaction with incrementing nonce
-            let mut tx = TxEip1559 {
-                access_list,
-                chain_id,
-                gas_limit: 1_000_000,
-                input: calldata,
-                max_fee_per_gas: 20_000_000_000,
-                max_priority_fee_per_gas: 1_000_000_000,
-                nonce: tx_index as u64,
-                to: alloy_primitives::TxKind::Call(alloy_primitives::Address::random()),
-                value: alloy_primitives::U256::ZERO,
-            };
-            let signature = local_signer
-                .sign_transaction_sync(&mut tx)
-                .expect("PD tx must be signable");
-
-            // Inject transaction into mempool
-            let tx_envelope = EthereumTxEnvelope::Eip1559(tx.into_signed(signature))
-                .encoded_2718()
-                .into();
-            let tx_hash = self
-                .node_ctx
-                .reth_node_adapter
-                .rpc
-                .inject_tx(tx_envelope)
-                .await?;
->>>>>>> 779f73d5
 
         // Build storage keys for the specified number of chunks
         let storage_keys = (0..chunks_per_tx).map(|i| ChunkRangeSpecifier {
