--- conflicted
+++ resolved
@@ -3136,11 +3136,6 @@
     let mut was_validation_scheduled = false;
     let mut event_receiver = node_ctx.service_senders.subscribe_block_state_updates();
 
-<<<<<<< HEAD
-    // TODO: we must have a better way of getting block updates,
-    // some kind of event bus from the block tree would be great.
-    for _ in 0..250 {
-=======
     // Poll for up to 50 seconds (500 iterations * 100ms)
     for _ in 0..500 {
         // Check for block state events (non-blocking)
@@ -3155,7 +3150,6 @@
             }
         }
 
->>>>>>> d1c93fdb
         let result = {
             let read = node_ctx.block_tree_guard.read();
             let mut result = read
