--- conflicted
+++ resolved
@@ -1,10 +1,6 @@
 use std::{net::SocketAddr, num::NonZero, sync::Arc, time::Duration};
 
-<<<<<<< HEAD
-use irys_actors::packing::{wait_for_packing, PackingRequest};
-=======
 use irys_actors::packing::PackingRequest;
->>>>>>> 547fb404
 use irys_domain::{ChunkType, StorageModule, StorageModuleInfo};
 use irys_packing::capacity_single::compute_entropy_chunk;
 use irys_packing_worker::worker::start_worker;
@@ -119,12 +115,7 @@
         chunk_range: PartitionChunkRange(irys_types::partition_chunk_offset_ie!(0, packing_end)),
     };
     // Create an instance of the packing service
-<<<<<<< HEAD
-    let sm_ids = vec![storage_module.id];
-    let packing = irys_actors::packing::PackingService::new(sm_ids, Arc::new(config.clone()));
-=======
     let packing = irys_actors::packing::PackingService::new(Arc::new(config.clone()));
->>>>>>> 547fb404
 
     // Spawn packing controllers with runtime handle
     // Get the current Tokio runtime handle for this test context
@@ -136,10 +127,6 @@
 
     // action
     handle.send(request)?;
-<<<<<<< HEAD
-    wait_for_packing(handle, Some(Duration::from_secs(99999))).await?;
-    storage_module.sync_pending_chunks()?;
-=======
 
     // Wait until packing starts to avoid racing the idle waiter
     let wait_start = std::time::Instant::now();
@@ -158,7 +145,6 @@
         .wait_for_idle(Some(Duration::from_secs(99999)))
         .await?;
     storage_module.force_sync_pending_chunks()?;
->>>>>>> 547fb404
 
     // assert
     // check that the chunks are marked as packed
