--- conflicted
+++ resolved
@@ -15,11 +15,8 @@
     assert_validation_error, gossip_commitment_to_node, read_block_from_state, solution_context,
     BlockValidationOutcome, IrysNodeTest,
 };
-<<<<<<< HEAD
+use irys_actors::block_discovery::BlockTransactions;
 use irys_actors::block_tree_service::ValidationResult;
-=======
-use irys_actors::block_discovery::BlockTransactions;
->>>>>>> 2a848c6e
 use irys_actors::block_validation::ValidationError;
 use irys_actors::{
     async_trait,
@@ -60,30 +57,6 @@
     Ok(())
 }
 
-<<<<<<< HEAD
-=======
-fn send_block_to_block_validation(
-    node_ctx: &IrysNodeCtx,
-    block: Arc<IrysBlockHeader>,
-) -> Result<(), PreValidationError> {
-    let transactions = BlockTransactions {
-        commitment_txs: vec![],
-        data_txs: HashMap::new(),
-    };
-
-    node_ctx
-        .service_senders
-        .validation_service
-        .send(ValidationServiceMessage::ValidateBlock {
-            block,
-            transactions,
-            skip_vdf_validation: false,
-        })
-        .unwrap();
-    Ok(())
-}
-
->>>>>>> 2a848c6e
 // This test creates a malicious block producer that includes a stake commitment with invalid value.
 // The assertion will fail (block will be discarded) because stake commitments must have exact stake_value
 // from the consensus config.
@@ -1156,16 +1129,9 @@
     let fork_creator_1 = genesis_node
         .testing_peer_with_assignments(&test_signer)
         .await?;
-<<<<<<< HEAD
     let fork_creator_2 = genesis_node
         .testing_peer_with_assignments(&test_signer_2)
         .await?;
-=======
-    tokio::time::sleep(std::time::Duration::from_secs(2)).await;
-    peer_node.gossip_disable();
-    let (block, _payload, _) = peer_node.mine_block_without_gossip().await?;
-    let outcome = read_block_from_state(&genesis_node.node_ctx, &block.block_hash);
->>>>>>> 2a848c6e
 
     tokio::time::sleep(std::time::Duration::from_secs(1)).await;
 
@@ -1176,9 +1142,9 @@
     fork_creator_1.gossip_disable();
     genesis_node.gossip_disable();
 
-    let block = fork_creator_1.mine_block_without_gossip().await?;
-    send_block_to_block_tree(&genesis_node.node_ctx, block.0.clone(), vec![], false).await?;
-    let root_block_of_fork = block.0;
+    let (block, _, txs) = fork_creator_1.mine_block_without_gossip().await?;
+    send_block_to_block_tree(&genesis_node.node_ctx, block.clone(), txs, false).await?;
+    let root_block_of_fork = block;
 
     genesis_node.node_ctx.set_validation_enabled(true);
     let mut block_state_rx = genesis_node
@@ -1186,9 +1152,9 @@
         .service_senders
         .subscribe_block_state_updates();
     for _ in 0..10 {
-        let (block, eth_block) = fork_creator_2.mine_block_without_gossip().await?;
+        let (block, eth_block, txs) = fork_creator_2.mine_block_without_gossip().await?;
         tracing::error!(block_heght = block.height,  ?block.cumulative_diff, "block");
-        send_block_to_block_tree(&genesis_node.node_ctx, block.clone(), vec![], false).await?;
+        send_block_to_block_tree(&genesis_node.node_ctx, block.clone(), txs, false).await?;
         genesis_node
             .node_ctx
             .block_pool
