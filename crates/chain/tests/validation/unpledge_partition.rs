--- conflicted
+++ resolved
@@ -430,13 +430,8 @@
     Ok(())
 }
 
-<<<<<<< HEAD
 #[test_log::test(tokio::test)]
-async fn heavy_epoch_block_with_extra_unpledge_gets_rejected() -> eyre::Result<()> {
-=======
-#[test_log::test(actix_web::test)]
 async fn slow_heavy_epoch_block_with_extra_unpledge_gets_rejected() -> eyre::Result<()> {
->>>>>>> 770730b2
     struct EvilEpochStrategy {
         pub prod: ProductionStrategy,
         pub commitments: Vec<CommitmentTransaction>,
