--- conflicted
+++ resolved
@@ -13,57 +13,7 @@
     ProductionStrategy,
 };
 use irys_types::CommitmentType;
-<<<<<<< HEAD
-use irys_types::{CommitmentTransaction, DataTransactionHeader, IrysBlockHeader, NodeConfig, U256};
-use tokio::sync::oneshot;
-
-pub(super) async fn gossip_commitment_to_node(
-    node: &IrysNodeTest<irys_chain::IrysNodeCtx>,
-    commitment: &CommitmentTransaction,
-) -> eyre::Result<()> {
-    let (resp_tx, resp_rx) = oneshot::channel();
-    node.node_ctx.service_senders.mempool.send(
-        MempoolServiceMessage::IngestCommitmentTxFromGossip(commitment.clone(), resp_tx),
-    )?;
-
-    resp_rx.await??;
-    Ok(())
-}
-
-pub(super) async fn gossip_data_tx_to_node(
-    node: &IrysNodeTest<irys_chain::IrysNodeCtx>,
-    tx: &DataTransactionHeader,
-) -> eyre::Result<()> {
-    let (resp_tx, resp_rx) = oneshot::channel();
-    node.node_ctx
-        .service_senders
-        .mempool
-        .send(MempoolServiceMessage::IngestDataTxFromGossip(
-            tx.clone(),
-            resp_tx,
-        ))?;
-
-    resp_rx.await??;
-    Ok(())
-}
-
-pub(super) fn send_block_to_validation_service(
-    node_ctx: &IrysNodeCtx,
-    block: Arc<IrysBlockHeader>,
-    skip_vdf_validation: bool,
-) {
-    node_ctx
-        .service_senders
-        .validation_service
-        .send(ValidationServiceMessage::ValidateBlock {
-            block,
-            skip_vdf_validation,
-        })
-        .unwrap();
-}
-=======
 use irys_types::{CommitmentTransaction, NodeConfig, U256};
->>>>>>> d1c93fdb
 
 #[test_log::test(tokio::test)]
 async fn heavy_block_unpledge_partition_not_owned_gets_rejected() -> eyre::Result<()> {
