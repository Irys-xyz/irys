--- conflicted
+++ resolved
@@ -8,14 +8,10 @@
     ProductionStrategy,
 };
 use irys_primitives::Address;
-<<<<<<< HEAD
-use irys_types::{DataLedger, DataTransactionHeader, IrysBlockHeader, NodeConfig, H256, U256};
-=======
 use irys_types::{
-    CommitmentTransaction, DataLedger, DataTransactionHeader, DataTransactionHeaderV1, H256List,
-    IrysBlockHeader, NodeConfig, SystemTransactionLedger, H256, U256,
+    DataLedger, DataTransactionHeader, DataTransactionHeaderV1, IrysBlockHeader, NodeConfig, H256,
+    U256,
 };
->>>>>>> 0646c56f
 use std::collections::BTreeMap;
 
 // This test verifies that blocks are rejected when they contain a PermFeeRefund
