use crate::utils::{read_block_from_state, solution_context, BlockValidationOutcome, IrysNodeTest};
use crate::validation::unpledge_partition::gossip_data_tx_to_node;
use irys_actors::{
    async_trait, block_producer::ledger_expiry::LedgerExpiryBalanceDelta,
    block_tree_service::BlockTreeServiceMessage, shadow_tx_generator::PublishLedgerWithTxs,
    BlockProdStrategy, BlockProducerInner, ProductionStrategy,
};
use irys_chain::IrysNodeCtx;
use irys_domain::ChainState;
use irys_types::storage_pricing::Amount;
use irys_types::{
    CommitmentTransaction, Config, DataLedger, DataTransactionHeader, IrysBlockHeader, NodeConfig,
    U256,
};
use std::sync::Arc;

// Helper function to send a block directly to the block tree service for validation
async fn send_block_to_block_tree(
    node_ctx: &IrysNodeCtx,
    block: Arc<IrysBlockHeader>,
    commitment_txs: Vec<CommitmentTransaction>,
) -> eyre::Result<()> {
    let (response_tx, response_rx) = tokio::sync::oneshot::channel();

    node_ctx
        .service_senders
        .block_tree
        .send(BlockTreeServiceMessage::BlockPreValidated {
            block,
            commitment_txs: Arc::new(commitment_txs),
            response: response_tx,
            skip_vdf_validation: false,
        })?;

    Ok(response_rx.await??)
}

<<<<<<< HEAD
// This test creates a malicious block producer that includes a data transaction with insufficient perm_fee.
// The assertion will fail (block will be discarded) because data transactions must have perm_fee >= expected amount.
#[test_log::test(tokio::test)]
=======
// This test ensures that during full block validation, data transaction pricing validates the perm fee
#[test_log::test(actix_web::test)]
>>>>>>> 770730b2
async fn slow_heavy_block_insufficient_perm_fee_gets_rejected() -> eyre::Result<()> {
    struct EvilBlockProdStrategy {
        pub prod: ProductionStrategy,
        pub malicious_tx: DataTransactionHeader,
    }

    #[async_trait::async_trait]
    impl BlockProdStrategy for EvilBlockProdStrategy {
        fn inner(&self) -> &BlockProducerInner {
            &self.prod.inner
        }

        async fn get_mempool_txs(
            &self,
            _prev_block_header: &IrysBlockHeader,
        ) -> eyre::Result<irys_actors::block_producer::MempoolTxsBundle> {
            Ok(irys_actors::block_producer::MempoolTxsBundle {
                commitment_txs: vec![],
                commitment_txs_to_bill: vec![],
                submit_txs: vec![self.malicious_tx.clone()],
                publish_txs: PublishLedgerWithTxs {
                    txs: vec![],
                    proofs: None,
                },
                aggregated_miner_fees: LedgerExpiryBalanceDelta::default(),
                commitment_refund_events: vec![],
                unstake_refund_events: vec![],
            })
        }
    }

    // Configure a test network
    let seconds_to_wait = 20;
    let mut genesis_config = NodeConfig::testing();
    genesis_config.consensus.get_mut().chunk_size = 32;

    let test_signer = genesis_config.new_random_signer();
    genesis_config.fund_genesis_accounts(vec![&test_signer]);
    let genesis_node = IrysNodeTest::new_genesis(genesis_config.clone())
        .start_and_wait_for_packing("GENESIS", seconds_to_wait)
        .await;
    genesis_node.mine_block().await?;

    // Create a data transaction with insufficient perm_fee
    let data = vec![42_u8; 1024]; // 1KB of data
    let data_size = data.len() as u64;

    // Get the expected price from the API
    let price_info = genesis_node
        .get_data_price(DataLedger::Publish, data_size)
        .await?;

    // Create transaction with INSUFFICIENT perm_fee (50% of expected)
    let insufficient_perm_fee = price_info.perm_fee / U256::from(2);
    let malicious_tx = test_signer.create_transaction_with_fees(
        data,
        genesis_node.get_anchor().await?,
        DataLedger::Publish,
        price_info.term_fee,
        Some(insufficient_perm_fee), // Insufficient perm_fee!
    )?;
    let malicious_tx = test_signer.sign_transaction(malicious_tx)?;

    // Create a block with evil strategy and zero immediate inclusion reward percent
    let genesis_block_prod = &genesis_node.node_ctx.block_producer_inner;
    let mut evil_config = genesis_node.node_ctx.config.node_config.clone();
    evil_config
        .consensus
        .get_mut()
        .immediate_tx_inclusion_reward_percent = Amount::new(U256::from(0));

    let block_prod_strategy = EvilBlockProdStrategy {
        malicious_tx: malicious_tx.header.clone(),
        prod: ProductionStrategy {
            inner: Arc::new(BlockProducerInner {
                config: Config::new(evil_config),
                db: genesis_block_prod.db.clone(),
                block_discovery: genesis_block_prod.block_discovery.clone(),
                mining_broadcaster: genesis_block_prod.mining_broadcaster.clone(),
                service_senders: genesis_block_prod.service_senders.clone(),
                reward_curve: genesis_block_prod.reward_curve.clone(),
                vdf_steps_guard: genesis_block_prod.vdf_steps_guard.clone(),
                block_tree_guard: genesis_block_prod.block_tree_guard.clone(),
                price_oracle: genesis_block_prod.price_oracle.clone(),
                reth_payload_builder: genesis_block_prod.reth_payload_builder.clone(),
                reth_provider: genesis_block_prod.reth_provider.clone(),
                shadow_tx_store: genesis_block_prod.shadow_tx_store.clone(),
                beacon_engine_handle: genesis_block_prod.beacon_engine_handle.clone(),
                block_index: genesis_block_prod.block_index.clone(),
            }),
        },
    };

    let (block, _adjustment_stats, _eth_payload) = block_prod_strategy
        .fully_produce_new_block_without_gossip(&solution_context(&genesis_node.node_ctx).await?)
        .await?
        .unwrap();

    // Send block directly to block tree service for validation
    gossip_data_tx_to_node(&genesis_node, &malicious_tx.header).await?;
    send_block_to_block_tree(&genesis_node.node_ctx, block.clone(), vec![]).await?;

    let outcome = read_block_from_state(&genesis_node.node_ctx, &block.block_hash).await;
    assert_eq!(outcome, BlockValidationOutcome::Discarded);

    genesis_node.stop().await;

    Ok(())
}

// This test ensures that during full block validation, data transaction pricing validates the term fee
#[test_log::test(actix_web::test)]
async fn slow_heavy_block_insufficient_term_fee_gets_rejected() -> eyre::Result<()> {
    struct EvilBlockProdStrategy {
        pub prod: ProductionStrategy,
        pub malicious_tx: DataTransactionHeader,
    }

    #[async_trait::async_trait]
    impl BlockProdStrategy for EvilBlockProdStrategy {
        fn inner(&self) -> &BlockProducerInner {
            &self.prod.inner
        }

        async fn get_mempool_txs(
            &self,
            _prev_block_header: &IrysBlockHeader,
        ) -> eyre::Result<irys_actors::block_producer::MempoolTxsBundle> {
            Ok(irys_actors::block_producer::MempoolTxsBundle {
                commitment_txs: vec![],
                commitment_txs_to_bill: vec![],
                submit_txs: vec![self.malicious_tx.clone()],
                publish_txs: PublishLedgerWithTxs {
                    txs: vec![],
                    proofs: None,
                },
                aggregated_miner_fees: LedgerExpiryBalanceDelta::default(),
                commitment_refund_events: vec![],
                unstake_refund_events: vec![],
            })
        }
    }

    // Configure a test network
    let seconds_to_wait = 20;
    let mut genesis_config = NodeConfig::testing();
    genesis_config.consensus.get_mut().chunk_size = 32;

    let test_signer = genesis_config.new_random_signer();
    genesis_config.fund_genesis_accounts(vec![&test_signer]);
    let genesis_node = IrysNodeTest::new_genesis(genesis_config.clone())
        .start_and_wait_for_packing("GENESIS", seconds_to_wait)
        .await;

    // Ensure we have at least one block mined so parent EMA is present
    genesis_node.mine_block().await?;

    // Prepare data for the malicious tx
    let data = vec![7_u8; 2048]; // 2KB of data
    let data_size = data.len() as u64;

    // Get the expected price from the API (uses parent EMA under the hood)
    let price_info = genesis_node
        .get_data_price(DataLedger::Publish, data_size)
        .await?;

    // Underpay term fee but keep perm fee equal to API value
    let wrong_term_fee = price_info.term_fee / U256::from(2);

    // Build a data transaction with fees derived from the wrong EMA (will be insufficient)
    let malicious_tx = test_signer.create_transaction_with_fees(
        data,
        genesis_node.get_anchor().await?,
        DataLedger::Publish,
        wrong_term_fee,            // Insufficient term fee
        Some(price_info.perm_fee), // Correct perm fee for parent EMA
    )?;
    let malicious_tx = test_signer.sign_transaction(malicious_tx)?;

    // Use an evil strategy to insert the malicious tx with zero immediate inclusion reward percent
    let genesis_block_prod = &genesis_node.node_ctx.block_producer_inner;
    let mut evil_config = genesis_node.node_ctx.config.node_config.clone();
    evil_config
        .consensus
        .get_mut()
        .immediate_tx_inclusion_reward_percent = Amount::new(U256::from(0));

    let block_prod_strategy = EvilBlockProdStrategy {
        malicious_tx: malicious_tx.header.clone(),
        prod: ProductionStrategy {
            inner: Arc::new(BlockProducerInner {
                config: Config::new(evil_config),
                db: genesis_block_prod.db.clone(),
                block_discovery: genesis_block_prod.block_discovery.clone(),
                mining_broadcaster: genesis_block_prod.mining_broadcaster.clone(),
                service_senders: genesis_block_prod.service_senders.clone(),
                reward_curve: genesis_block_prod.reward_curve.clone(),
                vdf_steps_guard: genesis_block_prod.vdf_steps_guard.clone(),
                block_tree_guard: genesis_block_prod.block_tree_guard.clone(),
                price_oracle: genesis_block_prod.price_oracle.clone(),
                reth_payload_builder: genesis_block_prod.reth_payload_builder.clone(),
                reth_provider: genesis_block_prod.reth_provider.clone(),
                shadow_tx_store: genesis_block_prod.shadow_tx_store.clone(),
                beacon_engine_handle: genesis_block_prod.beacon_engine_handle.clone(),
                block_index: genesis_block_prod.block_index.clone(),
            }),
        },
    };

    let (block, _adjustment_stats, _eth_payload) = block_prod_strategy
        .fully_produce_new_block_without_gossip(&solution_context(&genesis_node.node_ctx).await?)
        .await?
        .unwrap();

    // Validate the block directly via block tree service
    gossip_data_tx_to_node(&genesis_node, &malicious_tx.header).await?;
    send_block_to_block_tree(&genesis_node.node_ctx, block.clone(), vec![]).await?;

    let outcome = read_block_from_state(&genesis_node.node_ctx, &block.block_hash).await;
    assert_eq!(outcome, BlockValidationOutcome::Discarded);

    genesis_node.stop().await;

    Ok(())
}

// Happy path: adjust EMA interval, mine enough blocks so pricing EMA differs from genesis,
// submit a valid data tx priced via API, and expect the block to be fully validated.
#[test_log::test(actix_web::test)]
async fn slow_heavy_block_valid_data_tx_after_ema_change_gets_accepted() -> eyre::Result<()> {
    // Configure network with small EMA interval so pricing EMA diverges from genesis quickly
    let seconds_to_wait = 20;
    let mut genesis_config = NodeConfig::testing();
    genesis_config.consensus.get_mut().chunk_size = 32;
    // Make EMA recalc frequent to speed up test
    let price_adjustment_interval = 3_u64;
    genesis_config
        .consensus
        .get_mut()
        .ema
        .price_adjustment_interval = price_adjustment_interval;

    let test_signer = genesis_config.new_random_signer();
    genesis_config.fund_genesis_accounts(vec![&test_signer]);
    let genesis_node = IrysNodeTest::new_genesis(genesis_config.clone())
        .start_and_wait_for_packing("GENESIS", seconds_to_wait)
        .await;

    // Mine 2 intervals worth of blocks so pricing EMA switches away from genesis
    for _ in 0..(price_adjustment_interval * 2) {
        genesis_node.mine_block().await?;
    }

    // Verify EMA used for public pricing diverged from genesis price
    let tip_hash = genesis_node.node_ctx.block_tree_guard.read().tip;
    let ema_snapshot = genesis_node
        .get_ema_snapshot(&tip_hash)
        .expect("EMA snapshot for tip must exist");
    let ema_for_pricing = ema_snapshot.ema_for_public_pricing();
    assert_ne!(
        ema_for_pricing, genesis_node.node_ctx.config.consensus.genesis.genesis_price,
        "EMA for pricing should differ from genesis after two intervals"
    );

    // Create and broadcast a valid data transaction using API pricing (uses tip's EMA for next block)
    let data = vec![1_u8; 1024];
    let _tx = genesis_node
        .post_publish_data_tx(&test_signer, data)
        .await?;

    // Produce a block using the standard production strategy which will pick the tx from mempool
    let block = genesis_node.mine_block().await?;
    let block = Arc::new(block);

    // Send for validation and expect the block to be stored (accepted)
    send_block_to_block_tree(&genesis_node.node_ctx, block.clone(), vec![]).await?;
    let outcome = read_block_from_state(&genesis_node.node_ctx, &block.block_hash).await;
    assert!(matches!(
        outcome,
        BlockValidationOutcome::StoredOnNode(ChainState::Onchain)
    ));

    genesis_node.stop().await;
    Ok(())
}<|MERGE_RESOLUTION|>--- conflicted
+++ resolved
@@ -35,14 +35,8 @@
     Ok(response_rx.await??)
 }
 
-<<<<<<< HEAD
-// This test creates a malicious block producer that includes a data transaction with insufficient perm_fee.
-// The assertion will fail (block will be discarded) because data transactions must have perm_fee >= expected amount.
+// This test ensures that during full block validation, data transaction pricing validates the perm fee
 #[test_log::test(tokio::test)]
-=======
-// This test ensures that during full block validation, data transaction pricing validates the perm fee
-#[test_log::test(actix_web::test)]
->>>>>>> 770730b2
 async fn slow_heavy_block_insufficient_perm_fee_gets_rejected() -> eyre::Result<()> {
     struct EvilBlockProdStrategy {
         pub prod: ProductionStrategy,
