--- conflicted
+++ resolved
@@ -1,17 +1,9 @@
 use std::time::Duration;
 
 use crate::utils::mine_block;
-<<<<<<< HEAD
+use irys_actors::block_tree_service::{get_block, get_canonical_chain};
 use irys_actors::ema_service::EmaServiceMessage;
 use irys_chain::{IrysNode, IrysNodeCtx};
-=======
-use irys_actors::{
-    block_tree_service::{get_block, get_canonical_chain},
-    ema_service::EmaServiceMessage,
-};
-use irys_chain::{start_irys_node, IrysNodeCtx};
-use irys_config::IrysNodeConfig;
->>>>>>> 2acef435
 use irys_testing_utils::utils::{tempfile::TempDir, temporary_directory};
 use irys_types::{storage_pricing::Amount, Config, OracleConfig};
 use rust_decimal_macros::dec;
@@ -154,29 +146,17 @@
 }
 
 async fn setup(price_adjustment_interval: u64) -> eyre::Result<TestCtx> {
-<<<<<<< HEAD
-    let temp_dir = temporary_directory(Some("test_ema"), false);
-    let config = Config {
-=======
     let testnet_config = Config {
->>>>>>> 2acef435
         price_adjustment_interval,
-        base_directory: temp_dir.path().to_path_buf(),
         ..Config::testnet()
     };
-<<<<<<< HEAD
-    let node = IrysNode::new(config.clone(), true).init().await?;
-=======
     setup_with_config(testnet_config).await
 }
 
-async fn setup_with_config(testnet_config: Config) -> eyre::Result<TestCtx> {
+async fn setup_with_config(mut config: Config) -> eyre::Result<TestCtx> {
     let temp_dir = temporary_directory(Some("test_ema"), false);
-    let mut config = IrysNodeConfig::new(&testnet_config);
     config.base_directory = temp_dir.path().to_path_buf();
-    let storage_config = irys_types::StorageConfig::new(&testnet_config);
-    let node = start_irys_node(config, storage_config, testnet_config.clone()).await?;
->>>>>>> 2acef435
+    let node = IrysNode::new(config.clone(), true).init().await?;
     Ok(TestCtx {
         config,
         node,
