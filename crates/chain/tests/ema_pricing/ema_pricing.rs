use std::time::Duration;

use crate::utils::{mine_block, IrysNodeTest};
use irys_actors::{
    block_tree_service::{get_block, get_canonical_chain},
    ema_service::EmaServiceMessage,
};
use irys_types::{storage_pricing::Amount, NodeConfig, OracleConfig};
use rust_decimal_macros::dec;

#[test_log::test(tokio::test)]
async fn heavy_test_genesis_ema_price_is_respected_for_2_intervals() -> eyre::Result<()> {
    // setup
    let price_adjustment_interval = 3;
    let mut config = NodeConfig::testnet();
    config.consensus.get_mut().ema.price_adjustment_interval = price_adjustment_interval;
<<<<<<< HEAD
    let ctx = IrysNodeTest::new_genesis(config).await;
    let ctx = ctx.start().await;
=======
    let ctx = IrysNodeTest::new_genesis(config).start().await;
>>>>>>> f2b4858b

    // action
    // we start at 1 because the genesis block is already mined
    for expected_height in 1..(price_adjustment_interval * 2) {
        let (header, _payload) = mine_block(&ctx.node_ctx).await?.unwrap();
        let (tx, rx) = tokio::sync::oneshot::channel();
        ctx.node_ctx
            .service_senders
            .ema
            .send(EmaServiceMessage::GetCurrentEmaForPricing { response: tx })?;
        let returned_ema_price = rx.await?;

        // assert each new block that we mine
        assert_eq!(header.height, expected_height);
        assert_eq!(
            ctx.node_ctx.config.consensus.genesis_price, returned_ema_price,
            "Genisis price not respected for the expected duration"
        );
        assert_ne!(
            ctx.node_ctx.config.consensus.genesis_price, header.oracle_irys_price,
            "Expected the header to contain new & unique oracle irys price"
        );
        assert_ne!(
            ctx.node_ctx.config.consensus.genesis_price, header.ema_irys_price,
            "Expected the header to contain new & unique EMA irys price"
        );
    }

    ctx.node_ctx.stop().await;
    Ok(())
}

#[test_log::test(tokio::test)]
async fn heavy_test_genesis_ema_price_updates_after_second_interval() -> eyre::Result<()> {
    // setup
    let price_adjustment_interval = 3;
    let mut config = NodeConfig::testnet();
    config.consensus.get_mut().ema.price_adjustment_interval = price_adjustment_interval;
<<<<<<< HEAD
    //start node with modified config
    let ctx = IrysNodeTest::new_genesis(config).await.start().await;

=======
    let ctx = IrysNodeTest::new_genesis(config).start().await;
>>>>>>> f2b4858b
    // (oracle price, EMA price)
    let mut registered_prices = vec![(
        ctx.node_ctx.config.consensus.genesis_price,
        ctx.node_ctx.config.consensus.genesis_price,
    )];
    // mine 6 blocks
    for _expected_height in 1..(price_adjustment_interval * 2) {
        let (header, _payload) = mine_block(&ctx.node_ctx).await?.unwrap();
        registered_prices.push((header.oracle_irys_price, header.ema_irys_price));
    }

    // action -- mine a new block. This pushes the system to use a new EMA rather than the genesis EMA
    let (header, _payload) = mine_block(&ctx.node_ctx).await?.unwrap();
    tokio::time::sleep(Duration::from_secs(2)).await;
    let (tx, rx) = tokio::sync::oneshot::channel();
    ctx.node_ctx
        .service_senders
        .ema
        .send(EmaServiceMessage::GetCurrentEmaForPricing { response: tx })?;
    let returnted_ema_price = rx.await?;

    // assert
    assert_eq!(
        header.height, 6,
        "expected the 7th block to be mined (height = 6)"
    );
    assert_ne!(
        ctx.node_ctx.config.consensus.genesis_price, returnted_ema_price,
        "After the second interval we no longer use the genesis price"
    );
    assert_eq!(
        registered_prices[2].1, returnted_ema_price,
        "expected to use the EMA price registered in the 3rd block"
    );

    ctx.node_ctx.stop().await;
    Ok(())
}

#[test_log::test(tokio::test)]
async fn heavy_test_oracle_price_too_high_gets_capped() -> eyre::Result<()> {
    // setup
    let price_adjustment_interval = 3;
    let token_price_safe_range = Amount::percentage(dec!(0.1)).unwrap();
    let mut config = NodeConfig::testnet();
    config.consensus.get_mut().ema.price_adjustment_interval = price_adjustment_interval;
    config.consensus.get_mut().token_price_safe_range = token_price_safe_range;

    config.oracle = OracleConfig::Mock {
        initial_price: Amount::token(dec!(1.0)).unwrap(),
        percent_change: Amount::percentage(dec!(0.2)).unwrap(), // every block will increase price by 20%
        // only change direction after 10 blocks
        smoothing_interval: 10,
    };

    let ctx = IrysNodeTest::new_genesis(config).start().await;

    // mine 3 blocks
    let (header_1, _payload) = mine_block(&ctx.node_ctx).await?.unwrap();
    let (header_2, _payload) = mine_block(&ctx.node_ctx).await?.unwrap();
    let (header_3, _payload) = mine_block(&ctx.node_ctx).await?.unwrap();

    // assert that all of the prices are the max allowed ones (guaranteed by the mock oracle reporting inflated values)
    let (chain, ..) = get_canonical_chain(ctx.node_ctx.block_tree_guard.clone())
        .await
        .unwrap();
    assert_eq!(chain.len(), 4, "expected genesis + 3 new blocks");
    let genesis_block = get_block(ctx.node_ctx.block_tree_guard.clone(), chain[0].0)
        .await
        .unwrap()
        .unwrap();
    let mut price_prev = genesis_block.oracle_irys_price;
    for block in [header_1, header_2, header_3] {
        let max_allowed_price = price_prev.add_multiplier(token_price_safe_range).unwrap();
        assert_eq!(
            max_allowed_price, block.oracle_irys_price,
            "the registered price should be the max allowed one"
        );
        price_prev = max_allowed_price;
    }

    ctx.node_ctx.stop().await;
    Ok(())
}<|MERGE_RESOLUTION|>--- conflicted
+++ resolved
@@ -14,12 +14,7 @@
     let price_adjustment_interval = 3;
     let mut config = NodeConfig::testnet();
     config.consensus.get_mut().ema.price_adjustment_interval = price_adjustment_interval;
-<<<<<<< HEAD
-    let ctx = IrysNodeTest::new_genesis(config).await;
-    let ctx = ctx.start().await;
-=======
     let ctx = IrysNodeTest::new_genesis(config).start().await;
->>>>>>> f2b4858b
 
     // action
     // we start at 1 because the genesis block is already mined
@@ -58,13 +53,8 @@
     let price_adjustment_interval = 3;
     let mut config = NodeConfig::testnet();
     config.consensus.get_mut().ema.price_adjustment_interval = price_adjustment_interval;
-<<<<<<< HEAD
     //start node with modified config
-    let ctx = IrysNodeTest::new_genesis(config).await.start().await;
-
-=======
     let ctx = IrysNodeTest::new_genesis(config).start().await;
->>>>>>> f2b4858b
     // (oracle price, EMA price)
     let mut registered_prices = vec![(
         ctx.node_ctx.config.consensus.genesis_price,
