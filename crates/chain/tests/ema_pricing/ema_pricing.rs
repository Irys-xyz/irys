--- conflicted
+++ resolved
@@ -144,36 +144,4 @@
 
     ctx.node_ctx.stop().await;
     Ok(())
-<<<<<<< HEAD
-}
-
-struct TestCtx {
-    config: Config,
-    node: IrysNodeCtx,
-    #[expect(
-        dead_code,
-        reason = "to prevent drop() being called and cleaning up resources"
-    )]
-    temp_dir: TempDir,
-}
-
-async fn setup(price_adjustment_interval: u64) -> eyre::Result<TestCtx> {
-    let testnet_config = Config {
-        price_adjustment_interval,
-        ..Config::testnet()
-    };
-    setup_with_config(testnet_config).await
-}
-
-async fn setup_with_config(mut config: Config) -> eyre::Result<TestCtx> {
-    let temp_dir = temporary_directory(Some("test_ema"), false);
-    config.base_directory = temp_dir.path().to_path_buf();
-    let node = IrysNode::new(config.clone(), true, None).init().await?;
-    Ok(TestCtx {
-        config,
-        node,
-        temp_dir,
-    })
-=======
->>>>>>> 9ca1b820
 }