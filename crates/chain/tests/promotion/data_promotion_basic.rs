use crate::utils::IrysNodeTest;
use crate::utils::{get_block_parent, post_chunk, verify_published_chunk};
use actix_web::test::{self, call_service, TestRequest};
use alloy_core::primitives::U256;
use alloy_genesis::GenesisAccount;
use awc::http::StatusCode;
use base58::ToBase58;
use irys_actors::packing::wait_for_packing;
<<<<<<< HEAD
use irys_types::{
    irys::IrysSigner, DataLedger, IrysTransaction, IrysTransactionHeader, LedgerChunkOffset,
    NodeConfig,
};
=======
use irys_types::{irys::IrysSigner, IrysTransaction, IrysTransactionHeader, LedgerChunkOffset};
use irys_types::{DataLedger, NodeConfig};
>>>>>>> 025501a5
use std::time::Duration;
use tracing::debug;

#[test_log::test(actix_web::test)]
async fn heavy_data_promotion_test() {
    let mut config = NodeConfig::testnet();
    config.consensus.get_mut().chunk_size = 32;
    config.consensus.get_mut().chunk_migration_depth = 32;
    config.consensus.get_mut().num_chunks_in_partition = 10;
    config.consensus.get_mut().num_chunks_in_recall_range = 2;
    config.consensus.get_mut().num_partitions_per_slot = 1;
    config.storage.num_writes_before_sync = 1;
    config.consensus.get_mut().entropy_packing_iterations = 1_000;
    config.consensus.get_mut().chunk_migration_depth = 1; // Testnet / single node config
    let signer = IrysSigner::random_signer(&config.consensus_config());
    config.consensus.extend_genesis_accounts(vec![(
        signer.address(),
        GenesisAccount {
            balance: U256::from(690000000000000000_u128),
            ..Default::default()
        },
    )]);
    let node = IrysNodeTest::new_genesis(config.clone()).start().await;

    wait_for_packing(
        node.node_ctx.actor_addresses.packing.clone(),
        Some(Duration::from_secs(10)),
    )
    .await
    .unwrap();

<<<<<<< HEAD
    node.node_ctx.start_mining().await.unwrap();

=======
>>>>>>> 025501a5
    let app = node.start_public_api().await;

    // Create a bunch of TX chunks
    let data_chunks = [
        vec![[10; 32], [20; 32], [30; 32]],
        vec![[40; 32], [50; 32], [50; 32]],
        vec![[70; 32], [80; 32], [90; 32]],
    ];

    // Create a bunch of signed TX from the chunks
    // Loop though all the data_chunks and create wrapper tx for them

    let mut txs: Vec<IrysTransaction> = Vec::new();

    for (i, chunks) in data_chunks.iter().enumerate() {
        let mut data: Vec<u8> = Vec::new();
        for chunk in chunks {
            data.extend_from_slice(chunk);
        }
        let tx = signer.create_transaction(data, None).unwrap();
        let tx = signer.sign_transaction(tx).unwrap();
        println!("tx[{}] {}", i, tx.header.id.as_bytes().to_base58());
        txs.push(tx);
    }

    // Post the 3 transactions & initialize some state to track their confirmation
    let mut unconfirmed_tx: Vec<IrysTransactionHeader> = Vec::new();
    for tx in txs.iter() {
        let header = &tx.header;
        unconfirmed_tx.push(header.clone());
        let req = TestRequest::post()
            .uri("/v1/tx")
            .set_json(header)
            .to_request();

        let resp = call_service(&app, req).await;
        let status = resp.status();
        let body = test::read_body(resp).await;
        debug!("Response body: {:#?}", body);
        assert_eq!(status, StatusCode::OK);
    }

    // Wait for all the transactions to be confirmed
    let result = node.wait_for_confirmed_txs(unconfirmed_tx, 20).await;
    // Verify all transactions are confirmed
    assert!(result.is_ok());

    // ==============================
    // Post Tx chunks out of order
    // ------------------------------
    let tx_index = 2;

    // Last Tx, last chunk
    let chunk_index = 2;
    post_chunk(&app, &txs[tx_index], chunk_index, &data_chunks[tx_index]).await;

    // Last Tx, middle chunk
    let chunk_index = 1;
    post_chunk(&app, &txs[tx_index], chunk_index, &data_chunks[tx_index]).await;

    // Last Tx, first chunk
    let chunk_index = 0;
    post_chunk(&app, &txs[tx_index], chunk_index, &data_chunks[tx_index]).await;

    let tx_index = 1;

    // Middle Tx, middle chunk
    let chunk_index = 1;
    post_chunk(&app, &txs[tx_index], chunk_index, &data_chunks[tx_index]).await;

    // Middle Tx, first chunk
    let chunk_index = 0;
    post_chunk(&app, &txs[tx_index], chunk_index, &data_chunks[tx_index]).await;

    //-----------------------------------------------
    // Note: Middle Tx, last chunk is never posted
    //-----------------------------------------------

    let tx_index = 0;

    // First Tx, first chunk
    let chunk_index = 0;
    post_chunk(&app, &txs[tx_index], chunk_index, &data_chunks[tx_index]).await;

    // First Tx, middle chunk
    let chunk_index = 1;
    post_chunk(&app, &txs[tx_index], chunk_index, &data_chunks[tx_index]).await;

    // First Tx, last chunk
    let chunk_index = 2;
    post_chunk(&app, &txs[tx_index], chunk_index, &data_chunks[tx_index]).await;

    // ==============================
    // Verify ingress proofs
    // ------------------------------
    // Wait for the transactions to be promoted
    let unconfirmed_promotions = vec![txs[2].header.id, txs[0].header.id];
    let result = node
        .wait_for_ingress_proofs(unconfirmed_promotions, 20)
        .await;
    assert!(result.is_ok());

    // wait for the first set of chunks chunk to appear in the publish ledger
    let result = node.wait_for_chunk(&app, DataLedger::Publish, 0, 20).await;
    assert!(result.is_ok());
<<<<<<< HEAD

=======
>>>>>>> 025501a5
    // wait for the second set of chunks to appear in the publish ledger
    let result = node.wait_for_chunk(&app, DataLedger::Publish, 3, 20).await;
    assert!(result.is_ok());

    let db = &node.node_ctx.db.clone();
    let block_tx1 = get_block_parent(txs[0].header.id, DataLedger::Publish, db).unwrap();
    let block_tx2 = get_block_parent(txs[2].header.id, DataLedger::Publish, db).unwrap();

    let first_tx_index: usize;
    let next_tx_index: usize;

    if block_tx1.block_hash == block_tx2.block_hash {
        // Extract the transaction order
        let txid_1 = block_tx1.data_ledgers[DataLedger::Publish].tx_ids.0[0];
        let txid_2 = block_tx1.data_ledgers[DataLedger::Publish].tx_ids.0[1];
        first_tx_index = txs.iter().position(|tx| tx.header.id == txid_1).unwrap();
        next_tx_index = txs.iter().position(|tx| tx.header.id == txid_2).unwrap();
        println!("1:{}", block_tx1);
    } else if block_tx1.height > block_tx2.height {
        let txid_1 = block_tx2.data_ledgers[DataLedger::Publish].tx_ids.0[0];
        let txid_2 = block_tx1.data_ledgers[DataLedger::Publish].tx_ids.0[0];
        first_tx_index = txs.iter().position(|tx| tx.header.id == txid_1).unwrap();
        next_tx_index = txs.iter().position(|tx| tx.header.id == txid_2).unwrap();
        println!("1:{}", block_tx2);
        println!("2:{}", block_tx1);
    } else {
        let txid_1 = block_tx1.data_ledgers[DataLedger::Publish].tx_ids.0[0];
        let txid_2 = block_tx2.data_ledgers[DataLedger::Publish].tx_ids.0[0];
        first_tx_index = txs.iter().position(|tx| tx.header.id == txid_1).unwrap();
        next_tx_index = txs.iter().position(|tx| tx.header.id == txid_2).unwrap();
        println!("1:{}", block_tx1);
        println!("2:{}", block_tx2);
    }

    // ==============================
    // Verify chunk ordering in publish ledger storage module
    // ------------------------------
    // Verify the chunks of the first promoted transaction
    let tx_index = first_tx_index;

    let chunk_offset = 0;
    let expected_bytes = &data_chunks[tx_index][0];
    verify_published_chunk(
        &app,
        LedgerChunkOffset::from(chunk_offset),
        expected_bytes,
        &node.node_ctx.config,
    )
    .await;

    let chunk_offset = 1;
    let expected_bytes = &data_chunks[tx_index][1];
    verify_published_chunk(
        &app,
        LedgerChunkOffset::from(chunk_offset),
        expected_bytes,
        &node.node_ctx.config,
    )
    .await;

    let chunk_offset = 2;
    let expected_bytes = &data_chunks[tx_index][2];
    verify_published_chunk(
        &app,
        LedgerChunkOffset::from(chunk_offset),
        expected_bytes,
        &node.node_ctx.config,
    )
    .await;

    // Verify the chunks of the second promoted transaction
    let tx_index = next_tx_index;

    let chunk_offset = 3;
    let expected_bytes = &data_chunks[tx_index][0];
    verify_published_chunk(
        &app,
        LedgerChunkOffset::from(chunk_offset),
        expected_bytes,
        &node.node_ctx.config,
    )
    .await;

    let chunk_offset = 4;
    let expected_bytes = &data_chunks[tx_index][1];
    verify_published_chunk(
        &app,
        LedgerChunkOffset::from(chunk_offset),
        expected_bytes,
        &node.node_ctx.config,
    )
    .await;

    let chunk_offset = 5;
    let expected_bytes = &data_chunks[tx_index][2];
    verify_published_chunk(
        &app,
        LedgerChunkOffset::from(chunk_offset),
        expected_bytes,
        &node.node_ctx.config,
    )
    .await;

    node.node_ctx.stop().await;
}<|MERGE_RESOLUTION|>--- conflicted
+++ resolved
@@ -6,15 +6,10 @@
 use awc::http::StatusCode;
 use base58::ToBase58;
 use irys_actors::packing::wait_for_packing;
-<<<<<<< HEAD
 use irys_types::{
     irys::IrysSigner, DataLedger, IrysTransaction, IrysTransactionHeader, LedgerChunkOffset,
     NodeConfig,
 };
-=======
-use irys_types::{irys::IrysSigner, IrysTransaction, IrysTransactionHeader, LedgerChunkOffset};
-use irys_types::{DataLedger, NodeConfig};
->>>>>>> 025501a5
 use std::time::Duration;
 use tracing::debug;
 
@@ -46,11 +41,6 @@
     .await
     .unwrap();
 
-<<<<<<< HEAD
-    node.node_ctx.start_mining().await.unwrap();
-
-=======
->>>>>>> 025501a5
     let app = node.start_public_api().await;
 
     // Create a bunch of TX chunks
@@ -156,10 +146,7 @@
     // wait for the first set of chunks chunk to appear in the publish ledger
     let result = node.wait_for_chunk(&app, DataLedger::Publish, 0, 20).await;
     assert!(result.is_ok());
-<<<<<<< HEAD
-
-=======
->>>>>>> 025501a5
+
     // wait for the second set of chunks to appear in the publish ledger
     let result = node.wait_for_chunk(&app, DataLedger::Publish, 3, 20).await;
     assert!(result.is_ok());
