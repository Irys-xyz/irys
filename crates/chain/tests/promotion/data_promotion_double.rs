--- conflicted
+++ resolved
@@ -46,19 +46,10 @@
     ]);
     let node = IrysNodeTest::new_genesis(config.clone()).start().await;
 
-<<<<<<< HEAD
-    wait_for_packing(
-        node.node_ctx.service_senders.packing_handle().clone(),
-        Some(Duration::from_secs(10)),
-    )
-    .await
-    .unwrap();
-=======
     node.node_ctx
         .packing_waiter
         .wait_for_idle(Some(Duration::from_secs(10)))
         .await?;
->>>>>>> 547fb404
 
     let block1 = node.mine_block().await.expect("expected mined block");
 
