<<<<<<< HEAD
use crate::utils::post_chunk;
use crate::utils::{get_block_parent, verify_published_chunk, IrysNodeTest};
=======
use crate::utils::{get_block_parent, mine_block, verify_published_chunk, IrysNodeTest};
use crate::utils::{mine_blocks, post_chunk};
>>>>>>> 025501a5
use actix_web::test::{self, call_service, TestRequest};
use alloy_core::primitives::U256;
use alloy_genesis::GenesisAccount;
use awc::http::StatusCode;
use base58::ToBase58;
use irys_actors::packing::wait_for_packing;
use irys_database::{tables::IngressProofs, walk_all};
use irys_types::{irys::IrysSigner, IrysTransaction, IrysTransactionHeader, LedgerChunkOffset};
use irys_types::{DataLedger, NodeConfig};
use reth_db::Database as _;
use std::time::Duration;
use tracing::debug;

#[test_log::test(actix_web::test)]
async fn heavy_double_root_data_promotion_test() {
    let mut config = NodeConfig::testnet();
    let chunk_size = 32; // 32 byte chunks
    config.consensus.get_mut().chunk_size = chunk_size;
    config.consensus.get_mut().num_chunks_in_partition = 10;
    config.consensus.get_mut().num_chunks_in_recall_range = 2;
    config.consensus.get_mut().num_partitions_per_slot = 1;
    config.storage.num_writes_before_sync = 1;
    config.consensus.get_mut().entropy_packing_iterations = 1_000;
    // Testnet / single node config
    config.consensus.get_mut().chunk_migration_depth = 1;
    let signer = IrysSigner::random_signer(&config.consensus_config());
    let signer2 = IrysSigner::random_signer(&config.consensus_config());
    config.consensus.extend_genesis_accounts(vec![
        (
            signer.address(),
            GenesisAccount {
                balance: U256::from(690000000000000000_u128),
                ..Default::default()
            },
        ),
        (
            signer2.address(),
            GenesisAccount {
                balance: U256::from(690000000000000000_u128),
                ..Default::default()
            },
        ),
    ]);
    let node = IrysNodeTest::new_genesis(config.clone()).start().await;

    wait_for_packing(
        node.node_ctx.actor_addresses.packing.clone(),
        Some(Duration::from_secs(10)),
    )
    .await
    .unwrap();

<<<<<<< HEAD
    node.node_ctx.start_mining().await.unwrap();
=======
    let block1 = mine_block(&node.node_ctx).await.unwrap().unwrap();
>>>>>>> 025501a5

    let app = node.start_public_api().await;

    // Create a bunch of TX chunks
    let data_chunks = [
        vec![[10; 32], [20; 32], [30; 32]],
        vec![[40; 32], [50; 32], [50; 32]],
    ];

    // Create a bunch of signed TX from the chunks
    // Loop though all the data_chunks and create wrapper tx for them

    let mut txs: Vec<IrysTransaction> = Vec::new();

    for (i, chunks) in data_chunks.iter().enumerate() {
        let mut data: Vec<u8> = Vec::new();
        for chunk in chunks {
            data.extend_from_slice(chunk);
        }
        // we have to use a different signer so we get a unique txid for each transaction, despite the identical data_root
        let s = if i == 2 { &signer2 } else { &signer };
        let tx = s.create_transaction(data, None).unwrap();
        let tx = s.sign_transaction(tx).unwrap();
        println!("tx[{}] {}", i, tx.header.id.as_bytes().to_base58());
        txs.push(tx);
    }
    // submit tx 1 & 2
    // upload their chunks, make sure 1 is promoted (and 2 is not, due to a missing chunk)

    // Post the 2 transactions & initialize some state to track their confirmation
    let mut unconfirmed_tx: Vec<IrysTransactionHeader> = Vec::new();
    for tx in txs.iter() {
        let header = &tx.header;
        unconfirmed_tx.push(header.clone());
        let req = TestRequest::post()
            .uri("/v1/tx")
            .set_json(header)
            .to_request();

        let resp = call_service(&app, req).await;
        let status = resp.status();
        let body = test::read_body(resp).await;
        debug!("Response body: {:#?}", body);
        assert_eq!(status, StatusCode::OK);
    }

    // Wait for all the transactions to be confirmed
    let result = node.wait_for_confirmed_txs(unconfirmed_tx, 20).await;
    // Verify all transactions are confirmed
    assert!(result.is_ok());

    // ==============================
    // Post Tx chunks out of order
    // ------------------------------

    let tx_index = 1;

    // Middle Tx, middle chunk
    let chunk_index = 1;
    post_chunk(&app, &txs[tx_index], chunk_index, &data_chunks[tx_index]).await;

    // Middle Tx, first chunk
    let chunk_index = 0;
    post_chunk(&app, &txs[tx_index], chunk_index, &data_chunks[tx_index]).await;

    //-----------------------------------------------
    // Note: Middle Tx, last chunk is never posted
    //-----------------------------------------------

    let tx_index = 0;

    // First Tx, first chunk
    let chunk_index = 0;
    post_chunk(&app, &txs[tx_index], chunk_index, &data_chunks[tx_index]).await;

    // First Tx, middle chunk
    let chunk_index = 1;
    post_chunk(&app, &txs[tx_index], chunk_index, &data_chunks[tx_index]).await;

    // First Tx, last chunk
    let chunk_index = 2;
    post_chunk(&app, &txs[tx_index], chunk_index, &data_chunks[tx_index]).await;

    // ==============================
    // Verify ingress proofs
    // ------------------------------
    // Wait for the transactions to be promoted
<<<<<<< HEAD
    //
=======
>>>>>>> 025501a5
    let unconfirmed_promotions = vec![txs[0].header.id];
    let result = node
        .wait_for_ingress_proofs(unconfirmed_promotions, 20)
        .await;
    assert!(result.is_ok());

    // wait for the first set of chunks to appear in the publish ledger
<<<<<<< HEAD
    let result = node.wait_for_chunk(&app, DataLedger::Publish, 0, 20).await;
    assert!(result.is_ok());

    // wait for the second set of chunks to appear in the publish ledger
    let result = node.wait_for_chunk(&app, DataLedger::Publish, 3, 20).await;
    assert!(result.is_ok());
=======
    // FIXME: in prior commit, this was a loop that was never asserting or erroring on failure - is it important for the test case?
    //        assert commented out to mimic prior (passing test) behaviour
    let _result = node.wait_for_chunk(&app, DataLedger::Publish, 0, 20).await;
    //assert!(result.is_ok());

    // wait for the second set of chunks to appear in the publish ledger
    // FIXME: in prior commit, this was a loop that was never asserting or erroring on failure - is it important for the test case?
    //        assert commented out to mimic prior (passing test) behaviour
    let _result = node.wait_for_chunk(&app, DataLedger::Publish, 3, 20).await;
    //assert!(result.is_ok());
>>>>>>> 025501a5

    let db = &node.node_ctx.db.clone();
    let block_tx1 = get_block_parent(txs[0].header.id, DataLedger::Publish, db).unwrap();

    let txid_1 = block_tx1.data_ledgers[DataLedger::Publish].tx_ids.0[0];
    let first_tx_index: usize = txs.iter().position(|tx| tx.header.id == txid_1).unwrap();
    println!("1:{}", block_tx1);

    // ==============================
    // Verify chunk ordering in publish ledger storage module
    // ------------------------------
    // Verify the chunks of the first promoted transaction
    let tx_index = first_tx_index;

    let chunk_offset = 0;
    let expected_bytes = &data_chunks[tx_index][0];
    verify_published_chunk(
        &app,
        LedgerChunkOffset::from(chunk_offset),
        expected_bytes,
        &node.node_ctx.config,
    )
    .await;

    let chunk_offset = 1;
    let expected_bytes = &data_chunks[tx_index][1];
    verify_published_chunk(
        &app,
        LedgerChunkOffset::from(chunk_offset),
        expected_bytes,
        &node.node_ctx.config,
    )
    .await;

    let chunk_offset = 2;
    let expected_bytes = &data_chunks[tx_index][2];
    verify_published_chunk(
        &app,
        LedgerChunkOffset::from(chunk_offset),
        expected_bytes,
        &node.node_ctx.config,
    )
    .await;

    // Part 2
    debug!("PHASE 2");

    // ensure the ingress proof still exists
    let ingress_proofs = db.view(walk_all::<IngressProofs, _>).unwrap().unwrap();
    assert_eq!(ingress_proofs.len(), 1);

    // same chunks as tx1
    let data_chunks = [vec![[10; 32], [20; 32], [30; 32]]];

    // Create a bunch of signed TX from the chunks
    // Loop though all the data_chunks and create wrapper tx for them

    let mut txs: Vec<IrysTransaction> = Vec::new();

    let tree_guard = node.node_ctx.block_tree_guard.clone();
    drop(tree_guard);

    for chunks in data_chunks.iter() {
        let mut data: Vec<u8> = Vec::new();
        for chunk in chunks {
            data.extend_from_slice(chunk);
        }
        // we have to use a different signer so we get a unique txid for each transaction, despite the identical data_root
        let s = &signer2;
        let tx = s.create_transaction(data, None).unwrap();
        let tx = s.sign_transaction(tx).unwrap();
        println!("tx[2] {}", tx.header.id.as_bytes().to_base58());
        txs.push(tx);
    }
    // submit tx 3
    // upload their chunks, make sure 3 is promoted

    // Post the tx & initialize some state to track their confirmation
    let mut unconfirmed_tx: Vec<IrysTransactionHeader> = Vec::new();
    for tx in txs.iter() {
        let header = &tx.header;
        unconfirmed_tx.push(header.clone());
        let req = TestRequest::post()
            .uri("/v1/tx")
            .set_json(header)
            .to_request();

        let resp = call_service(&app, req).await;
        let status = resp.status();
        let body = test::read_body(resp).await;
        debug!("Response body: {:#?}", body);
        assert_eq!(status, StatusCode::OK);
    }

    // Wait for all the transactions to be confirmed
    let result = node.wait_for_confirmed_txs(unconfirmed_tx, 20).await;
    // Verify all transactions are confirmed
    assert!(result.is_ok());

    // ==============================
    // Post Tx chunks out of order
    // ------------------------------

    let tx_index = 0;

    // First Tx, middle chunk
    let chunk_index = 1;
    post_chunk(&app, &txs[tx_index], chunk_index, &data_chunks[tx_index]).await;

    // First Tx, first chunk
    let chunk_index = 0;
    post_chunk(&app, &txs[tx_index], chunk_index, &data_chunks[tx_index]).await;

    // First Tx, last chunk
    let chunk_index = 2;
    post_chunk(&app, &txs[tx_index], chunk_index, &data_chunks[tx_index]).await;

    // ==============================
    // Verify ingress proofs
    // ------------------------------
    // Wait for the transactions to be promoted
    let unconfirmed_promotions = vec![txs[0].header.id];
    let result = node
        .wait_for_ingress_proofs(unconfirmed_promotions, 20)
        .await;
    assert!(result.is_ok());

    // wait for the second set of chunks to appear in the publish ledger
    let result = node.wait_for_chunk(&app, DataLedger::Publish, 3, 20).await;
    assert!(result.is_ok());

    let db = &node.node_ctx.db.clone();
    sleep(Duration::from_secs(3)).await;

    // ==============================
    // Verify chunk ordering in publish ledger storage module
    // ------------------------------
    // Verify the chunks of the first promoted transaction
    let tx_index = 0;

    let chunk_offset = 0;
    let expected_bytes = &data_chunks[tx_index][0];
    verify_published_chunk(
        &app,
        LedgerChunkOffset::from(chunk_offset),
        expected_bytes,
        &node.node_ctx.config,
    )
    .await;

    let chunk_offset = 1;
    let expected_bytes = &data_chunks[tx_index][1];
    verify_published_chunk(
        &app,
        LedgerChunkOffset::from(chunk_offset),
        expected_bytes,
        &node.node_ctx.config,
    )
    .await;

    let chunk_offset = 2;
    let expected_bytes = &data_chunks[tx_index][2];
    verify_published_chunk(
        &app,
        LedgerChunkOffset::from(chunk_offset),
        expected_bytes,
        &node.node_ctx.config,
    )
    .await;

    // ensure the ingress proof is gone
    let ingress_proofs = db.view(walk_all::<IngressProofs, _>).unwrap().unwrap();
    assert_eq!(ingress_proofs.len(), 0);

    node.node_ctx.stop().await;
}<|MERGE_RESOLUTION|>--- conflicted
+++ resolved
@@ -1,10 +1,5 @@
-<<<<<<< HEAD
-use crate::utils::post_chunk;
-use crate::utils::{get_block_parent, verify_published_chunk, IrysNodeTest};
-=======
 use crate::utils::{get_block_parent, mine_block, verify_published_chunk, IrysNodeTest};
 use crate::utils::{mine_blocks, post_chunk};
->>>>>>> 025501a5
 use actix_web::test::{self, call_service, TestRequest};
 use alloy_core::primitives::U256;
 use alloy_genesis::GenesisAccount;
@@ -57,11 +52,7 @@
     .await
     .unwrap();
 
-<<<<<<< HEAD
-    node.node_ctx.start_mining().await.unwrap();
-=======
     let block1 = mine_block(&node.node_ctx).await.unwrap().unwrap();
->>>>>>> 025501a5
 
     let app = node.start_public_api().await;
 
@@ -149,10 +140,6 @@
     // Verify ingress proofs
     // ------------------------------
     // Wait for the transactions to be promoted
-<<<<<<< HEAD
-    //
-=======
->>>>>>> 025501a5
     let unconfirmed_promotions = vec![txs[0].header.id];
     let result = node
         .wait_for_ingress_proofs(unconfirmed_promotions, 20)
@@ -160,14 +147,6 @@
     assert!(result.is_ok());
 
     // wait for the first set of chunks to appear in the publish ledger
-<<<<<<< HEAD
-    let result = node.wait_for_chunk(&app, DataLedger::Publish, 0, 20).await;
-    assert!(result.is_ok());
-
-    // wait for the second set of chunks to appear in the publish ledger
-    let result = node.wait_for_chunk(&app, DataLedger::Publish, 3, 20).await;
-    assert!(result.is_ok());
-=======
     // FIXME: in prior commit, this was a loop that was never asserting or erroring on failure - is it important for the test case?
     //        assert commented out to mimic prior (passing test) behaviour
     let _result = node.wait_for_chunk(&app, DataLedger::Publish, 0, 20).await;
@@ -178,7 +157,6 @@
     //        assert commented out to mimic prior (passing test) behaviour
     let _result = node.wait_for_chunk(&app, DataLedger::Publish, 3, 20).await;
     //assert!(result.is_ok());
->>>>>>> 025501a5
 
     let db = &node.node_ctx.db.clone();
     let block_tx1 = get_block_parent(txs[0].header.id, DataLedger::Publish, db).unwrap();
