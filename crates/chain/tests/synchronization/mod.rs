use crate::utils::IrysNodeTest;
use actix_http::StatusCode;
use alloy_eips::BlockNumberOrTag;
use alloy_genesis::GenesisAccount;

use irys_api_client::ApiClient as _;
use irys_chain::IrysNodeCtx;
use irys_primitives::CommitmentType;
use irys_types::{
    irys::IrysSigner, CommitmentTransaction, CommitmentTransactionV1, NodeConfig, H256,
};
use reth::rpc::eth::EthApiServer as _;
use std::time::Duration;
use tracing::{debug, info};

#[test_log::test(actix_web::test)]
async fn heavy_should_resume_from_the_same_block() -> eyre::Result<()> {
    // settings
    let max_seconds = 10;

    //setup config
    let mut config = NodeConfig::testing();
    let account1 = IrysSigner::random_signer(&config.consensus_config());
    let main_address = config.miner_address();
    config.consensus.extend_genesis_accounts(vec![
        (
            main_address,
            GenesisAccount {
                balance: alloy_core::primitives::U256::from(1000000000000000000_u128),
                ..Default::default()
            },
        ),
        (
            account1.address(),
            GenesisAccount {
                balance: alloy_core::primitives::U256::from(100000000000000000_u128),
                ..Default::default()
            },
        ),
    ]);
    let node = IrysNodeTest::new_genesis(config.clone()).start().await;

    // retrieve block_migration_depth for use later
    let mut consensus = node.cfg.consensus.clone();
    let block_migration_depth: u64 = consensus.get_mut().block_migration_depth.into();

<<<<<<< HEAD
    wait_for_packing(
        node.node_ctx.service_senders.packing_handle().clone(),
        Some(Duration::from_secs(10)),
    )
    .await?;
=======
    node.node_ctx
        .packing_waiter
        .wait_for_idle(Some(Duration::from_secs(10)))
        .await?;
>>>>>>> 547fb404

    let http_url = format!(
        "http://127.0.0.1:{}",
        node.node_ctx.config.node_config.http.bind_port
    );

    // server should be running
    // check with request to `/v1/info`
    let client = awc::Client::default();

    let response = client
        .get(format!("{}/v1/info", http_url))
        .send()
        .await
        .unwrap();

    assert_eq!(response.status(), 200);
    info!("HTTP server started");

    let message = "Hirys, world!";
    let data_bytes = message.as_bytes().to_vec();
    // post a tx, mine a block
    // Get price from the API
    let price_info = node
        .get_data_price(irys_types::DataLedger::Publish, data_bytes.len() as u64)
        .await
        .expect("Failed to get price");

    println!("Price info: {:?}", price_info);

    let tx = account1
        .create_publish_transaction(
            data_bytes.clone(),
            node.get_anchor().await?,
            price_info.perm_fee,
            price_info.term_fee,
        )
        .unwrap();
    let tx = account1.sign_transaction(tx).unwrap();

    // post tx header
    let mut resp = client
        .post(format!("{}/v1/tx", http_url))
        .send_json(&tx.header)
        .await
        .unwrap();
    println!("Response: {:?}", resp.body().await);
    assert_eq!(resp.status(), StatusCode::OK);

    // Check that tx has been sent
    node.wait_for_mempool(tx.header.id, max_seconds).await?;

    // mine first block on node
    node.mine_block().await?;
    node.wait_until_height(1, max_seconds).await?;

    let latest_block_before_restart = {
        let latest = node
            .node_ctx
            .reth_node_adapter
            .rpc
            .inner
            .eth_api()
            .block_by_number(BlockNumberOrTag::Latest, false)
            .await?;

        latest.unwrap()
    };

    // Add enough blocks on top to move block 1 to index
    node.mine_blocks(block_migration_depth.try_into()?).await?;
    node.wait_until_height(block_migration_depth + 1_u64, max_seconds)
        .await?;
    node.wait_until_block_index_height(1_u64, max_seconds)
        .await?;

    // restarting the node means we lose blocks in mempool
    info!("Restarting node");
    let restarted_node = node.stop().await.start().await;

    restarted_node.wait_until_height(1_u64, max_seconds).await?;

    info!("getting reth node context");
    let (latest_block_right_after_restart, earliest_block) = {
        let latest = restarted_node
            .node_ctx
            .reth_node_adapter
            .rpc
            .inner
            .eth_api()
            .block_by_number(BlockNumberOrTag::Latest, false)
            .await?;

        let earliest = restarted_node
            .node_ctx
            .reth_node_adapter
            .rpc
            .inner
            .eth_api()
            .block_by_number(BlockNumberOrTag::Earliest, false)
            .await?;

        (latest.unwrap(), earliest.unwrap())
    };

    // mine a fresh block after the restart
    info!("mining blocks");
    restarted_node.mine_block().await?;

    let next_block = {
        let latest = restarted_node
            .node_ctx
            .reth_node_adapter
            .rpc
            .inner
            .eth_api()
            .block_by_number(BlockNumberOrTag::Latest, false)
            .await?;

        latest.unwrap()
    };

    restarted_node.wait_until_height(1, max_seconds).await?;
    restarted_node.stop().await;

    debug!("Earliest hash: {:?}", earliest_block.header.hash);
    debug!(
        "Latest parent hash: {:?}",
        latest_block_right_after_restart.header.parent_hash
    );
    debug!(
        "Latest hash before restart: {:?}",
        latest_block_before_restart.header.hash
    );
    debug!(
        "Latest hash after restart: {:?}",
        latest_block_right_after_restart.header.hash
    );
    debug!("Next block parent: {:?}", next_block.header.parent_hash);
    debug!("Next block hash: {:?}", next_block.header.hash);

    // Check that we aren't on genesis
    assert_eq!(
        earliest_block.header.hash,
        latest_block_before_restart.header.parent_hash
    );
    // Check that the header number & hash is the same
    assert_eq!(
        latest_block_before_restart.header.number,
        latest_block_right_after_restart.header.number
    );
    assert_eq!(
        latest_block_before_restart.header.hash,
        latest_block_right_after_restart.header.hash
    );
    // Check that the chain advanced correctly
    assert_eq!(
        next_block.header.parent_hash,
        latest_block_right_after_restart.header.hash
    );

    Ok(())
}

#[test_log::test(actix_web::test)]
async fn slow_heavy_should_reject_commitment_transactions_from_unknown_sources() -> eyre::Result<()>
{
    // settings
    let max_seconds = 10;

    //setup config
    let mut config = NodeConfig::testing();
    let account1 = IrysSigner::random_signer(&config.consensus_config());
    let account2 = IrysSigner::random_signer(&config.consensus_config());
    let account3 = IrysSigner::random_signer(&config.consensus_config());
    let main_address = config.miner_address();
    config.consensus.extend_genesis_accounts(vec![
        (
            main_address,
            GenesisAccount {
                balance: alloy_core::primitives::U256::from(100000000000000000000000000_u128),
                ..Default::default()
            },
        ),
        (
            account1.address(),
            GenesisAccount {
                balance: alloy_core::primitives::U256::from(100000000000000000000000000_u128),
                ..Default::default()
            },
        ),
        (
            account2.address(),
            GenesisAccount {
                balance: alloy_core::primitives::U256::from(100000000000000000000000000_u128),
                ..Default::default()
            },
        ),
        (
            account3.address(),
            GenesisAccount {
                balance: alloy_core::primitives::U256::from(100000000000000000000000000_u128),
                ..Default::default()
            },
        ),
    ]);
    // Originally we should only allow account1 to stake/pledge
    config.initial_stake_and_pledge_whitelist = vec![account1.address()];
    let genesis_node = IrysNodeTest::new_genesis(config.clone()).start().await;
    let mut testing_peer_config = genesis_node.testing_peer();
    // Check that even if the peer has an empty whitelist at the start, it still gets the correct
    //  whitelist from the genesis node
    testing_peer_config.initial_stake_and_pledge_whitelist = vec![];
    let peer = IrysNodeTest::new(testing_peer_config).start().await;

    // retrieve block_migration_depth for use later
    let mut consensus = genesis_node.cfg.consensus.clone();
    let block_migration_depth: u64 = consensus.get_mut().block_migration_depth.into();

<<<<<<< HEAD
    wait_for_packing(
        genesis_node
            .node_ctx
            .service_senders
            .packing_handle()
            .clone(),
        Some(Duration::from_secs(10)),
    )
    .await?;
=======
    genesis_node
        .node_ctx
        .packing_waiter
        .wait_for_idle(Some(Duration::from_secs(10)))
        .await?;
>>>>>>> 547fb404

    // Wait a little for a peer to connect
    tokio::time::sleep(Duration::from_secs(1)).await;
    let genesis_peers = genesis_node.node_ctx.peer_list.all_known_peers();
    assert_eq!(genesis_peers.len(), 1);
    let peer_socket_address = genesis_peers[0].api;

    let api_client = irys_api_client::IrysApiClient::new();

    // mine first block on node
    info!("Commitment whitelist test: mining first block");
    let first_block = genesis_node.mine_block().await?;
    info!(
        "Commitment whitelist test: waiting for a block {} to appear on peer",
        first_block.height
    );
    peer.wait_until_height(first_block.height, max_seconds)
        .await?;

    info!("Commitment whitelist test: getting block 1 from peer");
    // Check that the peer has the block mined on the genesis node
    let block_1 = api_client
        .get_block_by_height(peer_socket_address, first_block.height)
        .await?
        .expect("block to be accessible");

    let stake_tx = create_stake_tx(&peer, &account1, block_1.irys.block_hash).await;
    api_client
        .post_commitment_transaction(peer_socket_address, stake_tx.clone())
        .await
        .expect("post commitment tx should succeed");
    debug!(
        "Commitment whitelist test: Response from posting stake tx: {:?}",
        ()
    );
    genesis_node
        .wait_for_mempool_commitment_txs(vec![stake_tx.id], max_seconds)
        .await?;
    info!("Commitment whitelist test: stake tx from a whitelisted account accepted");

    let mut stake_tx2 =
        CommitmentTransaction::new_stake(&config.consensus_config(), block_1.irys.block_hash);
    account2.sign_commitment(&mut stake_tx2)?;
    let response2 = api_client
        .post_commitment_transaction(peer_socket_address, stake_tx2.clone())
        .await;
    assert!(
        response2.is_err(),
        "Posting a stake tx from a non-whitelisted account should fail"
    );
    let err_string = response2.err().unwrap().to_string();
    if err_string.contains("ForbiddenSigner") {
        debug!("Received expected ForbiddenSigner error");
    } else {
        panic!("Expected ForbiddenSigner error, got: {}", err_string);
    }

    let blocks_to_be_mined = block_migration_depth + 2;
    // Add enough blocks on top to move block 1 to index
    genesis_node
        .mine_blocks(blocks_to_be_mined.try_into()?)
        .await?;
    let mut block_to_wait_for = first_block.height + blocks_to_be_mined;
    info!(
        "Commitment whitelist test: waiting for block {} to appear on genesis",
        block_to_wait_for
    );
    genesis_node
        .wait_until_height(block_to_wait_for, max_seconds)
        .await?;
    info!(
        "Commitment whitelist test: waiting for block {} to appear on peer",
        block_to_wait_for
    );
    peer.wait_until_height(block_to_wait_for, max_seconds)
        .await?;

    let genesis_peers = genesis_node.node_ctx.peer_list.all_known_peers();
    assert_eq!(genesis_peers.len(), 1);
    // Since the peer was unstaked, it's going to be removed from the peer list when the node restarts
    // so we save the address here to use later
    let genesis_peer_address = genesis_peers[0];
    // restarting the node means we lose blocks in mempool
    info!("Commitment whitelist test: Restarting node");
    let mut stopped_genesis = genesis_node.stop().await;

    stopped_genesis.cfg.initial_stake_and_pledge_whitelist = vec![
        account1.address(),
        account2.address(), // Now we add account2 to the whitelist
    ];
    stopped_genesis.cfg.trusted_peers = vec![genesis_peer_address];

    info!("Commitment whitelist test: Restarting genesis node with a new whitelist");
    let genesis_node = stopped_genesis.start().await;
    info!("Commitment whitelist test: Restarted genesis");

    info!(
        "Commitment whitelist test: waiting for block {} to appear on genesis",
        block_to_wait_for
    );
    genesis_node
        .wait_until_height(block_to_wait_for, max_seconds)
        .await?;

    // mine a couple blocks
    info!("Commitment whitelist test: mining blocks to propagate a new whitelist");
    genesis_node.mine_blocks(2).await?;
    block_to_wait_for += 2;

    info!(
        "Commitment whitelist test: waiting for block {} to appear on peer",
        block_to_wait_for
    );
    peer.wait_until_height(block_to_wait_for, max_seconds)
        .await?;

    let another_anchor_block = api_client
        .get_block_by_height(peer_socket_address, block_to_wait_for)
        .await?
        .expect("block to be accessible");

    let mut new_stake_tx2 = CommitmentTransaction::new_stake(
        &config.consensus_config(),
        another_anchor_block.irys.block_hash,
    );
    account2.sign_commitment(&mut new_stake_tx2)?;
    let new_response2 = api_client
        .post_commitment_transaction(peer_socket_address, new_stake_tx2.clone())
        .await;
    assert!(new_response2.is_ok());
    debug!(
        "Response from posting stake tx from a newly whitelisted account: {:?}",
        new_response2
    );
    peer.wait_for_mempool_commitment_txs(vec![new_stake_tx2.id], max_seconds)
        .await?;

    let mut stake_tx3 = CommitmentTransaction::new_stake(
        &config.consensus_config(),
        another_anchor_block.irys.block_hash,
    );
    account3.sign_commitment(&mut stake_tx3)?;
    let response3 = api_client
        .post_commitment_transaction(peer_socket_address, stake_tx3.clone())
        .await;
    debug!(
        "Response from posting stake tx from a non-whitelisted account: {:?}",
        response3
    );
    assert!(
        response3.is_err(),
        "Posting a stake tx from a non-whitelisted account should fail"
    );
    let err_string = response3.err().unwrap().to_string();
    if err_string.contains("ForbiddenSigner") {
        debug!("Received expected ForbiddenSigner error");
    } else {
        panic!("Expected ForbiddenSigner error, got: {}", err_string);
    }

    tokio::join!(genesis_node.stop(), peer.stop(),);

    Ok(())
}

async fn create_stake_tx(
    node: &IrysNodeTest<IrysNodeCtx>,
    signer: &IrysSigner,
    anchor: H256,
) -> CommitmentTransaction {
    // Get stake price from API
    let price_info = node
        .get_stake_price()
        .await
        .expect("Failed to get stake price from API");

    let consensus = &node.node_ctx.config.consensus;
    let mut stake_tx = CommitmentTransaction::V1(CommitmentTransactionV1 {
        commitment_type: CommitmentType::Stake,
        anchor,
        fee: price_info.fee.try_into().expect("fee should fit in u64"),
        value: price_info.value,
        ..CommitmentTransactionV1::new(consensus)
    });

    info!("Created stake_tx with value: {:?}", stake_tx.value);
    signer.sign_commitment(&mut stake_tx).unwrap();
    stake_tx
}<|MERGE_RESOLUTION|>--- conflicted
+++ resolved
@@ -44,18 +44,10 @@
     let mut consensus = node.cfg.consensus.clone();
     let block_migration_depth: u64 = consensus.get_mut().block_migration_depth.into();
 
-<<<<<<< HEAD
-    wait_for_packing(
-        node.node_ctx.service_senders.packing_handle().clone(),
-        Some(Duration::from_secs(10)),
-    )
-    .await?;
-=======
     node.node_ctx
         .packing_waiter
         .wait_for_idle(Some(Duration::from_secs(10)))
         .await?;
->>>>>>> 547fb404
 
     let http_url = format!(
         "http://127.0.0.1:{}",
@@ -275,23 +267,11 @@
     let mut consensus = genesis_node.cfg.consensus.clone();
     let block_migration_depth: u64 = consensus.get_mut().block_migration_depth.into();
 
-<<<<<<< HEAD
-    wait_for_packing(
-        genesis_node
-            .node_ctx
-            .service_senders
-            .packing_handle()
-            .clone(),
-        Some(Duration::from_secs(10)),
-    )
-    .await?;
-=======
     genesis_node
         .node_ctx
         .packing_waiter
         .wait_for_idle(Some(Duration::from_secs(10)))
         .await?;
->>>>>>> 547fb404
 
     // Wait a little for a peer to connect
     tokio::time::sleep(Duration::from_secs(1)).await;
