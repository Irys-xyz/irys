--- conflicted
+++ resolved
@@ -259,11 +259,7 @@
     config: Config,
     sender: oneshot::Sender<RethNode>,
     latest_block: u64,
-<<<<<<< HEAD
-    shadow_tx_store: ShadowTxStore,
     chunk_provider: Arc<dyn irys_types::chunk_provider::RethChunkProvider>,
-=======
->>>>>>> d1c93fdb
 ) -> eyre::Result<RethNodeHandle> {
     let random_ports = config.node_config.reth.network.use_random_ports;
     let (node_handle, _reth_node_adapter) = irys_reth_node_bridge::node::run_node(
@@ -272,11 +268,7 @@
         config.node_config.clone(),
         latest_block,
         random_ports,
-<<<<<<< HEAD
-        shadow_tx_store.clone(),
         chunk_provider,
-=======
->>>>>>> d1c93fdb
     )
     .in_current_span()
     .await?;
@@ -709,10 +701,6 @@
         let (reth_handle_sender, reth_handle_receiver) = oneshot::channel::<RethNode>();
         let (irys_node_ctx_tx, irys_node_ctx_rx) = oneshot::channel::<IrysNodeCtx>();
         let (service_set_tx, service_set_rx) = tokio::sync::oneshot::channel();
-<<<<<<< HEAD
-        let shadow_tx_store = ShadowTxStore::new();
-=======
->>>>>>> d1c93fdb
 
         let irys_provider = reth_provider::create_provider();
 
@@ -1029,11 +1017,7 @@
                         config,
                         reth_handle_sender,
                         latest_block_height,
-<<<<<<< HEAD
-                        shadow_tx_store,
                         Arc::new(mock_provider),
-=======
->>>>>>> d1c93fdb
                     )
                     .in_current_span()
                     .await
@@ -1088,13 +1072,8 @@
                     (node_handle.node, shutdown_reason)
                 };
 
-<<<<<<< HEAD
-                let reth_node =
+                let (reth_node, shutdown_reason) =
                     tokio_runtime.block_on(run_reth_until_ctrl_c_or_signal.in_current_span());
-=======
-                let (reth_node, shutdown_reason) =
-                    tokio_runtime.block_on(run_reth_until_ctrl_c_or_signal().in_current_span());
->>>>>>> d1c93fdb
 
                 reth_node.provider.database.db.close();
                 reth_provider::cleanup_provider(&irys_provider);
