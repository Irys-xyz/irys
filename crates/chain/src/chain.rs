--- conflicted
+++ resolved
@@ -288,13 +288,8 @@
                     });
                 SystemRegistry::set(broadcast_mining_service.clone());
 
-<<<<<<< HEAD
-                let mut epoch_service = EpochServiceActor::new(Some(config.clone()), block_index_guard.clone());
-                epoch_service.initialize(&db).await;
-=======
-                let mut epoch_service = EpochServiceActor::new(epoch_config, &config);
+                let mut epoch_service = EpochServiceActor::new(epoch_config.clone(), &config, block_index_guard.clone());
                 epoch_service.initialize(&irys_db).await;
->>>>>>> 1077e3ef
                 let epoch_service_actor_addr = epoch_service.start();
 
                 // Retrieve ledger assignments
@@ -429,7 +424,7 @@
                     vdf_config.clone(),
                     vdf_steps_guard.clone(),
                     block_tree_guard.clone(),
-                    config.clone(),
+                    epoch_config.clone(),
                 );
                 let block_producer_addr =
                     BlockProducerActor::start_in_arbiter(&block_producer_arbiter.handle(), |_| {
