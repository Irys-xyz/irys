use ::irys_database::{tables::IrysTables, BlockIndex, Initialized};
use actix::{Actor, System, SystemRegistry};
use actix::{Arbiter, SystemService};
use alloy_eips::BlockNumberOrTag;
use irys_actors::reth_service::{BlockHashType, ForkChoiceUpdateMessage, RethServiceActor};
use irys_actors::{
    block_discovery::BlockDiscoveryActor,
    block_index_service::{BlockIndexReadGuard, BlockIndexService, GetBlockIndexGuardMessage},
    block_producer::BlockProducerActor,
    block_tree_service::{BlockTreeService, GetBlockTreeGuardMessage},
    broadcast_mining_service::{BroadcastDifficultyUpdate, BroadcastMiningService},
    chunk_migration_service::ChunkMigrationService,
    epoch_service::{
        EpochServiceActor, EpochServiceConfig, GetGenesisStorageModulesMessage,
        GetLedgersGuardMessage, GetPartitionAssignmentsGuardMessage,
    },
    mempool_service::MempoolService,
    mining::PartitionMiningActor,
    packing::{PackingActor, PackingRequest},
    validation_service::ValidationService,
    vdf_service::{GetVdfStateMessage, VdfService},
    ActorAddresses, BlockFinalizedMessage,
};
use irys_api_server::{run_server, ApiState};
use irys_config::{decode_hex, IrysNodeConfig, StorageSubmodulesConfig};
use irys_database::database;
use irys_packing::{PackingType, PACKING_TYPE};
use irys_reth_node_bridge::adapter::node::RethNodeContext;
pub use irys_reth_node_bridge::node::{
    RethNode, RethNodeAddOns, RethNodeExitHandle, RethNodeProvider,
};
use irys_storage::{
    reth_provider::{IrysRethProvider, IrysRethProviderInner},
    ChunkProvider, ChunkType, StorageModule, StorageModuleVec,
};
use irys_types::{
    app_state::DatabaseProvider, calculate_initial_difficulty, irys::IrysSigner,
    vdf_config::VDFStepsConfig, StorageConfig, CHUNK_SIZE, CONFIG, H256,
};
<<<<<<< HEAD
use irys_vdf::vdf_state::VdfStepsReadGuard;
=======
use reth::rpc::eth::EthApiServer as _;
>>>>>>> 6c7f9219
use reth::{
    builder::FullNode,
    chainspec::ChainSpec,
    core::irys_ext::NodeExitReason,
    tasks::{TaskExecutor, TaskManager},
};
use reth_cli_runner::{run_to_completion_or_panic, run_until_ctrl_c};
use reth_db::{Database as _, HasName, HasTableType};
use std::sync::atomic::AtomicU64;
use std::{
    fs,
    sync::{mpsc, Arc, OnceLock, RwLock},
    time::{SystemTime, UNIX_EPOCH},
};
use tracing::{debug, error, info};

use tokio::{
    runtime::Handle,
    sync::oneshot::{self},
};

use crate::vdf::run_vdf;
use irys_testing_utils::utils::setup_tracing_and_temp_dir;

pub async fn start() -> eyre::Result<IrysNodeCtx> {
    let config: IrysNodeConfig = IrysNodeConfig {
        mining_signer: IrysSigner::mainnet_from_slice(&decode_hex(CONFIG.mining_key).unwrap()),
        ..IrysNodeConfig::default()
    };

    let storage_config = StorageConfig {
        chunk_size: CONFIG.chunk_size,
        num_chunks_in_partition: CONFIG.num_chunks_in_partition,
        num_chunks_in_recall_range: CONFIG.num_chunks_in_recall_range,
        num_partitions_in_slot: CONFIG.num_partitions_per_slot,
        miner_address: config.mining_signer.address(),
        min_writes_before_sync: 1,
        entropy_packing_iterations: CONFIG.entropy_packing_iterations,
        chunk_migration_depth: CONFIG.chunk_migration_depth, // Testnet / single node config
    };

    start_irys_node(config, storage_config).await
}

pub async fn start_for_testing(config: IrysNodeConfig) -> eyre::Result<IrysNodeCtx> {
    let storage_config = StorageConfig {
        chunk_size: 32,
        num_chunks_in_partition: 10,
        num_chunks_in_recall_range: 2,
        num_partitions_in_slot: 1,
        miner_address: config.mining_signer.address(),
        min_writes_before_sync: 1,
        entropy_packing_iterations: 1_000,
        chunk_migration_depth: 1, // Testnet / single node config
    };

    start_irys_node(config, storage_config).await
}

pub async fn start_for_testing_default(
    name: Option<&str>,
    keep: bool,
    miner_signer: IrysSigner,
    storage_config: StorageConfig,
) -> eyre::Result<IrysNodeCtx> {
    let config = IrysNodeConfig {
        base_directory: setup_tracing_and_temp_dir(name, keep).into_path(),
        mining_signer: miner_signer.clone(),
        ..Default::default()
    };

    let storage_config = StorageConfig {
        miner_address: miner_signer.address(), // just in case to keep the same miner address
        chunk_migration_depth: 1,              // Testnet / single node config
        ..storage_config
    };

    start_irys_node(config, storage_config).await
}

#[derive(Debug, Clone)]
pub struct IrysNodeCtx {
    pub reth_handle: RethNodeProvider,
    pub actor_addresses: ActorAddresses,
    pub db: DatabaseProvider,
    pub config: Arc<IrysNodeConfig>,
    pub chunk_provider: Arc<ChunkProvider>,
    pub block_index_guard: BlockIndexReadGuard,
    pub vdf_steps_guard: VdfStepsReadGuard,
    pub vdf_config: VDFStepsConfig,
    pub storage_config: StorageConfig,
}

pub async fn start_irys_node(
    node_config: IrysNodeConfig,
    storage_config: StorageConfig,
) -> eyre::Result<IrysNodeCtx> {
    info!("Using directory {:?}", &node_config.base_directory);

    // Delete the .irys folder if we are not persisting data on restart
    let base_dir = node_config.instance_directory();
    if fs::exists(&base_dir).unwrap_or(false) && CONFIG.reset_state_on_restart {
        // remove existing data directory as storage modules are packed with a different miner_signer generated next
        info!("Removing .irys folder {:?}", &base_dir);
        fs::remove_dir_all(&base_dir).expect("Unable to remove .irys folder");
    }

    // Autogenerates the ".irys_submodules.toml" in dev mode
    StorageSubmodulesConfig::load();

    if PACKING_TYPE != PackingType::CPU && storage_config.chunk_size != CHUNK_SIZE {
        error!("GPU packing only supports chunk size {}!", CHUNK_SIZE)
    }

    let (reth_handle_sender, reth_handle_receiver) =
        oneshot::channel::<FullNode<RethNode, RethNodeAddOns>>();
    let (irys_node_handle_sender, irys_node_handle_receiver) = oneshot::channel::<IrysNodeCtx>();
    let (reth_chainspec, mut irys_genesis) = node_config.chainspec_builder.build();
    let arc_config = Arc::new(node_config);
    let mut difficulty_adjustment_config = CONFIG.clone().into();

    // TODO: Hard coding 3 for storage module count isn't great here,
    // eventually we'll want to relate this to the genesis config
    irys_genesis.diff =
        calculate_initial_difficulty(&difficulty_adjustment_config, &storage_config, 3).unwrap();

    difficulty_adjustment_config.target_block_time = 5;
    let now = SystemTime::now().duration_since(UNIX_EPOCH).unwrap();
    irys_genesis.timestamp = now.as_millis();
    irys_genesis.last_diff_timestamp = irys_genesis.timestamp;
    let arc_genesis = Arc::new(irys_genesis);

    let mut storage_modules: StorageModuleVec = Vec::new();

    let at_genesis;
    let latest_block_index;
    let block_index: Arc<RwLock<BlockIndex<Initialized>>> = Arc::new(RwLock::new({
        let idx = BlockIndex::default();
        let i = idx.init(arc_config.clone()).await.unwrap();

        at_genesis = i.get_item(0).is_none();
        if at_genesis {
            debug!("At genesis!")
        } else {
            debug!("Not at genesis!")
        }
        latest_block_index = i.get_latest_item().cloned();

        i
    }));

    let cloned_arc = arc_config.clone();

    // Spawn thread and runtime for actors
    let arc_config_copy = arc_config.clone();
    let irys_provider: IrysRethProvider = Arc::new(OnceLock::new());

    // clone as this gets `move`d into the thread
    let irys_provider_1 = irys_provider.clone();

    std::thread::Builder::new()
        .name("actor-main-thread".to_string())
        .stack_size(32 * 1024 * 1024)
        .spawn(move || {
            let node_config = arc_config_copy.clone();
            System::new().block_on(async move {
                // the RethNodeHandle doesn't *need* to be Arc, but it will reduce the copy cost
                let reth_node = RethNodeProvider(Arc::new(reth_handle_receiver.await.unwrap()));
                let db = DatabaseProvider(reth_node.provider.database.db.clone());
                let vdf_config = VDFStepsConfig::default();

                let latest_block = latest_block_index
                    .map(|b| {
                        database::block_header_by_hash(&db.tx().unwrap(), &b.block_hash)
                            .unwrap()
                            .unwrap()
                    })
                    .map(Arc::new)
                    .unwrap_or(arc_genesis.clone());

                // Initialize the epoch_service actor to handle partition ledger assignments
                let config = EpochServiceConfig {
                    storage_config: storage_config.clone(),
                    ..EpochServiceConfig::default()
                };

                let miner_address = node_config.mining_signer.address();
                debug!("Miner address {:?}", miner_address);

                let reth_service = RethServiceActor::new(reth_node.clone(), db.clone());
                let reth_arbiter = Arbiter::new();
                SystemRegistry::set(RethServiceActor::start_in_arbiter(
                    &reth_arbiter.handle(),
                    |_| reth_service,
                ));

                debug!(
                    "JESSEDEBUG setting head to block {} ({})",
                    &latest_block.evm_block_hash, &latest_block.height
                );

                {
                    let context = RethNodeContext::new(reth_node.clone().into())
                        .await
                        .map_err(|e| eyre::eyre!("Error connecting to Reth: {}", e))
                        .unwrap();

                    let latest = context
                        .rpc
                        .inner
                        .eth_api()
                        .block_by_number(BlockNumberOrTag::Latest, false)
                        .await;

                    let safe = context
                        .rpc
                        .inner
                        .eth_api()
                        .block_by_number(BlockNumberOrTag::Safe, false)
                        .await;

                    let finalized = context
                        .rpc
                        .inner
                        .eth_api()
                        .block_by_number(BlockNumberOrTag::Finalized, false)
                        .await;

                    debug!(
                        "JESSEDEBUG FCU S latest {:?}, safe {:?}, finalized {:?}",
                        &latest, &safe, &finalized
                    );

                    assert_eq!(
                        latest.unwrap().unwrap().header.number,
                        latest_block.height,
                        "CRITICAL FAILURE: Reth is out of sync with Irys block index!"
                    );
                }

                RethServiceActor::from_registry()
                    .send(ForkChoiceUpdateMessage {
                        head_hash: BlockHashType::Evm(latest_block.evm_block_hash),
                        confirmed_hash: Some(BlockHashType::Evm(latest_block.evm_block_hash)),
                        finalized_hash: None,
                    })
                    .await
                    .unwrap()
                    .unwrap();

                // Initialize the block_index actor and tell it about the genesis block
                let block_index_actor =
                    BlockIndexService::new(block_index.clone(), storage_config.clone());
                SystemRegistry::set(block_index_actor.start());
                let block_index_actor_addr = BlockIndexService::from_registry();

                if at_genesis {
                    let msg = BlockFinalizedMessage {
                        block_header: arc_genesis.clone(),
                        all_txs: Arc::new(vec![]),
                    };
                    db.update_eyre(|tx| irys_database::insert_block_header(tx, &arc_genesis))
                        .unwrap();
                    match block_index_actor_addr.send(msg).await {
                        Ok(_) => info!("Genesis block indexed"),
                        Err(_) => panic!("Failed to index genesis block"),
                    }
                }

                debug!("AT GENESIS {}", at_genesis);

                let mut epoch_service = EpochServiceActor::new(Some(config));
                epoch_service.initialize(&db).await;
                let epoch_service_actor_addr = epoch_service.start();

                // Retrieve ledger assignments
                let ledgers_guard = epoch_service_actor_addr
                    .send(GetLedgersGuardMessage)
                    .await
                    .unwrap();

                {
                    let ledgers = ledgers_guard.read();
                    debug!("ledgers: {:?}", ledgers);
                }

                let partition_assignments_guard = epoch_service_actor_addr
                    .send(GetPartitionAssignmentsGuardMessage)
                    .await
                    .unwrap();

                let block_index_guard = block_index_actor_addr
                    .send(GetBlockIndexGuardMessage)
                    .await
                    .unwrap();

                // Get the genesis storage modules and their assigned partitions
                let storage_module_infos = epoch_service_actor_addr
                    .send(GetGenesisStorageModulesMessage)
                    .await
                    .unwrap();

                // Create a list of storage modules wrapping the storage files
                for info in storage_module_infos {
                    let arc_module = Arc::new(
                        StorageModule::new(
                            &arc_config.storage_module_dir(),
                            &info,
                            storage_config.clone(),
                        )
                        // TODO: remove this unwrap
                        .unwrap(),
                    );
                    storage_modules.push(arc_module.clone());
                    // arc_module.pack_with_zeros();
                }

                let mempool_service = MempoolService::new(
                    db.clone(),
                    reth_node.task_executor.clone(),
                    node_config.mining_signer.clone(),
                    storage_config.clone(),
                    storage_modules.clone(),
                );
                let mempool_arbiter = Arbiter::new();
                SystemRegistry::set(MempoolService::start_in_arbiter(
                    &mempool_arbiter.handle(),
                    |_| mempool_service,
                ));
                let mempool_addr = MempoolService::from_registry();

                let chunk_migration_service = ChunkMigrationService::new(
                    block_index.clone(),
                    storage_config.clone(),
                    storage_modules.clone(),
                    db.clone(),
                );
                SystemRegistry::set(chunk_migration_service.start());

                let (_new_seed_tx, _new_seed_rx) = mpsc::channel::<H256>();

                let block_tree_service = BlockTreeService::new(
                    db.clone(),
                    block_index.clone(),
                    &miner_address,
                    block_index_guard.clone(),
                    storage_config.clone(),
                );
                let block_tree_arbiter = Arbiter::new();
                SystemRegistry::set(BlockTreeService::start_in_arbiter(
                    &block_tree_arbiter.handle(),
                    |_| block_tree_service,
                ));
                let block_tree_service = BlockTreeService::from_registry();

                let block_tree_guard = block_tree_service
                    .send(GetBlockTreeGuardMessage)
                    .await
                    .unwrap();

                let vdf_state = Arc::new(RwLock::new(VdfService::create_state(
                    Some(block_index_guard.clone()),
                    Some(db.clone()),
                )));

                let vdf_service_actor = VdfService::from_atomic_state(vdf_state);
                let vdf_service = vdf_service_actor.start();
                SystemRegistry::set(vdf_service.clone()); // register it as a service

                let vdf_steps_guard: VdfStepsReadGuard =
                    vdf_service.send(GetVdfStateMessage).await.unwrap();

                let validation_service = ValidationService::new(
                    block_index_guard.clone(),
                    partition_assignments_guard.clone(),
                    vdf_steps_guard.clone(),
                    storage_config.clone(),
                    vdf_config.clone(),
                );
                let validation_arbiter = Arbiter::new();
                SystemRegistry::set(ValidationService::start_in_arbiter(
                    &validation_arbiter.handle(),
                    |_| validation_service,
                ));

                let (global_step_number, seed) = vdf_steps_guard.read().get_last_step_and_seed();
                info!("Starting at global step number: {}", global_step_number);

                let block_discovery_actor = BlockDiscoveryActor {
                    block_index_guard: block_index_guard.clone(),
                    partition_assignments_guard: partition_assignments_guard.clone(),
                    storage_config: storage_config.clone(),
                    difficulty_config: difficulty_adjustment_config,
                    db: db.clone(),
                    vdf_config: vdf_config.clone(),
                    vdf_steps_guard: vdf_steps_guard.clone(),
                };
                let block_discovery_arbiter = Arbiter::new();
                let block_discovery_addr = BlockDiscoveryActor::start_in_arbiter(
                    &block_discovery_arbiter.handle(),
                    |_| block_discovery_actor,
                );

                let block_producer_arbiter = Arbiter::new();
                let block_producer_actor = BlockProducerActor::new(
                    db.clone(),
                    mempool_addr.clone(),
                    block_discovery_addr.clone(),
                    epoch_service_actor_addr.clone(),
                    reth_node.clone(),
                    storage_config.clone(),
                    difficulty_adjustment_config,
                    vdf_config.clone(),
                    vdf_steps_guard.clone(),
                    block_tree_guard.clone(),
                );
                let block_producer_addr =
                    BlockProducerActor::start_in_arbiter(&block_producer_arbiter.handle(), |_| {
                        block_producer_actor
                    });

                let broadcast_arbiter = Arbiter::new();
                let broadcast_mining_service =
                    BroadcastMiningService::start_in_arbiter(&broadcast_arbiter.handle(), |_| {
                        BroadcastMiningService::default()
                    });
                SystemRegistry::set(broadcast_mining_service.clone());

                let mut part_actors = Vec::new();

                let atomic_global_step_number = Arc::new(AtomicU64::new(global_step_number));

                for sm in &storage_modules {
                    let partition_mining_actor = PartitionMiningActor::new(
                        miner_address,
                        db.clone(),
                        block_producer_addr.clone().recipient(),
                        sm.clone(),
                        false, // do not start mining automatically
                        vdf_steps_guard.clone(),
                        atomic_global_step_number.clone(),
                    );
                    let part_arbiter = Arbiter::new();
                    part_actors.push(PartitionMiningActor::start_in_arbiter(
                        &part_arbiter.handle(),
                        |_| partition_mining_actor,
                    ));
                }

                // Yield to let actors process their mailboxes (and subscribe to the mining_broadcaster)
                tokio::task::yield_now().await;

                let sm_ids = storage_modules.iter().map(|s| (*s).id).collect();

                let packing_actor_addr = PackingActor::new(
                    Handle::current(),
                    reth_node.task_executor.clone(),
                    sm_ids,
                    None,
                )
                .start();
                // request packing for uninitialized ranges
                for sm in &storage_modules {
                    let uninitialized = sm.get_intervals(ChunkType::Uninitialized);
                    debug!("ranges to pack: {:?}", &uninitialized);
                    let _ = uninitialized
                        .iter()
                        .map(|interval| {
                            packing_actor_addr.do_send(PackingRequest {
                                storage_module: sm.clone(),
                                chunk_range: (*interval).into(),
                            })
                        })
                        .collect::<Vec<()>>();
                }
                // let _ = wait_for_packing(packing_actor_addr.clone(), None).await;

                debug!("Packing complete");

                let part_actors_clone = part_actors.clone();

                // Let the partition actors know about the genesis difficulty
                broadcast_mining_service
                    .send(BroadcastDifficultyUpdate(latest_block.clone()))
                    .await
                    .unwrap();

                let (_new_seed_tx, new_seed_rx) = mpsc::channel::<H256>();
                let (shutdown_tx, shutdown_rx) = mpsc::channel();

                let vdf_config2 = vdf_config.clone();
                let seed = seed.map_or(arc_genesis.vdf_limiter_info.output, |seed| seed.0);
                let vdf_reset_seed = latest_block.vdf_limiter_info.seed;

                info!(
                    "Starting VDF thread seed {:?} reset_seed {:?} step_number: {:?}",
                    seed, arc_genesis.vdf_limiter_info.seed, global_step_number
                );

                let vdf_thread_handler = std::thread::spawn(move || {
                    // Setup core affinity
                    let core_ids = core_affinity::get_core_ids().expect("Failed to get core IDs");
                    for core in core_ids {
                        let success = core_affinity::set_for_current(core);
                        if success {
                            info!("VDF thread pinned to core {:?}", core);
                            break;
                        }
                    }

                    run_vdf(
                        vdf_config2,
                        global_step_number,
                        seed,
                        vdf_reset_seed,
                        new_seed_rx,
                        shutdown_rx,
                        broadcast_mining_service.clone(),
                        vdf_service.clone(),
                        atomic_global_step_number.clone(),
                    )
                });

                let actor_addresses = ActorAddresses {
                    partitions: part_actors_clone,
                    block_producer: block_producer_addr,
                    packing: packing_actor_addr,
                    mempool: mempool_addr.clone(),
                    block_index: block_index_actor_addr,
                    epoch_service: epoch_service_actor_addr,
                };

                let chunk_provider =
                    ChunkProvider::new(storage_config.clone(), storage_modules.clone(), db.clone());
                let arc_chunk_provider = Arc::new(chunk_provider);
                // this OnceLock is due to the cyclic chain between Reth & the Irys node, where the IrysRethProvider requires both
                // this is "safe", as the OnceLock is always set before this start function returns
                irys_provider_1
                    .set(IrysRethProviderInner {
                        db: reth_node.provider.database.db.clone(),
                        chunk_provider: arc_chunk_provider.clone(),
                    })
                    .expect("Unable to set IrysRethProvider OnceLock");

                let _ = irys_node_handle_sender.send(IrysNodeCtx {
                    actor_addresses: actor_addresses.clone(),
                    reth_handle: reth_node.clone(),
                    db: db.clone(),
                    config: arc_config.clone(),
                    chunk_provider: arc_chunk_provider.clone(),
                    block_index_guard: block_index_guard.clone(),
                    vdf_steps_guard: vdf_steps_guard.clone(),
                    vdf_config: vdf_config.clone(),
                    storage_config: storage_config.clone(),
                });

                run_server(ApiState {
                    mempool: mempool_addr,
                    chunk_provider: arc_chunk_provider.clone(),
                    db,
                    reth_provider: Some(reth_node.clone()),
                    block_tree: Some(block_tree_guard.clone()),
                    block_index: Some(block_index_guard.clone()),
                })
                .await;

                // Send shutdown signal
                shutdown_tx.send(()).unwrap();

                // Wait for vdf thread to finish & save steps
                vdf_thread_handler.join().unwrap();
            });
        })?;

    // run reth in it's own thread w/ it's own tokio runtime
    // this is done as reth exhibits strange behaviour (notably channel dropping) when not in it's own context/when the exit future isn't been awaited

    std::thread::Builder::new().name("reth-thread".to_string())
        .stack_size(32 * 1024 * 1024)
        .spawn(move || {
            let node_config= cloned_arc.clone();
            let tokio_runtime = /* Handle::current(); */ tokio::runtime::Builder::new_multi_thread().enable_all().build().unwrap();
            let mut task_manager = TaskManager::new(tokio_runtime.handle().clone());
            let exec: reth::tasks::TaskExecutor = task_manager.executor();

            tokio_runtime.block_on(run_to_completion_or_panic(
                &mut task_manager,
                run_until_ctrl_c(start_reth_node(exec, reth_chainspec, node_config, IrysTables::ALL, reth_handle_sender, irys_provider)),
            )).unwrap();
        })?;

    // wait for the full handle to be send over by the actix thread
    Ok(irys_node_handle_receiver.await?)
}

async fn start_reth_node<T: HasName + HasTableType>(
    exec: TaskExecutor,
    chainspec: ChainSpec,
    irys_config: Arc<IrysNodeConfig>,
    tables: &[T],
    sender: oneshot::Sender<FullNode<RethNode, RethNodeAddOns>>,
    irys_provider: IrysRethProvider,
) -> eyre::Result<NodeExitReason> {
    let node_handle = irys_reth_node_bridge::run_node(
        Arc::new(chainspec),
        exec,
        irys_config,
        tables,
        irys_provider,
    )
    .await?;
    sender
        .send(node_handle.node.clone())
        .expect("unable to send reth node handle");
    let exit_reason = node_handle.node_exit_future.await?;
    Ok(exit_reason)
}<|MERGE_RESOLUTION|>--- conflicted
+++ resolved
@@ -37,11 +37,8 @@
     app_state::DatabaseProvider, calculate_initial_difficulty, irys::IrysSigner,
     vdf_config::VDFStepsConfig, StorageConfig, CHUNK_SIZE, CONFIG, H256,
 };
-<<<<<<< HEAD
 use irys_vdf::vdf_state::VdfStepsReadGuard;
-=======
 use reth::rpc::eth::EthApiServer as _;
->>>>>>> 6c7f9219
 use reth::{
     builder::FullNode,
     chainspec::ChainSpec,
