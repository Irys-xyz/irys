--- conflicted
+++ resolved
@@ -92,7 +92,7 @@
     pub vdf_steps_guard: VdfStepsReadGuard,
     pub vdf_config: VDFStepsConfig,
     pub storage_config: StorageConfig,
-<<<<<<< HEAD
+    pub service_senders: ServiceSenders,
     // Shutdown channels
     pub reth_shutdown_sender: tokio::sync::mpsc::Sender<()>,
     // Thread handles spawned by the start function
@@ -120,9 +120,6 @@
         System::current().stop();
         debug!("Main actor thread and reth thread stopped");
     }
-=======
-    pub service_senders: ServiceSenders,
->>>>>>> b6925eca
 }
 
 pub async fn start_irys_node(
@@ -200,7 +197,11 @@
     // clone as this gets `move`d into the thread
     let irys_provider_1 = irys_provider.clone();
 
-<<<<<<< HEAD
+    let tokio_runtime = tokio::runtime::Builder::new_multi_thread()
+        .enable_all()
+        .build()?;
+    let mut task_manager = TaskManager::new(tokio_runtime.handle().clone());
+    let task_exec = task_manager.executor();
     let (reth_shutdown_sender, reth_shutdown_receiver) = tokio::sync::mpsc::channel::<()>(1);
     let (main_actor_thread_shutdown_tx, mut main_actor_thread_shutdown_rx) =
         tokio::sync::mpsc::channel::<()>(1);
@@ -208,14 +209,6 @@
         tokio::sync::mpsc::channel::<()>(1);
 
     let actor_main_thread_handle = std::thread::Builder::new()
-=======
-    let tokio_runtime = tokio::runtime::Builder::new_multi_thread()
-        .enable_all()
-        .build()?;
-    let mut task_manager = TaskManager::new(tokio_runtime.handle().clone());
-    let task_exec = task_manager.executor();
-    std::thread::Builder::new()
->>>>>>> b6925eca
         .name("actor-main-thread".to_string())
         .stack_size(32 * 1024 * 1024)
         .spawn(move || {
@@ -227,13 +220,8 @@
                 ).unwrap();
                 // the RethNodeHandle doesn't *need* to be Arc, but it will reduce the copy cost
                 let reth_node = RethNodeProvider(Arc::new(reth_handle_receiver.await.unwrap()));
-<<<<<<< HEAD
                 let reth_db = reth_node.provider.database.db.clone();
                 let irys_db = DatabaseProvider(Arc::new(irys_db_env));
-=======
-                let reth_db = RethDatabaseProvider(reth_node.provider.database.db.clone());
-                let irys_db = DatabaseProvider(irys_db_env.clone());
->>>>>>> b6925eca
                 let vdf_config = VDFStepsConfig::new(&config);
 
                 check_db_version_and_run_migrations_if_needed(&reth_db, &irys_db).unwrap();
@@ -637,12 +625,9 @@
                     vdf_steps_guard: vdf_steps_guard.clone(),
                     vdf_config: vdf_config.clone(),
                     storage_config: storage_config.clone(),
-<<<<<<< HEAD
+                    service_senders: service_senders.clone()
                     reth_shutdown_sender,
                     reth_thread_handle: None,
-=======
-                    service_senders: service_senders.clone()
->>>>>>> b6925eca
                 });
 
                 let server = run_server(ApiState {
@@ -687,8 +672,8 @@
     // this is done as reth exhibits strange behaviour (notably channel dropping) when not in it's own context/when the exit future isn't been awaited
     let exec: reth::tasks::TaskExecutor = task_manager.executor();
 
-<<<<<<< HEAD
-    let reth_thread_handler = std::thread::Builder::new().name("reth-thread".to_string())
+    let reth_thread_handler = std::thread::Builder::new()
+        .name("reth-thread".to_string())
         .stack_size(32 * 1024 * 1024)
         .spawn(move || {
             let node_config= cloned_arc.clone();
@@ -696,31 +681,10 @@
             let mut task_manager = TaskManager::new(tokio_runtime.handle().clone());
             let task_executor: reth::tasks::TaskExecutor = task_manager.executor();
 
-            tokio_runtime.block_on(run_to_completion_or_panic(
-                &mut task_manager,
-                run_until_ctrl_c_or_channel_message(
-                    start_reth_node(task_executor, reth_chainspec, node_config, IrysTables::ALL, reth_handle_sender, irys_provider.clone(), latest_block_height, consensus_engine_shutdown_receiver, main_actor_thread_shutdown_tx, consensus_engine_shutdown_sender),
-                    reth_shutdown_receiver
-                ),
-            )).unwrap();
-
-            debug!("Waiting for the main actor thread to finish");
-            actor_main_thread_handle.join().unwrap();
-
-            task_manager.graceful_shutdown();
-
-            irys_storage::reth_provider::cleanup_provider(&irys_provider);
-
-            debug!("Reth thread finished");
-=======
-    std::thread::Builder::new()
-        .name("reth-thread".to_string())
-        .stack_size(32 * 1024 * 1024)
-        .spawn(move || {
             let node_config = cloned_arc.clone();
             tokio_runtime.block_on(run_to_completion_or_panic(
                 &mut task_manager,
-                run_until_ctrl_c(start_reth_node(
+                run_until_ctrl_c_or_channel_message(start_reth_node(
                     exec,
                     reth_chainspec,
                     node_config,
@@ -729,8 +693,16 @@
                     irys_provider,
                     latest_block_height,
                 )),
-            ))
->>>>>>> b6925eca
+            )).unwrap();
+
+            debug!("Waiting for the main actor thread to finish");
+            actor_main_thread_handle.join().unwrap();
+
+            task_manager.graceful_shutdown();
+
+            irys_storage::reth_provider::cleanup_provider(&irys_provider);
+
+            debug!("Reth thread finished");
         })?;
 
     // wait for the full handle to be send over by the actix thread
