--- conflicted
+++ resolved
@@ -3,11 +3,8 @@
 use crate::vdf::run_vdf;
 use actix::{Actor, Addr, Arbiter, System, SystemRegistry};
 use actix_web::dev::Server;
-<<<<<<< HEAD
 use irys_actors::packing::PackingConfig;
-=======
 use irys_actors::EpochReplayData;
->>>>>>> dc0f8925
 use irys_actors::{
     block_discovery::BlockDiscoveryActor,
     block_index_service::{BlockIndexReadGuard, BlockIndexService, GetBlockIndexGuardMessage},
@@ -112,13 +109,8 @@
         Ok(())
     }
 
-<<<<<<< HEAD
     pub fn get_http_port(&self) -> u16 {
         self.config.node_config.http.port
-=======
-    pub fn get_port(&self) -> u16 {
-        self.config.api_port
->>>>>>> dc0f8925
     }
 }
 
@@ -322,26 +314,6 @@
             .build()?;
         let task_manager = TaskManager::new(tokio_runtime.handle().clone());
 
-<<<<<<< HEAD
-=======
-        // we create the listener here so we know the port before we start passing around `config`
-        let listener = create_listener(SocketAddr::new(
-            IpAddr::V4(Ipv4Addr::UNSPECIFIED),
-            self.config.api_port,
-        ))?;
-        let local_addr = listener
-            .local_addr()
-            .map_err(|e| eyre::eyre!("Error getting local address: {:?}", &e))?;
-        // if `config.port` == 0, the assigned port will be random (decided by the OS)
-        // we re-assign the configuration with the actual port here.
-        let random_ports = if self.config.api_port == 0 {
-            self.config.api_port = local_addr.port();
-            true
-        } else {
-            false
-        };
-
->>>>>>> dc0f8925
         // Common node startup logic (common for genesis and peer mode nodes)
         // There are a lot of cross dependencies between reth and irys components, the channels mediate the comms
         let (reth_shutdown_sender, reth_shutdown_receiver) = tokio::sync::mpsc::channel::<()>(1);
@@ -1225,14 +1197,6 @@
         ),
         eyre::Error,
     > {
-<<<<<<< HEAD
-        let mut epoch_service = EpochServiceActor::new(&config, block_index_guard.clone());
-        let storage_module_config =
-            StorageSubmodulesConfig::load(config.node_config.base_directory.clone())?;
-        let storage_module_infos = epoch_service
-            .initialize(irys_db, storage_module_config)
-            .await?;
-=======
         let epoch_service_config = EpochServiceConfig::new(&self.config);
         let (genesis_block, commitments, epoch_replay_data) =
             EpochReplayData::query_replay_data(irys_db, block_index_guard, &epoch_service_config)?;
@@ -1246,7 +1210,6 @@
 
         let storage_module_infos = epoch_service
             .replay_epoch_data(epoch_replay_data, self.storage_submodule_config.clone())?;
->>>>>>> dc0f8925
         let epoch_service_actor = epoch_service.start();
         Ok((storage_module_infos, epoch_service_actor))
     }
