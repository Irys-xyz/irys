--- conflicted
+++ resolved
@@ -1375,17 +1375,10 @@
         let mut services = Vec::new();
         {
             // Services are shut down in FIFO order (first added = first to shut down)
-
             // 1. Mining operations
-<<<<<<< HEAD
-            services.push(ArbiterEnum::ActixArbiter {
-                arbiter: ArbiterHandle::new(broadcast_arbiter, "broadcast_arbiter".to_string()),
-            });
             for oracle_handle in price_oracle_handles {
                 services.push(ArbiterEnum::TokioService(oracle_handle));
             }
-=======
->>>>>>> 4ccc5410
             services.extend(partition_handles.into_iter().map(ArbiterEnum::TokioService));
             // Add packing controllers to services
             services.extend(
