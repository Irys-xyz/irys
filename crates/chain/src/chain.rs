use crate::arbiter_handle::{ArbiterHandle, CloneableJoinHandle};
use crate::vdf::run_vdf;
use ::irys_database::{tables::IrysTables, BlockIndex, Initialized};
use actix::{Actor, Addr, System, SystemRegistry};
use actix::{Arbiter, SystemService};
use actix_web::dev::Server;
use alloy_eips::BlockNumberOrTag;
use irys_actors::block_tree_service::BlockTreeReadGuard;
use irys_actors::cache_service::ChunkCacheService;
use irys_actors::ema_service::EmaService;
use irys_actors::packing::PackingConfig;
use irys_actors::peer_list_service::PeerListService;
use irys_actors::reth_service::{BlockHashType, ForkChoiceUpdateMessage, RethServiceActor};
use irys_actors::services::ServiceSenders;
use irys_actors::{
    block_discovery::BlockDiscoveryActor,
    block_index_service::{BlockIndexReadGuard, BlockIndexService, GetBlockIndexGuardMessage},
    block_producer::BlockProducerActor,
    block_tree_service::{BlockTreeService, GetBlockTreeGuardMessage},
    broadcast_mining_service::{BroadcastDifficultyUpdate, BroadcastMiningService},
    chunk_migration_service::ChunkMigrationService,
    epoch_service::{
        EpochServiceActor, EpochServiceConfig, GetLedgersGuardMessage,
        GetPartitionAssignmentsGuardMessage,
    },
    mempool_service::MempoolService,
    mining::PartitionMiningActor,
    packing::{PackingActor, PackingRequest},
    validation_service::ValidationService,
    vdf_service::{GetVdfStateMessage, VdfService},
    ActorAddresses, BlockFinalizedMessage,
};
use irys_api_server::{create_listener, run_server, ApiState};
use irys_config::{IrysNodeConfig, StorageSubmodulesConfig};
use irys_database::database;
use irys_database::migration::check_db_version_and_run_migrations_if_needed;
use irys_packing::{PackingType, PACKING_TYPE};
use irys_price_oracle::mock_oracle::MockOracle;
use irys_price_oracle::IrysPriceOracle;
use irys_reth_node_bridge::adapter::node::RethNodeContext;
pub use irys_reth_node_bridge::node::{
    RethNode, RethNodeAddOns, RethNodeExitHandle, RethNodeProvider,
};
use irys_storage::irys_consensus_data_db::open_or_create_irys_consensus_data_db;
use irys_storage::{
    reth_provider::{IrysRethProvider, IrysRethProviderInner},
    ChunkProvider, ChunkType, StorageModule, StorageModuleVec,
};
use irys_types::{
    app_state::DatabaseProvider, calculate_initial_difficulty, vdf_config::VDFStepsConfig,
    StorageConfig, CHUNK_SIZE, H256,
};
use irys_types::{
    Config, DifficultyAdjustmentConfig, IrysBlockHeader, OracleConfig, PartitionChunkRange,
};
use irys_vdf::vdf_state::VdfStepsReadGuard;
use reth::rpc::eth::EthApiServer as _;
use reth::{
    builder::FullNode,
    chainspec::ChainSpec,
    core::irys_ext::NodeExitReason,
    tasks::{TaskExecutor, TaskManager},
};
use reth_cli_runner::{run_to_completion_or_panic, run_until_ctrl_c_or_channel_message};
use reth_db::{Database as _, HasName, HasTableType};
use std::net::{IpAddr, Ipv4Addr, SocketAddr, TcpListener};
use std::path::PathBuf;
use std::sync::atomic::AtomicU64;
use std::thread::JoinHandle;
use std::{
    fs,
    sync::{mpsc, Arc, RwLock},
    time::{SystemTime, UNIX_EPOCH},
};
use tokio::runtime::Runtime;
use tokio::{
    runtime::Handle,
    sync::oneshot::{self},
};
use tracing::{debug, error, info};

#[derive(Debug, Clone)]
pub struct IrysNodeCtx {
    pub reth_handle: RethNodeProvider,
    pub actor_addresses: ActorAddresses,
    pub db: DatabaseProvider,
    pub node_config: Arc<IrysNodeConfig>,
    pub config: Arc<Config>,
    pub chunk_provider: Arc<ChunkProvider>,
    pub block_index_guard: BlockIndexReadGuard,
    pub block_tree_guard: BlockTreeReadGuard,
    pub vdf_steps_guard: VdfStepsReadGuard,
    pub vdf_config: VDFStepsConfig,
    pub storage_config: StorageConfig,
    pub service_senders: ServiceSenders,
    // Shutdown channels
    pub reth_shutdown_sender: tokio::sync::mpsc::Sender<()>,
    // Thread handles spawned by the start function
    pub reth_thread_handle: Option<CloneableJoinHandle<()>>,
    _stop_guard: StopGuard,
}

impl IrysNodeCtx {
    pub async fn stop(self) {
        debug!("Sending shutdown signal to reth thread");
        // Shutting down reth node will propagate to the main actor thread eventually
        let _ = self.reth_shutdown_sender.send(()).await;
        let _ = self.reth_thread_handle.unwrap().join();
        debug!("Main actor thread and reth thread stopped");
        self._stop_guard.mark_stopped();
    }

    pub fn start_mining(&self) -> eyre::Result<()> {
        // start processing new blocks
        self.actor_addresses.start_mining()?;
        Ok(())
    }

    async fn sync_state_from_peers(&self) -> eyre::Result<()> {
        info!("Discovering peers...");
        tracing::warn!("not yet implemented");

        info!("Fetching latest blocks...");
        tracing::warn!("not yet implemented");

        info!("Sync complete.");
        Ok(())
    }

    pub fn get_port(&self) -> u16 {
        self.config.port
    }
}

use std::sync::atomic::{AtomicBool, Ordering};

// Shared stop guard that can be cloned
#[derive(Debug)]
struct StopGuard(Arc<AtomicBool>);

impl StopGuard {
    fn new() -> Self {
        StopGuard(Arc::new(AtomicBool::new(false)))
    }

    fn mark_stopped(&self) {
        self.0.store(true, Ordering::SeqCst);
    }

    fn is_stopped(&self) -> bool {
        self.0.load(Ordering::SeqCst)
    }
}

impl Drop for StopGuard {
    fn drop(&mut self) {
        // Only check if this is the last reference to the guard
        if Arc::strong_count(&self.0) == 1 && !self.is_stopped() {
            panic!("IrysNodeCtx must be stopped before all instances are dropped");
        }
    }
}

impl Clone for StopGuard {
    fn clone(&self) -> Self {
        StopGuard(Arc::clone(&self.0))
    }
}

pub async fn start_irys_node(
    node_config: IrysNodeConfig,
    storage_config: StorageConfig,
    mut config: Config,
) -> eyre::Result<IrysNodeCtx> {
    info!("Using directory {:?}", &node_config.base_directory);

    // Delete the .irys folder if we are not persisting data on restart
    let base_dir = node_config.instance_directory();
    if fs::exists(&base_dir).unwrap_or(false) && config.reset_state_on_restart {
        // remove existing data directory as storage modules are packed with a different miner_signer generated next
        info!("Removing .irys folder {:?}", &base_dir);
        fs::remove_dir_all(&base_dir).expect("Unable to remove .irys folder");
    }

    // Autogenerates the ".irys_submodules.toml" in dev mode
    let storage_module_config = StorageSubmodulesConfig::load(base_dir.clone()).unwrap();

    if PACKING_TYPE != PackingType::CPU && storage_config.chunk_size != CHUNK_SIZE {
        error!("GPU packing only supports chunk size {}!", CHUNK_SIZE)
    }

    // we create the listener here so we know the port before we start passing around `config`
    let listener = create_listener(SocketAddr::new(
        IpAddr::V4(Ipv4Addr::LOCALHOST),
        config.port,
    ))?;
    // if `config.port` == 0, the assigned port will be random (decided by the OS)
    // we re-assign the configuration with the actual port here.
    let random_ports = if config.port == 0 {
        config.port = listener
            .local_addr()
            .map_err(|e| eyre::eyre!("Error getting local address: {:?}", &e))?
            .port();
        true
    } else {
        false
    };

    let (reth_handle_sender, reth_handle_receiver) =
        oneshot::channel::<FullNode<RethNode, RethNodeAddOns>>();
    let (irys_node_handle_sender, irys_node_handle_receiver) = oneshot::channel::<IrysNodeCtx>();
    let (reth_chainspec, mut irys_genesis) = node_config.chainspec_builder.build();
    let arc_node_config = Arc::new(node_config);
    let difficulty_adjustment_config = DifficultyAdjustmentConfig::new(&config);

    // TODO: Hard coding 3 for storage module count isn't great here,
    // eventually we'll want to relate this to the genesis config
    irys_genesis.diff =
        calculate_initial_difficulty(&difficulty_adjustment_config, &storage_config, 3).unwrap();

    let now = SystemTime::now().duration_since(UNIX_EPOCH).unwrap();
    irys_genesis.timestamp = now.as_millis();
    irys_genesis.last_diff_timestamp = irys_genesis.timestamp;
    let arc_genesis = Arc::new(irys_genesis);

    let mut storage_modules: StorageModuleVec = Vec::new();

    let at_genesis;
    let latest_block_index: Option<irys_database::BlockIndexItem>;

    let latest_block_height;
    let block_index: Arc<RwLock<BlockIndex<Initialized>>> = Arc::new(RwLock::new({
        let idx = BlockIndex::default();
        let i = idx.init(arc_node_config.clone()).await.unwrap();

        at_genesis = i.get_item(0).is_none();
        if at_genesis {
            debug!("At genesis!")
        } else {
            debug!("Not at genesis!")
        }
        latest_block_index = i.get_latest_item().cloned();
        latest_block_height = i.latest_height();
        debug!(
            "Requesting prune until block height {}",
            &latest_block_height
        );

        i
    }));

    let cloned_arc = arc_node_config.clone();

    // Spawn thread and runtime for actors
    let arc_config_copy = arc_node_config.clone();
    let irys_provider = irys_storage::reth_provider::create_provider();

    // clone as this gets `move`d into the thread
    let irys_provider_1 = irys_provider.clone();

    let tokio_runtime = tokio::runtime::Builder::new_multi_thread()
        .enable_all()
        .build()?;
    let mut task_manager = TaskManager::new(tokio_runtime.handle().clone());
    let task_exec = task_manager.executor();
    let (reth_shutdown_sender, reth_shutdown_receiver) = tokio::sync::mpsc::channel::<()>(1);
    let (main_actor_thread_shutdown_tx, mut main_actor_thread_shutdown_rx) =
        tokio::sync::mpsc::channel::<()>(1);

    let actor_main_thread_handle = std::thread::Builder::new()
        .name("actor-main-thread".to_string())
        .stack_size(32 * 1024 * 1024)
        .spawn(move || {
            let node_config = arc_config_copy.clone();
            let reth_node_handle = System::new().block_on(async move {
                let mut arbiters = Vec::new();
                let irys_db_env = open_or_create_irys_consensus_data_db(
                    &arc_node_config.irys_consensus_data_dir(),
                ).unwrap();
                // the RethNodeHandle doesn't *need* to be Arc, but it will reduce the copy cost
                let reth_node = RethNodeProvider(Arc::new(reth_handle_receiver.await.unwrap()));
                let reth_db = reth_node.provider.database.db.clone();
                let irys_db = DatabaseProvider(Arc::new(irys_db_env));
                let vdf_config = VDFStepsConfig::new(&config);

                check_db_version_and_run_migrations_if_needed(&reth_db, &irys_db).unwrap();

                let (service_senders, receivers) = ServiceSenders::new();
                let _handle = ChunkCacheService::spawn_service(&task_exec, irys_db.clone(), receivers.chunk_cache, config.clone());

                let latest_block = latest_block_index
                    .map(|b| {
                        database::block_header_by_hash(&irys_db.tx().unwrap(), &b.block_hash, false)
                            .unwrap()
                            .unwrap()
                    })
                    .map(Arc::new)
                    .unwrap_or(arc_genesis.clone());

                // Initialize the epoch_service actor to handle partition ledger assignments
                let epoch_config = EpochServiceConfig::new(&config);

                let miner_address = node_config.mining_signer.address();
                debug!("Miner address {:?}", miner_address);

                let reth_service = RethServiceActor::new(reth_node.clone(), irys_db.clone());
                let reth_arbiter = Arbiter::new();
                SystemRegistry::set(RethServiceActor::start_in_arbiter(
                    &reth_arbiter.handle(),
                    |_| reth_service,
                ));
                arbiters.push(ArbiterHandle::new(reth_arbiter, "reth_arbiter".to_string()));

                debug!(
                    "JESSEDEBUG setting head to block {} ({})",
                    &latest_block.evm_block_hash, &latest_block.height
                );

                {
                    let context = RethNodeContext::new(reth_node.clone().into())
                        .await
                        .map_err(|e| eyre::eyre!("Error connecting to Reth: {}", e))
                        .unwrap();

                    let latest = context
                        .rpc
                        .inner
                        .eth_api()
                        .block_by_number(BlockNumberOrTag::Latest, false)
                        .await;

                    let safe = context
                        .rpc
                        .inner
                        .eth_api()
                        .block_by_number(BlockNumberOrTag::Safe, false)
                        .await;

                    let finalized = context
                        .rpc
                        .inner
                        .eth_api()
                        .block_by_number(BlockNumberOrTag::Finalized, false)
                        .await;

                    debug!(
                        "JESSEDEBUG FCU S latest {:?}, safe {:?}, finalized {:?}",
                        &latest, &safe, &finalized
                    );


                    if latest.unwrap().unwrap().header.number != latest_block.height {
                        error!("Reth is out of sync with Irys block index! recovery will be attempted.")
                    };

                }

                RethServiceActor::from_registry()
                    .send(ForkChoiceUpdateMessage {
                        head_hash: BlockHashType::Evm(latest_block.evm_block_hash),
                        confirmed_hash: Some(BlockHashType::Evm(latest_block.evm_block_hash)),
                        finalized_hash: None,
                    })
                    .await
                    .unwrap()
                    .unwrap();

                // Initialize the block_index actor and tell it about the genesis block
                let block_index_actor =
                    BlockIndexService::new(block_index.clone(), storage_config.clone());
                SystemRegistry::set(block_index_actor.start());
                let block_index_actor_addr = BlockIndexService::from_registry();

                let block_index_guard = block_index_actor_addr
                    .send(GetBlockIndexGuardMessage)
                    .await
                    .unwrap();

                if at_genesis {
                    let msg = BlockFinalizedMessage {
                        block_header: arc_genesis.clone(),
                        all_txs: Arc::new(vec![]),
                    };
                    irys_db.update_eyre(|tx| irys_database::insert_block_header(tx, &arc_genesis))
                        .unwrap();
                    match block_index_actor_addr.send(msg).await {
                        Ok(_) => info!("Genesis block indexed"),
                        Err(_) => panic!("Failed to index genesis block"),
                    }
                }

                debug!("AT GENESIS {}", at_genesis);

                // need to start before the epoch service, as epoch service calls from_registry that triggers broadcast mining service initialization
                let broadcast_arbiter = Arbiter::new();
                let broadcast_mining_service =
                    BroadcastMiningService::start_in_arbiter(&broadcast_arbiter.handle(), |_| {
                        BroadcastMiningService::default()
                    });
                SystemRegistry::set(broadcast_mining_service.clone());

                let mut epoch_service = EpochServiceActor::new(epoch_config.clone(), &config, block_index_guard.clone());
                // initialize the epoch service from block 1
                let storage_module_infos = epoch_service.initialize(&irys_db, storage_module_config.clone()).await.expect("Failed to initialize epoch service");
                let epoch_service_actor_addr = epoch_service.start();

                // Retrieve ledger assignments
                let ledgers_guard = epoch_service_actor_addr
                    .send(GetLedgersGuardMessage)
                    .await
                    .unwrap();

                {
                    let ledgers = ledgers_guard.read();
                    debug!("ledgers: {:?}", ledgers);
                }

                let partition_assignments_guard = epoch_service_actor_addr
                    .send(GetPartitionAssignmentsGuardMessage)
                    .await
                    .unwrap();

                // Create a list of storage modules wrapping the storage files
                for info in storage_module_infos {
                    let arc_module = Arc::new(
                        StorageModule::new(
                            &arc_node_config.storage_module_dir(),
                            &info,
                            storage_config.clone(),
                        )
                        // TODO: remove this unwrap
                        .unwrap(),
                    );
                    storage_modules.push(arc_module.clone());
                }


                let block_tree_service = BlockTreeService::new(
                    irys_db.clone(),
                    block_index.clone(),
                    &miner_address,
                    block_index_guard.clone(),
                    storage_config.clone(),
                    service_senders.clone(),
                );
                let block_tree_arbiter = Arbiter::new();
                SystemRegistry::set(BlockTreeService::start_in_arbiter(
                    &block_tree_arbiter.handle(),
                    |_| block_tree_service,
                ));
                let block_tree_service = BlockTreeService::from_registry();
                arbiters.push(ArbiterHandle::new(block_tree_arbiter, "block_tree_arbiter".to_string()));

                let block_tree_guard = block_tree_service
                    .send(GetBlockTreeGuardMessage)
                    .await
                    .unwrap();
                let _handle = EmaService::spawn_service(&task_exec, block_tree_guard.clone(),  receivers.ema, &config);

                let peer_list_service = PeerListService::new(irys_db.clone());
                let peer_list_arbiter = Arbiter::new();
                SystemRegistry::set(PeerListService::start_in_arbiter(
                    &peer_list_arbiter.handle(),
                    |_| peer_list_service,
                ));
                arbiters.push(ArbiterHandle::new(peer_list_arbiter, "peer_list_arbiter".to_string()));

                let mempool_service = MempoolService::new(
                    irys_db.clone(),
                    reth_db.clone(),
                    reth_node.task_executor.clone(),
                    node_config.mining_signer.clone(),
                    storage_config.clone(),
                    storage_modules.clone(),
                    block_tree_guard.clone(),
                    &config,
                );
                let mempool_arbiter = Arbiter::new();
                SystemRegistry::set(MempoolService::start_in_arbiter(
                    &mempool_arbiter.handle(),
                    |_| mempool_service,
                ));
                let mempool_addr = MempoolService::from_registry();
                arbiters.push(ArbiterHandle::new(mempool_arbiter, "mempool_arbiter".to_string()));

                let chunk_migration_service = ChunkMigrationService::new(
                    block_index.clone(),
                    storage_config.clone(),
                    storage_modules.clone(),
                    irys_db.clone(),
                    service_senders.clone()
                );
                SystemRegistry::set(chunk_migration_service.start());

                let vdf_service_actor = VdfService::new(block_index_guard.clone(), irys_db.clone(), &config);
                let vdf_service = vdf_service_actor.start();
                SystemRegistry::set(vdf_service.clone());

                let vdf_steps_guard: VdfStepsReadGuard =
                    vdf_service.send(GetVdfStateMessage).await.unwrap();

                let validation_service = ValidationService::new(
                    block_index_guard.clone(),
                    partition_assignments_guard.clone(),
                    vdf_steps_guard.clone(),
                    storage_config.clone(),
                    vdf_config.clone(),
                );
                let validation_arbiter = Arbiter::new();
                SystemRegistry::set(ValidationService::start_in_arbiter(
                    &validation_arbiter.handle(),
                    |_| validation_service,
                ));
                arbiters.push(ArbiterHandle::new(validation_arbiter, "validation_arbiter".to_string()));

                let (global_step_number, seed) = vdf_steps_guard.read().get_last_step_and_seed();
                info!("Starting at global step number: {}", global_step_number);

                let block_discovery_actor = BlockDiscoveryActor {
                    block_index_guard: block_index_guard.clone(),
                    partition_assignments_guard: partition_assignments_guard.clone(),
                    storage_config: storage_config.clone(),
                    difficulty_config: difficulty_adjustment_config,
                    db: irys_db.clone(),
                    vdf_config: vdf_config.clone(),
                    vdf_steps_guard: vdf_steps_guard.clone(),
                    service_senders: service_senders.clone(),
                };
                let block_discovery_arbiter = Arbiter::new();
                let block_discovery_addr = BlockDiscoveryActor::start_in_arbiter(
                    &block_discovery_arbiter.handle(),
                    |_| block_discovery_actor,
                );
                arbiters.push(ArbiterHandle::new(block_discovery_arbiter, "block_discovery_arbiter".to_string()));

                // set up the price oracle
                let price_oracle = match config.oracle_config {
                    OracleConfig::Mock { initial_price, percent_change, smoothing_interval } => {
                        IrysPriceOracle::MockOracle(MockOracle::new(initial_price, percent_change, smoothing_interval))
                    },
                    // note: depending on the oracle, it may require spawning an async background service.
                };
                let price_oracle = Arc::new(price_oracle);

                // set up the block producer
                let block_producer_arbiter = Arbiter::new();
                let block_producer_actor = BlockProducerActor {
                    db: irys_db.clone(),
                    mempool_addr: mempool_addr.clone(),
                    block_discovery_addr,
                    epoch_service: epoch_service_actor_addr.clone(),
                    reth_provider: reth_node.clone(),
                    storage_config: storage_config.clone(),
                    difficulty_config: difficulty_adjustment_config,
                    vdf_config: vdf_config.clone(),
                    vdf_steps_guard: vdf_steps_guard.clone(),
                    block_tree_guard: block_tree_guard.clone(),
                    epoch_config: epoch_config.clone(),
                    price_oracle,
                    service_senders: service_senders.clone(),
                };
                let block_producer_addr =
                    BlockProducerActor::start_in_arbiter(&block_producer_arbiter.handle(), |_| {
                        block_producer_actor
                    });
                arbiters.push(ArbiterHandle::new(block_producer_arbiter, "block_producer_arbiter".to_string()));

                let mut part_actors = Vec::new();

                let atomic_global_step_number = Arc::new(AtomicU64::new(global_step_number));

                let sm_ids = storage_modules.iter().map(|s| (*s).id).collect();

                let packing_actor_addr = PackingActor::new(
                    Handle::current(),
                    reth_node.task_executor.clone(),
                    sm_ids,
                    PackingConfig::new(&config),
                )
                .start();

                for sm in &storage_modules {
                    let partition_mining_actor = PartitionMiningActor::new(
                        miner_address,
                        irys_db.clone(),
                        block_producer_addr.clone().recipient(),
                        packing_actor_addr.clone().recipient(),
                        sm.clone(),
                        false, // do not start mining automatically
                        vdf_steps_guard.clone(),
                        atomic_global_step_number.clone(),
                    );
                    let part_arbiter = Arbiter::new();
                    part_actors.push(PartitionMiningActor::start_in_arbiter(
                        &part_arbiter.handle(),
                        |_| partition_mining_actor,
                    ));
                    arbiters.push(ArbiterHandle::new(part_arbiter, "part_arbiter".to_string()));
                }

                // Yield to let actors process their mailboxes (and subscribe to the mining_broadcaster)
                tokio::task::yield_now().await;

                // request packing for uninitialized ranges
                for sm in &storage_modules {
                    let uninitialized = sm.get_intervals(ChunkType::Uninitialized);
                    debug!("ranges to pack: {:?}", &uninitialized);
                    let _ = uninitialized
                        .iter()
                        .map(|interval| {
                            packing_actor_addr.do_send(PackingRequest {
                                storage_module: sm.clone(),
                                chunk_range: PartitionChunkRange(*interval),
                            })
                        })
                        .collect::<Vec<()>>();
                }
                let part_actors_clone = part_actors.clone();

                // Let the partition actors know about the genesis difficulty
                broadcast_mining_service
                    .send(BroadcastDifficultyUpdate(latest_block.clone()))
                    .await
                    .unwrap();

                let (_new_seed_tx, new_seed_rx) = mpsc::channel::<H256>();
                let (shutdown_tx, shutdown_rx) = mpsc::channel();

                let vdf_config2 = vdf_config.clone();
                let seed = seed.map_or(arc_genesis.vdf_limiter_info.output, |seed| seed.0);
                let vdf_reset_seed = latest_block.vdf_limiter_info.seed;

                info!(
                    ?seed,
                    ?global_step_number,
                    reset_seed = ?arc_genesis.vdf_limiter_info.seed,
                    "Starting VDF thread",
                );

                let vdf_thread_handler = std::thread::spawn(move || {
                    // Setup core affinity
                    let core_ids = core_affinity::get_core_ids().expect("Failed to get core IDs");
                    for core in core_ids {
                        let success = core_affinity::set_for_current(core);
                        if success {
                            info!("VDF thread pinned to core {:?}", core);
                            break;
                        }
                    }

                    run_vdf(
                        vdf_config2,
                        global_step_number,
                        seed,
                        vdf_reset_seed,
                        new_seed_rx,
                        shutdown_rx,
                        broadcast_mining_service.clone(),
                        vdf_service.clone(),
                        atomic_global_step_number.clone(),
                    );
                    debug!("VDF thread exiting...")
                });

                let actor_addresses = ActorAddresses {
                    partitions: part_actors_clone,
                    block_producer: block_producer_addr,
                    packing: packing_actor_addr,
                    mempool: mempool_addr.clone(),
                    block_index: block_index_actor_addr,
                    epoch_service: epoch_service_actor_addr,
                };

                let chunk_provider =
                    ChunkProvider::new(storage_config.clone(), storage_modules.clone());
                let arc_chunk_provider = Arc::new(chunk_provider);
                // this OnceLock is due to the cyclic chain between Reth & the Irys node, where the IrysRethProvider requires both
                // this is "safe", as the OnceLock is always set before this start function returns
                *irys_provider_1.write().unwrap() = Some(IrysRethProviderInner {
                    chunk_provider: arc_chunk_provider.clone(),
                });
                let _ = irys_node_handle_sender.send(IrysNodeCtx {
                    actor_addresses: actor_addresses.clone(),
                    reth_handle: reth_node.clone(),
                    db: irys_db.clone(),
                    node_config: arc_node_config.clone(),
                    chunk_provider: arc_chunk_provider.clone(),
                    block_index_guard: block_index_guard.clone(),
                    vdf_steps_guard: vdf_steps_guard.clone(),
                    vdf_config: vdf_config.clone(),
                    storage_config: storage_config.clone(),
                    service_senders: service_senders.clone(),
                    reth_shutdown_sender,
                    reth_thread_handle: None,
                    block_tree_guard: block_tree_guard.clone(),
<<<<<<< HEAD
                    config: Arc::new(config.clone())
=======
                    _stop_guard: StopGuard::new()
>>>>>>> a167dd07
                });

                let server = run_server(ApiState {
                    mempool: mempool_addr,
                    chunk_provider: arc_chunk_provider.clone(),
                    db: irys_db,
                    reth_provider: Some(reth_node.clone()),
                    block_tree: Some(block_tree_guard.clone()),
                    block_index: Some(block_index_guard.clone()),
                    reth_http_url: reth_node.rpc_server_handle().http_url(),
                    config: config.clone()
                }, listener)
                .await;

                let server_handle = server.handle();

                let server_stop_handle = actix_rt::spawn(async move {
                    let _ = main_actor_thread_shutdown_rx.recv().await;
                    info!("Main actor thread received shutdown signal");

                    debug!("Stopping API server");
                    server_handle.stop(true).await;
                    info!("API server stopped");
                });

                server.await.unwrap();
                info!("API server stopped");
                server_stop_handle.await.unwrap();

                debug!("Stopping actors");
                for arbiter in arbiters {

                    let name = arbiter.name.clone();
                    debug!("stopping {}", &name);

                    arbiter.stop_and_join();
                    debug!("stopped {}", &name);

                }
                debug!("Actors stopped");

                // Send shutdown signal
                shutdown_tx.send(()).unwrap();

                debug!("Waiting for VDF thread to finish");
                // Wait for vdf thread to finish & save steps
                vdf_thread_handler.join().unwrap();

                debug!("VDF thread finished");
                reth_node
            });
            debug!("Main actor thread finished");

            reth_node_handle
        })?;

    // run reth in it's own thread w/ it's own tokio runtime
    // this is done as reth exhibits strange behaviour (notably channel dropping) when not in it's own context/when the exit future isn't been awaited
    let exec: reth::tasks::TaskExecutor = task_manager.executor();

    let reth_thread_handler = std::thread::Builder::new()
        .name("reth-thread".to_string())
        .stack_size(32 * 1024 * 1024)
        .spawn(move || {
            let node_config = cloned_arc.clone();

            let run_reth_until_ctrl_c_or_signal = async || {
                _ = run_to_completion_or_panic(
                    &mut task_manager,
                    run_until_ctrl_c_or_channel_message(
                        start_reth_node(
                            exec,
                            reth_chainspec,
                            node_config,
                            IrysTables::ALL,
                            reth_handle_sender,
                            irys_provider.clone(),
                            latest_block_height,
                            random_ports,
                        ),
                        reth_shutdown_receiver,
                    ),
                )
                .await;

                debug!("Sending shutdown signal to the main actor thread");
                let _ = main_actor_thread_shutdown_tx.try_send(());
                debug!("Waiting for the main actor thread to finish");
                let reth_node_handle = actor_main_thread_handle.join().unwrap();

                reth_node_handle
            };

            let reth_node = tokio_runtime.block_on(run_reth_until_ctrl_c_or_signal());

            debug!("Shutting down the rest of the reth jobs in case there are unfinished ones");
            task_manager.graceful_shutdown();

            reth_node.provider.database.db.close();
            irys_storage::reth_provider::cleanup_provider(&irys_provider);

            debug!("Reth thread finished");
        })?;

    // wait for the full handle to be send over by the actix thread
    let mut node = irys_node_handle_receiver.await?;
    node.reth_thread_handle = Some(reth_thread_handler.into());
    Ok(node)
}

async fn start_reth_node<T: HasName + HasTableType>(
    task_executor: TaskExecutor,
    chainspec: ChainSpec,
    irys_config: Arc<IrysNodeConfig>,
    tables: &[T],
    sender: oneshot::Sender<FullNode<RethNode, RethNodeAddOns>>,
    irys_provider: IrysRethProvider,
    latest_block: u64,
    random_ports: bool,
) -> eyre::Result<NodeExitReason> {
    let node_handle = irys_reth_node_bridge::run_node(
        Arc::new(chainspec),
        task_executor,
        irys_config,
        tables,
        irys_provider,
        latest_block,
        random_ports,
    )
    .await?;
    debug!("Reth node started");
    sender
        .send(node_handle.node.clone())
        .expect("unable to send reth node handle");

    node_handle.node_exit_future.await
}

/// Builder pattern for configuring and bootstrapping an Irys blockchain node.
#[derive(Clone)]
pub struct IrysNode {
    pub config: Config,
    pub irys_node_config: IrysNodeConfig,
    pub storage_config: StorageConfig,
    pub is_genesis: bool,
    pub data_exists: bool,
    pub vdf_config: VDFStepsConfig,
    pub epoch_config: EpochServiceConfig,
    pub storage_submodule_config: StorageSubmodulesConfig,
    pub difficulty_adjustment_config: DifficultyAdjustmentConfig,
    pub packing_config: PackingConfig,
}

impl IrysNode {
    /// Creates a new node builder instance.
    pub fn new(config: Config, is_genesis: bool) -> Self {
        let storage_config = StorageConfig::new(&config);
        let irys_node_config = IrysNodeConfig::new(&config);
        let data_exists = Self::blockchain_data_exists(&irys_node_config.base_directory);
        let vdf_config = VDFStepsConfig::new(&config);
        let epoch_config = EpochServiceConfig::new(&config);
        let difficulty_adjustment_config = DifficultyAdjustmentConfig::new(&config);
        let packing_config = PackingConfig::new(&config);

        // this populates the bas directory
        let storage_submodule_config =
            StorageSubmodulesConfig::load(irys_node_config.instance_directory().clone()).unwrap();

        IrysNode {
            config,
            data_exists,
            irys_node_config,
            storage_config,
            is_genesis,
            vdf_config,
            epoch_config,
            storage_submodule_config,
            difficulty_adjustment_config,
            packing_config,
        }
    }

    /// Checks if local blockchain data exists.
    fn blockchain_data_exists(base_dir: &PathBuf) -> bool {
        match fs::read_dir(base_dir) {
            // Are there any entries?
            Ok(mut entries) => entries.next().is_some(),
            // no entries in the directory
            Err(_) => false,
        }
    }

    /// Initializes the node (genesis or non-genesis).
    pub async fn init(&mut self) -> eyre::Result<IrysNodeCtx> {
        info!(miner_address = ?self.config.miner_address(), "Starting Irys Node");

        // figure out the init mode
        let (chain_spec, irys_genesis) = self.create_genesis_header()?;
        let (latest_block_height_tx, latest_block_height_rx) = oneshot::channel::<u64>();
        match (self.data_exists, self.is_genesis) {
            (true, true) => eyre::bail!("You cannot start a genesis chain with existing data"),
            (false, true) => {
                // special handilng for genesis node
                self.init_genesis_thread(irys_genesis)?
                    .join()
                    .map_err(|_| eyre::eyre!("genesis init thread panicked"))?;
            }
            _ => {
                // no special handling for `peer` mode node
            }
        };

        // all async tasks will be run on a new tokio runtime
        let tokio_runtime = tokio::runtime::Builder::new_multi_thread()
            .enable_all()
            .build()?;
        let task_manager = TaskManager::new(tokio_runtime.handle().clone());

        // we create the listener here so we know the port before we start passing around `config`
        let listener = create_listener(SocketAddr::new(
            IpAddr::V4(Ipv4Addr::LOCALHOST),
            self.config.port,
        ))?;
        // if `config.port` == 0, the assigned port will be random (decided by the OS)
        // we re-assign the configuration with the actual port here.
        let random_ports = if self.config.port == 0 {
            self.config.port = listener
                .local_addr()
                .map_err(|e| eyre::eyre!("Error getting local address: {:?}", &e))?
                .port();
            true
        } else {
            false
        };

        // Common node startup logic (common for genesis and peer mode nodes)
        // There are a lot of cross dependencies between reth and irys components, the channels mediate the comms
        let (reth_shutdown_sender, reth_shutdown_receiver) = tokio::sync::mpsc::channel::<()>(1);
        let (main_actor_thread_shutdown_tx, main_actor_thread_shutdown_rx) =
            tokio::sync::mpsc::channel::<()>(1);
        let (vdf_sthutodwn_sender, vdf_sthutodwn_receiver) = mpsc::channel();
        let (reth_handle_sender, reth_handle_receiver) =
            oneshot::channel::<FullNode<RethNode, RethNodeAddOns>>();
        let (irys_node_ctx_tx, irys_node_ctx_rx) = oneshot::channel::<IrysNodeCtx>();

        let irys_provider = irys_storage::reth_provider::create_provider();

        // init the services
        let actor_main_thread_handle = self.init_services_thread(
            latest_block_height_tx,
            reth_shutdown_sender,
            main_actor_thread_shutdown_rx,
            vdf_sthutodwn_sender,
            vdf_sthutodwn_receiver,
            reth_handle_receiver,
            irys_node_ctx_tx,
            &irys_provider,
            task_manager.executor(),
            listener,
        )?;

        // await the latest height to be reported
        let latest_height = latest_block_height_rx.await?;

        // start reth
        let reth_thread = self.init_reth_thread(
            reth_shutdown_receiver,
            main_actor_thread_shutdown_tx,
            reth_handle_sender,
            actor_main_thread_handle,
            irys_provider.clone(),
            chain_spec,
            latest_height,
            task_manager,
            tokio_runtime,
            random_ports,
        )?;

        let mut ctx = irys_node_ctx_rx.await?;
        ctx.reth_thread_handle = Some(reth_thread.into());
        ctx.sync_state_from_peers().await?;

        Ok(ctx)
    }

    fn init_genesis_thread(
        &self,
        irys_genesis: Arc<IrysBlockHeader>,
    ) -> Result<JoinHandle<()>, eyre::Error> {
        let handle = std::thread::Builder::new()
            .name("genesis init system".to_string())
            .stack_size(32 * 1024 * 1024)
            .spawn({
                let node = (*self).clone();
                let irys_genesis = irys_genesis.clone();
                move || {
                    System::new().block_on(async move {
                        // bootstrap genesis
                        let node_config = Arc::new(node.irys_node_config.clone());
                        let block_index = BlockIndex::new()
                            .init(node_config.clone())
                            .await
                            .expect("initializing a new block index should be doable");
                        let block_index = Arc::new(RwLock::new(block_index));
                        let _block_index_service_actor =
                            genesis_initialization(&irys_genesis, node_config, &block_index, &node)
                                .await;
                        // optionally spawn other services to set up the base state
                    });
                }
            })?;
        Ok(handle)
    }

    fn init_services_thread(
        &self,
        latest_block_height_tx: oneshot::Sender<u64>,
        reth_shutdown_sender: tokio::sync::mpsc::Sender<()>,
        mut main_actor_thread_shutdown_rx: tokio::sync::mpsc::Receiver<()>,
        vdf_shutdown_sender: mpsc::Sender<()>,
        vdf_shutdown_receiver: mpsc::Receiver<()>,
        reth_handle_receiver: oneshot::Receiver<FullNode<RethNode, RethNodeAddOns>>,
        irys_node_ctx_tx: oneshot::Sender<IrysNodeCtx>,
        irys_provider: &Arc<RwLock<Option<IrysRethProviderInner>>>,
        task_exec: TaskExecutor,
        http_listener: TcpListener,
    ) -> Result<JoinHandle<RethNodeProvider>, eyre::Error> {
        let actor_main_thread_handle = std::thread::Builder::new()
            .name("actor-main-thread".to_string())
            .stack_size(32 * 1024 * 1024)
            .spawn({
                let node = (*self).clone();
                let irys_provider = irys_provider.clone();
                move || {
                    System::new().block_on(async move {
                        // read the latest block info
                        let node_config = Arc::new(node.irys_node_config.clone());
                        let (latest_block_height, block_index, latest_block) =
                            read_latest_block_data(node_config).await;
                        latest_block_height_tx
                            .send(latest_block_height)
                            .expect("to be able to send the latest block height");
                        let block_index_service_actor = node.init_block_index_service(&block_index);

                        // start the rest of the services
                        let (irys_node, actix_server, vdf_thread, arbiters, reth_node) = node
                            .init_services(
                                reth_shutdown_sender,
                                vdf_shutdown_receiver,
                                reth_handle_receiver,
                                block_index,
                                latest_block.clone(),
                                irys_provider.clone(),
                                block_index_service_actor,
                                &task_exec,
                                http_listener
                            )
                            .await
                            .expect("initializng services should not fail");
                        irys_node_ctx_tx
                            .send(irys_node)
                            .expect("irys node ctx sender should not be dropped. Is the reth node thread down?");

                        // await on actix web server
                        let server_handle = actix_server.handle();

                        let server_stop_handle = actix_rt::spawn(async move {
                            let _ = main_actor_thread_shutdown_rx.recv().await;
                            info!("Main actor thread received shutdown signal");

                            debug!("Stopping API server");
                            server_handle.stop(true).await;
                            info!("API server stopped");
                        });

                        actix_server.await.unwrap();
                        server_stop_handle.await.unwrap();

                        debug!("Stopping actors");
                        for arbiter in arbiters {
                            arbiter.stop();
                            let _ = arbiter.join();
                        }
                        debug!("Actors stopped");

                        // Send shutdown signal
                        vdf_shutdown_sender.send(()).unwrap();

                        debug!("Waiting for VDF thread to finish");
                        // Wait for vdf thread to finish & save steps
                        vdf_thread.join().unwrap();

                        debug!("VDF thread finished");
                        reth_node
                    })
                }
            })?;
        Ok(actor_main_thread_handle)
    }

    fn create_genesis_header(&self) -> Result<(ChainSpec, Arc<IrysBlockHeader>), eyre::Error> {
        let (reth_chain_spec, irys_genesis) = self.irys_node_config.chainspec_builder.build();
        let now = SystemTime::now().duration_since(UNIX_EPOCH).unwrap();
        let irys_genesis = IrysBlockHeader {
            diff: calculate_initial_difficulty(
                &self.difficulty_adjustment_config,
                &self.storage_config,
                // TODO: where does this magic constant come from?
                3,
            )?,
            timestamp: now.as_millis(),
            last_diff_timestamp: now.as_millis(),
            ..irys_genesis
        };
        let irys_genesis = Arc::new(irys_genesis);
        Ok((reth_chain_spec, irys_genesis))
    }

    fn init_reth_thread(
        &self,
        reth_shutdown_receiver: tokio::sync::mpsc::Receiver<()>,
        main_actor_thread_shutdown_tx: tokio::sync::mpsc::Sender<()>,
        reth_handle_sender: oneshot::Sender<FullNode<RethNode, RethNodeAddOns>>,
        actor_main_thread_handle: JoinHandle<RethNodeProvider>,
        irys_provider: IrysRethProvider,
        reth_chainspec: ChainSpec,
        latest_block_height: u64,
        mut task_manager: TaskManager,
        tokio_runtime: Runtime,
        random_ports: bool,
    ) -> eyre::Result<JoinHandle<()>> {
        let node_config = Arc::new(self.irys_node_config.clone());
        let reth_thread_handler = std::thread::Builder::new()
            .name("reth-thread".to_string())
            .stack_size(32 * 1024 * 1024)
            .spawn(move || {
                let exec = task_manager.executor();
                let run_reth_until_ctrl_c_or_signal = async || {
                    _ = run_to_completion_or_panic(
                        &mut task_manager,
                        // todo we can simplify things if we use `irys_reth_node_bridge::run_node` directly
                        //      Then we can drop the channel
                        run_until_ctrl_c_or_channel_message(
                            start_reth_node(
                                exec,
                                reth_chainspec,
                                node_config,
                                IrysTables::ALL,
                                reth_handle_sender,
                                irys_provider.clone(),
                                latest_block_height,
                                random_ports,
                            ),
                            reth_shutdown_receiver,
                        ),
                    )
                    .await;
                    debug!("Sending shutdown signal to the main actor thread");
                    let _ = main_actor_thread_shutdown_tx.try_send(());

                    debug!("Waiting for the main actor thread to finish");
                    let reth_node_handle = actor_main_thread_handle
                        .join()
                        .expect("to successfully join the actor thread handle");

                    reth_node_handle
                };

                let reth_node = tokio_runtime.block_on(run_reth_until_ctrl_c_or_signal());

                debug!("Shutting down the rest of the reth jobs in case there are unfinished ones");
                task_manager.graceful_shutdown();

                reth_node.provider.database.db.close();
                irys_storage::reth_provider::cleanup_provider(&irys_provider);

                info!("Reth thread finished");
            })?;

        return Ok(reth_thread_handler);
    }

    async fn init_services(
        &self,
        reth_shutdown_sender: tokio::sync::mpsc::Sender<()>,
        vdf_shutdown_receiver: std::sync::mpsc::Receiver<()>,
        reth_handle_receiver: oneshot::Receiver<FullNode<RethNode, RethNodeAddOns>>,
        block_index: Arc<RwLock<BlockIndex<Initialized>>>,
        latest_block: Arc<IrysBlockHeader>,
        irys_provider: IrysRethProvider,
        block_index_service_actor: Addr<BlockIndexService>,
        task_exec: &TaskExecutor,
        http_listener: TcpListener,
    ) -> eyre::Result<(
        IrysNodeCtx,
        Server,
        JoinHandle<()>,
        Vec<Arbiter>,
        RethNodeProvider,
    )> {
        let node_config = Arc::new(self.irys_node_config.clone());

        // init Irys DB
        let irys_db = init_irys_db(&node_config)?;

        // final arbiters
        let mut arbiters = Vec::new();

        // initialize the databases
        let (reth_node, reth_db) = init_reth_db(reth_handle_receiver, &irys_db).await?;
        debug!("Reth DB initiailsed");

        // start services
        let (service_senders, receivers) = ServiceSenders::new();
        let _handle = ChunkCacheService::spawn_service(
            &task_exec,
            irys_db.clone(),
            receivers.chunk_cache,
            self.config.clone(),
        );
        debug!("Chunk cache initiailsed");

        // start reth service
        let reth_service_actor = init_reth_service(&irys_db, &mut arbiters, &reth_node);
        debug!("Reth Service Actor initiailsed");

        // update reth service about the latest block data it must use
        reth_service_actor
            .send(ForkChoiceUpdateMessage {
                head_hash: BlockHashType::Evm(latest_block.evm_block_hash),
                confirmed_hash: Some(BlockHashType::Evm(latest_block.evm_block_hash)),
                finalized_hash: None,
            })
            .await??;
        debug!("Reth Service Actor updated about fork choice");

        let block_index_guard = block_index_service_actor
            .send(GetBlockIndexGuardMessage)
            .await?;

        // start the broadcast mimning service
        let broadcast_mining_actor = init_broadcaster_service(&mut arbiters);

        // start the epoch service
        let (storage_module_infos, epoch_service_actor) = self
            .init_epoch_service(&irys_db, &block_index_guard)
            .await?;

        // Retrieve Partition assignment
        let partition_assignments_guard = epoch_service_actor
            .send(GetPartitionAssignmentsGuardMessage)
            .await?;
        let storage_modules = self.init_storage_modules(storage_module_infos);

        // start the block tree service
        let block_tree_service = self.init_block_tree_service(
            &block_index,
            &irys_db,
            &mut arbiters,
            &service_senders,
            &block_index_guard,
        );
        let block_tree_guard = block_tree_service.send(GetBlockTreeGuardMessage).await?;

        // Spawn EMA service
        let _handle = EmaService::spawn_service(
            &task_exec,
            block_tree_guard.clone(),
            receivers.ema,
            &self.config,
        );

        // Spawn peer list service
        init_peer_list_service(&irys_db, &mut arbiters);

        // Spawn the mempool service
        let mempool_service = self.init_mempools_service(
            &node_config,
            &irys_db,
            &mut arbiters,
            &reth_node,
            reth_db,
            &storage_modules,
            &block_tree_guard,
        );

        // spawn the chunk migration service
        self.init_chunk_migration_service(
            block_index,
            &irys_db,
            &service_senders,
            &storage_modules,
        );

        // spawn the vdf service
        let vdf_service = self.init_vdf_service(&irys_db, &block_index_guard);
        let vdf_steps_guard = vdf_service.send(GetVdfStateMessage).await?;

        // spawn the validation service
        self.init_validation_service(
            &mut arbiters,
            &block_index_guard,
            &partition_assignments_guard,
            &vdf_steps_guard,
        );

        // spawn block discovery
        let block_discovery = self.init_block_discovery_service(
            &irys_db,
            &mut arbiters,
            &service_senders,
            &block_index_guard,
            partition_assignments_guard,
            &vdf_steps_guard,
        );

        // set up the price oracle
        let price_oracle = self.init_price_oracle();

        // set up the block producer
        let block_producer_addr = self.init_block_producer(
            &irys_db,
            &mut arbiters,
            &reth_node,
            &service_senders,
            &epoch_service_actor,
            &block_tree_guard,
            &mempool_service,
            &vdf_steps_guard,
            block_discovery,
            price_oracle,
        );

        let (global_step_number, seed) = vdf_steps_guard.read().get_last_step_and_seed();
        let seed = seed
            .map(|x| x.0)
            .unwrap_or(latest_block.vdf_limiter_info.seed);

        // set up packing actor
        let (atomic_global_step_number, packing_actor_addr) =
            self.init_packing_actor(global_step_number, &reth_node, &storage_modules);

        // set up storage modules
        let part_actors = self.init_partition_mining_actor(
            &irys_db,
            &mut arbiters,
            &storage_modules,
            &vdf_steps_guard,
            &block_producer_addr,
            &atomic_global_step_number,
            &packing_actor_addr,
        );
        broadcast_mining_actor
            .send(BroadcastDifficultyUpdate(latest_block.clone()))
            .await?;

        // set up the vdf thread
        let vdf_thread_handler = self.init_vdf_thread(
            vdf_shutdown_receiver,
            latest_block,
            seed,
            global_step_number,
            broadcast_mining_actor,
            vdf_service,
            atomic_global_step_number,
        );

        // set up chunk provider
        let chunk_provider = self.init_chunk_provider(storage_modules);
        // set up IrysNodeCtx
        let irys_node_ctx = IrysNodeCtx {
            actor_addresses: ActorAddresses {
                partitions: part_actors,
                block_producer: block_producer_addr,
                packing: packing_actor_addr,
                mempool: mempool_service.clone(),
                block_index: block_index_service_actor,
                epoch_service: epoch_service_actor,
            },
            reth_handle: reth_node.clone(),
            db: irys_db.clone(),
            node_config: node_config.clone(),
            chunk_provider: chunk_provider.clone(),
            block_index_guard: block_index_guard.clone(),
            vdf_steps_guard: vdf_steps_guard.clone(),
            vdf_config: self.vdf_config.clone(),
            storage_config: self.storage_config.clone(),
            service_senders: service_senders.clone(),
            reth_shutdown_sender,
            reth_thread_handle: None,
            block_tree_guard: block_tree_guard.clone(),
<<<<<<< HEAD
            config: Arc::new(self.config.clone()),
=======
            _stop_guard: StopGuard::new(),
>>>>>>> a167dd07
        };
        let server = run_server(
            ApiState {
                mempool: mempool_service,
                chunk_provider: chunk_provider.clone(),
                db: irys_db,
                reth_provider: Some(reth_node.clone()),
                block_tree: Some(block_tree_guard.clone()),
                block_index: Some(block_index_guard.clone()),
                config: self.config.clone(),
                reth_http_url: reth_node.rpc_server_handle().http_url(),
            },
            http_listener,
        )
        .await;

        // this OnceLock is due to the cyclic chain between Reth & the Irys node, where the IrysRethProvider requires both
        // this is "safe", as the OnceLock is always set before this start function returns
        let mut w = irys_provider
            .write()
            .map_err(|_| eyre::eyre!("lock poisoned"))?;
        *w = Some(IrysRethProviderInner {
            chunk_provider: chunk_provider.clone(),
        });

        Ok((
            irys_node_ctx,
            server,
            vdf_thread_handler,
            arbiters,
            reth_node,
        ))
    }

    fn init_chunk_provider(&self, storage_modules: Vec<Arc<StorageModule>>) -> Arc<ChunkProvider> {
        let chunk_provider =
            ChunkProvider::new(self.storage_config.clone(), storage_modules.clone());
        let chunk_provider = Arc::new(chunk_provider);
        chunk_provider
    }

    fn init_vdf_thread(
        &self,
        vdf_sthutodwn_receiver: mpsc::Receiver<()>,
        latest_block: Arc<IrysBlockHeader>,
        seed: H256,
        global_step_number: u64,
        broadcast_mining_actor: actix::Addr<BroadcastMiningService>,
        vdf_service: actix::Addr<VdfService>,
        atomic_global_step_number: Arc<AtomicU64>,
    ) -> JoinHandle<()> {
        let vdf_reset_seed = latest_block.vdf_limiter_info.seed;
        let vdf_thread_handler = std::thread::spawn({
            let vdf_config = self.vdf_config.clone();
            move || {
                // Setup core affinity
                let core_ids =
                    core_affinity::get_core_ids().expect("Getting core IDs should not fail");
                for core in core_ids {
                    let success = core_affinity::set_for_current(core);
                    if success {
                        info!("VDF thread pinned to core {:?}", core);
                        break;
                    }
                }

                // TODO: these channels are unused
                let (_new_seed_tx, new_seed_rx) = mpsc::channel::<H256>();
                run_vdf(
                    vdf_config,
                    global_step_number,
                    seed,
                    vdf_reset_seed,
                    new_seed_rx,
                    vdf_sthutodwn_receiver,
                    broadcast_mining_actor.clone(),
                    vdf_service.clone(),
                    atomic_global_step_number.clone(),
                )
            }
        });
        vdf_thread_handler
    }

    fn init_partition_mining_actor(
        &self,
        irys_db: &DatabaseProvider,
        arbiters: &mut Vec<Arbiter>,
        storage_modules: &Vec<Arc<StorageModule>>,
        vdf_steps_guard: &VdfStepsReadGuard,
        block_producer_addr: &actix::Addr<BlockProducerActor>,
        atomic_global_step_number: &Arc<AtomicU64>,
        packing_actor_addr: &actix::Addr<PackingActor>,
    ) -> Vec<actix::Addr<PartitionMiningActor>> {
        let mut part_actors = Vec::new();
        for sm in storage_modules {
            let partition_mining_actor = PartitionMiningActor::new(
                self.config.miner_address(),
                irys_db.clone(),
                block_producer_addr.clone().recipient(),
                packing_actor_addr.clone().recipient(),
                sm.clone(),
                false, // do not start mining automatically
                vdf_steps_guard.clone(),
                atomic_global_step_number.clone(),
            );
            let part_arbiter = Arbiter::new();
            let partition_mining_actor =
                PartitionMiningActor::start_in_arbiter(&part_arbiter.handle(), |_| {
                    partition_mining_actor
                });
            part_actors.push(partition_mining_actor);
            arbiters.push(part_arbiter);
        }

        // request packing for uninitialized ranges
        for sm in storage_modules {
            let uninitialized = sm.get_intervals(ChunkType::Uninitialized);
            for interval in uninitialized {
                packing_actor_addr.do_send(PackingRequest {
                    storage_module: sm.clone(),
                    chunk_range: PartitionChunkRange(interval),
                });
            }
        }
        part_actors
    }

    fn init_packing_actor(
        &self,
        global_step_number: u64,
        reth_node: &RethNodeProvider,
        storage_modules: &Vec<Arc<StorageModule>>,
    ) -> (Arc<AtomicU64>, actix::Addr<PackingActor>) {
        let atomic_global_step_number = Arc::new(AtomicU64::new(global_step_number));
        let sm_ids = storage_modules.iter().map(|s| (*s).id).collect();
        let packing_actor_addr = PackingActor::new(
            Handle::current(),
            reth_node.task_executor.clone(),
            sm_ids,
            self.packing_config.clone(),
        )
        .start();
        (atomic_global_step_number, packing_actor_addr)
    }

    fn init_block_producer(
        &self,
        irys_db: &DatabaseProvider,
        arbiters: &mut Vec<Arbiter>,
        reth_node: &RethNodeProvider,
        service_senders: &ServiceSenders,
        epoch_service_actor: &actix::Addr<EpochServiceActor>,
        block_tree_guard: &BlockTreeReadGuard,
        mempool_service: &actix::Addr<MempoolService>,
        vdf_steps_guard: &VdfStepsReadGuard,
        block_discovery: actix::Addr<BlockDiscoveryActor>,
        price_oracle: Arc<IrysPriceOracle>,
    ) -> actix::Addr<BlockProducerActor> {
        let block_producer_arbiter = Arbiter::new();
        let block_producer_actor = BlockProducerActor {
            db: irys_db.clone(),
            mempool_addr: mempool_service.clone(),
            block_discovery_addr: block_discovery,
            epoch_service: epoch_service_actor.clone(),
            reth_provider: reth_node.clone(),
            storage_config: self.storage_config.clone(),
            difficulty_config: self.difficulty_adjustment_config.clone(),
            vdf_config: self.vdf_config.clone(),
            vdf_steps_guard: vdf_steps_guard.clone(),
            block_tree_guard: block_tree_guard.clone(),
            epoch_config: self.epoch_config.clone(),
            price_oracle,
            service_senders: service_senders.clone(),
        };
        let block_producer_addr =
            BlockProducerActor::start_in_arbiter(&block_producer_arbiter.handle(), |_| {
                block_producer_actor
            });
        arbiters.push(block_producer_arbiter.into());
        block_producer_addr
    }

    fn init_price_oracle(&self) -> Arc<IrysPriceOracle> {
        let price_oracle = match self.config.oracle_config {
            OracleConfig::Mock {
                initial_price,
                percent_change,
                smoothing_interval,
            } => IrysPriceOracle::MockOracle(MockOracle::new(
                initial_price,
                percent_change,
                smoothing_interval,
            )),
            // note: depending on the oracle, it may require spawning an async background service.
        };
        let price_oracle = Arc::new(price_oracle);
        price_oracle
    }

    fn init_block_discovery_service(
        &self,
        irys_db: &DatabaseProvider,
        arbiters: &mut Vec<Arbiter>,
        service_senders: &ServiceSenders,
        block_index_guard: &BlockIndexReadGuard,
        partition_assignments_guard: irys_actors::epoch_service::PartitionAssignmentsReadGuard,
        vdf_steps_guard: &VdfStepsReadGuard,
    ) -> actix::Addr<BlockDiscoveryActor> {
        let block_discovery_actor = BlockDiscoveryActor {
            block_index_guard: block_index_guard.clone(),
            partition_assignments_guard: partition_assignments_guard.clone(),
            storage_config: self.storage_config.clone(),
            difficulty_config: self.difficulty_adjustment_config.clone(),
            db: irys_db.clone(),
            vdf_config: self.vdf_config.clone(),
            vdf_steps_guard: vdf_steps_guard.clone(),
            service_senders: service_senders.clone(),
        };
        let block_discovery_arbiter = Arbiter::new();
        let block_discovery =
            BlockDiscoveryActor::start_in_arbiter(&block_discovery_arbiter.handle(), |_| {
                block_discovery_actor
            });
        arbiters.push(block_discovery_arbiter.into());
        block_discovery
    }

    fn init_validation_service(
        &self,
        arbiters: &mut Vec<Arbiter>,
        block_index_guard: &BlockIndexReadGuard,
        partition_assignments_guard: &irys_actors::epoch_service::PartitionAssignmentsReadGuard,
        vdf_steps_guard: &VdfStepsReadGuard,
    ) {
        let validation_service = ValidationService::new(
            block_index_guard.clone(),
            partition_assignments_guard.clone(),
            vdf_steps_guard.clone(),
            self.storage_config.clone(),
            self.vdf_config.clone(),
        );
        let validation_arbiter = Arbiter::new();
        let validation_service =
            ValidationService::start_in_arbiter(&validation_arbiter.handle(), |_| {
                validation_service
            });
        SystemRegistry::set(validation_service);
        arbiters.push(validation_arbiter.into());
    }

    fn init_vdf_service(
        &self,
        irys_db: &DatabaseProvider,
        block_index_guard: &BlockIndexReadGuard,
    ) -> actix::Addr<VdfService> {
        let vdf_service_actor =
            VdfService::new(block_index_guard.clone(), irys_db.clone(), &self.config);
        let vdf_service = vdf_service_actor.start();
        SystemRegistry::set(vdf_service.clone());
        vdf_service
    }

    fn init_chunk_migration_service(
        &self,
        block_index: Arc<RwLock<BlockIndex<Initialized>>>,
        irys_db: &DatabaseProvider,
        service_senders: &ServiceSenders,
        storage_modules: &Vec<Arc<StorageModule>>,
    ) {
        let chunk_migration_service = ChunkMigrationService::new(
            block_index.clone(),
            self.storage_config.clone(),
            storage_modules.clone(),
            irys_db.clone(),
            service_senders.clone(),
        );
        SystemRegistry::set(chunk_migration_service.start());
    }

    fn init_mempools_service(
        &self,
        node_config: &Arc<IrysNodeConfig>,
        irys_db: &DatabaseProvider,
        arbiters: &mut Vec<Arbiter>,
        reth_node: &RethNodeProvider,
        reth_db: irys_database::db::RethDbWrapper,
        storage_modules: &Vec<Arc<StorageModule>>,
        block_tree_guard: &BlockTreeReadGuard,
    ) -> actix::Addr<MempoolService> {
        let mempool_service = MempoolService::new(
            irys_db.clone(),
            reth_db.clone(),
            reth_node.task_executor.clone(),
            node_config.mining_signer.clone(),
            self.storage_config.clone(),
            storage_modules.clone(),
            block_tree_guard.clone(),
            &self.config,
        );
        let mempool_arbiter = Arbiter::new();
        let mempool_service =
            MempoolService::start_in_arbiter(&mempool_arbiter.handle(), |_| mempool_service);
        SystemRegistry::set(mempool_service.clone());
        arbiters.push(mempool_arbiter.into());
        mempool_service
    }

    fn init_block_tree_service(
        &self,
        block_index: &Arc<RwLock<BlockIndex<Initialized>>>,
        irys_db: &DatabaseProvider,
        arbiters: &mut Vec<Arbiter>,
        service_senders: &ServiceSenders,
        block_index_guard: &BlockIndexReadGuard,
    ) -> actix::Addr<BlockTreeService> {
        let block_tree_service = BlockTreeService::new(
            irys_db.clone(),
            block_index.clone(),
            &self.config.miner_address(),
            block_index_guard.clone(),
            self.storage_config.clone(),
            service_senders.clone(),
        );
        let block_tree_arbiter = Arbiter::new();
        let block_tree_service =
            BlockTreeService::start_in_arbiter(&block_tree_arbiter.handle(), |_| {
                block_tree_service
            });
        SystemRegistry::set(block_tree_service.clone());
        arbiters.push(block_tree_arbiter.into());
        block_tree_service
    }

    fn init_storage_modules(
        &self,
        storage_module_infos: Vec<irys_storage::StorageModuleInfo>,
    ) -> Vec<Arc<StorageModule>> {
        let mut storage_modules = Vec::new();
        for info in storage_module_infos {
            let arc_module = Arc::new(
                StorageModule::new(
                    &self.irys_node_config.storage_module_dir(),
                    &info,
                    self.storage_config.clone(),
                )
                // TODO: remove this unwrap
                .unwrap(),
            );
            storage_modules.push(arc_module.clone());
        }
        storage_modules
    }

    async fn init_epoch_service(
        &self,
        irys_db: &DatabaseProvider,
        block_index_guard: &BlockIndexReadGuard,
    ) -> Result<
        (
            Vec<irys_storage::StorageModuleInfo>,
            actix::Addr<EpochServiceActor>,
        ),
        eyre::Error,
    > {
        let mut epoch_service = EpochServiceActor::new(
            self.epoch_config.clone(),
            &self.config,
            block_index_guard.clone(),
        );
        let storage_module_infos = epoch_service
            .initialize(irys_db, self.storage_submodule_config.clone())
            .await?;
        let epoch_service_actor = epoch_service.start();
        Ok((storage_module_infos, epoch_service_actor))
    }

    fn init_block_index_service(
        &self,
        block_index: &Arc<RwLock<BlockIndex<Initialized>>>,
    ) -> actix::Addr<BlockIndexService> {
        let block_index_service =
            BlockIndexService::new(block_index.clone(), self.storage_config.clone());
        let block_index_service_actor = block_index_service.start();
        SystemRegistry::set(block_index_service_actor.clone());
        block_index_service_actor
    }
}

async fn read_latest_block_data(
    node_config: Arc<IrysNodeConfig>,
) -> (
    u64,
    Arc<RwLock<BlockIndex<Initialized>>>,
    Arc<IrysBlockHeader>,
) {
    let block_index = BlockIndex::new()
        .init(node_config.clone())
        .await
        .expect("to init block index");
    let latest_block_index = block_index
        .get_latest_item()
        .cloned()
        .expect("the block index must have at least one entry");
    let latest_block_height = block_index.latest_height();
    let block_index = Arc::new(RwLock::new(block_index));
    let irys_db = init_irys_db(&node_config).expect("could not open irys db");
    let latest_block = Arc::new(
        database::block_header_by_hash(
            &irys_db.tx().unwrap(),
            &latest_block_index.block_hash,
            false,
        )
        .unwrap()
        .unwrap(),
    );
    drop(irys_db);
    (latest_block_height, block_index, latest_block)
}

async fn genesis_initialization(
    irys_genesis: &Arc<IrysBlockHeader>,
    node_config: Arc<IrysNodeConfig>,
    block_index: &Arc<RwLock<BlockIndex<Initialized>>>,
    node: &IrysNode,
) -> Addr<BlockIndexService> {
    // write the genesis block to the irys db
    let irys_db = init_irys_db(&node_config).expect("could not open irys db");
    irys_db
        .update_eyre(|tx| irys_database::insert_block_header(tx, irys_genesis))
        .expect("genesis db data could not be written");
    drop(irys_db);

    // start block index service, we need to preconfigure the initial finalized block
    let block_index_service_actor = node.init_block_index_service(block_index);
    let msg = BlockFinalizedMessage {
        block_header: irys_genesis.clone(),
        all_txs: Arc::new(vec![]),
    };
    block_index_service_actor
        .send(msg)
        .await
        .expect("to send the genesis finalization msg")
        .expect("block index to accept the genesis finalization block");
    block_index_service_actor
}

fn init_peer_list_service(irys_db: &DatabaseProvider, arbiters: &mut Vec<Arbiter>) {
    let peer_list_arbiter = Arbiter::new();
    let peer_list_service = PeerListService::new(irys_db.clone());
    let peer_list_service =
        PeerListService::start_in_arbiter(&peer_list_arbiter.handle(), |_| peer_list_service);
    SystemRegistry::set(peer_list_service);
    arbiters.push(peer_list_arbiter.into());
}

fn init_broadcaster_service(arbiters: &mut Vec<Arbiter>) -> actix::Addr<BroadcastMiningService> {
    let broadcast_arbiter = Arbiter::new();
    let broadcast_mining_actor =
        BroadcastMiningService::start_in_arbiter(&broadcast_arbiter.handle(), |_| {
            BroadcastMiningService::default()
        });
    SystemRegistry::set(broadcast_mining_actor.clone());
    arbiters.push(broadcast_arbiter);
    broadcast_mining_actor
}

fn init_reth_service(
    irys_db: &DatabaseProvider,
    arbiters: &mut Vec<Arbiter>,
    reth_node: &RethNodeProvider,
) -> actix::Addr<RethServiceActor> {
    let reth_service = RethServiceActor::new(reth_node.clone(), irys_db.clone());
    let reth_arbiter = Arbiter::new();
    let reth_service_actor =
        RethServiceActor::start_in_arbiter(&reth_arbiter.handle(), |_| reth_service);
    SystemRegistry::set(reth_service_actor.clone());
    arbiters.push(reth_arbiter);
    reth_service_actor
}

async fn init_reth_db(
    reth_handle_receiver: oneshot::Receiver<FullNode<RethNode, RethNodeAddOns>>,
    irys_db: &DatabaseProvider,
) -> Result<(RethNodeProvider, irys_database::db::RethDbWrapper), eyre::Error> {
    let reth_node = RethNodeProvider(Arc::new(reth_handle_receiver.await?));
    let reth_db = reth_node.provider.database.db.clone();
    check_db_version_and_run_migrations_if_needed(&reth_db, irys_db)?;
    Ok((reth_node, reth_db))
}

fn init_irys_db(node_config: &IrysNodeConfig) -> Result<DatabaseProvider, eyre::Error> {
    let irys_db_env =
        open_or_create_irys_consensus_data_db(&node_config.irys_consensus_data_dir())?;
    let irys_db = DatabaseProvider(Arc::new(irys_db_env));
    debug!("Irys DB initiailsed");
    Ok(irys_db)
}<|MERGE_RESOLUTION|>--- conflicted
+++ resolved
@@ -693,11 +693,8 @@
                     reth_shutdown_sender,
                     reth_thread_handle: None,
                     block_tree_guard: block_tree_guard.clone(),
-<<<<<<< HEAD
-                    config: Arc::new(config.clone())
-=======
+                    config: Arc::new(config.clone()),
                     _stop_guard: StopGuard::new()
->>>>>>> a167dd07
                 });
 
                 let server = run_server(ApiState {
@@ -1389,11 +1386,8 @@
             reth_shutdown_sender,
             reth_thread_handle: None,
             block_tree_guard: block_tree_guard.clone(),
-<<<<<<< HEAD
             config: Arc::new(self.config.clone()),
-=======
             _stop_guard: StopGuard::new(),
->>>>>>> a167dd07
         };
         let server = run_server(
             ApiState {
