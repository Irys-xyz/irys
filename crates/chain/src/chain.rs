use ::irys_database::{tables::IrysTables, BlockIndex, Initialized};
use actix::{Actor, ArbiterService};
use irys_actors::{
    block_discovery::BlockDiscoveryActor,
    block_index::{BlockIndexActor, GetBlockIndexGuardMessage},
    block_producer::{BlockConfirmedMessage, BlockProducerActor, RegisterBlockProducerMessage},
    block_tree::BlockTreeActor,
    broadcast_mining_service::{BroadcastDifficultyUpdate, BroadcastMiningService},
    chunk_migration::ChunkMigrationActor,
    epoch_service::{
        EpochServiceActor, EpochServiceConfig, GetGenesisStorageModulesMessage,
        GetLedgersGuardMessage, GetPartitionAssignmentsGuardMessage, NewEpochMessage,
    },
    mempool::MempoolActor,
    mining::PartitionMiningActor,
<<<<<<< HEAD
    mining_broadcaster::{BroadcastDifficultyUpdate, MiningBroadcaster},
=======
>>>>>>> 71585e88
    packing::{wait_for_packing, PackingActor, PackingRequest},
    ActorAddresses,
};
use irys_api_server::{run_server, ApiState};
use irys_config::IrysNodeConfig;
pub use irys_reth_node_bridge::node::{
    RethNode, RethNodeAddOns, RethNodeExitHandle, RethNodeProvider,
};

use irys_storage::{
    initialize_storage_files, ChunkProvider, ChunkType, StorageModule, StorageModuleVec,
};
use irys_types::{
<<<<<<< HEAD
    app_state::DatabaseProvider, calculate_initial_difficulty, vdf_config::VDFStepsConfig,
    DifficultyAdjustmentConfig, StorageConfig, H256, U256,
=======
    app_state::DatabaseProvider, calculate_initial_difficulty, irys::IrysSigner,
    vdf_config::VDFStepsConfig, DifficultyAdjustmentConfig, StorageConfig, H256, U256,
>>>>>>> 71585e88
};
use reth::{
    builder::FullNode,
    chainspec::ChainSpec,
    core::irys_ext::NodeExitReason,
    tasks::{TaskExecutor, TaskManager},
};
use reth_cli_runner::{run_to_completion_or_panic, run_until_ctrl_c};
use reth_db::{Database as _, HasName, HasTableType};
use std::{
    sync::{mpsc, Arc, RwLock},
    time::{SystemTime, UNIX_EPOCH},
};
use tracing::{debug, info};

use tokio::{
    runtime::Handle,
    sync::oneshot::{self},
};

use crate::vdf::run_vdf;
use irys_testing_utils::utils::setup_tracing_and_temp_dir;

pub async fn start_for_testing(config: IrysNodeConfig) -> eyre::Result<IrysNodeCtx> {
    let storage_config = StorageConfig {
        chunk_size: 32,
        num_chunks_in_partition: 400,
        num_chunks_in_recall_range: 80,
        num_partitions_in_slot: 1,
        miner_address: config.mining_signer.address(),
        min_writes_before_sync: 1,
        entropy_packing_iterations: 1_000,
    };

    start_irys_node(config, storage_config).await
}

pub async fn start_for_testing_default(
    name: Option<&str>,
    keep: bool,
    miner_signer: IrysSigner,
    storage_config: StorageConfig,
) -> eyre::Result<IrysNodeCtx> {
    let config = IrysNodeConfig {
        base_directory: setup_tracing_and_temp_dir(name, keep).into_path(),
        mining_signer: miner_signer.clone(),
        ..Default::default()
    };

    let storage_config = StorageConfig {
        miner_address: miner_signer.address(), // just in case to keep the same miner address
        ..storage_config
    };

    start_irys_node(config, storage_config).await
}

#[derive(Debug, Clone)]
pub struct IrysNodeCtx {
    pub reth_handle: RethNodeProvider,
    pub actor_addresses: ActorAddresses,
    pub db: DatabaseProvider,
    pub config: Arc<IrysNodeConfig>,
    pub chunk_provider: ChunkProvider,
}

pub async fn start_irys_node(
    node_config: IrysNodeConfig,
    storage_config: StorageConfig,
) -> eyre::Result<IrysNodeCtx> {
    info!("Using directory {:?}", &node_config.base_directory);
    let (reth_handle_sender, reth_handle_receiver) =
        oneshot::channel::<FullNode<RethNode, RethNodeAddOns>>();
    let (irys_node_handle_sender, irys_node_handle_receiver) = oneshot::channel::<IrysNodeCtx>();
    let mut irys_genesis = node_config.chainspec_builder.genesis();
    let arc_config = Arc::new(node_config);
    let mut difficulty_adjustment_config = DifficultyAdjustmentConfig {
        target_block_time: 1,        // 1->5 seconds
        adjustment_interval: 20,     // every X blocks
        max_adjustment_factor: 4,    // No more than 4x or 1/4th with each adjustment
        min_adjustment_factor: 0.25, // a minimum 25% adjustment threshold
        min_difficulty: U256::one(),
        max_difficulty: U256::MAX,
    };

    // TODO: Hard coding 3 for storage module count isn't great here,
    // eventually we'll want to relate this to the genesis config
    irys_genesis.diff =
        calculate_initial_difficulty(&difficulty_adjustment_config, &storage_config, 3).unwrap();

    difficulty_adjustment_config.target_block_time = 5;
    let now = SystemTime::now().duration_since(UNIX_EPOCH).unwrap();
    irys_genesis.timestamp = now.as_millis();
    irys_genesis.last_diff_timestamp = irys_genesis.timestamp;
    let arc_genesis = Arc::new(irys_genesis);

    let mut storage_modules: StorageModuleVec = Vec::new();
    let block_index: Arc<RwLock<BlockIndex<Initialized>>> = Arc::new(RwLock::new(
        BlockIndex::default()
            .reset(&arc_config.clone())?
            .init(arc_config.clone())
            .await
            .unwrap(),
    ));

    let reth_chainspec = arc_config
        .clone()
        .chainspec_builder
        .reth_builder
        .clone()
        .build();

    let cloned_arc = arc_config.clone();

    // Spawn thread and runtime for actors
    let arc_config_copy = arc_config.clone();
    std::thread::Builder::new()
        .name("actor-main-thread".to_string())
        .stack_size(32 * 1024 * 1024)
        .spawn(move || {
            let rt: actix_rt::Runtime = actix_rt::Runtime::new().unwrap();
            let node_config = arc_config_copy.clone();
            rt.block_on(async move {
                // the RethNodeHandle doesn't *need* to be Arc, but it will reduce the copy cost
                let reth_node = RethNodeProvider(Arc::new(reth_handle_receiver.await.unwrap()));
                let db = DatabaseProvider(reth_node.provider.database.db.clone());

                // Initialize the epoch_service actor to handle partition ledger assignments
                let config = EpochServiceConfig {
                    storage_config: storage_config.clone(),
                    ..Default::default()
                };

                let miner_address = node_config.mining_signer.address();
                let epoch_service = EpochServiceActor::new(Some(config));
                let epoch_service_actor_addr = epoch_service.start();

                // Initialize the block_index actor and tell it about the genesis block
                let block_index_actor =
                    BlockIndexActor::new(block_index.clone(), storage_config.clone());
                let block_index_actor_addr = block_index_actor.start();
                let msg = BlockConfirmedMessage(arc_genesis.clone(), Arc::new(vec![]));
                db.update_eyre(|tx| irys_database::insert_block_header(tx, &arc_genesis))
                    .unwrap();
                match block_index_actor_addr.send(msg).await {
                    Ok(_) => info!("Genesis block indexed"),
                    Err(_) => panic!("Failed to index genesis block"),
                }

                // Tell the epoch_service to initialize the ledgers
                let msg = NewEpochMessage(arc_genesis.clone());
                match epoch_service_actor_addr.send(msg).await {
                    Ok(_) => info!("Genesis Epoch tasks complete."),
                    Err(_) => panic!("Failed to perform genesis epoch tasks"),
                }

                // Retrieve ledger assignments
                let ledgers_guard = epoch_service_actor_addr
                    .send(GetLedgersGuardMessage)
                    .await
                    .unwrap();

                {
                    let ledgers = ledgers_guard.read();
                    debug!("ledgers: {:?}", ledgers);
                }

                let partition_assignments_guard = epoch_service_actor_addr
                    .send(GetPartitionAssignmentsGuardMessage)
                    .await
                    .unwrap();

                let block_index_guard = block_index_actor_addr
                    .send(GetBlockIndexGuardMessage)
                    .await
                    .unwrap();

                // Get the genesis storage modules and their assigned partitions
                let storage_module_infos = epoch_service_actor_addr
                    .send(GetGenesisStorageModulesMessage)
                    .await
                    .unwrap();

                // For Genesis we create the storage_modules and their files
                initialize_storage_files(&arc_config.storage_module_dir(), &storage_module_infos)
                    .unwrap();

                // Create a list of storage modules wrapping the storage files
                for info in storage_module_infos {
                    let arc_module = Arc::new(
                        StorageModule::new(
                            &arc_config.storage_module_dir(),
                            &info,
                            storage_config.clone(),
                        )
                        // TODO: remove this unwrap
                        .unwrap(),
                    );
                    storage_modules.push(arc_module.clone());
                    // arc_module.pack_with_zeros();
                }

                let mempool_actor = MempoolActor::new(
                    db.clone(),
                    reth_node.task_executor.clone(),
                    node_config.mining_signer.clone(),
                    storage_config.clone(),
                    storage_modules.clone(),
                );

                let mempool_actor_addr = mempool_actor.start();

                let chunk_migration_actor = ChunkMigrationActor::new(
                    block_index.clone(),
                    storage_config.clone(),
                    storage_modules.clone(),
                    db.clone(),
                );
                let chunk_migration_addr = chunk_migration_actor.start();

                let (new_seed_tx, new_seed_rx) = mpsc::channel::<H256>();

                let block_tree_actor =
                    BlockTreeActor::new(block_index_actor_addr.clone(), mempool_actor_addr.clone());
                let block_tree = block_tree_actor.start();

                let block_discovery_actor = BlockDiscoveryActor {
                    block_index_guard: block_index_guard.clone(),
                    partition_assignments_guard: partition_assignments_guard.clone(),
                    block_tree: block_tree.clone(),
                    mempool: mempool_actor_addr.clone(),
                    storage_config: storage_config.clone(),
                    db: db.clone(),
                };
                let block_discovery_addr = block_discovery_actor.start();

                let block_producer_actor = BlockProducerActor::new(
                    db.clone(),
                    mempool_actor_addr.clone(),
                    chunk_migration_addr.clone(),
                    block_index_actor_addr.clone(),
                    block_discovery_addr.clone(),
                    epoch_service_actor_addr.clone(),
                    reth_node.clone(),
                    storage_config.clone(),
                    difficulty_adjustment_config.clone(),
                    VDFStepsConfig::default(),
                );
                let block_producer_addr = block_producer_actor.start();
                block_tree.do_send(RegisterBlockProducerMessage(block_producer_addr.clone()));

                let mut part_actors = Vec::new();

                for sm in &storage_modules {
                    let partition_mining_actor = PartitionMiningActor::new(
                        miner_address,
                        db.clone(),
                        block_producer_addr.clone().recipient(),
                        sm.clone(),
                        false, // do not start mining automatically
                    );
                    part_actors.push(partition_mining_actor.start());
                }

                // Yield to let actors process their mailboxes (and subscribe to the mining_broadcaster)
                tokio::task::yield_now().await;

                let packing_actor_addr =
                    PackingActor::new(Handle::current(), reth_node.task_executor.clone(), None)
                        .start();
                // request packing for uninitialized ranges
                for sm in &storage_modules {
                    let uninitialized = sm.get_intervals(ChunkType::Uninitialized);
                    debug!("ranges to pack: {:?}", &uninitialized);
                    let _ = uninitialized
                        .iter()
                        .map(|interval| {
                            packing_actor_addr.do_send(PackingRequest {
                                storage_module: sm.clone(),
                                chunk_range: (*interval).into(),
                            })
                        })
                        .collect::<Vec<()>>();
                }
                let _ = wait_for_packing(packing_actor_addr.clone(), None).await;

                debug!("Packing complete");

                // Let the partition actors know about the genesis difficulty
                let broadcast_mining_service = BroadcastMiningService::from_registry();
                broadcast_mining_service.do_send(BroadcastDifficultyUpdate(arc_genesis.clone()));

                let part_actors_clone = part_actors.clone();
                let vdf_thread_handler = std::thread::spawn(move || {
                    run_vdf(
                        VDFStepsConfig::default(),
                        H256::random(),
                        new_seed_rx,
                        broadcast_mining_service.clone(),
                    )
                });

                let actor_addresses = ActorAddresses {
                    partitions: part_actors_clone,
                    block_producer: block_producer_addr,
                    packing: packing_actor_addr,
                    mempool: mempool_actor_addr.clone(),
                    block_index: block_index_actor_addr,
                    epoch_service: epoch_service_actor_addr,
                };

                let chunk_provider =
                    ChunkProvider::new(storage_config.clone(), storage_modules.clone(), db.clone());

                let _ = irys_node_handle_sender.send(IrysNodeCtx {
                    actor_addresses: actor_addresses.clone(),
                    reth_handle: reth_node,
                    db: db.clone(),
                    config: arc_config.clone(),
                    chunk_provider: chunk_provider.clone(),
                });

                run_server(ApiState {
                    mempool: mempool_actor_addr,
                    chunk_provider: Arc::new(chunk_provider),
                    db,
                })
                .await;
            });
        })?;

    // run reth in it's own thread w/ it's own tokio runtime
    // this is done as reth exhibits strange behaviour (notably channel dropping) when not in it's own context/when the exit future isn't been awaited

    std::thread::Builder::new().name("reth-thread".to_string())
        .stack_size(32 * 1024 * 1024)
        .spawn(move || {
            let node_config= cloned_arc.clone();
            let tokio_runtime = /* Handle::current(); */ tokio::runtime::Builder::new_multi_thread().enable_all().build().unwrap();
            let mut task_manager = TaskManager::new(tokio_runtime.handle().clone());
            let exec: reth::tasks::TaskExecutor = task_manager.executor();

            tokio_runtime.block_on(run_to_completion_or_panic(
                &mut task_manager,
                run_until_ctrl_c(start_reth_node(exec, reth_chainspec, node_config, IrysTables::ALL, reth_handle_sender)),
            )).unwrap();
        })?;

    // wait for the full handle to be send over by the actix thread
    Ok(irys_node_handle_receiver.await?)
}

async fn start_reth_node<T: HasName + HasTableType>(
    exec: TaskExecutor,
    chainspec: ChainSpec,
    irys_config: Arc<IrysNodeConfig>,
    tables: &[T],
    sender: oneshot::Sender<FullNode<RethNode, RethNodeAddOns>>,
) -> eyre::Result<NodeExitReason> {
    let node_handle =
        irys_reth_node_bridge::run_node(Arc::new(chainspec), exec, irys_config, tables).await?;
    sender
        .send(node_handle.node.clone())
        .expect("unable to send reth node handle");
    let exit_reason = node_handle.node_exit_future.await?;
    Ok(exit_reason)
}<|MERGE_RESOLUTION|>--- conflicted
+++ resolved
@@ -13,10 +13,6 @@
     },
     mempool::MempoolActor,
     mining::PartitionMiningActor,
-<<<<<<< HEAD
-    mining_broadcaster::{BroadcastDifficultyUpdate, MiningBroadcaster},
-=======
->>>>>>> 71585e88
     packing::{wait_for_packing, PackingActor, PackingRequest},
     ActorAddresses,
 };
@@ -30,13 +26,8 @@
     initialize_storage_files, ChunkProvider, ChunkType, StorageModule, StorageModuleVec,
 };
 use irys_types::{
-<<<<<<< HEAD
-    app_state::DatabaseProvider, calculate_initial_difficulty, vdf_config::VDFStepsConfig,
-    DifficultyAdjustmentConfig, StorageConfig, H256, U256,
-=======
     app_state::DatabaseProvider, calculate_initial_difficulty, irys::IrysSigner,
     vdf_config::VDFStepsConfig, DifficultyAdjustmentConfig, StorageConfig, H256, U256,
->>>>>>> 71585e88
 };
 use reth::{
     builder::FullNode,
