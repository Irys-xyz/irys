--- conflicted
+++ resolved
@@ -3,12 +3,6 @@
 use crate::vdf::run_vdf;
 use actix::{Actor, Addr, Arbiter, System, SystemRegistry};
 use actix_web::dev::Server;
-<<<<<<< HEAD
-use irys_actors::reth_service::GetPeeringInfoMessage;
-=======
-use irys_actors::packing::PackingConfig;
->>>>>>> d5ab8a5d
-use irys_actors::EpochReplayData;
 use irys_actors::{
     block_discovery::BlockDiscoveryActor,
     block_index_service::{BlockIndexReadGuard, BlockIndexService, GetBlockIndexGuardMessage},
@@ -22,13 +16,13 @@
     epoch_service::{EpochServiceActor, GetPartitionAssignmentsGuardMessage},
     mempool_service::MempoolService,
     mining::PartitionMiningActor,
-    packing::{PackingActor, PackingRequest},
+    packing::{PackingActor, PackingRequest, PackingConfig},
     peer_list_service::PeerListService,
-    reth_service::{BlockHashType, ForkChoiceUpdateMessage, RethServiceActor},
+    reth_service::{BlockHashType, ForkChoiceUpdateMessage, RethServiceActor, GetPeeringInfoMessage},
     services::ServiceSenders,
     validation_service::ValidationService,
     vdf_service::{GetVdfStateMessage, VdfService},
-    ActorAddresses, BlockFinalizedMessage,
+    ActorAddresses, BlockFinalizedMessage, EpochReplayData
 };
 use irys_api_server::{create_listener, run_server, ApiState};
 use irys_config::chain::chainspec::IrysChainSpecBuilder;
@@ -50,14 +44,9 @@
 
 use irys_types::U256;
 use irys_types::{
-<<<<<<< HEAD
     app_state::DatabaseProvider, calculate_initial_difficulty, vdf_config::VDFStepsConfig,
-    CommitmentTransaction, Config, DifficultyAdjustmentConfig, GossipData, IrysBlockHeader,
-    OracleConfig, PartitionChunkRange, StorageConfig, H256,
-=======
-    app_state::DatabaseProvider, calculate_initial_difficulty, Address, CommitmentTransaction,
-    GossipData, IrysBlockHeader, OracleConfig, PartitionChunkRange, PeerListItem, H256,
->>>>>>> d5ab8a5d
+    Address, CommitmentTransaction, Config, DifficultyAdjustmentConfig, GossipData, IrysBlockHeader,
+    OracleConfig, PartitionChunkRange, PeerListItem, StorageConfig, H256,
 };
 use irys_types::{Config, NodeConfig, NodeMode};
 use irys_vdf::vdf_state::VdfStepsReadGuard;
@@ -324,7 +313,6 @@
             .build()?;
         let task_manager = TaskManager::new(tokio_runtime.handle().clone());
 
-<<<<<<< HEAD
         // we create the listener here so we know the port before we start passing around `config`
         let listener = create_listener(
             format!("{}:{}", self.config.api_bind_ip, self.config.api_port).parse()?,
@@ -341,8 +329,6 @@
             false
         };
 
-=======
->>>>>>> d5ab8a5d
         // Common node startup logic (common for genesis and peer mode nodes)
         // There are a lot of cross dependencies between reth and irys components, the channels mediate the comms
         let (reth_shutdown_sender, reth_shutdown_receiver) = tokio::sync::mpsc::channel::<()>(1);
@@ -390,29 +376,6 @@
 
         let mut ctx = irys_node_ctx_rx.await?;
         ctx.reth_thread_handle = Some(reth_thread.into());
-<<<<<<< HEAD
-=======
-
-        // load peers from config into our database
-        for peer_address in ctx.config.node_config.trusted_peers.iter() {
-            let peer_list_entry = PeerListItem {
-                address: peer_address.clone(),
-                ..Default::default()
-            };
-
-            if let Err(e) = ctx
-                .actor_addresses
-                .peer_list
-                .send(AddPeer {
-                    mining_addr: Address::random(),
-                    peer: peer_list_entry,
-                })
-                .await
-            {
-                error!("Unable to send AddPeerMessage message {e}");
-            };
-        }
->>>>>>> d5ab8a5d
 
         // if we are an empty node joining an existing network
         if !self.data_exists && !matches!(self.config.node_config.mode, NodeMode::Genesis) {
@@ -475,12 +438,7 @@
             .name("actor-main-thread".to_string())
             .stack_size(32 * 1024 * 1024)
             .spawn({
-<<<<<<< HEAD
-                let mut node = (*self).clone();
-                let irys_provider = irys_provider.clone();
-=======
                 let irys_provider = Arc::clone(&irys_provider);
->>>>>>> d5ab8a5d
                 move || {
                     System::new().block_on(async move {
                         // read the latest block info
@@ -616,11 +574,7 @@
     }
 
     async fn init_services(
-<<<<<<< HEAD
-        &mut self,
-=======
-        config: &Config,
->>>>>>> d5ab8a5d
+        config: &Config,
         reth_shutdown_sender: tokio::sync::mpsc::Sender<()>,
         vdf_shutdown_receiver: std::sync::mpsc::Receiver<()>,
         reth_handle_receiver: oneshot::Receiver<FullNode<RethNode, RethNodeAddOns>>,
@@ -647,8 +601,6 @@
 
         // start services
         let (service_senders, receivers) = ServiceSenders::new();
-<<<<<<< HEAD
-=======
         let _handle = ChunkCacheService::spawn_service(
             &task_exec,
             irys_db.clone(),
@@ -656,7 +608,6 @@
             config.clone(),
         );
         debug!("Chunk cache initiailsed");
->>>>>>> d5ab8a5d
 
         // start reth service
         let (reth_service_actor, reth_arbiter) = init_reth_service(&irys_db, &reth_node);
