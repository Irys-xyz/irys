use crate::arbiter_handle::{ArbiterHandle, CloneableJoinHandle};
use crate::peer_utilities::{
    fetch_genesis_block, fetch_genesis_commitments, sync_state_from_peers,
};
use crate::vdf::run_vdf;
use actix::{Actor, Addr, Arbiter, System, SystemRegistry};
use actix_web::dev::Server;
use irys_actors::{
    block_discovery::BlockDiscoveryActor,
    block_index_service::{BlockIndexReadGuard, BlockIndexService, GetBlockIndexGuardMessage},
    block_producer::BlockProducerActor,
    block_tree_service::BlockTreeReadGuard,
    block_tree_service::{BlockTreeService, GetBlockTreeGuardMessage},
    broadcast_mining_service::{BroadcastMiningSeed, BroadcastMiningService},
    cache_service::ChunkCacheService,
    chunk_migration_service::ChunkMigrationService,
    ema_service::{EmaService, EmaServiceMessage},
    epoch_service::{EpochServiceActor, GetPartitionAssignmentsGuardMessage},
    mempool_service::MempoolService,
    mining::PartitionMiningActor,
    packing::{PackingActor, PackingConfig, PackingRequest},
    peer_list_service::PeerListService,
    reth_service::{
        BlockHashType, ForkChoiceUpdateMessage, GetPeeringInfoMessage, RethServiceActor,
    },
    services::ServiceSenders,
    validation_service::ValidationService,
    vdf_service::{GetVdfStateMessage, VdfService},
};
use irys_actors::{
    ActorAddresses, CommitmentCache, CommitmentStateReadGuard, EpochReplayData,
    GetCommitmentStateGuardMessage,
};
use irys_api_server::{create_listener, run_server, ApiState};
use irys_config::chain::chainspec::IrysChainSpecBuilder;
use irys_config::StorageSubmodulesConfig;
use irys_database::{
    add_genesis_commitments, database, get_genesis_commitments, BlockIndex, SystemLedger,
};
use irys_gossip_service::ServiceHandleWithShutdownSignal;
use irys_price_oracle::{mock_oracle::MockOracle, IrysPriceOracle};
use irys_reth_node_bridge::node::RethNode;
pub use irys_reth_node_bridge::node::{RethNodeAddOns, RethNodeProvider};
use irys_reward_curve::HalvingCurve;
use irys_storage::{
    irys_consensus_data_db::open_or_create_irys_consensus_data_db,
    reth_provider::{IrysRethProvider, IrysRethProviderInner},
    ChunkProvider, ChunkType, StorageModule,
};
use irys_types::U256;
use irys_types::{
    app_state::DatabaseProvider, calculate_initial_difficulty, CommitmentTransaction, Config,
    GossipData, IrysBlockHeader, NodeConfig, NodeMode, OracleConfig, PartitionChunkRange, H256,
};
use irys_vdf::vdf_state::VdfStepsReadGuard;
use reth::{
    builder::FullNode,
    chainspec::ChainSpec,
    core::irys_ext::NodeExitReason,
    tasks::{TaskExecutor, TaskManager},
};
use reth_cli_runner::{run_to_completion_or_panic, run_until_ctrl_c_or_channel_message};
use reth_db::Database as _;
use std::{
    net::TcpListener,
    sync::atomic::AtomicU64,
    sync::{Arc, RwLock},
    thread::{self, JoinHandle},
    time::{SystemTime, UNIX_EPOCH},
};
use tokio::runtime::Runtime;
use tokio::sync::mpsc;
use tokio::sync::mpsc::UnboundedSender;
use tokio::sync::oneshot::{self};
use tracing::{debug, error, info, warn};

#[derive(Debug, Clone)]
pub struct IrysNodeCtx {
    pub reth_handle: RethNodeProvider,
    pub actor_addresses: ActorAddresses,
    pub db: DatabaseProvider,
    pub config: Config,
    pub reward_curve: Arc<HalvingCurve>,
    pub chunk_provider: Arc<ChunkProvider>,
    pub block_index_guard: BlockIndexReadGuard,
    pub block_tree_guard: BlockTreeReadGuard,
    pub vdf_steps_guard: VdfStepsReadGuard,
    pub service_senders: ServiceSenders,
    // vdf channel for fast forwarding steps during sync
    pub vdf_sender:
        tokio::sync::mpsc::Sender<irys_actors::broadcast_mining_service::BroadcastMiningSeed>,
    // Shutdown channels
    pub reth_shutdown_sender: tokio::sync::mpsc::Sender<()>,
    // Thread handles spawned by the start function
    pub reth_thread_handle: Option<CloneableJoinHandle<()>>,
    stop_guard: StopGuard,
}

impl IrysNodeCtx {
    pub fn get_api_state(&self, ema_service: UnboundedSender<EmaServiceMessage>) -> ApiState {
        ApiState {
            mempool: self.actor_addresses.mempool.clone(),
            chunk_provider: self.chunk_provider.clone(),
            ema_service,
            peer_list: self.actor_addresses.peer_list.clone(),
            db: self.db.clone(),
            config: self.config.clone(),
            reth_provider: self.reth_handle.clone(),
            reth_http_url: self.reth_handle.rpc_server_handle().http_url().unwrap(),
            block_tree: self.block_tree_guard.clone(),
            block_index: self.block_index_guard.clone(),
        }
    }

    pub async fn stop(self) {
        let _ = self.actor_addresses.stop_mining();
        debug!("Sending shutdown signal to reth thread");
        // Shutting down reth node will propagate to the main actor thread eventually
        let _ = self.reth_shutdown_sender.send(()).await;
        let _ = self.reth_thread_handle.unwrap().join();
        debug!("Main actor thread and reth thread stopped");
        self.stop_guard.mark_stopped();
    }

    pub fn start_mining(&self) -> eyre::Result<()> {
        // start processing new blocks
        self.actor_addresses.start_mining()?;
        Ok(())
    }

    pub fn get_http_port(&self) -> u16 {
        self.config.node_config.http.port
    }
}

use irys_actors::peer_list_service::PeerListServiceFacade;
use std::sync::atomic::{AtomicBool, Ordering};

// Shared stop guard that can be cloned
#[derive(Debug)]
struct StopGuard(Arc<AtomicBool>);

impl StopGuard {
    fn new() -> Self {
        StopGuard(Arc::new(AtomicBool::new(false)))
    }

    fn mark_stopped(&self) {
        self.0.store(true, Ordering::SeqCst);
    }

    fn is_stopped(&self) -> bool {
        self.0.load(Ordering::SeqCst)
    }
}

impl Drop for StopGuard {
    fn drop(&mut self) {
        // Only check if this is the last reference to the guard
        if Arc::strong_count(&self.0) == 1 && !self.is_stopped() && !thread::panicking() {
            panic!("IrysNodeCtx must be stopped before all instances are dropped");
        }
    }
}

impl Clone for StopGuard {
    fn clone(&self) -> Self {
        StopGuard(Arc::clone(&self.0))
    }
}

async fn start_reth_node(
    task_executor: TaskExecutor,
    chainspec: ChainSpec,
    config: Config,
    sender: oneshot::Sender<FullNode<RethNode, RethNodeAddOns>>,
    irys_provider: IrysRethProvider,
    latest_block: u64,
    random_ports: bool,
) -> eyre::Result<NodeExitReason> {
    let node_handle = match irys_reth_node_bridge::node::run_node(
        Arc::new(chainspec.clone()),
        task_executor.clone(),
        config.node_config.clone(),
        irys_provider.clone(),
        latest_block,
        random_ports,
    )
    .await
    {
        Ok(handle) => handle,
        Err(e) => {
            error!("Restarting reth thread - reason: {:?}", &e);
            // One retry attempt
            irys_reth_node_bridge::node::run_node(
                Arc::new(chainspec.clone()),
                task_executor.clone(),
                config.node_config.clone(),
                irys_provider.clone(),
                latest_block,
                random_ports,
            )
            .await
            .expect("expected reth node to have started")
        }
    };

    debug!("Reth node started");

    sender.send(node_handle.node.clone()).map_err(|e| {
        eyre::eyre!(
            "Failed to send reth node handle to main actor thread: {:?}",
            &e
        )
    })?;

    node_handle.node_exit_future.await
}

/// Builder pattern for configuring and bootstrapping an Irys blockchain node.
pub struct IrysNode {
    pub config: Config,
    // pub data_exists: bool,
    pub random_ports: bool,
    pub http_listener: TcpListener,
}

impl IrysNode {
    /// Creates a new node builder instance.
    pub async fn new(mut node_config: NodeConfig) -> eyre::Result<Self> {
        // we create the listener here so we know the port before we start passing around `config`
        let http_listener = create_listener(
            format!("{}:{}", &node_config.http.bind_ip, &node_config.http.port)
                .parse()
                .expect("A valid HTTP IP & port"),
        )?;
        let local_addr = http_listener
            .local_addr()
            .map_err(|e| eyre::eyre!("Error getting local address: {:?}", &e))?;

        // if `config.port` == 0, the assigned port will be random (decided by the OS)
        // we re-assign the configuration with the actual port here.
        let random_ports = if node_config.http.port == 0 {
            node_config.http.port = local_addr.port();
            true
        } else {
            false
        };
        let config = Config::new(node_config);
        Ok(IrysNode {
            config,
            random_ports,
            http_listener,
        })
    }

    async fn get_or_create_genesis_info(
        &self,
        node_mode: &NodeMode,
        genesis_block: IrysBlockHeader,
        irys_db: &DatabaseProvider,
        block_index: &BlockIndex,
    ) -> (IrysBlockHeader, Vec<CommitmentTransaction>) {
        info!(miner_address = ?self.config.node_config.miner_address(), "Starting Irys Node: {:?}", node_mode);

        // Check if blockchain data already exists
        let has_existing_data = block_index.num_blocks() > 0;

        if has_existing_data {
            // CASE 1: Load existing genesis block and commitments from database
            return self.load_existing_genesis(irys_db, block_index).await;
        }

        // CASE 2: No existing data - handle based on node mode
        match node_mode {
            NodeMode::Genesis => {
                // Create a new genesis block for network initialization
                return self.create_new_genesis_block(genesis_block.clone()).await;
            }
            NodeMode::PeerSync => {
                // Fetch genesis data from trusted peer when joining network
                return self.fetch_genesis_from_trusted_peer().await;
            }
        }
    }

    // Helper methods to flatten the main function
    async fn load_existing_genesis(
        &self,
        irys_db: &DatabaseProvider,
        block_index: &BlockIndex,
    ) -> (IrysBlockHeader, Vec<CommitmentTransaction>) {
        // Get the genesis block hash from index
        let block_item = block_index
            .get_item(0)
            .expect("a block index item at index 0 in the block_index");

        // Retrieve genesis block header from database
        let tx = irys_db.tx().unwrap();
        let genesis_block = database::block_header_by_hash(&tx, &block_item.block_hash, false)
            .unwrap()
            .expect("Expect to find genesis block header in irys_db");

        // Find commitment ledger in system ledgers
        let commitment_ledger = genesis_block
            .system_ledgers
            .iter()
            .find(|e| e.ledger_id == SystemLedger::Commitment)
            .expect("Commitment ledger should exist in the genesis block");

        // Load all commitment transactions referenced in the ledger
        let mut commitments = Vec::new();
        for commitment_txid in commitment_ledger.tx_ids.iter() {
            let commitment_tx = database::commitment_tx_by_txid(&tx, commitment_txid)
                .expect("Expect to be able to read tx_header from db")
                .expect("Expect commitment transaction to be present in irys_db");

            commitments.push(commitment_tx);
        }

        drop(tx);

        (genesis_block, commitments)
    }

    async fn create_new_genesis_block(
        &self,
        mut genesis_block: IrysBlockHeader,
    ) -> (IrysBlockHeader, Vec<CommitmentTransaction>) {
        // Generate genesis commitments from configuration
        let commitments = get_genesis_commitments(&self.config);

        // Calculate initial difficulty based on number of storage modules
        let storage_module_count = (commitments.len() - 1) as u64; // Subtract 1 for stake commitment
        let difficulty = calculate_initial_difficulty(&self.config.consensus, storage_module_count)
            .expect("valid calculated initial difficulty");

        // Create timestamp for genesis block
        let now = SystemTime::now().duration_since(UNIX_EPOCH).unwrap();
        let timestamp = now.as_millis();
        genesis_block.diff = difficulty;
        genesis_block.timestamp = timestamp;
        genesis_block.last_diff_timestamp = timestamp;

        // Add commitment transactions to genesis block
        add_genesis_commitments(&mut genesis_block, &self.config);

        (genesis_block, commitments)
    }

    async fn fetch_genesis_from_trusted_peer(
        &self,
    ) -> (IrysBlockHeader, Vec<CommitmentTransaction>) {
        // Get trusted peer from config
        let trusted_peer = &self
            .config
            .node_config
            .trusted_peers
            .first()
            .expect("expected at least one trusted peer in config")
            .api;

        info!("Fetching genesis block from trusted peer: {}", trusted_peer);

        // Create HTTP client and fetch genesis block
        let awc_client = awc::Client::new();
        let genesis_block = fetch_genesis_block(trusted_peer, &awc_client)
            .await
            .expect("expected genesis block from http api");

        // Fetch associated commitment transactions
        let commitments = fetch_genesis_commitments(trusted_peer, &genesis_block)
            .await
            .expect("Must be able to read genesis commitment tx from trusted peer");

        (genesis_block, commitments)
    }

    /// Persists the genesis block and its associated commitment transactions to the database
    ///
    /// This function is called only during initial blockchain setup
    ///
    /// # Arguments
    /// * `genesis_block` - The genesis block header to persist
    /// * `genesis_commitments` - The commitment transactions associated with the genesis block
    ///
    /// # Returns
    /// * `eyre::Result<()>` - Success or error result of the database operations
    async fn persist_genesis_block_and_commitments(
        &self,
        genesis_block: &IrysBlockHeader,
        genesis_commitments: &[CommitmentTransaction],
        irys_db: &DatabaseProvider,
        block_index: &mut BlockIndex,
    ) -> eyre::Result<()> {
        info!("Initializing database with genesis block and commitments");

        // Open a database transaction
        let write_tx = irys_db.tx_mut()?;

        // Insert the genesis block header
        database::insert_block_header(&write_tx, genesis_block)?;

        // Insert all commitment transactions
        for commitment_tx in genesis_commitments {
            debug!("Persisting genesis commitment: {}", commitment_tx.id);
            database::insert_commitment_tx(&write_tx, commitment_tx)?;
        }

        // Commit the database transaction
        write_tx.inner.commit()?;

        block_index.push_block(
            &genesis_block,
            &Vec::new(), // Assuming no data transactions in genesis block
            self.config.consensus.chunk_size,
        )?;

        info!("Genesis block and commitments successfully persisted");
        Ok(())
    }

    /// Initializes the node (genesis or non-genesis)
    pub async fn start(self) -> eyre::Result<IrysNodeCtx> {
        // Determine node startup mode
        let config = &self.config;
        let node_mode = &config.node_config.mode;
        // Start with base genesis and update fields
        let (chain_spec, genesis_block) = IrysChainSpecBuilder::from_config(&self.config).build();

        // Log startup information
        debug!("NODE STARTUP: {:?}", node_mode);

        // In all startup modes, irys_db and block_index are prerequisites
        let irys_db = init_irys_db(&config).expect("could not open irys db");
        let mut block_index = BlockIndex::new(&config.node_config)
            .await
            .expect("initializing a new block index should be doable");

        // Gets or creates the genesis block and commitments regardless of node mode
        let (genesis_block, genesis_commitments) = self
            .get_or_create_genesis_info(node_mode, genesis_block, &irys_db, &block_index)
            .await;

        // Persist the genesis block to the block_index and db if it's not there already
        if block_index.num_blocks() == 0 {
            self.persist_genesis_block_and_commitments(
                &genesis_block,
                &genesis_commitments,
                &irys_db,
                &mut block_index,
            )
            .await?;
        }

        // all async tasks will be run on a new tokio runtime
        let tokio_runtime = tokio::runtime::Builder::new_multi_thread()
            .enable_all()
            .build()?;
        let task_manager = TaskManager::new(tokio_runtime.handle().clone());

        // Common node startup logic
        // There are a lot of cross dependencies between reth and irys components, the channels mediate the comms
        let (reth_shutdown_sender, reth_shutdown_receiver) = tokio::sync::mpsc::channel::<()>(1);
        let (main_actor_thread_shutdown_tx, main_actor_thread_shutdown_rx) =
            tokio::sync::mpsc::channel::<()>(1);
        let (vdf_shutdown_sender, vdf_shutdown_receiver) = mpsc::channel(1);
        let (reth_handle_sender, reth_handle_receiver) =
            oneshot::channel::<FullNode<RethNode, RethNodeAddOns>>();
        let (irys_node_ctx_tx, irys_node_ctx_rx) = oneshot::channel::<IrysNodeCtx>();

        let irys_provider = irys_storage::reth_provider::create_provider();

        // init the services
        let (latest_block_height_tx, latest_block_height_rx) = oneshot::channel::<u64>();

        // vdf gets started here...
        let actor_main_thread_handle = Self::init_services_thread(
            self.config.clone(),
            latest_block_height_tx,
            reth_shutdown_sender,
            main_actor_thread_shutdown_rx,
            vdf_shutdown_sender,
            vdf_shutdown_receiver,
            reth_handle_receiver,
            irys_node_ctx_tx,
            &irys_provider,
            task_manager.executor(),
            self.http_listener,
            irys_db,
            block_index,
        )?;

        // await the latest height to be reported
        let latest_height = latest_block_height_rx.await?;

        // start reth
        let reth_thread = Self::init_reth_thread(
            self.config.clone(),
            reth_shutdown_receiver,
            main_actor_thread_shutdown_tx,
            reth_handle_sender,
            actor_main_thread_handle,
            irys_provider.clone(),
            chain_spec.clone(),
            latest_height,
            task_manager,
            tokio_runtime,
            self.random_ports,
        )?;

        let mut ctx = irys_node_ctx_rx.await?;
        ctx.reth_thread_handle = Some(reth_thread.into());

        // if we are an empty node joining an existing network
        if *node_mode == NodeMode::PeerSync {
            sync_state_from_peers(
                ctx.config.node_config.trusted_peers.clone(),
                ctx.actor_addresses.block_discovery_addr.clone(),
                ctx.actor_addresses.mempool.clone(),
                ctx.actor_addresses.peer_list.clone(),
                ctx.actor_addresses.vdf.clone(),
                ctx.vdf_sender.clone(),
            )
            .await?;
        }

        Ok(ctx)
    }

    fn init_services_thread(
        config: Config,
        latest_block_height_tx: oneshot::Sender<u64>,
        reth_shutdown_sender: tokio::sync::mpsc::Sender<()>,
        mut main_actor_thread_shutdown_rx: tokio::sync::mpsc::Receiver<()>,
        vdf_shutdown_sender: mpsc::Sender<()>,
        vdf_shutdown_receiver: mpsc::Receiver<()>,
        reth_handle_receiver: oneshot::Receiver<FullNode<RethNode, RethNodeAddOns>>,
        irys_node_ctx_tx: oneshot::Sender<IrysNodeCtx>,
        irys_provider: &Arc<RwLock<Option<IrysRethProviderInner>>>,
        task_exec: TaskExecutor,
        http_listener: TcpListener,
        irys_db: DatabaseProvider,
        block_index: BlockIndex,
    ) -> Result<JoinHandle<RethNodeProvider>, eyre::Error> {
        let actor_main_thread_handle = std::thread::Builder::new()
            .name("actor-main-thread".to_string())
            .stack_size(32 * 1024 * 1024)
            .spawn({
                let irys_provider = Arc::clone(&irys_provider);
                move || {
                    System::new().block_on(async move {
                        // read the latest block info
                        let (latest_block_height, latest_block) =
                            read_latest_block_data(&block_index, &irys_db).await;
                        latest_block_height_tx
                            .send(latest_block_height)
                            .expect("to be able to send the latest block height");
                        let block_index = Arc::new(RwLock::new(block_index));
                        let block_index_service_actor = Self::init_block_index_service(&config, &block_index);

                        // start the rest of the services
                        let (irys_node, actix_server, vdf_thread, arbiters, reth_node, gossip_service_handle) = Self::init_services(
                                &config,
                                reth_shutdown_sender,
                                vdf_shutdown_receiver,
                                reth_handle_receiver,
                                block_index,
                                latest_block,
                                irys_provider.clone(),
                                block_index_service_actor,
                                &task_exec,
                                http_listener,
                                irys_db
                            )
                            .await
                            .expect("initializng services should not fail");
                        irys_node_ctx_tx
                            .send(irys_node)
                            .expect("irys node ctx sender should not be dropped. Is the reth node thread down?");

                        // await on actix web server
                        let server_handle = actix_server.handle();

                        let server_stop_handle = actix_rt::spawn(async move {
                            let _ = main_actor_thread_shutdown_rx.recv().await;
                            info!("Main actor thread received shutdown signal");

                            debug!("Stopping API server");
                            server_handle.stop(true).await;
                            info!("API server stopped");
                        });

                        actix_server.await.unwrap();
                        server_stop_handle.await.unwrap();

                        match gossip_service_handle.stop().await {
                            Ok(_) => info!("Gossip service stopped"),
                            Err(e) => warn!("Gossip service is already stopped: {:?}", e),
                        }

                        debug!("Stopping actors");
                        for arbiter in arbiters {
                            arbiter.stop_and_join();
                        }
                        debug!("Actors stopped");

                        // Send shutdown signal
                        vdf_shutdown_sender.send(()).await.unwrap();

                        debug!("Waiting for VDF thread to finish");
                        // Wait for vdf thread to finish & save steps
                        vdf_thread.join().unwrap();

                        debug!("VDF thread finished");
                        reth_node
                    })
                }
            })?;
        Ok(actor_main_thread_handle)
    }

    fn init_reth_thread(
        config: Config,
        reth_shutdown_receiver: tokio::sync::mpsc::Receiver<()>,
        main_actor_thread_shutdown_tx: tokio::sync::mpsc::Sender<()>,
        reth_handle_sender: oneshot::Sender<FullNode<RethNode, RethNodeAddOns>>,
        actor_main_thread_handle: JoinHandle<RethNodeProvider>,
        irys_provider: IrysRethProvider,
        reth_chainspec: ChainSpec,
        latest_block_height: u64,
        mut task_manager: TaskManager,
        tokio_runtime: Runtime,
        random_ports: bool,
    ) -> eyre::Result<JoinHandle<()>> {
        let reth_thread_handler = std::thread::Builder::new()
            .name("reth-thread".to_string())
            .stack_size(32 * 1024 * 1024)
            .spawn(move || {
                let exec = task_manager.executor();
                let run_reth_until_ctrl_c_or_signal = async || {
                    _ = run_to_completion_or_panic(
                        &mut task_manager,
                        // todo we can simplify things if we use `irys_reth_node_bridge::run_node` directly
                        //      Then we can drop the channel
                        run_until_ctrl_c_or_channel_message(
                            start_reth_node(
                                exec,
                                reth_chainspec,
                                config,
                                reth_handle_sender,
                                irys_provider.clone(),
                                latest_block_height,
                                random_ports,
                            ),
                            reth_shutdown_receiver,
                        ),
                    )
                    .await
                    .inspect_err(|e| error!("Reth thread error: {:?}", &e));
                    debug!("Sending shutdown signal to the main actor thread");
                    let _ = main_actor_thread_shutdown_tx.try_send(());

                    debug!("Waiting for the main actor thread to finish");
                    let reth_node_handle = actor_main_thread_handle
                        .join()
                        .expect("to successfully join the actor thread handle");

                    reth_node_handle
                };

                let reth_node = tokio_runtime.block_on(run_reth_until_ctrl_c_or_signal());

                debug!("Shutting down the rest of the reth jobs in case there are unfinished ones");
                task_manager.graceful_shutdown();

                reth_node.provider.database.db.close();
                irys_storage::reth_provider::cleanup_provider(&irys_provider);
                info!("Reth thread finished");
            })?;

        return Ok(reth_thread_handler);
    }

    async fn init_services(
        config: &Config,
        reth_shutdown_sender: tokio::sync::mpsc::Sender<()>,
        vdf_shutdown_receiver: tokio::sync::mpsc::Receiver<()>,
        reth_handle_receiver: oneshot::Receiver<FullNode<RethNode, RethNodeAddOns>>,
        block_index: Arc<RwLock<BlockIndex>>,
        latest_block: Arc<IrysBlockHeader>,
        irys_provider: IrysRethProvider,
        block_index_service_actor: Addr<BlockIndexService>,
        task_exec: &TaskExecutor,
        http_listener: TcpListener,
        irys_db: DatabaseProvider,
    ) -> eyre::Result<(
        IrysNodeCtx,
        Server,
        JoinHandle<()>,
        Vec<ArbiterHandle>,
        RethNodeProvider,
        ServiceHandleWithShutdownSignal,
    )> {
        // initialize the databases
        let (reth_node, reth_db) = init_reth_db(reth_handle_receiver).await?;
        debug!("Reth DB initiailsed");

        // start services
        let (service_senders, receivers) = ServiceSenders::new();

        // start reth service
        let (reth_service_actor, reth_arbiter) = init_reth_service(&irys_db, &reth_node);
        debug!("Reth Service Actor initiailsed");
        // Get the correct Reth peer info
        let reth_peering = reth_service_actor.send(GetPeeringInfoMessage {}).await??;

        // overwrite config as we now have reth peering information
        // TODO: Consider if starting the reth service should happen outside of init_services() instead of overwriting config here
        let mut node_config = config.node_config.clone();
        node_config.reth_peer_info = reth_peering;
        let config = Config::new(node_config);

        // update reth service about the latest block data it must use
        reth_service_actor
            .send(ForkChoiceUpdateMessage {
                head_hash: BlockHashType::Evm(latest_block.evm_block_hash),
                confirmed_hash: Some(BlockHashType::Evm(latest_block.evm_block_hash)),
                finalized_hash: None,
            })
            .await??;
        debug!("Reth Service Actor updated about fork choice");

        let _handle = ChunkCacheService::spawn_service(
            &task_exec,
            irys_db.clone(),
            receivers.chunk_cache,
            config.clone(),
        );
        debug!("Chunk cache initiailsed");

        let block_index_guard = block_index_service_actor
            .send(GetBlockIndexGuardMessage)
            .await?;

        // start the broadcast mimning service
        let (broadcast_mining_actor, broadcast_arbiter) = init_broadcaster_service();

        // start the epoch service
        let (storage_module_infos, epoch_service_actor) =
            Self::init_epoch_service(&config, &irys_db, &block_index_guard).await?;

        // Retrieve Partition assignment
        let partition_assignments_guard = epoch_service_actor
            .send(GetPartitionAssignmentsGuardMessage)
            .await?;
        let storage_modules = Self::init_storage_modules(&config, storage_module_infos)?;

        // Retrieve Commitment State
        let commitment_state_guard = epoch_service_actor
            .send(GetCommitmentStateGuardMessage)
            .await?;

        let (gossip_service, gossip_tx) = irys_gossip_service::GossipService::new(
            &config.node_config.gossip.bind_ip,
            config.node_config.gossip.port,
            config.node_config.miner_address(),
        );

        // start the block tree service
        let (block_tree_service, block_tree_arbiter) = Self::init_block_tree_service(
            &config,
            &block_index,
            &irys_db,
            &service_senders,
            &block_index_guard,
        );
        let block_tree_guard = block_tree_service.send(GetBlockTreeGuardMessage).await?;

        // Spawn EMA service
        let _handle =
            EmaService::spawn_service(&task_exec, block_tree_guard.clone(), receivers.ema, &config);

        // Spawn the CommitmentCache service
        let _handle = CommitmentCache::spawn_service(
            &task_exec,
            receivers.commitments_cache,
            commitment_state_guard.clone(),
            &config,
        );

        // Spawn peer list service
        let (peer_list_service, peer_list_arbiter) =
            init_peer_list_service(&irys_db, &config, reth_service_actor.clone());

        // Spawn the mempool service
        let (mempool_service, mempool_arbiter) = Self::init_mempools_service(
            &config,
            &irys_db,
            &reth_node,
            reth_db,
            &storage_modules,
            &block_tree_guard,
            &commitment_state_guard,
            &service_senders,
            gossip_tx.clone(),
        );

        // spawn the chunk migration service
        Self::init_chunk_migration_service(
            &config,
            block_index,
            &irys_db,
            &service_senders,
            &storage_modules,
        );

<<<<<<< HEAD
        let (vdf_sender, new_seed_rx) = mpsc::channel::<BroadcastMiningSeed>(100);
=======
        let (vdf_sender, new_seed_rx) = mpsc::channel::<BroadcastMiningSeed>(1);
        let (vdf_mining_state_sender, vdf_mining_state_rx) = mpsc::channel::<bool>(1);
>>>>>>> 0ec00759

        // spawn the vdf service
        let vdf_service = Self::init_vdf_service(
            &config,
            &irys_db,
            &block_index_guard,
            vdf_mining_state_sender,
        );
        let vdf_steps_guard = vdf_service.send(GetVdfStateMessage).await?;

        // spawn the validation service
        let validation_arbiter = Self::init_validation_service(
            &config,
            &block_index_guard,
            &partition_assignments_guard,
            &vdf_steps_guard,
        );

        // create the block reward curve
        let reward_curve = irys_reward_curve::HalvingCurve {
            inflation_cap: config.consensus.block_reward_config.inflation_cap,
            half_life_secs: config.consensus.block_reward_config.half_life_secs.into(),
        };
        let reward_curve = Arc::new(reward_curve);

        // spawn block discovery
        let (block_discovery, block_discovery_arbiter) = Self::init_block_discovery_service(
            &config,
            &irys_db,
            &service_senders,
            &epoch_service_actor,
            &block_index_guard,
            partition_assignments_guard,
            &vdf_steps_guard,
            gossip_tx.clone(),
            Arc::clone(&reward_curve),
        );

        let gossip_service_handle = gossip_service.run(
            mempool_service.clone(),
            block_discovery.clone(),
            irys_api_client::IrysApiClient::new(),
            task_exec,
            peer_list_service.clone(),
            irys_db.clone(),
            vdf_sender.clone(),
        )?;

        // set up the price oracle
        let price_oracle = Self::init_price_oracle(&config);

        // set up the block producer

        let (block_producer_addr, block_producer_arbiter) = Self::init_block_producer(
            &config,
            Arc::clone(&reward_curve),
            &irys_db,
            &reth_node,
            &service_senders,
            &epoch_service_actor,
            &block_tree_guard,
            &mempool_service,
            &vdf_steps_guard,
            block_discovery.clone(),
            price_oracle,
        );

        let (global_step_number, seed) = vdf_steps_guard.read().get_last_step_and_seed();
        let seed = seed
            .map(|x| x.0)
            .unwrap_or(latest_block.vdf_limiter_info.seed);

        // set up packing actor
        let (atomic_global_step_number, packing_actor_addr) =
            Self::init_packing_actor(&config, global_step_number, &reth_node, &storage_modules);

        // set up storage modules
        let (part_actors, part_arbiters) = Self::init_partition_mining_actor(
            &config,
            &storage_modules,
            &vdf_steps_guard,
            &block_producer_addr,
            &atomic_global_step_number,
            &packing_actor_addr,
            latest_block.diff,
        );

        // set up the vdf thread
        let vdf_thread_handler = Self::init_vdf_thread(
            &config,
            vdf_shutdown_receiver,
            new_seed_rx,
            vdf_mining_state_rx,
            latest_block,
            seed,
            global_step_number,
            broadcast_mining_actor,
            vdf_service.clone(),
            atomic_global_step_number,
        );

        // set up chunk provider
        let chunk_provider = Self::init_chunk_provider(&config, storage_modules);

        // set up IrysNodeCtx
        let irys_node_ctx = IrysNodeCtx {
            actor_addresses: ActorAddresses {
                partitions: part_actors,
                block_discovery_addr: block_discovery,
                block_producer: block_producer_addr,
                packing: packing_actor_addr,
                mempool: mempool_service.clone(),
                block_index: block_index_service_actor,
                epoch_service: epoch_service_actor,
                peer_list: peer_list_service.clone(),
                reth: reth_service_actor,
                vdf: vdf_service,
            },
            reward_curve,
            reth_handle: reth_node.clone(),
            db: irys_db.clone(),
            chunk_provider: chunk_provider.clone(),
            block_index_guard: block_index_guard.clone(),
            vdf_steps_guard: vdf_steps_guard.clone(),
            service_senders: service_senders.clone(),
            vdf_sender,
            reth_shutdown_sender,
            reth_thread_handle: None,
            block_tree_guard: block_tree_guard.clone(),
            config: config.clone(),
            stop_guard: StopGuard::new(),
        };

        let mut service_arbiters = Vec::new();
        service_arbiters.push(ArbiterHandle::new(
            block_producer_arbiter,
            "block_producer_arbiter".to_string(),
        ));
        service_arbiters.push(ArbiterHandle::new(
            broadcast_arbiter,
            "broadcast_arbiter".to_string(),
        ));
        service_arbiters.push(ArbiterHandle::new(
            block_discovery_arbiter,
            "block_discovery_arbiter".to_string(),
        ));
        service_arbiters.push(ArbiterHandle::new(
            validation_arbiter,
            "validation_arbiter".to_string(),
        ));
        service_arbiters.push(ArbiterHandle::new(
            block_tree_arbiter,
            "block_tree_arbiter".to_string(),
        ));
        service_arbiters.push(ArbiterHandle::new(
            peer_list_arbiter,
            "peer_list_arbiter".to_string(),
        ));
        service_arbiters.push(ArbiterHandle::new(
            mempool_arbiter,
            "mempool_arbiter".to_string(),
        ));
        service_arbiters.push(ArbiterHandle::new(reth_arbiter, "reth_arbiter".to_string()));
        service_arbiters.extend(
            part_arbiters
                .into_iter()
                .map(|x| ArbiterHandle::new(x, "partition_arbiter".to_string())),
        );

        let server = run_server(
            ApiState {
                ema_service: service_senders.ema.clone(),
                mempool: mempool_service,
                chunk_provider: chunk_provider.clone(),
                peer_list: peer_list_service,
                db: irys_db,
                reth_provider: reth_node.clone(),
                block_tree: block_tree_guard.clone(),
                block_index: block_index_guard.clone(),
                config: config.clone(),
                reth_http_url: reth_node
                    .rpc_server_handle()
                    .http_url()
                    .expect("Missing reth rpc url!"),
            },
            http_listener,
        )
        .await;

        // this OnceLock is due to the cyclic chain between Reth & the Irys node, where the IrysRethProvider requires both
        // this is "safe", as the OnceLock is always set before this start function returns
        let mut w = irys_provider
            .write()
            .map_err(|_| eyre::eyre!("lock poisoned"))?;
        *w = Some(IrysRethProviderInner {
            chunk_provider: chunk_provider.clone(),
        });

        Ok((
            irys_node_ctx,
            server,
            vdf_thread_handler,
            service_arbiters,
            reth_node,
            gossip_service_handle,
        ))
    }

    fn init_chunk_provider(
        config: &Config,
        storage_modules: Vec<Arc<StorageModule>>,
    ) -> Arc<ChunkProvider> {
        let chunk_provider = ChunkProvider::new(config.clone(), storage_modules.clone());
        let chunk_provider = Arc::new(chunk_provider);
        chunk_provider
    }

    fn init_vdf_thread(
        config: &Config,
        vdf_shutdown_receiver: mpsc::Receiver<()>,
        new_seed_rx: mpsc::Receiver<BroadcastMiningSeed>,
        vdf_mining_state_rx: mpsc::Receiver<bool>,
        latest_block: Arc<IrysBlockHeader>,
        seed: H256,
        global_step_number: u64,
        broadcast_mining_actor: actix::Addr<BroadcastMiningService>,
        vdf_service: actix::Addr<VdfService>,
        atomic_global_step_number: Arc<AtomicU64>,
    ) -> JoinHandle<()> {
        let vdf_reset_seed = latest_block.vdf_limiter_info.seed;
        // FIXME: this should be controlled via a config parameter rather than relying on test-only artifact generation
        // we can't use `cfg!(test)` to detect integration tests, so we check that the path is of form `(...)/.tmp/<random folder>`
        let is_test = config
            .node_config
            .base_directory
            .parent()
            .is_some_and(|p| p.ends_with(".tmp"));
        let vdf_thread_handler = std::thread::spawn({
            let vdf_config = config.consensus.vdf.clone();
            move || {
                if !is_test {
                    // Setup core affinity in prod only (perf gain shouldn't matter for tests, and we don't want pinning overlap)
                    let core_ids = core_affinity::get_core_ids().expect("Failed to get core IDs");

                    for core in core_ids {
                        let success = core_affinity::set_for_current(core);
                        if success {
                            info!("VDF thread pinned to core {:?}", core);
                            break;
                        }
                    }
                }

                run_vdf(
                    &vdf_config,
                    global_step_number,
                    seed,
                    vdf_reset_seed,
                    new_seed_rx,
                    vdf_mining_state_rx,
                    vdf_shutdown_receiver,
                    broadcast_mining_actor.clone(),
                    vdf_service.clone(),
                    atomic_global_step_number.clone(),
                )
            }
        });
        vdf_thread_handler
    }

    fn init_partition_mining_actor(
        config: &Config,
        storage_modules: &Vec<Arc<StorageModule>>,
        vdf_steps_guard: &VdfStepsReadGuard,
        block_producer_addr: &actix::Addr<BlockProducerActor>,
        atomic_global_step_number: &Arc<AtomicU64>,
        packing_actor_addr: &actix::Addr<PackingActor>,
        initial_difficulty: U256,
    ) -> (Vec<actix::Addr<PartitionMiningActor>>, Vec<Arbiter>) {
        let mut part_actors = Vec::new();
        let mut arbiters = Vec::new();
        for sm in storage_modules {
            let partition_mining_actor = PartitionMiningActor::new(
                &config,
                block_producer_addr.clone().recipient(),
                packing_actor_addr.clone().recipient(),
                sm.clone(),
                false, // do not start mining automatically
                vdf_steps_guard.clone(),
                atomic_global_step_number.clone(),
                initial_difficulty,
            );
            let part_arbiter = Arbiter::new();
            let partition_mining_actor =
                PartitionMiningActor::start_in_arbiter(&part_arbiter.handle(), |_| {
                    partition_mining_actor
                });
            part_actors.push(partition_mining_actor);
            arbiters.push(part_arbiter);
        }

        // request packing for uninitialized ranges
        for sm in storage_modules {
            let uninitialized = sm.get_intervals(ChunkType::Uninitialized);
            for interval in uninitialized {
                packing_actor_addr.do_send(PackingRequest {
                    storage_module: sm.clone(),
                    chunk_range: PartitionChunkRange(interval),
                });
            }
        }
        (part_actors, arbiters)
    }

    fn init_packing_actor(
        config: &Config,
        global_step_number: u64,
        reth_node: &RethNodeProvider,
        storage_modules: &Vec<Arc<StorageModule>>,
    ) -> (Arc<AtomicU64>, actix::Addr<PackingActor>) {
        let atomic_global_step_number = Arc::new(AtomicU64::new(global_step_number));
        let sm_ids = storage_modules.iter().map(|s| (*s).id).collect();
        let packing_config = PackingConfig::new(&config);
        let packing_actor_addr = PackingActor::new(
            reth_node.task_executor.clone(),
            sm_ids,
            packing_config.clone(),
        )
        .start();
        (atomic_global_step_number, packing_actor_addr)
    }

    fn init_block_producer(
        config: &Config,
        reward_curve: Arc<HalvingCurve>,
        irys_db: &DatabaseProvider,
        reth_node: &RethNodeProvider,
        service_senders: &ServiceSenders,
        epoch_service_actor: &actix::Addr<EpochServiceActor>,
        block_tree_guard: &BlockTreeReadGuard,
        mempool_service: &actix::Addr<MempoolService>,
        vdf_steps_guard: &VdfStepsReadGuard,
        block_discovery: actix::Addr<BlockDiscoveryActor>,
        price_oracle: Arc<IrysPriceOracle>,
    ) -> (actix::Addr<BlockProducerActor>, Arbiter) {
        let block_producer_arbiter = Arbiter::new();
        let block_producer_actor = BlockProducerActor {
            db: irys_db.clone(),
            config: config.clone(),
            reward_curve,
            mempool_addr: mempool_service.clone(),
            block_discovery_addr: block_discovery,
            epoch_service: epoch_service_actor.clone(),
            reth_provider: reth_node.clone(),
            vdf_steps_guard: vdf_steps_guard.clone(),
            block_tree_guard: block_tree_guard.clone(),
            price_oracle,
            service_senders: service_senders.clone(),
        };
        let block_producer_addr =
            BlockProducerActor::start_in_arbiter(&block_producer_arbiter.handle(), |_| {
                block_producer_actor
            });
        (block_producer_addr, block_producer_arbiter)
    }

    fn init_price_oracle(config: &Config) -> Arc<IrysPriceOracle> {
        let price_oracle = match config.node_config.oracle {
            OracleConfig::Mock {
                initial_price,
                percent_change,
                smoothing_interval,
            } => IrysPriceOracle::MockOracle(MockOracle::new(
                initial_price,
                percent_change,
                smoothing_interval,
            )),
            // note: depending on the oracle, it may require spawning an async background service.
        };
        let price_oracle = Arc::new(price_oracle);
        price_oracle
    }

    fn init_block_discovery_service(
        config: &Config,
        irys_db: &DatabaseProvider,
        service_senders: &ServiceSenders,
        epoch_service: &Addr<EpochServiceActor>,
        block_index_guard: &BlockIndexReadGuard,
        partition_assignments_guard: irys_actors::epoch_service::PartitionAssignmentsReadGuard,
        vdf_steps_guard: &VdfStepsReadGuard,
        gossip_sender: tokio::sync::mpsc::Sender<GossipData>,
        reward_curve: Arc<HalvingCurve>,
    ) -> (actix::Addr<BlockDiscoveryActor>, Arbiter) {
        let block_discovery_actor = BlockDiscoveryActor {
            block_index_guard: block_index_guard.clone(),
            partition_assignments_guard: partition_assignments_guard.clone(),
            db: irys_db.clone(),
            config: config.clone(),
            vdf_steps_guard: vdf_steps_guard.clone(),
            service_senders: service_senders.clone(),
            gossip_sender,
            epoch_service: epoch_service.clone(),
            reward_curve,
        };
        let block_discovery_arbiter = Arbiter::new();
        let block_discovery =
            BlockDiscoveryActor::start_in_arbiter(&block_discovery_arbiter.handle(), |_| {
                block_discovery_actor
            });
        (block_discovery, block_discovery_arbiter)
    }

    fn init_validation_service(
        config: &Config,
        block_index_guard: &BlockIndexReadGuard,
        partition_assignments_guard: &irys_actors::epoch_service::PartitionAssignmentsReadGuard,
        vdf_steps_guard: &VdfStepsReadGuard,
    ) -> Arbiter {
        let validation_service = ValidationService::new(
            block_index_guard.clone(),
            partition_assignments_guard.clone(),
            vdf_steps_guard.clone(),
            config,
        );
        let validation_arbiter = Arbiter::new();
        let validation_service =
            ValidationService::start_in_arbiter(&validation_arbiter.handle(), |_| {
                validation_service
            });
        SystemRegistry::set(validation_service);
        validation_arbiter
    }

    fn init_vdf_service(
        config: &Config,
        irys_db: &DatabaseProvider,
        block_index_guard: &BlockIndexReadGuard,
        vdf_mining_state_sender: tokio::sync::mpsc::Sender<bool>,
    ) -> actix::Addr<VdfService> {
        let vdf_service_actor = VdfService::new(
            block_index_guard.clone(),
            irys_db.clone(),
            vdf_mining_state_sender.clone(),
            &config,
        );
        let vdf_service = vdf_service_actor.start();
        SystemRegistry::set(vdf_service.clone());
        vdf_service
    }

    fn init_chunk_migration_service(
        config: &Config,
        block_index: Arc<RwLock<BlockIndex>>,
        irys_db: &DatabaseProvider,
        service_senders: &ServiceSenders,
        storage_modules: &Vec<Arc<StorageModule>>,
    ) {
        let chunk_migration_service = ChunkMigrationService::new(
            block_index.clone(),
            config.clone(),
            storage_modules.clone(),
            irys_db.clone(),
            service_senders.clone(),
        );
        SystemRegistry::set(chunk_migration_service.start());
    }

    fn init_mempools_service(
        config: &Config,
        irys_db: &DatabaseProvider,
        reth_node: &RethNodeProvider,
        reth_db: irys_database::db::RethDbWrapper,
        storage_modules: &Vec<Arc<StorageModule>>,
        block_tree_guard: &BlockTreeReadGuard,
        commitment_state_guard: &CommitmentStateReadGuard,
        service_senders: &ServiceSenders,
        gossip_tx: tokio::sync::mpsc::Sender<GossipData>,
    ) -> (actix::Addr<MempoolService>, Arbiter) {
        let mempool_service = MempoolService::new(
            irys_db.clone(),
            reth_db.clone(),
            reth_node.task_executor.clone(),
            storage_modules.clone(),
            block_tree_guard.clone(),
            commitment_state_guard.clone(),
            &config,
            service_senders.clone(),
            gossip_tx,
        );
        let mempool_arbiter = Arbiter::new();
        let mempool_service =
            MempoolService::start_in_arbiter(&mempool_arbiter.handle(), |_| mempool_service);
        SystemRegistry::set(mempool_service.clone());
        (mempool_service, mempool_arbiter)
    }

    fn init_block_tree_service(
        config: &Config,
        block_index: &Arc<RwLock<BlockIndex>>,
        irys_db: &DatabaseProvider,
        service_senders: &ServiceSenders,
        block_index_guard: &BlockIndexReadGuard,
    ) -> (actix::Addr<BlockTreeService>, Arbiter) {
        let block_tree_service = BlockTreeService::new(
            irys_db.clone(),
            block_index.clone(),
            &config.node_config.miner_address(),
            block_index_guard.clone(),
            config.consensus.clone(),
            service_senders.clone(),
        );
        let block_tree_arbiter = Arbiter::new();
        let block_tree_service =
            BlockTreeService::start_in_arbiter(&block_tree_arbiter.handle(), |_| {
                block_tree_service
            });
        SystemRegistry::set(block_tree_service.clone());
        (block_tree_service, block_tree_arbiter)
    }

    fn init_storage_modules(
        config: &Config,
        storage_module_infos: Vec<irys_storage::StorageModuleInfo>,
    ) -> eyre::Result<Vec<Arc<StorageModule>>> {
        let mut storage_modules = Vec::new();
        for info in storage_module_infos {
            let arc_module = Arc::new(StorageModule::new(&info, &config)?);
            storage_modules.push(arc_module.clone());
        }

        Ok(storage_modules)
    }

    async fn init_epoch_service(
        config: &Config,
        irys_db: &DatabaseProvider,
        block_index_guard: &BlockIndexReadGuard,
    ) -> eyre::Result<(
        Vec<irys_storage::StorageModuleInfo>,
        actix::Addr<EpochServiceActor>,
    )> {
        let (genesis_block, commitments, epoch_replay_data) =
            EpochReplayData::query_replay_data(irys_db, block_index_guard, &config)?;

        let storage_submodule_config =
            StorageSubmodulesConfig::load(config.node_config.base_directory.clone())?;
        let mut epoch_service = EpochServiceActor::new(&config);
        let _storage_module_infos = epoch_service.initialize(
            genesis_block,
            commitments,
            storage_submodule_config.clone(),
        )?;

        let storage_module_infos =
            epoch_service.replay_epoch_data(epoch_replay_data, storage_submodule_config)?;
        let epoch_service_actor = epoch_service.start();
        Ok((storage_module_infos, epoch_service_actor))
    }

    fn init_block_index_service(
        config: &Config,
        block_index: &Arc<RwLock<BlockIndex>>,
    ) -> actix::Addr<BlockIndexService> {
        let block_index_service = BlockIndexService::new(block_index.clone(), &config.consensus);
        let block_index_service_actor = block_index_service.start();
        SystemRegistry::set(block_index_service_actor.clone());
        block_index_service_actor
    }
}

async fn read_latest_block_data(
    block_index: &BlockIndex,
    irys_db: &DatabaseProvider,
) -> (u64, Arc<IrysBlockHeader>) {
    let latest_block_index = block_index
        .get_latest_item()
        .cloned()
        .expect("the block index must have at least one entry");
    let latest_block_height = block_index.latest_height();
    let latest_block = Arc::new(
        database::block_header_by_hash(
            &irys_db.tx().unwrap(),
            &latest_block_index.block_hash,
            false,
        )
        .unwrap()
        .unwrap(),
    );
    (latest_block_height, latest_block)
}

fn init_peer_list_service(
    irys_db: &DatabaseProvider,
    config: &Config,
    reth_service_addr: Addr<RethServiceActor>,
) -> (PeerListServiceFacade, Arbiter) {
    let peer_list_arbiter = Arbiter::new();
    let mut peer_list_service = PeerListService::new(irys_db.clone(), config, reth_service_addr);
    peer_list_service
        .initialize()
        .expect("to initialize peer_list_service");
    let peer_list_service =
        PeerListService::start_in_arbiter(&peer_list_arbiter.handle(), |_| peer_list_service);
    SystemRegistry::set(peer_list_service.clone());
    (peer_list_service.into(), peer_list_arbiter)
}

fn init_broadcaster_service() -> (actix::Addr<BroadcastMiningService>, Arbiter) {
    let broadcast_arbiter = Arbiter::new();
    let broadcast_mining_actor =
        BroadcastMiningService::start_in_arbiter(&broadcast_arbiter.handle(), |_| {
            BroadcastMiningService::default()
        });
    SystemRegistry::set(broadcast_mining_actor.clone());
    (broadcast_mining_actor, broadcast_arbiter)
}

fn init_reth_service(
    irys_db: &DatabaseProvider,
    reth_node: &RethNodeProvider,
) -> (actix::Addr<RethServiceActor>, Arbiter) {
    let reth_service = RethServiceActor::new(reth_node.clone(), irys_db.clone());
    let reth_arbiter = Arbiter::new();
    let reth_service_actor =
        RethServiceActor::start_in_arbiter(&reth_arbiter.handle(), |_| reth_service);
    SystemRegistry::set(reth_service_actor.clone());
    (reth_service_actor, reth_arbiter)
}

async fn init_reth_db(
    reth_handle_receiver: oneshot::Receiver<FullNode<RethNode, RethNodeAddOns>>,
) -> Result<(RethNodeProvider, irys_database::db::RethDbWrapper), eyre::Error> {
    let reth_node = RethNodeProvider(Arc::new(reth_handle_receiver.await?));
    let reth_db = reth_node.provider.database.db.clone();
    // TODO: fix this so we can migrate the consensus/irys DB
    // we no longer extend the reth database with our own tables/metadata
    // check_db_version_and_run_migrations_if_needed(&reth_db, irys_db)?;
    Ok((reth_node, reth_db))
}

fn init_irys_db(config: &Config) -> Result<DatabaseProvider, eyre::Error> {
    let irys_db_env =
        open_or_create_irys_consensus_data_db(&config.node_config.irys_consensus_data_dir())?;
    let irys_db = DatabaseProvider(Arc::new(irys_db_env));
    debug!("Irys DB initiailsed");
    Ok(irys_db)
}<|MERGE_RESOLUTION|>--- conflicted
+++ resolved
@@ -815,12 +815,8 @@
             &storage_modules,
         );
 
-<<<<<<< HEAD
         let (vdf_sender, new_seed_rx) = mpsc::channel::<BroadcastMiningSeed>(100);
-=======
-        let (vdf_sender, new_seed_rx) = mpsc::channel::<BroadcastMiningSeed>(1);
         let (vdf_mining_state_sender, vdf_mining_state_rx) = mpsc::channel::<bool>(1);
->>>>>>> 0ec00759
 
         // spawn the vdf service
         let vdf_service = Self::init_vdf_service(
