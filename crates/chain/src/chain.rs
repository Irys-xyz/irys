--- conflicted
+++ resolved
@@ -42,11 +42,9 @@
     app_state::DatabaseProvider, calculate_initial_difficulty, vdf_config::VDFStepsConfig,
     StorageConfig, CHUNK_SIZE, H256,
 };
-<<<<<<< HEAD
-use irys_types::{Config, DifficultyAdjustmentConfig, OracleConfig, PartitionChunkRange};
-=======
-use irys_types::{Config, DifficultyAdjustmentConfig, PartitionChunkRange, RethDatabaseProvider};
->>>>>>> cd2af3b4
+use irys_types::{
+    Config, DifficultyAdjustmentConfig, OracleConfig, PartitionChunkRange, RethDatabaseProvider,
+};
 use irys_vdf::vdf_state::VdfStepsReadGuard;
 use reth::rpc::eth::EthApiServer as _;
 use reth::{
@@ -618,29 +616,6 @@
         .stack_size(32 * 1024 * 1024)
         .spawn(move || {
             let node_config = cloned_arc.clone();
-<<<<<<< HEAD
-            let tokio_runtime = tokio::runtime::Builder::new_multi_thread()
-                .enable_all()
-                .build()
-                .unwrap();
-            let mut task_manager = TaskManager::new(tokio_runtime.handle().clone());
-            let exec: reth::tasks::TaskExecutor = task_manager.executor();
-
-            tokio_runtime
-                .block_on(run_to_completion_or_panic(
-                    &mut task_manager,
-                    run_until_ctrl_c(start_reth_node(
-                        exec,
-                        reth_chainspec,
-                        node_config,
-                        IrysTables::ALL,
-                        reth_handle_sender,
-                        irys_provider,
-                        latest_block_height,
-                    )),
-                ))
-                .unwrap();
-=======
             tokio_runtime.block_on(run_to_completion_or_panic(
                 &mut task_manager,
                 run_until_ctrl_c(start_reth_node(
@@ -653,7 +628,6 @@
                     latest_block_height,
                 )),
             ))
->>>>>>> cd2af3b4
         })?;
 
     // wait for the full handle to be send over by the actix thread
