use crate::arbiter_handle::{ArbiterHandle, CloneableJoinHandle};
use crate::vdf::run_vdf;
<<<<<<< HEAD
use actix::{Actor, Addr, Arbiter, System, SystemRegistry, SystemService};
use actix_web::dev::Server;
use alloy_eips::BlockNumberOrTag;
use base58::ToBase58;
=======
use ::irys_database::{tables::IrysTables, BlockIndex, Initialized};
use actix::Arbiter;
use actix::{Actor, Addr, System, SystemRegistry};
use actix_web::dev::Server;
use irys_actors::block_tree_service::BlockTreeReadGuard;
use irys_actors::cache_service::ChunkCacheService;
use irys_actors::ema_service::EmaService;
use irys_actors::packing::PackingConfig;
use irys_actors::peer_list_service::PeerListService;
use irys_actors::reth_service::{BlockHashType, ForkChoiceUpdateMessage, RethServiceActor};
use irys_actors::services::ServiceSenders;
>>>>>>> 9ca1b820
use irys_actors::{
    block_discovery::{BlockDiscoveredMessage, BlockDiscoveryActor},
    block_index_service::{BlockIndexReadGuard, BlockIndexService, GetBlockIndexGuardMessage},
    block_producer::BlockProducerActor,
    block_tree_service::BlockTreeReadGuard,
    block_tree_service::{BlockTreeService, GetBlockTreeGuardMessage},
    broadcast_mining_service::{BroadcastDifficultyUpdate, BroadcastMiningService},
    cache_service::ChunkCacheService,
    chunk_migration_service::ChunkMigrationService,
<<<<<<< HEAD
    ema_service::EmaService,
    epoch_service::{
        EpochServiceActor, EpochServiceConfig, GetLedgersGuardMessage,
        GetPartitionAssignmentsGuardMessage,
    },
=======
    epoch_service::{EpochServiceActor, EpochServiceConfig, GetPartitionAssignmentsGuardMessage},
>>>>>>> 9ca1b820
    mempool_service::MempoolService,
    mining::PartitionMiningActor,
    packing::PackingConfig,
    packing::{PackingActor, PackingRequest},
    peer_list_service::PeerListService,
    reth_service::{BlockHashType, ForkChoiceUpdateMessage, RethServiceActor},
    services::ServiceSenders,
    validation_service::ValidationService,
    vdf_service::{GetVdfStateMessage, VdfService},
    ActorAddresses, BlockFinalizedMessage,
};
use irys_api_server::{create_listener, run_server, ApiState};
use irys_config::{IrysNodeConfig, StorageSubmodulesConfig};
use irys_database::{
    add_genesis_commitments, database, get_genesis_commitments, insert_commitment_tx,
<<<<<<< HEAD
    migration::check_db_version_and_run_migrations_if_needed, tables::IrysTables, BlockIndex,
    BlockIndexItem, DataLedger, Initialized, SystemLedger,
};
use irys_gossip_service::{GossipResult, ServiceHandleWithShutdownSignal};
use irys_packing::{PackingType, PACKING_TYPE};
use irys_price_oracle::{mock_oracle::MockOracle, IrysPriceOracle};
use irys_reth_node_bridge::adapter::node::RethNodeContext;
=======
};
use irys_gossip_service::{GossipResult, ServiceHandleWithShutdownSignal};
use irys_price_oracle::mock_oracle::MockOracle;
use irys_price_oracle::IrysPriceOracle;
>>>>>>> 9ca1b820
pub use irys_reth_node_bridge::node::{
    RethNode, RethNodeAddOns, RethNodeExitHandle, RethNodeProvider,
};
use irys_storage::{
    irys_consensus_data_db::open_or_create_irys_consensus_data_db,
    reth_provider::{IrysRethProvider, IrysRethProviderInner},
    ChunkProvider, ChunkType, StorageModule,
};

use irys_types::{
<<<<<<< HEAD
    app_state::DatabaseProvider, block::CombinedBlockHeader, calculate_initial_difficulty,
    vdf_config::VDFStepsConfig, CommitmentTransaction, Config, DifficultyAdjustmentConfig,
    GossipData, H256List, IrysBlockHeader, IrysTransactionHeader, OracleConfig,
    PartitionChunkRange, StorageConfig, SystemTransactionLedger, CHUNK_SIZE, H256,
=======
    app_state::DatabaseProvider, calculate_initial_difficulty, vdf_config::VDFStepsConfig,
    GossipData, StorageConfig, H256,
};
use irys_types::{
    CommitmentTransaction, Config, DifficultyAdjustmentConfig, IrysBlockHeader, OracleConfig,
    PartitionChunkRange,
>>>>>>> 9ca1b820
};
use irys_vdf::vdf_state::VdfStepsReadGuard;
use reth::{
    builder::FullNode,
    chainspec::ChainSpec,
    core::irys_ext::NodeExitReason,
    tasks::{TaskExecutor, TaskManager},
};
use reth_cli_runner::{run_to_completion_or_panic, run_until_ctrl_c_or_channel_message};
use reth_db::{Database as _, HasName, HasTableType};
use serde_json::json;
use std::{
    collections::{HashSet, VecDeque},
    fs,
    net::{IpAddr, Ipv4Addr, SocketAddr, TcpListener},
    path::PathBuf,
    sync::atomic::AtomicU64,
    sync::{mpsc, Arc, RwLock},
    thread::{self, sleep, JoinHandle},
    time::{SystemTime, UNIX_EPOCH},
};
use tokio::{
    runtime::{Handle, Runtime},
    sync::oneshot::{self},
    sync::Mutex,
    time::Duration,
};
<<<<<<< HEAD
use tracing::{debug, error, info, warn};
=======
use tracing::{debug, info};
>>>>>>> 9ca1b820

#[derive(Debug, Clone)]
pub struct IrysNodeCtx {
    pub reth_handle: RethNodeProvider,
    pub actor_addresses: ActorAddresses,
    pub db: DatabaseProvider,
    pub node_config: Arc<IrysNodeConfig>,
    pub config: Arc<Config>,
    pub chunk_provider: Arc<ChunkProvider>,
    pub block_index_guard: BlockIndexReadGuard,
    pub block_tree_guard: BlockTreeReadGuard,
    pub vdf_steps_guard: VdfStepsReadGuard,
    pub vdf_config: VDFStepsConfig,
    pub storage_config: StorageConfig,
    pub service_senders: ServiceSenders,
    // Shutdown channels
    pub reth_shutdown_sender: tokio::sync::mpsc::Sender<()>,
    // Thread handles spawned by the start function
    pub reth_thread_handle: Option<CloneableJoinHandle<()>>,
    stop_guard: StopGuard,
}

async fn fetch_txn(
    peer: &SocketAddr,
    client: &awc::Client,
    txn_id: H256,
) -> Option<IrysTransactionHeader> {
    let url = format!("http://{}/v1/tx/{}", peer, txn_id);

    match client.get(url.clone()).send().await {
        Ok(mut response) => {
            if response.status().is_success() {
                match response.json::<Vec<IrysTransactionHeader>>().await {
                    Ok(txn) => {
                        //info!("Synced txn {} from {}", txn_id, &url);
                        let txn_header = txn.first().expect("valid txnid").clone();
                        Some(txn_header)
                    }
                    Err(e) => {
                        let msg = format!("Error reading body from {}: {}", &url, e);
                        warn!(msg);
                        None
                    }
                }
            } else {
                let msg = format!("Non-success from {}: {}", &url, response.status());
                warn!(msg);
                None
            }
        }
        Err(e) => {
            warn!("Request to {} failed: {}", &url, e);
            None
        }
    }
}

//TODO spread requests across peers
async fn fetch_block(
    peer: &SocketAddr,
    client: &awc::Client,
    block_index_item: &BlockIndexItem,
) -> Option<IrysBlockHeader> {
    let url = format!(
        "http://{}/v1/block/{}",
        peer,
        block_index_item.block_hash.0.to_base58(),
    );

    match client.get(url.clone()).send().await {
        Ok(mut response) => {
            if response.status().is_success() {
                match response.json::<CombinedBlockHeader>().await {
                    Ok(block) => {
                        info!("Got block from {}", &url);
                        let irys_block_header = block.irys.clone();
                        Some(irys_block_header)
                    }
                    Err(e) => {
                        let msg = format!("Error reading body from {}: {}", &url, e);
                        warn!(msg);
                        None
                    }
                }
            } else {
                let msg = format!("Non-success from {}: {}", &url, response.status());
                warn!(msg);
                None
            }
        }
        Err(e) => {
            warn!("Request to {} failed: {}", &url, e);
            None
        }
    }
}

/// Fetches a slice starting at `height` of size `limit` of the block index from a remote peer over HTTP.
async fn fetch_block_index(
    peer: &SocketAddr,
    client: &awc::Client,
    block_index: Arc<Mutex<VecDeque<BlockIndexItem>>>,
    height: u64,
    limit: u32,
) -> u64 {
    let url = format!(
        "http://{}/v1/block_index?height={}&limit={}",
        peer, height, limit
    );

    match client.get(url.clone()).send().await {
        Ok(mut response) => {
            if response.status().is_success() {
                match response.json::<Vec<BlockIndexItem>>().await {
                    Ok(remote_block_index) => {
                        info!("Got block_index {},{} from {}", height, limit, &url);
                        let new_block_count = remote_block_index
                            .len()
                            .try_into()
                            .expect("try into should succeed as u64");
                        let mut index = block_index.lock().await;
                        index.extend(remote_block_index.into_iter());
                        return new_block_count;
                    }
                    Err(e) => {
                        warn!("Error reading body from {}: {}", &url, e);
                    }
                }
            } else {
                warn!(
                    "fetch_block_index Non-success from {}: {}",
                    &url,
                    response.status()
                );
            }
        }
        Err(e) => {
            warn!("Request to {} failed: {}", &url, e);
        }
    }
    0
}

//TODO url paths as ENUMS? Could update external api tests too
//#[tracing::instrument(err)]
async fn sync_state_from_peers(
    trusted_peers: Vec<SocketAddr>,
    local_node: SocketAddr,
    block_discovery_addr: Addr<BlockDiscoveryActor>,
) -> eyre::Result<()> {
    let client = awc::Client::default();
    let peers = Arc::new(Mutex::new(trusted_peers.clone()));

    // lets give the local api a few second to load...
    sleep(Duration::from_millis(10000));

    //initialize queue
    let block_queue: Arc<tokio::sync::Mutex<VecDeque<BlockIndexItem>>> =
        Arc::new(Mutex::new(VecDeque::new()));
    let txn_queue: Arc<tokio::sync::Mutex<VecDeque<H256>>> = Arc::new(Mutex::new(VecDeque::new()));

    info!("Discovering peers...");
    if let Some(new_peers_found) =
        fetch_and_update_peers(peers.clone(), &client, trusted_peers).await
    {
        info!("Discovered {new_peers_found} new peers");
    }

    info!("Downloading block index...");
    let peers_guard = peers.lock().await;
    let peer = peers_guard.first().expect("at least one peer");
    let mut height = 1; // start at height 1 as we already have the genesis block
    let limit = 50;
    loop {
        let fetched = fetch_block_index(peer, &client, block_queue.clone(), height, limit).await;
        if fetched == 0 {
            break; // no more blocks
        } else {
            info!("fetched {fetched} block index items");
        }
        height += fetched;
    }

    info!("Fetching latest blocks...");
    let peer = peers_guard.first().expect("at least one peer");
    while let Some(block_index_item) = block_queue.lock().await.pop_front() {
        if let Some(irys_block) = fetch_block(peer, &client, &block_index_item).await {
            let block = Arc::new(irys_block);
            let block_discovery_addr = block_discovery_addr.clone();
            if let Err(e) = block_discovery_addr
                .send(BlockDiscoveredMessage(block.clone()))
                .await?
            {
                error!(
                    "Error sending BlockDiscoveredMessage for block {}: {:?}\nOFFENDING BLOCK: {}",
                    block_index_item.block_hash.0.to_base58(),
                    e,
                    block.clone()
                );
            }
            //todo: it may be better to have a queue that includes the block, along with it's corresponding txn headers as they are coupled. this would remove the txn queue entirely.
            //add txns from block to txn queue
            let mut txn_queue_guard = txn_queue.lock().await;
            for tx in block.data_ledgers[DataLedger::Submit].tx_ids.iter() {
                txn_queue_guard.push_back(tx.clone());
            }
        }
    }

    info!("Fetching latest txns...");
    let mut fetched = 0;
    let mut duplicates_and_failures = 0;
    while let Some(txn_id) = txn_queue.lock().await.pop_front() {
        if let Some(full_txn) = fetch_txn(&local_node, &client, txn_id).await {
            let full_txn = Arc::new(full_txn);
            //todo: this needs to prite the txn directly to the db and not use POST
            //      this also needs to happen BEFORE you add the corresponding block
            /*match post_txn(&local_node, &client, full_txn).await {
                Ok(_) => fetched += 1,
                Err(_) => duplicates_and_failures += 1,
            }*/
        }
    }
    info!(
        "locally posted {} txns. {} Succeeded, {} failed.",
        duplicates_and_failures + fetched,
        fetched,
        duplicates_and_failures
    );

    info!("Sync complete.");
    Ok(())
}

/// Fetches `peers` list from each `peers_to_ask` via http. Adds new entries to `peers`
async fn fetch_and_update_peers(
    peers: Arc<tokio::sync::Mutex<Vec<SocketAddr>>>,
    client: &awc::Client,
    peers_to_ask: Vec<SocketAddr>,
) -> Option<u64> {
    let futures = peers_to_ask.into_iter().map(|peer| {
        let client = client.clone();
        let peers = peers.clone();
        let url = format!("http://{}/v1/peer_list", peer);

        async move {
            match client.get(url.clone()).send().await {
                Ok(mut response) => {
                    if response.status().is_success() {
                        let Ok(new_peers) = response.json::<Vec<SocketAddr>>().await else {
                            warn!("Error reading json body from {}", &url);
                            return 0;
                        };

                        let mut peers_guard = peers.lock().await;
                        let existing: HashSet<_> = peers_guard.iter().cloned().collect();
                        let mut added = 0;
                        for p in new_peers {
                            if existing.contains(&p) {
                                continue;
                            }
                            peers_guard.push(p);
                            added += 1;
                        }
                        info!("Got {} peers from {}", &added, peer);
                        return added;
                    } else {
                        warn!(
                            "fetch_and_update_peers Non-success from {}: {}",
                            &url,
                            response.status()
                        );
                    }
                }
                Err(e) => {
                    warn!("Request to {} failed: {}", &url, e);
                }
            }
            0
        }
    });
    let results = futures::future::join_all(futures).await;
    Some(results.iter().sum())
}

impl IrysNodeCtx {
    pub async fn stop(self) {
        let _ = self.actor_addresses.stop_mining();
        debug!("Sending shutdown signal to reth thread");
        // Shutting down reth node will propagate to the main actor thread eventually
        let _ = self.reth_shutdown_sender.send(()).await;
        let _ = self.reth_thread_handle.unwrap().join();
        debug!("Main actor thread and reth thread stopped");
        self.stop_guard.mark_stopped();
    }

    pub fn start_mining(&self) -> eyre::Result<()> {
        // start processing new blocks
        self.actor_addresses.start_mining()?;
        Ok(())
    }

    pub fn get_port(&self) -> u16 {
        self.config.port
    }
}

use std::sync::atomic::{AtomicBool, Ordering};

// Shared stop guard that can be cloned
#[derive(Debug)]
struct StopGuard(Arc<AtomicBool>);

impl StopGuard {
    fn new() -> Self {
        StopGuard(Arc::new(AtomicBool::new(false)))
    }

    fn mark_stopped(&self) {
        self.0.store(true, Ordering::SeqCst);
    }

    fn is_stopped(&self) -> bool {
        self.0.load(Ordering::SeqCst)
    }
}

impl Drop for StopGuard {
    fn drop(&mut self) {
        // Only check if this is the last reference to the guard
        if Arc::strong_count(&self.0) == 1 && !self.is_stopped() && !thread::panicking() {
            panic!("IrysNodeCtx must be stopped before all instances are dropped");
        }
    }
}

impl Clone for StopGuard {
    fn clone(&self) -> Self {
        StopGuard(Arc::clone(&self.0))
    }
}

<<<<<<< HEAD
pub async fn start_irys_node(
    node_config: IrysNodeConfig,
    storage_config: StorageConfig,
    mut config: Config,
) -> eyre::Result<IrysNodeCtx> {
    info!("Using directory {:?}", &node_config.base_directory);

    // Delete the .irys folder if we are not persisting data on restart
    let base_dir = node_config.instance_directory();
    if fs::exists(&base_dir).unwrap_or(false) && config.reset_state_on_restart {
        // remove existing data directory as storage modules are packed with a different miner_signer generated next
        info!("Removing .irys folder {:?}", &base_dir);
        fs::remove_dir_all(&base_dir).expect("Unable to remove .irys folder");
    }

    // Autogenerates the ".irys_submodules.toml" in dev mode
    let storage_module_config = StorageSubmodulesConfig::load(base_dir.clone()).unwrap();

    if PACKING_TYPE != PackingType::CPU && storage_config.chunk_size != CHUNK_SIZE {
        error!("GPU packing only supports chunk size {}!", CHUNK_SIZE)
    }

    // we create the listener here so we know the port before we start passing around `config`
    let listener = create_listener(SocketAddr::new(
        IpAddr::V4(Ipv4Addr::LOCALHOST),
        config.port,
    ))?;
    // if `config.port` == 0, the assigned port will be random (decided by the OS)
    // we re-assign the configuration with the actual port here.
    let random_ports = if config.port == 0 {
        config.port = listener
            .local_addr()
            .map_err(|e| eyre::eyre!("Error getting local address: {:?}", &e))?
            .port();
        true
    } else {
        false
    };

    let (reth_handle_sender, reth_handle_receiver) =
        oneshot::channel::<FullNode<RethNode, RethNodeAddOns>>();
    let (irys_node_handle_sender, irys_node_handle_receiver) = oneshot::channel::<IrysNodeCtx>();
    let (reth_chainspec, mut irys_genesis) = node_config.chainspec_builder.build();
    let arc_node_config = Arc::new(node_config);
    let difficulty_adjustment_config = DifficultyAdjustmentConfig::new(&config);

    let commitments = add_genesis_commitments(&mut irys_genesis, &config);

    // TODO: Hard coding 3 for storage module count isn't great here,
    // eventually we'll want to relate this to the genesis config
    irys_genesis.diff =
        calculate_initial_difficulty(&difficulty_adjustment_config, &storage_config, 3).unwrap();

    let now = SystemTime::now().duration_since(UNIX_EPOCH).unwrap();
    irys_genesis.timestamp = now.as_millis();
    irys_genesis.last_diff_timestamp = irys_genesis.timestamp;
    let arc_genesis = Arc::new(irys_genesis);

    let mut storage_modules: StorageModuleVec = Vec::new();

    let at_genesis;
    let latest_block_index: Option<irys_database::BlockIndexItem>;

    let latest_block_height;
    let block_index: Arc<RwLock<BlockIndex<Initialized>>> = Arc::new(RwLock::new({
        let idx = BlockIndex::default();
        let i = idx.init(arc_node_config.clone()).await.unwrap();

        at_genesis = i.get_item(0).is_none();
        if at_genesis {
            debug!("At genesis!")
        } else {
            debug!("Not at genesis!")
        }
        latest_block_index = i.get_latest_item().cloned();
        latest_block_height = i.latest_height();
        debug!(
            "Requesting prune until block height {}",
            &latest_block_height
        );

        i
    }));

    let cloned_arc = arc_node_config.clone();

    // Spawn thread and runtime for actors
    let arc_config_copy = arc_node_config.clone();
    let irys_provider = irys_storage::reth_provider::create_provider();

    // clone as this gets `move`d into the thread
    let irys_provider_1 = irys_provider.clone();

    let tokio_runtime = tokio::runtime::Builder::new_multi_thread()
        .enable_all()
        .build()?;
    let mut task_manager = TaskManager::new(tokio_runtime.handle().clone());
    let task_exec = task_manager.executor();
    let (reth_shutdown_sender, reth_shutdown_receiver) = tokio::sync::mpsc::channel::<()>(1);
    let (main_actor_thread_shutdown_tx, mut main_actor_thread_shutdown_rx) =
        tokio::sync::mpsc::channel::<()>(1);

    let actor_main_thread_handle = std::thread::Builder::new()
        .name("actor-main-thread".to_string())
        .stack_size(32 * 1024 * 1024)
        .spawn(move || {
            let node_config = arc_config_copy.clone();
            let reth_node_handle = System::new().block_on(async move {
                let mut arbiters = Vec::new();
                let irys_db_env = open_or_create_irys_consensus_data_db(
                    &arc_node_config.irys_consensus_data_dir(),
                ).unwrap();
                // the RethNodeHandle doesn't *need* to be Arc, but it will reduce the copy cost
                let reth_node = RethNodeProvider(Arc::new(reth_handle_receiver.await.unwrap()));
                let reth_db = reth_node.provider.database.db.clone();
                let irys_db = DatabaseProvider(Arc::new(irys_db_env));
                let vdf_config = VDFStepsConfig::new(&config);

                check_db_version_and_run_migrations_if_needed(&reth_db, &irys_db).unwrap();

                let (service_senders, receivers) = ServiceSenders::new();
                let _handle = ChunkCacheService::spawn_service(&task_exec, irys_db.clone(), receivers.chunk_cache, config.clone());

                let latest_block = latest_block_index
                    .map(|b| {
                        database::block_header_by_hash(&irys_db.tx().unwrap(), &b.block_hash, false)
                            .unwrap()
                            .unwrap()
                    })
                    .map(Arc::new)
                    .unwrap_or(arc_genesis.clone());

                // Initialize the epoch_service actor to handle partition ledger assignments
                let epoch_config = EpochServiceConfig::new(&config);

                let miner_address = node_config.mining_signer.address();
                debug!("Miner address {:?}", miner_address);

                let reth_service = RethServiceActor::new(reth_node.clone(), irys_db.clone());
                let reth_arbiter = Arbiter::new();
                SystemRegistry::set(RethServiceActor::start_in_arbiter(
                    &reth_arbiter.handle(),
                    |_| reth_service,
                ));

                debug!(
                    "JESSEDEBUG setting head to block {} ({})",
                    &latest_block.evm_block_hash, &latest_block.height
                );

                {
                    let context = RethNodeContext::new(reth_node.clone().into())
                        .await
                        .map_err(|e| eyre::eyre!("Error connecting to Reth: {}", e))
                        .unwrap();

                    let latest = context
                        .rpc
                        .inner
                        .eth_api()
                        .block_by_number(BlockNumberOrTag::Latest, false)
                        .await;

                    let safe = context
                        .rpc
                        .inner
                        .eth_api()
                        .block_by_number(BlockNumberOrTag::Safe, false)
                        .await;

                    let finalized = context
                        .rpc
                        .inner
                        .eth_api()
                        .block_by_number(BlockNumberOrTag::Finalized, false)
                        .await;

                    debug!(
                        "JESSEDEBUG FCU S latest {:?}, safe {:?}, finalized {:?}",
                        &latest, &safe, &finalized
                    );


                    if latest.unwrap().unwrap().header.number != latest_block.height {
                        error!("Reth is out of sync with Irys block index! recovery will be attempted.")
                    };

                }

                RethServiceActor::from_registry()
                    .send(ForkChoiceUpdateMessage {
                        head_hash: BlockHashType::Evm(latest_block.evm_block_hash),
                        confirmed_hash: Some(BlockHashType::Evm(latest_block.evm_block_hash)),
                        finalized_hash: None,
                    })
                    .await
                    .unwrap()
                    .unwrap();

                // Initialize the block_index actor and tell it about the genesis block
                let block_index_actor =
                    BlockIndexService::new(block_index.clone(), storage_config.clone());
                SystemRegistry::set(block_index_actor.start());
                let block_index_actor_addr = BlockIndexService::from_registry();

                let block_index_guard = block_index_actor_addr
                    .send(GetBlockIndexGuardMessage)
                    .await
                    .unwrap();

                if at_genesis {
                    irys_db
                        .update_eyre(|tx| {
                            commitments
                                .iter()
                                .map(|commitment| {
                                    debug!("commitment: {}", commitment.id.0.to_base58());
                                    insert_commitment_tx(tx, commitment)
                                })
                                .collect::<eyre::Result<()>>()
                        })
                        .expect("inserting commitment tx should succeed");
                    irys_db.update_eyre(|tx| irys_database::insert_block_header(tx, &arc_genesis))
                    .unwrap();

                    let msg = BlockFinalizedMessage {
                        block_header: arc_genesis.clone(),
                        all_txs: Arc::new(vec![]),
                    };
                    match block_index_actor_addr.send(msg).await {
                        Ok(_) => info!("Genesis block indexed"),
                        Err(_) => panic!("Failed to index genesis block"),
                    }
                }

                debug!("AT GENESIS {}", at_genesis);

                // need to start before the epoch service, as epoch service calls from_registry that triggers broadcast mining service initialization
                let broadcast_arbiter = Arbiter::new();
                let broadcast_mining_service =
                    BroadcastMiningService::start_in_arbiter(&broadcast_arbiter.handle(), |_| {
                        BroadcastMiningService::default()
                    });
                SystemRegistry::set(broadcast_mining_service.clone());

                let mut epoch_service = EpochServiceActor::new(epoch_config.clone(), &config, block_index_guard.clone());
                // initialize the epoch service from block 1
                let storage_module_infos = epoch_service.initialize(&irys_db, storage_module_config.clone()).await.expect("Failed to initialize epoch service");
                let epoch_service_actor_addr = epoch_service.start();

                // Retrieve ledger assignments
                let ledgers_guard = epoch_service_actor_addr
                    .send(GetLedgersGuardMessage)
                    .await
                    .unwrap();

                {
                    let ledgers = ledgers_guard.read();
                    debug!("ledgers: {:?}", ledgers);
                }

                let partition_assignments_guard = epoch_service_actor_addr
                    .send(GetPartitionAssignmentsGuardMessage)
                    .await
                    .unwrap();

                // Create a list of storage modules wrapping the storage files
                for info in storage_module_infos {
                    let arc_module = Arc::new(
                        StorageModule::new(
                            &arc_node_config.storage_module_dir(),
                            &info,
                            storage_config.clone(),
                        )
                        // TODO: remove this unwrap
                        .unwrap(),
                    );
                    storage_modules.push(arc_module.clone());
                }

                let (gossip_service, gossip_sender) = irys_gossip_service::GossipService::new(
                    &config.gossip_service_bind_ip,
                    config.gossip_service_port,
                    irys_db.clone(),
                );

                let block_tree_service = BlockTreeService::new(
                    irys_db.clone(),
                    block_index.clone(),
                    &miner_address,
                    block_index_guard.clone(),
                    storage_config.clone(),
                    service_senders.clone(),
                );
                let block_tree_arbiter = Arbiter::new();
                SystemRegistry::set(BlockTreeService::start_in_arbiter(
                    &block_tree_arbiter.handle(),
                    |_| block_tree_service,
                ));
                let block_tree_service = BlockTreeService::from_registry();

                let block_tree_guard = block_tree_service
                    .send(GetBlockTreeGuardMessage)
                    .await
                    .unwrap();
                let _handle = EmaService::spawn_service(&task_exec, block_tree_guard.clone(),  receivers.ema, &config);

                let peer_list_service = PeerListService::new(irys_db.clone());
                let peer_list_arbiter = Arbiter::new();
                SystemRegistry::set(PeerListService::start_in_arbiter(
                    &peer_list_arbiter.handle(),
                    |_| peer_list_service,
                ));

                let mempool_service = MempoolService::new(
                    irys_db.clone(),
                    reth_db.clone(),
                    reth_node.task_executor.clone(),
                    node_config.mining_signer.clone(),
                    storage_config.clone(),
                    storage_modules.clone(),
                    block_tree_guard.clone(),
                    &config,
                    gossip_sender.clone(),
                );
                let mempool_arbiter = Arbiter::new();
                SystemRegistry::set(MempoolService::start_in_arbiter(
                    &mempool_arbiter.handle(),
                    |_| mempool_service,
                ));
                let mempool_addr = MempoolService::from_registry();

                let chunk_migration_service = ChunkMigrationService::new(
                    block_index.clone(),
                    storage_config.clone(),
                    storage_modules.clone(),
                    irys_db.clone(),
                    service_senders.clone()
                );
                SystemRegistry::set(chunk_migration_service.start());

                let vdf_service_actor = VdfService::new(block_index_guard.clone(), irys_db.clone(), &config);
                let vdf_service = vdf_service_actor.start();
                SystemRegistry::set(vdf_service.clone());

                let vdf_steps_guard: VdfStepsReadGuard =
                    vdf_service.send(GetVdfStateMessage).await.unwrap();

                let validation_service = ValidationService::new(
                    block_index_guard.clone(),
                    partition_assignments_guard.clone(),
                    vdf_steps_guard.clone(),
                    storage_config.clone(),
                    vdf_config.clone(),
                );
                let validation_arbiter = Arbiter::new();
                SystemRegistry::set(ValidationService::start_in_arbiter(
                    &validation_arbiter.handle(),
                    |_| validation_service,
                ));

                let (global_step_number, seed) = vdf_steps_guard.read().get_last_step_and_seed();
                info!("Starting at global step number: {}", global_step_number);

                let block_discovery_actor = BlockDiscoveryActor {
                    block_index_guard: block_index_guard.clone(),
                    partition_assignments_guard: partition_assignments_guard.clone(),
                    storage_config: storage_config.clone(),
                    difficulty_config: difficulty_adjustment_config,
                    db: irys_db.clone(),
                    vdf_config: vdf_config.clone(),
                    vdf_steps_guard: vdf_steps_guard.clone(),
                    service_senders: service_senders.clone(),
                    gossip_sender: gossip_sender.clone(),
                };
                let block_discovery_arbiter = Arbiter::new();
                let block_discovery_addr = BlockDiscoveryActor::start_in_arbiter(
                    &block_discovery_arbiter.handle(),
                    |_| block_discovery_actor,
                );

                let gossip_service_handle = gossip_service.run(mempool_addr.clone(), block_discovery_addr.clone(), irys_api_client::IrysApiClient::new()).unwrap();


                // set up the price oracle
                let price_oracle = match config.oracle_config {
                    OracleConfig::Mock { initial_price, percent_change, smoothing_interval } => {
                        IrysPriceOracle::MockOracle(MockOracle::new(initial_price, percent_change, smoothing_interval))
                    },
                    // note: depending on the oracle, it may require spawning an async background service.
                };
                let price_oracle = Arc::new(price_oracle);

                // set up the block producer
                let block_producer_arbiter = Arbiter::new();
                let block_producer_actor = BlockProducerActor {
                    db: irys_db.clone(),
                    mempool_addr: mempool_addr.clone(),
                    block_discovery_addr: block_discovery_addr.clone(),
                    epoch_service: epoch_service_actor_addr.clone(),
                    reth_provider: reth_node.clone(),
                    storage_config: storage_config.clone(),
                    difficulty_config: difficulty_adjustment_config,
                    vdf_config: vdf_config.clone(),
                    vdf_steps_guard: vdf_steps_guard.clone(),
                    block_tree_guard: block_tree_guard.clone(),
                    epoch_config: epoch_config.clone(),
                    price_oracle,
                    service_senders: service_senders.clone(),
                };
                let block_producer_addr =
                    BlockProducerActor::start_in_arbiter(&block_producer_arbiter.handle(), |_| {
                        block_producer_actor
                    });

                let mut part_actors = Vec::new();

                let atomic_global_step_number = Arc::new(AtomicU64::new(global_step_number));

                let sm_ids = storage_modules.iter().map(|s| (*s).id).collect();

                let packing_actor_addr = PackingActor::new(
                    Handle::current(),
                    reth_node.task_executor.clone(),
                    sm_ids,
                    PackingConfig::new(&config),
                )
                .start();

                for sm in &storage_modules {
                    let partition_mining_actor = PartitionMiningActor::new(
                        miner_address,
                        irys_db.clone(),
                        block_producer_addr.clone().recipient(),
                        packing_actor_addr.clone().recipient(),
                        sm.clone(),
                        false, // do not start mining automatically
                        vdf_steps_guard.clone(),
                        atomic_global_step_number.clone(),
                    );
                    let part_arbiter = Arbiter::new();
                    part_actors.push(PartitionMiningActor::start_in_arbiter(
                        &part_arbiter.handle(),
                        |_| partition_mining_actor,
                    ));
                    arbiters.push(ArbiterHandle::new(part_arbiter, "part_arbiter".to_string()));
                }

                // Yield to let actors process their mailboxes (and subscribe to the mining_broadcaster)
                tokio::task::yield_now().await;

                // request packing for uninitialized ranges
                for sm in &storage_modules {
                    let uninitialized = sm.get_intervals(ChunkType::Uninitialized);
                    debug!("ranges to pack: {:?}", &uninitialized);
                    let _ = uninitialized
                        .iter()
                        .map(|interval| {
                            packing_actor_addr.do_send(PackingRequest {
                                storage_module: sm.clone(),
                                chunk_range: PartitionChunkRange(*interval),
                            })
                        })
                        .collect::<Vec<()>>();
                }
                let part_actors_clone = part_actors.clone();

                // Let the partition actors know about the genesis difficulty
                broadcast_mining_service
                    .send(BroadcastDifficultyUpdate(latest_block.clone()))
                    .await
                    .unwrap();

                let mut service_arbiters = Vec::new();
                service_arbiters.push(ArbiterHandle::new(block_producer_arbiter, "block_producer_arbiter".to_string()));
                service_arbiters.push(ArbiterHandle::new(block_discovery_arbiter, "block_discovery_arbiter".to_string()));
                service_arbiters.push(ArbiterHandle::new(validation_arbiter, "validation_arbiter".to_string()));
                service_arbiters.push(ArbiterHandle::new(block_tree_arbiter, "block_tree_arbiter".to_string()));
                service_arbiters.push(ArbiterHandle::new(peer_list_arbiter, "peer_list_arbiter".to_string()));
                service_arbiters.push(ArbiterHandle::new(mempool_arbiter, "mempool_arbiter".to_string()));
                service_arbiters.push(ArbiterHandle::new(reth_arbiter, "reth_arbiter".to_string()));
                service_arbiters.append(&mut arbiters); // so services stop before "anonymous" actors i.e partition actors
                arbiters = service_arbiters;

                let (_new_seed_tx, new_seed_rx) = mpsc::channel::<H256>();
                let (shutdown_tx, shutdown_rx) = mpsc::channel();

                let vdf_config2 = vdf_config.clone();
                let seed = seed.map_or(arc_genesis.vdf_limiter_info.output, |seed| seed.0);
                let vdf_reset_seed = latest_block.vdf_limiter_info.seed;

                info!(
                    ?seed,
                    ?global_step_number,
                    reset_seed = ?arc_genesis.vdf_limiter_info.seed,
                    "Starting VDF thread",
                );

                // we can't use `cfg!(test)` to detect integration tests, so we check that the path is of form `(...)/.tmp/<random folder>`
                let is_test = node_config.base_directory.parent().is_some_and(|p| p.ends_with(".tmp"));

                let vdf_thread_handler = std::thread::spawn(move || {

                    if !is_test {
                        // Setup core affinity in prod only (perf gain shouldn't matter for tests, and we don't want pinning overlap)
                        let core_ids = core_affinity::get_core_ids().expect("Failed to get core IDs");

                        for core in core_ids {
                            let success = core_affinity::set_for_current(core);
                            if success {
                                info!("VDF thread pinned to core {:?}", core);
                                break;
                            }
                        }
                    }

                    run_vdf(
                        vdf_config2,
                        global_step_number,
                        seed,
                        vdf_reset_seed,
                        new_seed_rx,
                        shutdown_rx,
                        broadcast_mining_service.clone(),
                        vdf_service.clone(),
                        atomic_global_step_number.clone(),
                    );
                    debug!("VDF thread exiting...")
                });

                let actor_addresses = ActorAddresses {
                    partitions: part_actors_clone,
                    block_producer: block_producer_addr,
                    packing: packing_actor_addr,
                    mempool: mempool_addr.clone(),
                    block_index: block_index_actor_addr,
                    block_discovery_addr: block_discovery_addr,
                    epoch_service: epoch_service_actor_addr,
                };

                let chunk_provider =
                    ChunkProvider::new(storage_config.clone(), storage_modules.clone());
                let arc_chunk_provider = Arc::new(chunk_provider);
                // this OnceLock is due to the cyclic chain between Reth & the Irys node, where the IrysRethProvider requires both
                // this is "safe", as the OnceLock is always set before this start function returns
                *irys_provider_1.write().unwrap() = Some(IrysRethProviderInner {
                    chunk_provider: arc_chunk_provider.clone(),
                });

                let _ = irys_node_handle_sender.send(IrysNodeCtx {
                    actor_addresses: actor_addresses.clone(),
                    reth_handle: reth_node.clone(),
                    db: irys_db.clone(),
                    node_config: arc_node_config.clone(),
                    chunk_provider: arc_chunk_provider.clone(),
                    block_index_guard: block_index_guard.clone(),
                    vdf_steps_guard: vdf_steps_guard.clone(),
                    vdf_config: vdf_config.clone(),
                    storage_config: storage_config.clone(),
                    service_senders: service_senders.clone(),
                    reth_shutdown_sender,
                    reth_thread_handle: None,
                    block_tree_guard: block_tree_guard.clone(),
                    config: Arc::new(config.clone()),
                    _stop_guard: StopGuard::new()
                });

                let server = run_server(ApiState {
                    mempool: mempool_addr,
                    chunk_provider: arc_chunk_provider.clone(),
                    db: irys_db,
                    reth_provider: Some(reth_node.clone()),
                    block_tree: Some(block_tree_guard.clone()),
                    block_index: Some(block_index_guard.clone()),
                    reth_http_url: reth_node.rpc_server_handle().http_url(),
                    config: config.clone()
                }, listener)
                .await;

                let server_handle = server.handle();

                let server_stop_handle = actix_rt::spawn(async move {
                    let _ = main_actor_thread_shutdown_rx.recv().await;
                    info!("Main actor thread received shutdown signal");

                    debug!("Stopping API server");
                    server_handle.stop(true).await;
                    info!("API server stopped");
                });

                server.await.unwrap();
                info!("API server stopped");
                server_stop_handle.await.unwrap();

                gossip_service_handle.stop().await.unwrap().unwrap();

                debug!("Stopping actors");
                for arbiter in arbiters {

                    let name = arbiter.name.clone();
                    debug!("stopping {}", &name);

                    arbiter.stop_and_join();
                    debug!("stopped {}", &name);

                }
                debug!("Actors stopped");

                // Send shutdown signal
                shutdown_tx.send(()).unwrap();

                debug!("Waiting for VDF thread to finish");
                // Wait for vdf thread to finish & save steps
                vdf_thread_handler.join().unwrap();

                debug!("VDF thread finished");
                reth_node
            });
            debug!("Main actor thread finished");

            reth_node_handle
        })?;

    // run reth in it's own thread w/ it's own tokio runtime
    // this is done as reth exhibits strange behaviour (notably channel dropping) when not in it's own context/when the exit future isn't been awaited
    let exec: reth::tasks::TaskExecutor = task_manager.executor();

    let reth_thread_handler = std::thread::Builder::new()
        .name("reth-thread".to_string())
        .stack_size(32 * 1024 * 1024)
        .spawn(move || {
            let node_config = cloned_arc.clone();

            let run_reth_until_ctrl_c_or_signal = async || {
                _ = run_to_completion_or_panic(
                    &mut task_manager,
                    run_until_ctrl_c_or_channel_message(
                        start_reth_node(
                            exec,
                            reth_chainspec,
                            node_config,
                            IrysTables::ALL,
                            reth_handle_sender,
                            irys_provider.clone(),
                            latest_block_height,
                            random_ports,
                        ),
                        reth_shutdown_receiver,
                    ),
                )
                .await;

                debug!("Sending shutdown signal to the main actor thread");
                let _ = main_actor_thread_shutdown_tx.try_send(());
                debug!("Waiting for the main actor thread to finish");
                let reth_node_handle = actor_main_thread_handle.join().unwrap();

                reth_node_handle
            };

            let reth_node = tokio_runtime.block_on(run_reth_until_ctrl_c_or_signal());

            debug!("Shutting down the rest of the reth jobs in case there are unfinished ones");
            task_manager.graceful_shutdown();

            reth_node.provider.database.db.close();
            irys_storage::reth_provider::cleanup_provider(&irys_provider);

            debug!("Reth thread finished");
        })?;

    // wait for the full handle to be send over by the actix thread
    let mut node = irys_node_handle_receiver.await?;
    node.reth_thread_handle = Some(reth_thread_handler.into());
    Ok(node)
}

=======
>>>>>>> 9ca1b820
async fn start_reth_node<T: HasName + HasTableType>(
    task_executor: TaskExecutor,
    chainspec: ChainSpec,
    irys_config: Arc<IrysNodeConfig>,
    tables: &[T],
    sender: oneshot::Sender<FullNode<RethNode, RethNodeAddOns>>,
    irys_provider: IrysRethProvider,
    latest_block: u64,
    random_ports: bool,
) -> eyre::Result<NodeExitReason> {
    let node_handle = irys_reth_node_bridge::run_node(
        Arc::new(chainspec),
        task_executor,
        irys_config,
        tables,
        irys_provider,
        latest_block,
        random_ports,
    )
    .await
    .expect("expected reth node to have started");
    debug!("Reth node started");
    sender
        .send(node_handle.node.clone())
        .expect("unable to send reth node handle");

    node_handle.node_exit_future.await
}
/// Builder pattern for configuring and bootstrapping an Irys blockchain node.
#[derive(Clone)]
pub struct IrysNode {
    pub irys_genesis_block: Arc<IrysBlockHeader>,
    pub config: Config,
    pub irys_node_config: IrysNodeConfig,
    pub storage_config: StorageConfig,
    pub is_genesis: bool,
    pub data_exists: bool,
    pub vdf_config: VDFStepsConfig,
    pub epoch_config: EpochServiceConfig,
    pub storage_submodule_config: StorageSubmodulesConfig,
    pub difficulty_adjustment_config: DifficultyAdjustmentConfig,
    pub packing_config: PackingConfig,
    pub genesis_timestamp: u128,
}

impl IrysNode {
    /// Creates a new node builder instance.
    pub fn new(
        config: Config,
        is_genesis: bool,
        irys_genesis_block: Option<Arc<IrysBlockHeader>>,
    ) -> Self {
        let storage_config = StorageConfig::new(&config);
        let irys_node_config = IrysNodeConfig::new(&config);
        let data_exists = Self::blockchain_data_exists(&irys_node_config.base_directory);
        let vdf_config = VDFStepsConfig::new(&config);
        let epoch_config = EpochServiceConfig::new(&config);
        let difficulty_adjustment_config = DifficultyAdjustmentConfig::new(&config);
        let packing_config = PackingConfig::new(&config);

        // this populates the base directory
        let storage_submodule_config =
            StorageSubmodulesConfig::load(irys_node_config.instance_directory().clone()).unwrap();

<<<<<<< HEAD
        let (_, irys_genesis) = irys_node_config.chainspec_builder.build();
        let irys_genesis_block: Arc<IrysBlockHeader> = match irys_genesis_block {
            Some(v) => v,
            None => {
                let now = SystemTime::now().duration_since(UNIX_EPOCH).unwrap();

                let irys_genesis = IrysBlockHeader {
                    diff: calculate_initial_difficulty(
                        &difficulty_adjustment_config,
                        &storage_config,
                        // TODO: where does this magic constant come from?
                        3,
                    )
                    .expect("valid calculated initial difficulty"),
                    timestamp: now.as_millis(),
                    last_diff_timestamp: now.as_millis(),
                    ..irys_genesis
                };
                Arc::new(irys_genesis)
            }
        };

=======
        let now = SystemTime::now().duration_since(UNIX_EPOCH).unwrap();
>>>>>>> 9ca1b820
        IrysNode {
            irys_genesis_block,
            config,
            genesis_timestamp: now.as_millis(),
            data_exists,
            irys_node_config,
            storage_config,
            is_genesis,
            vdf_config,
            epoch_config,
            storage_submodule_config,
            difficulty_adjustment_config,
            packing_config,
        }
    }

    /// Checks if local blockchain data exists.
    fn blockchain_data_exists(base_dir: &PathBuf) -> bool {
        match fs::read_dir(base_dir) {
            // Are there any entries?
            Ok(mut entries) => entries.next().is_some(),
            // no entries in the directory
            Err(_) => false,
        }
    }

    /// Initializes the node (genesis or non-genesis).
    pub async fn start(&mut self) -> eyre::Result<IrysNodeCtx> {
        info!(miner_address = ?self.config.miner_address(), "Starting Irys Node");
        let (chain_spec, irys_genesis) = self.irys_node_config.chainspec_builder.build();
        let mut irys_genesis = IrysBlockHeader {
            diff: calculate_initial_difficulty(
                &self.difficulty_adjustment_config,
                &self.storage_config,
                // TODO: where does this magic constant come from?
                3,
            )
            .expect("valid calculated initial difficulty"),
            timestamp: self.genesis_timestamp,
            last_diff_timestamp: self.genesis_timestamp,
            ..irys_genesis
        };
        add_genesis_commitments(&mut irys_genesis, &self.config);
        let irys_genesis_block = Arc::new(irys_genesis);

        let (chain_spec, _) = self.irys_node_config.chainspec_builder.build();

        // figure out the init mode
        let (latest_block_height_tx, latest_block_height_rx) = oneshot::channel::<u64>();
        match (self.data_exists, self.is_genesis) {
            (true, true) => eyre::bail!("You cannot start a genesis chain with existing data"),
<<<<<<< HEAD
            (false, _) => {
                // special handling for genesis node
                let commitments = get_genesis_commitments(&self.config);
                self.init_genesis_thread(self.irys_genesis_block.clone(), commitments)?
=======
            (false, true) => {
                // special handling for genesis node
                let commitments = get_genesis_commitments(&self.config);

                // special handilng for genesis node
                self.init_genesis_thread(irys_genesis_block.clone(), commitments)?
>>>>>>> 9ca1b820
                    .join()
                    .map_err(|_| eyre::eyre!("genesis init thread panicked"))?;
            }
            _ => {
                // no special handling for `peer` mode node
            }
        };

        // all async tasks will be run on a new tokio runtime
        let tokio_runtime = tokio::runtime::Builder::new_multi_thread()
            .enable_all()
            .build()?;
        let task_manager = TaskManager::new(tokio_runtime.handle().clone());

        // we create the listener here so we know the port before we start passing around `config`
        let listener = create_listener(SocketAddr::new(
            IpAddr::V4(Ipv4Addr::LOCALHOST),
            self.config.port,
        ))?;
        let local_addr = listener
            .local_addr()
            .map_err(|e| eyre::eyre!("Error getting local address: {:?}", &e))?;
        // if `config.port` == 0, the assigned port will be random (decided by the OS)
        // we re-assign the configuration with the actual port here.
        let random_ports = if self.config.port == 0 {
            self.config.port = local_addr.port();
            true
        } else {
            false
        };

        // Common node startup logic (common for genesis and peer mode nodes)
        // There are a lot of cross dependencies between reth and irys components, the channels mediate the comms
        let (reth_shutdown_sender, reth_shutdown_receiver) = tokio::sync::mpsc::channel::<()>(1);
        let (main_actor_thread_shutdown_tx, main_actor_thread_shutdown_rx) =
            tokio::sync::mpsc::channel::<()>(1);
        let (vdf_sthutodwn_sender, vdf_sthutodwn_receiver) = mpsc::channel();
        let (reth_handle_sender, reth_handle_receiver) =
            oneshot::channel::<FullNode<RethNode, RethNodeAddOns>>();
        let (irys_node_ctx_tx, irys_node_ctx_rx) = oneshot::channel::<IrysNodeCtx>();

        let irys_provider = irys_storage::reth_provider::create_provider();

        // init the services
        let actor_main_thread_handle = self.init_services_thread(
            latest_block_height_tx,
            reth_shutdown_sender,
            main_actor_thread_shutdown_rx,
            vdf_sthutodwn_sender,
            vdf_sthutodwn_receiver,
            reth_handle_receiver,
            irys_node_ctx_tx,
            &irys_provider,
            task_manager.executor(),
            listener,
        )?;

        // await the latest height to be reported
        let latest_height = latest_block_height_rx.await?;

        // start reth
        let reth_thread = self.init_reth_thread(
            reth_shutdown_receiver,
            main_actor_thread_shutdown_tx,
            reth_handle_sender,
            actor_main_thread_handle,
            irys_provider.clone(),
            chain_spec.clone(),
            latest_height,
            task_manager,
            tokio_runtime,
            random_ports,
        )?;

        let mut ctx = irys_node_ctx_rx.await?;
        ctx.reth_thread_handle = Some(reth_thread.into());
        // if we are an empty node joining an existing network
        if !self.data_exists && !self.is_genesis {
            sync_state_from_peers(
                ctx.config.trusted_peers.clone(),
                local_addr,
                ctx.actor_addresses.block_discovery_addr.clone(),
            )
            .await?;
        }

        Ok(ctx)
    }

    fn init_genesis_thread(
        &self,
        irys_genesis: Arc<IrysBlockHeader>,
        commitments: Vec<CommitmentTransaction>,
    ) -> Result<JoinHandle<()>, eyre::Error> {
        let handle = std::thread::Builder::new()
            .name("genesis init system".to_string())
            .stack_size(32 * 1024 * 1024)
            .spawn({
                let node = (*self).clone();
                let irys_genesis = irys_genesis.clone();
                move || {
                    System::new().block_on(async move {
                        // bootstrap genesis
                        let node_config = Arc::new(node.irys_node_config.clone());
                        let block_index = BlockIndex::new()
                            .init(node_config.clone())
                            .await
                            .expect("initializing a new block index should be doable");
                        let block_index = Arc::new(RwLock::new(block_index));
                        let _block_index_service_actor = genesis_initialization(
                            &irys_genesis,
                            commitments,
                            node_config,
                            &block_index,
                            &node,
                        )
                        .await;
                        // optionally spawn other services to set up the base state
                    });
                }
            })?;
        Ok(handle)
    }

    fn init_services_thread(
        &self,
        latest_block_height_tx: oneshot::Sender<u64>,
        reth_shutdown_sender: tokio::sync::mpsc::Sender<()>,
        mut main_actor_thread_shutdown_rx: tokio::sync::mpsc::Receiver<()>,
        vdf_shutdown_sender: mpsc::Sender<()>,
        vdf_shutdown_receiver: mpsc::Receiver<()>,
        reth_handle_receiver: oneshot::Receiver<FullNode<RethNode, RethNodeAddOns>>,
        irys_node_ctx_tx: oneshot::Sender<IrysNodeCtx>,
        irys_provider: &Arc<RwLock<Option<IrysRethProviderInner>>>,
        task_exec: TaskExecutor,
        http_listener: TcpListener,
    ) -> Result<JoinHandle<RethNodeProvider>, eyre::Error> {
        let actor_main_thread_handle = std::thread::Builder::new()
            .name("actor-main-thread".to_string())
            .stack_size(32 * 1024 * 1024)
            .spawn({
                let node = (*self).clone();
                let irys_provider = irys_provider.clone();
                move || {
                    System::new().block_on(async move {
                        // read the latest block info
                        let node_config = Arc::new(node.irys_node_config.clone());
                        let (latest_block_height, block_index, latest_block) =
                            read_latest_block_data(node_config.clone()).await;
                        latest_block_height_tx
                            .send(latest_block_height)
                            .expect("to be able to send the latest block height");
                        let block_index_service_actor = node.init_block_index_service(&block_index);

                        // start the rest of the services
                        let (irys_node, actix_server, vdf_thread, arbiters, reth_node, gossip_service_handle) = node
                            .init_services(
                                reth_shutdown_sender,
                                vdf_shutdown_receiver,
                                reth_handle_receiver,
                                block_index,
                                latest_block.clone(),
                                irys_provider.clone(),
                                block_index_service_actor,
                                &task_exec,
                                http_listener
                            )
                            .await
                            .expect("initializng services should not fail");
                        irys_node_ctx_tx
                            .send(irys_node)
                            .expect("irys node ctx sender should not be dropped. Is the reth node thread down?");

                        // await on actix web server
                        let server_handle = actix_server.handle();

                        let server_stop_handle = actix_rt::spawn(async move {
                            let _ = main_actor_thread_shutdown_rx.recv().await;
                            info!("Main actor thread received shutdown signal");

                            debug!("Stopping API server");
                            server_handle.stop(true).await;
                            info!("API server stopped");
                        });

                        actix_server.await.unwrap();
                        server_stop_handle.await.unwrap();

                        gossip_service_handle.stop().await.unwrap().unwrap();

                        debug!("Stopping actors");
                        for arbiter in arbiters {
                            arbiter.stop_and_join();
                        }
                        debug!("Actors stopped");

                        // Send shutdown signal
                        vdf_shutdown_sender.send(()).unwrap();

                        debug!("Waiting for VDF thread to finish");
                        // Wait for vdf thread to finish & save steps
                        vdf_thread.join().unwrap();

                        debug!("VDF thread finished");
                        reth_node
                    })
                }
            })?;
        Ok(actor_main_thread_handle)
    }

    fn init_reth_thread(
        &self,
        reth_shutdown_receiver: tokio::sync::mpsc::Receiver<()>,
        main_actor_thread_shutdown_tx: tokio::sync::mpsc::Sender<()>,
        reth_handle_sender: oneshot::Sender<FullNode<RethNode, RethNodeAddOns>>,
        actor_main_thread_handle: JoinHandle<RethNodeProvider>,
        irys_provider: IrysRethProvider,
        reth_chainspec: ChainSpec,
        latest_block_height: u64,
        mut task_manager: TaskManager,
        tokio_runtime: Runtime,
        random_ports: bool,
    ) -> eyre::Result<JoinHandle<()>> {
        let node_config = Arc::new(self.irys_node_config.clone());
        let reth_thread_handler = std::thread::Builder::new()
            .name("reth-thread".to_string())
            .stack_size(32 * 1024 * 1024)
            .spawn(move || {
                let exec = task_manager.executor();
                let run_reth_until_ctrl_c_or_signal = async || {
                    _ = run_to_completion_or_panic(
                        &mut task_manager,
                        // todo we can simplify things if we use `irys_reth_node_bridge::run_node` directly
                        //      Then we can drop the channel
                        run_until_ctrl_c_or_channel_message(
                            start_reth_node(
                                exec,
                                reth_chainspec,
                                node_config,
                                IrysTables::ALL,
                                reth_handle_sender,
                                irys_provider.clone(),
                                latest_block_height,
                                random_ports,
                            ),
                            reth_shutdown_receiver,
                        ),
                    )
                    .await;
                    debug!("Sending shutdown signal to the main actor thread");
                    let _ = main_actor_thread_shutdown_tx.try_send(());

                    debug!("Waiting for the main actor thread to finish");
                    let reth_node_handle = actor_main_thread_handle
                        .join()
                        .expect("to successfully join the actor thread handle");

                    reth_node_handle
                };

                let reth_node = tokio_runtime.block_on(run_reth_until_ctrl_c_or_signal());

                debug!("Shutting down the rest of the reth jobs in case there are unfinished ones");
                task_manager.graceful_shutdown();

                reth_node.provider.database.db.close();
                irys_storage::reth_provider::cleanup_provider(&irys_provider);

                info!("Reth thread finished");
            })?;

        return Ok(reth_thread_handler);
    }

    async fn init_services(
        &self,
        reth_shutdown_sender: tokio::sync::mpsc::Sender<()>,
        vdf_shutdown_receiver: std::sync::mpsc::Receiver<()>,
        reth_handle_receiver: oneshot::Receiver<FullNode<RethNode, RethNodeAddOns>>,
        block_index: Arc<RwLock<BlockIndex<Initialized>>>,
        latest_block: Arc<IrysBlockHeader>,
        irys_provider: IrysRethProvider,
        block_index_service_actor: Addr<BlockIndexService>,
        task_exec: &TaskExecutor,
        http_listener: TcpListener,
    ) -> eyre::Result<(
        IrysNodeCtx,
        Server,
        JoinHandle<()>,
        Vec<ArbiterHandle>,
        RethNodeProvider,
        ServiceHandleWithShutdownSignal<GossipResult<()>>,
    )> {
        let node_config = Arc::new(self.irys_node_config.clone());

        // init Irys DB
        let irys_db = init_irys_db(&node_config)?;

        // initialize the databases
        let (reth_node, reth_db) = init_reth_db(reth_handle_receiver, &irys_db).await?;
        debug!("Reth DB initiailsed");

        // start services
        let (service_senders, receivers) = ServiceSenders::new();
        let _handle = ChunkCacheService::spawn_service(
            &task_exec,
            irys_db.clone(),
            receivers.chunk_cache,
            self.config.clone(),
        );
        debug!("Chunk cache initiailsed");

        // start reth service
        let (reth_service_actor, reth_arbiter) = init_reth_service(&irys_db, &reth_node);
        debug!("Reth Service Actor initiailsed");

        // update reth service about the latest block data it must use
        reth_service_actor
            .send(ForkChoiceUpdateMessage {
                head_hash: BlockHashType::Evm(latest_block.evm_block_hash),
                confirmed_hash: Some(BlockHashType::Evm(latest_block.evm_block_hash)),
                finalized_hash: None,
            })
            .await??;
        debug!("Reth Service Actor updated about fork choice");

        let block_index_guard = block_index_service_actor
            .send(GetBlockIndexGuardMessage)
            .await?;

<<<<<<< HEAD
        // start the broadcast mining service
        let broadcast_mining_actor = init_broadcaster_service(&mut arbiters);
=======
        // start the broadcast mimning service
        let (broadcast_mining_actor, broadcast_arbiter) = init_broadcaster_service();
>>>>>>> 9ca1b820

        // start the epoch service
        let (storage_module_infos, epoch_service_actor) = self
            .init_epoch_service(&irys_db, &block_index_guard)
            .await?;

        // Retrieve Partition assignment
        let partition_assignments_guard = epoch_service_actor
            .send(GetPartitionAssignmentsGuardMessage)
            .await?;
        let storage_modules = self.init_storage_modules(storage_module_infos);

        let (gossip_service, gossip_tx) = irys_gossip_service::GossipService::new(
            &self.config.gossip_service_bind_ip,
            self.config.gossip_service_port,
            irys_db.clone(),
        );

        // start the block tree service
        let (block_tree_service, block_tree_arbiter) = self.init_block_tree_service(
            &block_index,
            &irys_db,
            &service_senders,
            &block_index_guard,
        );
        let block_tree_guard = block_tree_service.send(GetBlockTreeGuardMessage).await?;

        // Spawn EMA service
        let _handle = EmaService::spawn_service(
            &task_exec,
            block_tree_guard.clone(),
            receivers.ema,
            &self.config,
        );

        // Spawn peer list service
        let peer_list_arbiter = init_peer_list_service(&irys_db);

        // Spawn the mempool service
        let (mempool_service, mempool_arbiter) = self.init_mempools_service(
            &node_config,
            &irys_db,
            &reth_node,
            reth_db,
            &storage_modules,
            &block_tree_guard,
            gossip_tx.clone(),
        );

        // spawn the chunk migration service
        self.init_chunk_migration_service(
            block_index,
            &irys_db,
            &service_senders,
            &storage_modules,
        );

        // spawn the vdf service
        let vdf_service = self.init_vdf_service(&irys_db, &block_index_guard);
        let vdf_steps_guard = vdf_service.send(GetVdfStateMessage).await?;

        // spawn the validation service
        let validation_arbiter = self.init_validation_service(
            &block_index_guard,
            &partition_assignments_guard,
            &vdf_steps_guard,
        );

        // spawn block discovery
        let (block_discovery, block_discovery_arbiter) = self.init_block_discovery_service(
            &irys_db,
            &service_senders,
            &block_index_guard,
            partition_assignments_guard,
            &vdf_steps_guard,
            gossip_tx.clone(),
        );

        let gossip_service_handle = gossip_service.run(
            mempool_service.clone(),
            block_discovery.clone(),
            irys_api_client::IrysApiClient::new(),
        )?;

        // set up the price oracle
        let price_oracle = self.init_price_oracle();

        // set up the block producer
        let (block_producer_addr, block_producer_arbiter) = self.init_block_producer(
            &irys_db,
            &reth_node,
            &service_senders,
            &epoch_service_actor,
            &block_tree_guard,
            &mempool_service,
            &vdf_steps_guard,
            block_discovery.clone(),
            price_oracle,
        );

        let (global_step_number, seed) = vdf_steps_guard.read().get_last_step_and_seed();
        let seed = seed
            .map(|x| x.0)
            .unwrap_or(latest_block.vdf_limiter_info.seed);

        // set up packing actor
        let (atomic_global_step_number, packing_actor_addr) =
            self.init_packing_actor(global_step_number, &reth_node, &storage_modules);

        // set up storage modules
        let (part_actors, part_arbiters) = self.init_partition_mining_actor(
            &irys_db,
            &storage_modules,
            &vdf_steps_guard,
            &block_producer_addr,
            &atomic_global_step_number,
            &packing_actor_addr,
        );
        broadcast_mining_actor
            .send(BroadcastDifficultyUpdate(latest_block.clone()))
            .await?;

        // set up the vdf thread
        let vdf_thread_handler = self.init_vdf_thread(
            vdf_shutdown_receiver,
            latest_block,
            seed,
            global_step_number,
            broadcast_mining_actor,
            vdf_service,
            atomic_global_step_number,
        );

        // set up chunk provider
        let chunk_provider = self.init_chunk_provider(storage_modules);
        // set up IrysNodeCtx
        let irys_node_ctx = IrysNodeCtx {
            actor_addresses: ActorAddresses {
                partitions: part_actors,
                block_discovery_addr: block_discovery,
                block_producer: block_producer_addr,
                packing: packing_actor_addr,
                mempool: mempool_service.clone(),
                block_index: block_index_service_actor,
                epoch_service: epoch_service_actor,
            },
            reth_handle: reth_node.clone(),
            db: irys_db.clone(),
            node_config: node_config.clone(),
            chunk_provider: chunk_provider.clone(),
            block_index_guard: block_index_guard.clone(),
            vdf_steps_guard: vdf_steps_guard.clone(),
            vdf_config: self.vdf_config.clone(),
            storage_config: self.storage_config.clone(),
            service_senders: service_senders.clone(),
            reth_shutdown_sender,
            reth_thread_handle: None,
            block_tree_guard: block_tree_guard.clone(),
            config: Arc::new(self.config.clone()),
            stop_guard: StopGuard::new(),
        };

<<<<<<< HEAD
=======
        let mut service_arbiters = Vec::new();
        service_arbiters.push(ArbiterHandle::new(
            block_producer_arbiter,
            "block_producer_arbiter".to_string(),
        ));
        service_arbiters.push(ArbiterHandle::new(
            broadcast_arbiter,
            "broadcast_arbiter".to_string(),
        ));
        service_arbiters.push(ArbiterHandle::new(
            block_discovery_arbiter,
            "block_discovery_arbiter".to_string(),
        ));
        service_arbiters.push(ArbiterHandle::new(
            validation_arbiter,
            "validation_arbiter".to_string(),
        ));
        service_arbiters.push(ArbiterHandle::new(
            block_tree_arbiter,
            "block_tree_arbiter".to_string(),
        ));
        service_arbiters.push(ArbiterHandle::new(
            peer_list_arbiter,
            "peer_list_arbiter".to_string(),
        ));
        service_arbiters.push(ArbiterHandle::new(
            mempool_arbiter,
            "mempool_arbiter".to_string(),
        ));
        service_arbiters.push(ArbiterHandle::new(reth_arbiter, "reth_arbiter".to_string()));
        service_arbiters.extend(
            part_arbiters
                .into_iter()
                .map(|x| ArbiterHandle::new(x, "partition_arbiter".to_string())),
        );

>>>>>>> 9ca1b820
        let server = run_server(
            ApiState {
                mempool: mempool_service,
                chunk_provider: chunk_provider.clone(),
                db: irys_db,
                reth_provider: Some(reth_node.clone()),
                block_tree: Some(block_tree_guard.clone()),
                block_index: Some(block_index_guard.clone()),
                config: self.config.clone(),
                reth_http_url: reth_node.rpc_server_handle().http_url(),
            },
            http_listener,
        )
        .await;

        // this OnceLock is due to the cyclic chain between Reth & the Irys node, where the IrysRethProvider requires both
        // this is "safe", as the OnceLock is always set before this start function returns
        let mut w = irys_provider
            .write()
            .map_err(|_| eyre::eyre!("lock poisoned"))?;
        *w = Some(IrysRethProviderInner {
            chunk_provider: chunk_provider.clone(),
        });

        Ok((
            irys_node_ctx,
            server,
            vdf_thread_handler,
            service_arbiters,
            reth_node,
            gossip_service_handle,
        ))
    }

    fn init_chunk_provider(&self, storage_modules: Vec<Arc<StorageModule>>) -> Arc<ChunkProvider> {
        let chunk_provider =
            ChunkProvider::new(self.storage_config.clone(), storage_modules.clone());
        let chunk_provider = Arc::new(chunk_provider);
        chunk_provider
    }

    fn init_vdf_thread(
        &self,
        vdf_sthutodwn_receiver: mpsc::Receiver<()>,
        latest_block: Arc<IrysBlockHeader>,
        seed: H256,
        global_step_number: u64,
        broadcast_mining_actor: actix::Addr<BroadcastMiningService>,
        vdf_service: actix::Addr<VdfService>,
        atomic_global_step_number: Arc<AtomicU64>,
    ) -> JoinHandle<()> {
        let vdf_reset_seed = latest_block.vdf_limiter_info.seed;
        // FIXME: this should be controlled via a config parameter rather than relying on test-only artifact generation
        // we can't use `cfg!(test)` to detect integration tests, so we check that the path is of form `(...)/.tmp/<random folder>`
        let is_test = self
            .irys_node_config
            .base_directory
            .parent()
            .is_some_and(|p| p.ends_with(".tmp"));
        let vdf_thread_handler = std::thread::spawn({
            let vdf_config = self.vdf_config.clone();
            move || {
                if !is_test {
                    // Setup core affinity in prod only (perf gain shouldn't matter for tests, and we don't want pinning overlap)
                    let core_ids = core_affinity::get_core_ids().expect("Failed to get core IDs");

                    for core in core_ids {
                        let success = core_affinity::set_for_current(core);
                        if success {
                            info!("VDF thread pinned to core {:?}", core);
                            break;
                        }
                    }
                }

                // TODO: these channels are unused
                let (_new_seed_tx, new_seed_rx) = mpsc::channel::<H256>();
                run_vdf(
                    vdf_config,
                    global_step_number,
                    seed,
                    vdf_reset_seed,
                    new_seed_rx,
                    vdf_sthutodwn_receiver,
                    broadcast_mining_actor.clone(),
                    vdf_service.clone(),
                    atomic_global_step_number.clone(),
                )
            }
        });
        vdf_thread_handler
    }

    fn init_partition_mining_actor(
        &self,
        irys_db: &DatabaseProvider,
        storage_modules: &Vec<Arc<StorageModule>>,
        vdf_steps_guard: &VdfStepsReadGuard,
        block_producer_addr: &actix::Addr<BlockProducerActor>,
        atomic_global_step_number: &Arc<AtomicU64>,
        packing_actor_addr: &actix::Addr<PackingActor>,
    ) -> (Vec<actix::Addr<PartitionMiningActor>>, Vec<Arbiter>) {
        let mut part_actors = Vec::new();
        let mut arbiters = Vec::new();
        for sm in storage_modules {
            let partition_mining_actor = PartitionMiningActor::new(
                self.config.miner_address(),
                irys_db.clone(),
                block_producer_addr.clone().recipient(),
                packing_actor_addr.clone().recipient(),
                sm.clone(),
                false, // do not start mining automatically
                vdf_steps_guard.clone(),
                atomic_global_step_number.clone(),
            );
            let part_arbiter = Arbiter::new();
            let partition_mining_actor =
                PartitionMiningActor::start_in_arbiter(&part_arbiter.handle(), |_| {
                    partition_mining_actor
                });
            part_actors.push(partition_mining_actor);
            arbiters.push(part_arbiter);
        }

        // request packing for uninitialized ranges
        for sm in storage_modules {
            let uninitialized = sm.get_intervals(ChunkType::Uninitialized);
            for interval in uninitialized {
                packing_actor_addr.do_send(PackingRequest {
                    storage_module: sm.clone(),
                    chunk_range: PartitionChunkRange(interval),
                });
            }
        }
        (part_actors, arbiters)
    }

    fn init_packing_actor(
        &self,
        global_step_number: u64,
        reth_node: &RethNodeProvider,
        storage_modules: &Vec<Arc<StorageModule>>,
    ) -> (Arc<AtomicU64>, actix::Addr<PackingActor>) {
        let atomic_global_step_number = Arc::new(AtomicU64::new(global_step_number));
        let sm_ids = storage_modules.iter().map(|s| (*s).id).collect();
        let packing_actor_addr = PackingActor::new(
            Handle::current(),
            reth_node.task_executor.clone(),
            sm_ids,
            self.packing_config.clone(),
        )
        .start();
        (atomic_global_step_number, packing_actor_addr)
    }

    fn init_block_producer(
        &self,
        irys_db: &DatabaseProvider,
        reth_node: &RethNodeProvider,
        service_senders: &ServiceSenders,
        epoch_service_actor: &actix::Addr<EpochServiceActor>,
        block_tree_guard: &BlockTreeReadGuard,
        mempool_service: &actix::Addr<MempoolService>,
        vdf_steps_guard: &VdfStepsReadGuard,
        block_discovery: actix::Addr<BlockDiscoveryActor>,
        price_oracle: Arc<IrysPriceOracle>,
    ) -> (actix::Addr<BlockProducerActor>, Arbiter) {
        let block_producer_arbiter = Arbiter::new();
        let block_producer_actor = BlockProducerActor {
            db: irys_db.clone(),
            mempool_addr: mempool_service.clone(),
            block_discovery_addr: block_discovery,
            epoch_service: epoch_service_actor.clone(),
            reth_provider: reth_node.clone(),
            storage_config: self.storage_config.clone(),
            difficulty_config: self.difficulty_adjustment_config.clone(),
            vdf_config: self.vdf_config.clone(),
            vdf_steps_guard: vdf_steps_guard.clone(),
            block_tree_guard: block_tree_guard.clone(),
            epoch_config: self.epoch_config.clone(),
            price_oracle,
            service_senders: service_senders.clone(),
        };
        let block_producer_addr =
            BlockProducerActor::start_in_arbiter(&block_producer_arbiter.handle(), |_| {
                block_producer_actor
            });
        (block_producer_addr, block_producer_arbiter)
    }

    fn init_price_oracle(&self) -> Arc<IrysPriceOracle> {
        let price_oracle = match self.config.oracle_config {
            OracleConfig::Mock {
                initial_price,
                percent_change,
                smoothing_interval,
            } => IrysPriceOracle::MockOracle(MockOracle::new(
                initial_price,
                percent_change,
                smoothing_interval,
            )),
            // note: depending on the oracle, it may require spawning an async background service.
        };
        let price_oracle = Arc::new(price_oracle);
        price_oracle
    }

    fn init_block_discovery_service(
        &self,
        irys_db: &DatabaseProvider,
        service_senders: &ServiceSenders,
        block_index_guard: &BlockIndexReadGuard,
        partition_assignments_guard: irys_actors::epoch_service::PartitionAssignmentsReadGuard,
        vdf_steps_guard: &VdfStepsReadGuard,
        gossip_sender: tokio::sync::mpsc::Sender<GossipData>,
    ) -> (actix::Addr<BlockDiscoveryActor>, Arbiter) {
        let block_discovery_actor = BlockDiscoveryActor {
            block_index_guard: block_index_guard.clone(),
            partition_assignments_guard: partition_assignments_guard.clone(),
            storage_config: self.storage_config.clone(),
            difficulty_config: self.difficulty_adjustment_config.clone(),
            db: irys_db.clone(),
            vdf_config: self.vdf_config.clone(),
            vdf_steps_guard: vdf_steps_guard.clone(),
            service_senders: service_senders.clone(),
            gossip_sender,
        };
        let block_discovery_arbiter = Arbiter::new();
        let block_discovery =
            BlockDiscoveryActor::start_in_arbiter(&block_discovery_arbiter.handle(), |_| {
                block_discovery_actor
            });
        (block_discovery, block_discovery_arbiter)
    }

    fn init_validation_service(
        &self,
        block_index_guard: &BlockIndexReadGuard,
        partition_assignments_guard: &irys_actors::epoch_service::PartitionAssignmentsReadGuard,
        vdf_steps_guard: &VdfStepsReadGuard,
    ) -> Arbiter {
        let validation_service = ValidationService::new(
            block_index_guard.clone(),
            partition_assignments_guard.clone(),
            vdf_steps_guard.clone(),
            self.storage_config.clone(),
            self.vdf_config.clone(),
        );
        let validation_arbiter = Arbiter::new();
        let validation_service =
            ValidationService::start_in_arbiter(&validation_arbiter.handle(), |_| {
                validation_service
            });
        SystemRegistry::set(validation_service);
        validation_arbiter
    }

    fn init_vdf_service(
        &self,
        irys_db: &DatabaseProvider,
        block_index_guard: &BlockIndexReadGuard,
    ) -> actix::Addr<VdfService> {
        let vdf_service_actor =
            VdfService::new(block_index_guard.clone(), irys_db.clone(), &self.config);
        let vdf_service = vdf_service_actor.start();
        SystemRegistry::set(vdf_service.clone());
        vdf_service
    }

    fn init_chunk_migration_service(
        &self,
        block_index: Arc<RwLock<BlockIndex<Initialized>>>,
        irys_db: &DatabaseProvider,
        service_senders: &ServiceSenders,
        storage_modules: &Vec<Arc<StorageModule>>,
    ) {
        let chunk_migration_service = ChunkMigrationService::new(
            block_index.clone(),
            self.storage_config.clone(),
            storage_modules.clone(),
            irys_db.clone(),
            service_senders.clone(),
        );
        SystemRegistry::set(chunk_migration_service.start());
    }

    fn init_mempools_service(
        &self,
        node_config: &Arc<IrysNodeConfig>,
        irys_db: &DatabaseProvider,
        reth_node: &RethNodeProvider,
        reth_db: irys_database::db::RethDbWrapper,
        storage_modules: &Vec<Arc<StorageModule>>,
        block_tree_guard: &BlockTreeReadGuard,
        gossip_tx: tokio::sync::mpsc::Sender<GossipData>,
    ) -> (actix::Addr<MempoolService>, Arbiter) {
        let mempool_service = MempoolService::new(
            irys_db.clone(),
            reth_db.clone(),
            reth_node.task_executor.clone(),
            node_config.mining_signer.clone(),
            self.storage_config.clone(),
            storage_modules.clone(),
            block_tree_guard.clone(),
            &self.config,
            gossip_tx,
        );
        let mempool_arbiter = Arbiter::new();
        let mempool_service =
            MempoolService::start_in_arbiter(&mempool_arbiter.handle(), |_| mempool_service);
        SystemRegistry::set(mempool_service.clone());
        (mempool_service, mempool_arbiter)
    }

    fn init_block_tree_service(
        &self,
        block_index: &Arc<RwLock<BlockIndex<Initialized>>>,
        irys_db: &DatabaseProvider,
        service_senders: &ServiceSenders,
        block_index_guard: &BlockIndexReadGuard,
    ) -> (actix::Addr<BlockTreeService>, Arbiter) {
        let block_tree_service = BlockTreeService::new(
            irys_db.clone(),
            block_index.clone(),
            &self.config.miner_address(),
            block_index_guard.clone(),
            self.storage_config.clone(),
            service_senders.clone(),
        );
        let block_tree_arbiter = Arbiter::new();
        let block_tree_service =
            BlockTreeService::start_in_arbiter(&block_tree_arbiter.handle(), |_| {
                block_tree_service
            });
        SystemRegistry::set(block_tree_service.clone());
        (block_tree_service, block_tree_arbiter)
    }

    fn init_storage_modules(
        &self,
        storage_module_infos: Vec<irys_storage::StorageModuleInfo>,
    ) -> Vec<Arc<StorageModule>> {
        let mut storage_modules = Vec::new();
        for info in storage_module_infos {
            let arc_module = Arc::new(
                StorageModule::new(
                    &self.irys_node_config.storage_module_dir(),
                    &info,
                    self.storage_config.clone(),
                )
                // TODO: remove this unwrap
                .unwrap(),
            );
            storage_modules.push(arc_module.clone());
        }
        storage_modules
    }

    async fn init_epoch_service(
        &self,
        irys_db: &DatabaseProvider,
        block_index_guard: &BlockIndexReadGuard,
    ) -> Result<
        (
            Vec<irys_storage::StorageModuleInfo>,
            actix::Addr<EpochServiceActor>,
        ),
        eyre::Error,
    > {
        let mut epoch_service = EpochServiceActor::new(
            self.epoch_config.clone(),
            &self.config,
            block_index_guard.clone(),
        );
        let storage_module_infos = epoch_service
            .initialize(irys_db, self.storage_submodule_config.clone())
            .await?;
        let epoch_service_actor = epoch_service.start();
        Ok((storage_module_infos, epoch_service_actor))
    }

    fn init_block_index_service(
        &self,
        block_index: &Arc<RwLock<BlockIndex<Initialized>>>,
    ) -> actix::Addr<BlockIndexService> {
        let block_index_service =
            BlockIndexService::new(block_index.clone(), self.storage_config.clone());
        let block_index_service_actor = block_index_service.start();
        SystemRegistry::set(block_index_service_actor.clone());
        block_index_service_actor
    }
}

async fn read_latest_block_data(
    node_config: Arc<IrysNodeConfig>,
) -> (
    u64,
    Arc<RwLock<BlockIndex<Initialized>>>,
    Arc<IrysBlockHeader>,
) {
    let block_index = BlockIndex::new()
        .init(node_config.clone())
        .await
        .expect("to init block index");
    let latest_block_index = block_index
        .get_latest_item()
        .cloned()
        .expect("the block index must have at least one entry");
    let latest_block_height = block_index.latest_height();
    let block_index = Arc::new(RwLock::new(block_index));
    let irys_db = init_irys_db(&node_config).expect("could not open irys db");
    let latest_block = Arc::new(
        database::block_header_by_hash(
            &irys_db.tx().unwrap(),
            &latest_block_index.block_hash,
            false,
        )
        .unwrap()
        .unwrap(),
    );
    drop(irys_db);
    (latest_block_height, block_index, latest_block)
}

async fn genesis_initialization(
    irys_genesis: &Arc<IrysBlockHeader>,
    commitments: Vec<CommitmentTransaction>,
    node_config: Arc<IrysNodeConfig>,
    block_index: &Arc<RwLock<BlockIndex<Initialized>>>,
    node: &IrysNode,
) -> Addr<BlockIndexService> {
    // write the genesis block to the irys db
    let irys_db = init_irys_db(&node_config).expect("could not open irys db");
    irys_db
        .update_eyre(|tx| irys_database::insert_block_header(tx, irys_genesis))
        .expect("genesis db data could not be written");

    // Add the commitments to the db
    let tx = irys_db
        .tx_mut()
        .expect("to create a mutable mdbx transaction");
    for commitment in &commitments {
        insert_commitment_tx(&tx, commitment).expect("inserting commitment tx should succeed");
    }
    // Make sure the database transaction completes before dropping the db reference
    tx.inner
        .commit()
        .expect("to commit the mdbx transaction to the db");

    drop(irys_db);

    // start block index service, we need to preconfigure the initial finalized block
    let block_index_service_actor = node.init_block_index_service(block_index);
    let msg = BlockFinalizedMessage {
        block_header: irys_genesis.clone(),
        all_txs: Arc::new(vec![]),
    };
    block_index_service_actor
        .send(msg)
        .await
        .expect("to send the genesis finalization msg")
        .expect("block index to accept the genesis finalization block");
    block_index_service_actor
}

fn init_peer_list_service(irys_db: &DatabaseProvider) -> Arbiter {
    let peer_list_arbiter = Arbiter::new();
    let peer_list_service = PeerListService::new(irys_db.clone());
    let peer_list_service =
        PeerListService::start_in_arbiter(&peer_list_arbiter.handle(), |_| peer_list_service);
    SystemRegistry::set(peer_list_service);
    peer_list_arbiter
}

fn init_broadcaster_service() -> (actix::Addr<BroadcastMiningService>, Arbiter) {
    let broadcast_arbiter = Arbiter::new();
    let broadcast_mining_actor =
        BroadcastMiningService::start_in_arbiter(&broadcast_arbiter.handle(), |_| {
            BroadcastMiningService::default()
        });
    SystemRegistry::set(broadcast_mining_actor.clone());
    (broadcast_mining_actor, broadcast_arbiter)
}

fn init_reth_service(
    irys_db: &DatabaseProvider,
    reth_node: &RethNodeProvider,
) -> (actix::Addr<RethServiceActor>, Arbiter) {
    let reth_service = RethServiceActor::new(reth_node.clone(), irys_db.clone());
    let reth_arbiter = Arbiter::new();
    let reth_service_actor =
        RethServiceActor::start_in_arbiter(&reth_arbiter.handle(), |_| reth_service);
    SystemRegistry::set(reth_service_actor.clone());
    (reth_service_actor, reth_arbiter)
}

async fn init_reth_db(
    reth_handle_receiver: oneshot::Receiver<FullNode<RethNode, RethNodeAddOns>>,
    irys_db: &DatabaseProvider,
) -> Result<(RethNodeProvider, irys_database::db::RethDbWrapper), eyre::Error> {
    let reth_node = RethNodeProvider(Arc::new(reth_handle_receiver.await?));
    let reth_db = reth_node.provider.database.db.clone();
    check_db_version_and_run_migrations_if_needed(&reth_db, irys_db)?;
    Ok((reth_node, reth_db))
}

fn init_irys_db(node_config: &IrysNodeConfig) -> Result<DatabaseProvider, eyre::Error> {
    let irys_db_env =
        open_or_create_irys_consensus_data_db(&node_config.irys_consensus_data_dir())?;
    let irys_db = DatabaseProvider(Arc::new(irys_db_env));
    debug!("Irys DB initiailsed");
    Ok(irys_db)
}<|MERGE_RESOLUTION|>--- conflicted
+++ resolved
@@ -1,23 +1,9 @@
 use crate::arbiter_handle::{ArbiterHandle, CloneableJoinHandle};
 use crate::vdf::run_vdf;
-<<<<<<< HEAD
 use actix::{Actor, Addr, Arbiter, System, SystemRegistry, SystemService};
 use actix_web::dev::Server;
 use alloy_eips::BlockNumberOrTag;
 use base58::ToBase58;
-=======
-use ::irys_database::{tables::IrysTables, BlockIndex, Initialized};
-use actix::Arbiter;
-use actix::{Actor, Addr, System, SystemRegistry};
-use actix_web::dev::Server;
-use irys_actors::block_tree_service::BlockTreeReadGuard;
-use irys_actors::cache_service::ChunkCacheService;
-use irys_actors::ema_service::EmaService;
-use irys_actors::packing::PackingConfig;
-use irys_actors::peer_list_service::PeerListService;
-use irys_actors::reth_service::{BlockHashType, ForkChoiceUpdateMessage, RethServiceActor};
-use irys_actors::services::ServiceSenders;
->>>>>>> 9ca1b820
 use irys_actors::{
     block_discovery::{BlockDiscoveredMessage, BlockDiscoveryActor},
     block_index_service::{BlockIndexReadGuard, BlockIndexService, GetBlockIndexGuardMessage},
@@ -27,15 +13,11 @@
     broadcast_mining_service::{BroadcastDifficultyUpdate, BroadcastMiningService},
     cache_service::ChunkCacheService,
     chunk_migration_service::ChunkMigrationService,
-<<<<<<< HEAD
     ema_service::EmaService,
     epoch_service::{
         EpochServiceActor, EpochServiceConfig, GetLedgersGuardMessage,
         GetPartitionAssignmentsGuardMessage,
     },
-=======
-    epoch_service::{EpochServiceActor, EpochServiceConfig, GetPartitionAssignmentsGuardMessage},
->>>>>>> 9ca1b820
     mempool_service::MempoolService,
     mining::PartitionMiningActor,
     packing::PackingConfig,
@@ -51,7 +33,6 @@
 use irys_config::{IrysNodeConfig, StorageSubmodulesConfig};
 use irys_database::{
     add_genesis_commitments, database, get_genesis_commitments, insert_commitment_tx,
-<<<<<<< HEAD
     migration::check_db_version_and_run_migrations_if_needed, tables::IrysTables, BlockIndex,
     BlockIndexItem, DataLedger, Initialized, SystemLedger,
 };
@@ -59,12 +40,7 @@
 use irys_packing::{PackingType, PACKING_TYPE};
 use irys_price_oracle::{mock_oracle::MockOracle, IrysPriceOracle};
 use irys_reth_node_bridge::adapter::node::RethNodeContext;
-=======
-};
-use irys_gossip_service::{GossipResult, ServiceHandleWithShutdownSignal};
-use irys_price_oracle::mock_oracle::MockOracle;
-use irys_price_oracle::IrysPriceOracle;
->>>>>>> 9ca1b820
+
 pub use irys_reth_node_bridge::node::{
     RethNode, RethNodeAddOns, RethNodeExitHandle, RethNodeProvider,
 };
@@ -75,19 +51,10 @@
 };
 
 use irys_types::{
-<<<<<<< HEAD
     app_state::DatabaseProvider, block::CombinedBlockHeader, calculate_initial_difficulty,
     vdf_config::VDFStepsConfig, CommitmentTransaction, Config, DifficultyAdjustmentConfig,
-    GossipData, H256List, IrysBlockHeader, IrysTransactionHeader, OracleConfig,
-    PartitionChunkRange, StorageConfig, SystemTransactionLedger, CHUNK_SIZE, H256,
-=======
-    app_state::DatabaseProvider, calculate_initial_difficulty, vdf_config::VDFStepsConfig,
-    GossipData, StorageConfig, H256,
-};
-use irys_types::{
-    CommitmentTransaction, Config, DifficultyAdjustmentConfig, IrysBlockHeader, OracleConfig,
-    PartitionChunkRange,
->>>>>>> 9ca1b820
+    GossipData, IrysBlockHeader, IrysTransactionHeader, OracleConfig,
+    PartitionChunkRange, StorageConfig, CHUNK_SIZE, H256,
 };
 use irys_vdf::vdf_state::VdfStepsReadGuard;
 use reth::{
@@ -115,11 +82,7 @@
     sync::Mutex,
     time::Duration,
 };
-<<<<<<< HEAD
 use tracing::{debug, error, info, warn};
-=======
-use tracing::{debug, info};
->>>>>>> 9ca1b820
 
 #[derive(Debug, Clone)]
 pub struct IrysNodeCtx {
@@ -462,686 +425,6 @@
     }
 }
 
-<<<<<<< HEAD
-pub async fn start_irys_node(
-    node_config: IrysNodeConfig,
-    storage_config: StorageConfig,
-    mut config: Config,
-) -> eyre::Result<IrysNodeCtx> {
-    info!("Using directory {:?}", &node_config.base_directory);
-
-    // Delete the .irys folder if we are not persisting data on restart
-    let base_dir = node_config.instance_directory();
-    if fs::exists(&base_dir).unwrap_or(false) && config.reset_state_on_restart {
-        // remove existing data directory as storage modules are packed with a different miner_signer generated next
-        info!("Removing .irys folder {:?}", &base_dir);
-        fs::remove_dir_all(&base_dir).expect("Unable to remove .irys folder");
-    }
-
-    // Autogenerates the ".irys_submodules.toml" in dev mode
-    let storage_module_config = StorageSubmodulesConfig::load(base_dir.clone()).unwrap();
-
-    if PACKING_TYPE != PackingType::CPU && storage_config.chunk_size != CHUNK_SIZE {
-        error!("GPU packing only supports chunk size {}!", CHUNK_SIZE)
-    }
-
-    // we create the listener here so we know the port before we start passing around `config`
-    let listener = create_listener(SocketAddr::new(
-        IpAddr::V4(Ipv4Addr::LOCALHOST),
-        config.port,
-    ))?;
-    // if `config.port` == 0, the assigned port will be random (decided by the OS)
-    // we re-assign the configuration with the actual port here.
-    let random_ports = if config.port == 0 {
-        config.port = listener
-            .local_addr()
-            .map_err(|e| eyre::eyre!("Error getting local address: {:?}", &e))?
-            .port();
-        true
-    } else {
-        false
-    };
-
-    let (reth_handle_sender, reth_handle_receiver) =
-        oneshot::channel::<FullNode<RethNode, RethNodeAddOns>>();
-    let (irys_node_handle_sender, irys_node_handle_receiver) = oneshot::channel::<IrysNodeCtx>();
-    let (reth_chainspec, mut irys_genesis) = node_config.chainspec_builder.build();
-    let arc_node_config = Arc::new(node_config);
-    let difficulty_adjustment_config = DifficultyAdjustmentConfig::new(&config);
-
-    let commitments = add_genesis_commitments(&mut irys_genesis, &config);
-
-    // TODO: Hard coding 3 for storage module count isn't great here,
-    // eventually we'll want to relate this to the genesis config
-    irys_genesis.diff =
-        calculate_initial_difficulty(&difficulty_adjustment_config, &storage_config, 3).unwrap();
-
-    let now = SystemTime::now().duration_since(UNIX_EPOCH).unwrap();
-    irys_genesis.timestamp = now.as_millis();
-    irys_genesis.last_diff_timestamp = irys_genesis.timestamp;
-    let arc_genesis = Arc::new(irys_genesis);
-
-    let mut storage_modules: StorageModuleVec = Vec::new();
-
-    let at_genesis;
-    let latest_block_index: Option<irys_database::BlockIndexItem>;
-
-    let latest_block_height;
-    let block_index: Arc<RwLock<BlockIndex<Initialized>>> = Arc::new(RwLock::new({
-        let idx = BlockIndex::default();
-        let i = idx.init(arc_node_config.clone()).await.unwrap();
-
-        at_genesis = i.get_item(0).is_none();
-        if at_genesis {
-            debug!("At genesis!")
-        } else {
-            debug!("Not at genesis!")
-        }
-        latest_block_index = i.get_latest_item().cloned();
-        latest_block_height = i.latest_height();
-        debug!(
-            "Requesting prune until block height {}",
-            &latest_block_height
-        );
-
-        i
-    }));
-
-    let cloned_arc = arc_node_config.clone();
-
-    // Spawn thread and runtime for actors
-    let arc_config_copy = arc_node_config.clone();
-    let irys_provider = irys_storage::reth_provider::create_provider();
-
-    // clone as this gets `move`d into the thread
-    let irys_provider_1 = irys_provider.clone();
-
-    let tokio_runtime = tokio::runtime::Builder::new_multi_thread()
-        .enable_all()
-        .build()?;
-    let mut task_manager = TaskManager::new(tokio_runtime.handle().clone());
-    let task_exec = task_manager.executor();
-    let (reth_shutdown_sender, reth_shutdown_receiver) = tokio::sync::mpsc::channel::<()>(1);
-    let (main_actor_thread_shutdown_tx, mut main_actor_thread_shutdown_rx) =
-        tokio::sync::mpsc::channel::<()>(1);
-
-    let actor_main_thread_handle = std::thread::Builder::new()
-        .name("actor-main-thread".to_string())
-        .stack_size(32 * 1024 * 1024)
-        .spawn(move || {
-            let node_config = arc_config_copy.clone();
-            let reth_node_handle = System::new().block_on(async move {
-                let mut arbiters = Vec::new();
-                let irys_db_env = open_or_create_irys_consensus_data_db(
-                    &arc_node_config.irys_consensus_data_dir(),
-                ).unwrap();
-                // the RethNodeHandle doesn't *need* to be Arc, but it will reduce the copy cost
-                let reth_node = RethNodeProvider(Arc::new(reth_handle_receiver.await.unwrap()));
-                let reth_db = reth_node.provider.database.db.clone();
-                let irys_db = DatabaseProvider(Arc::new(irys_db_env));
-                let vdf_config = VDFStepsConfig::new(&config);
-
-                check_db_version_and_run_migrations_if_needed(&reth_db, &irys_db).unwrap();
-
-                let (service_senders, receivers) = ServiceSenders::new();
-                let _handle = ChunkCacheService::spawn_service(&task_exec, irys_db.clone(), receivers.chunk_cache, config.clone());
-
-                let latest_block = latest_block_index
-                    .map(|b| {
-                        database::block_header_by_hash(&irys_db.tx().unwrap(), &b.block_hash, false)
-                            .unwrap()
-                            .unwrap()
-                    })
-                    .map(Arc::new)
-                    .unwrap_or(arc_genesis.clone());
-
-                // Initialize the epoch_service actor to handle partition ledger assignments
-                let epoch_config = EpochServiceConfig::new(&config);
-
-                let miner_address = node_config.mining_signer.address();
-                debug!("Miner address {:?}", miner_address);
-
-                let reth_service = RethServiceActor::new(reth_node.clone(), irys_db.clone());
-                let reth_arbiter = Arbiter::new();
-                SystemRegistry::set(RethServiceActor::start_in_arbiter(
-                    &reth_arbiter.handle(),
-                    |_| reth_service,
-                ));
-
-                debug!(
-                    "JESSEDEBUG setting head to block {} ({})",
-                    &latest_block.evm_block_hash, &latest_block.height
-                );
-
-                {
-                    let context = RethNodeContext::new(reth_node.clone().into())
-                        .await
-                        .map_err(|e| eyre::eyre!("Error connecting to Reth: {}", e))
-                        .unwrap();
-
-                    let latest = context
-                        .rpc
-                        .inner
-                        .eth_api()
-                        .block_by_number(BlockNumberOrTag::Latest, false)
-                        .await;
-
-                    let safe = context
-                        .rpc
-                        .inner
-                        .eth_api()
-                        .block_by_number(BlockNumberOrTag::Safe, false)
-                        .await;
-
-                    let finalized = context
-                        .rpc
-                        .inner
-                        .eth_api()
-                        .block_by_number(BlockNumberOrTag::Finalized, false)
-                        .await;
-
-                    debug!(
-                        "JESSEDEBUG FCU S latest {:?}, safe {:?}, finalized {:?}",
-                        &latest, &safe, &finalized
-                    );
-
-
-                    if latest.unwrap().unwrap().header.number != latest_block.height {
-                        error!("Reth is out of sync with Irys block index! recovery will be attempted.")
-                    };
-
-                }
-
-                RethServiceActor::from_registry()
-                    .send(ForkChoiceUpdateMessage {
-                        head_hash: BlockHashType::Evm(latest_block.evm_block_hash),
-                        confirmed_hash: Some(BlockHashType::Evm(latest_block.evm_block_hash)),
-                        finalized_hash: None,
-                    })
-                    .await
-                    .unwrap()
-                    .unwrap();
-
-                // Initialize the block_index actor and tell it about the genesis block
-                let block_index_actor =
-                    BlockIndexService::new(block_index.clone(), storage_config.clone());
-                SystemRegistry::set(block_index_actor.start());
-                let block_index_actor_addr = BlockIndexService::from_registry();
-
-                let block_index_guard = block_index_actor_addr
-                    .send(GetBlockIndexGuardMessage)
-                    .await
-                    .unwrap();
-
-                if at_genesis {
-                    irys_db
-                        .update_eyre(|tx| {
-                            commitments
-                                .iter()
-                                .map(|commitment| {
-                                    debug!("commitment: {}", commitment.id.0.to_base58());
-                                    insert_commitment_tx(tx, commitment)
-                                })
-                                .collect::<eyre::Result<()>>()
-                        })
-                        .expect("inserting commitment tx should succeed");
-                    irys_db.update_eyre(|tx| irys_database::insert_block_header(tx, &arc_genesis))
-                    .unwrap();
-
-                    let msg = BlockFinalizedMessage {
-                        block_header: arc_genesis.clone(),
-                        all_txs: Arc::new(vec![]),
-                    };
-                    match block_index_actor_addr.send(msg).await {
-                        Ok(_) => info!("Genesis block indexed"),
-                        Err(_) => panic!("Failed to index genesis block"),
-                    }
-                }
-
-                debug!("AT GENESIS {}", at_genesis);
-
-                // need to start before the epoch service, as epoch service calls from_registry that triggers broadcast mining service initialization
-                let broadcast_arbiter = Arbiter::new();
-                let broadcast_mining_service =
-                    BroadcastMiningService::start_in_arbiter(&broadcast_arbiter.handle(), |_| {
-                        BroadcastMiningService::default()
-                    });
-                SystemRegistry::set(broadcast_mining_service.clone());
-
-                let mut epoch_service = EpochServiceActor::new(epoch_config.clone(), &config, block_index_guard.clone());
-                // initialize the epoch service from block 1
-                let storage_module_infos = epoch_service.initialize(&irys_db, storage_module_config.clone()).await.expect("Failed to initialize epoch service");
-                let epoch_service_actor_addr = epoch_service.start();
-
-                // Retrieve ledger assignments
-                let ledgers_guard = epoch_service_actor_addr
-                    .send(GetLedgersGuardMessage)
-                    .await
-                    .unwrap();
-
-                {
-                    let ledgers = ledgers_guard.read();
-                    debug!("ledgers: {:?}", ledgers);
-                }
-
-                let partition_assignments_guard = epoch_service_actor_addr
-                    .send(GetPartitionAssignmentsGuardMessage)
-                    .await
-                    .unwrap();
-
-                // Create a list of storage modules wrapping the storage files
-                for info in storage_module_infos {
-                    let arc_module = Arc::new(
-                        StorageModule::new(
-                            &arc_node_config.storage_module_dir(),
-                            &info,
-                            storage_config.clone(),
-                        )
-                        // TODO: remove this unwrap
-                        .unwrap(),
-                    );
-                    storage_modules.push(arc_module.clone());
-                }
-
-                let (gossip_service, gossip_sender) = irys_gossip_service::GossipService::new(
-                    &config.gossip_service_bind_ip,
-                    config.gossip_service_port,
-                    irys_db.clone(),
-                );
-
-                let block_tree_service = BlockTreeService::new(
-                    irys_db.clone(),
-                    block_index.clone(),
-                    &miner_address,
-                    block_index_guard.clone(),
-                    storage_config.clone(),
-                    service_senders.clone(),
-                );
-                let block_tree_arbiter = Arbiter::new();
-                SystemRegistry::set(BlockTreeService::start_in_arbiter(
-                    &block_tree_arbiter.handle(),
-                    |_| block_tree_service,
-                ));
-                let block_tree_service = BlockTreeService::from_registry();
-
-                let block_tree_guard = block_tree_service
-                    .send(GetBlockTreeGuardMessage)
-                    .await
-                    .unwrap();
-                let _handle = EmaService::spawn_service(&task_exec, block_tree_guard.clone(),  receivers.ema, &config);
-
-                let peer_list_service = PeerListService::new(irys_db.clone());
-                let peer_list_arbiter = Arbiter::new();
-                SystemRegistry::set(PeerListService::start_in_arbiter(
-                    &peer_list_arbiter.handle(),
-                    |_| peer_list_service,
-                ));
-
-                let mempool_service = MempoolService::new(
-                    irys_db.clone(),
-                    reth_db.clone(),
-                    reth_node.task_executor.clone(),
-                    node_config.mining_signer.clone(),
-                    storage_config.clone(),
-                    storage_modules.clone(),
-                    block_tree_guard.clone(),
-                    &config,
-                    gossip_sender.clone(),
-                );
-                let mempool_arbiter = Arbiter::new();
-                SystemRegistry::set(MempoolService::start_in_arbiter(
-                    &mempool_arbiter.handle(),
-                    |_| mempool_service,
-                ));
-                let mempool_addr = MempoolService::from_registry();
-
-                let chunk_migration_service = ChunkMigrationService::new(
-                    block_index.clone(),
-                    storage_config.clone(),
-                    storage_modules.clone(),
-                    irys_db.clone(),
-                    service_senders.clone()
-                );
-                SystemRegistry::set(chunk_migration_service.start());
-
-                let vdf_service_actor = VdfService::new(block_index_guard.clone(), irys_db.clone(), &config);
-                let vdf_service = vdf_service_actor.start();
-                SystemRegistry::set(vdf_service.clone());
-
-                let vdf_steps_guard: VdfStepsReadGuard =
-                    vdf_service.send(GetVdfStateMessage).await.unwrap();
-
-                let validation_service = ValidationService::new(
-                    block_index_guard.clone(),
-                    partition_assignments_guard.clone(),
-                    vdf_steps_guard.clone(),
-                    storage_config.clone(),
-                    vdf_config.clone(),
-                );
-                let validation_arbiter = Arbiter::new();
-                SystemRegistry::set(ValidationService::start_in_arbiter(
-                    &validation_arbiter.handle(),
-                    |_| validation_service,
-                ));
-
-                let (global_step_number, seed) = vdf_steps_guard.read().get_last_step_and_seed();
-                info!("Starting at global step number: {}", global_step_number);
-
-                let block_discovery_actor = BlockDiscoveryActor {
-                    block_index_guard: block_index_guard.clone(),
-                    partition_assignments_guard: partition_assignments_guard.clone(),
-                    storage_config: storage_config.clone(),
-                    difficulty_config: difficulty_adjustment_config,
-                    db: irys_db.clone(),
-                    vdf_config: vdf_config.clone(),
-                    vdf_steps_guard: vdf_steps_guard.clone(),
-                    service_senders: service_senders.clone(),
-                    gossip_sender: gossip_sender.clone(),
-                };
-                let block_discovery_arbiter = Arbiter::new();
-                let block_discovery_addr = BlockDiscoveryActor::start_in_arbiter(
-                    &block_discovery_arbiter.handle(),
-                    |_| block_discovery_actor,
-                );
-
-                let gossip_service_handle = gossip_service.run(mempool_addr.clone(), block_discovery_addr.clone(), irys_api_client::IrysApiClient::new()).unwrap();
-
-
-                // set up the price oracle
-                let price_oracle = match config.oracle_config {
-                    OracleConfig::Mock { initial_price, percent_change, smoothing_interval } => {
-                        IrysPriceOracle::MockOracle(MockOracle::new(initial_price, percent_change, smoothing_interval))
-                    },
-                    // note: depending on the oracle, it may require spawning an async background service.
-                };
-                let price_oracle = Arc::new(price_oracle);
-
-                // set up the block producer
-                let block_producer_arbiter = Arbiter::new();
-                let block_producer_actor = BlockProducerActor {
-                    db: irys_db.clone(),
-                    mempool_addr: mempool_addr.clone(),
-                    block_discovery_addr: block_discovery_addr.clone(),
-                    epoch_service: epoch_service_actor_addr.clone(),
-                    reth_provider: reth_node.clone(),
-                    storage_config: storage_config.clone(),
-                    difficulty_config: difficulty_adjustment_config,
-                    vdf_config: vdf_config.clone(),
-                    vdf_steps_guard: vdf_steps_guard.clone(),
-                    block_tree_guard: block_tree_guard.clone(),
-                    epoch_config: epoch_config.clone(),
-                    price_oracle,
-                    service_senders: service_senders.clone(),
-                };
-                let block_producer_addr =
-                    BlockProducerActor::start_in_arbiter(&block_producer_arbiter.handle(), |_| {
-                        block_producer_actor
-                    });
-
-                let mut part_actors = Vec::new();
-
-                let atomic_global_step_number = Arc::new(AtomicU64::new(global_step_number));
-
-                let sm_ids = storage_modules.iter().map(|s| (*s).id).collect();
-
-                let packing_actor_addr = PackingActor::new(
-                    Handle::current(),
-                    reth_node.task_executor.clone(),
-                    sm_ids,
-                    PackingConfig::new(&config),
-                )
-                .start();
-
-                for sm in &storage_modules {
-                    let partition_mining_actor = PartitionMiningActor::new(
-                        miner_address,
-                        irys_db.clone(),
-                        block_producer_addr.clone().recipient(),
-                        packing_actor_addr.clone().recipient(),
-                        sm.clone(),
-                        false, // do not start mining automatically
-                        vdf_steps_guard.clone(),
-                        atomic_global_step_number.clone(),
-                    );
-                    let part_arbiter = Arbiter::new();
-                    part_actors.push(PartitionMiningActor::start_in_arbiter(
-                        &part_arbiter.handle(),
-                        |_| partition_mining_actor,
-                    ));
-                    arbiters.push(ArbiterHandle::new(part_arbiter, "part_arbiter".to_string()));
-                }
-
-                // Yield to let actors process their mailboxes (and subscribe to the mining_broadcaster)
-                tokio::task::yield_now().await;
-
-                // request packing for uninitialized ranges
-                for sm in &storage_modules {
-                    let uninitialized = sm.get_intervals(ChunkType::Uninitialized);
-                    debug!("ranges to pack: {:?}", &uninitialized);
-                    let _ = uninitialized
-                        .iter()
-                        .map(|interval| {
-                            packing_actor_addr.do_send(PackingRequest {
-                                storage_module: sm.clone(),
-                                chunk_range: PartitionChunkRange(*interval),
-                            })
-                        })
-                        .collect::<Vec<()>>();
-                }
-                let part_actors_clone = part_actors.clone();
-
-                // Let the partition actors know about the genesis difficulty
-                broadcast_mining_service
-                    .send(BroadcastDifficultyUpdate(latest_block.clone()))
-                    .await
-                    .unwrap();
-
-                let mut service_arbiters = Vec::new();
-                service_arbiters.push(ArbiterHandle::new(block_producer_arbiter, "block_producer_arbiter".to_string()));
-                service_arbiters.push(ArbiterHandle::new(block_discovery_arbiter, "block_discovery_arbiter".to_string()));
-                service_arbiters.push(ArbiterHandle::new(validation_arbiter, "validation_arbiter".to_string()));
-                service_arbiters.push(ArbiterHandle::new(block_tree_arbiter, "block_tree_arbiter".to_string()));
-                service_arbiters.push(ArbiterHandle::new(peer_list_arbiter, "peer_list_arbiter".to_string()));
-                service_arbiters.push(ArbiterHandle::new(mempool_arbiter, "mempool_arbiter".to_string()));
-                service_arbiters.push(ArbiterHandle::new(reth_arbiter, "reth_arbiter".to_string()));
-                service_arbiters.append(&mut arbiters); // so services stop before "anonymous" actors i.e partition actors
-                arbiters = service_arbiters;
-
-                let (_new_seed_tx, new_seed_rx) = mpsc::channel::<H256>();
-                let (shutdown_tx, shutdown_rx) = mpsc::channel();
-
-                let vdf_config2 = vdf_config.clone();
-                let seed = seed.map_or(arc_genesis.vdf_limiter_info.output, |seed| seed.0);
-                let vdf_reset_seed = latest_block.vdf_limiter_info.seed;
-
-                info!(
-                    ?seed,
-                    ?global_step_number,
-                    reset_seed = ?arc_genesis.vdf_limiter_info.seed,
-                    "Starting VDF thread",
-                );
-
-                // we can't use `cfg!(test)` to detect integration tests, so we check that the path is of form `(...)/.tmp/<random folder>`
-                let is_test = node_config.base_directory.parent().is_some_and(|p| p.ends_with(".tmp"));
-
-                let vdf_thread_handler = std::thread::spawn(move || {
-
-                    if !is_test {
-                        // Setup core affinity in prod only (perf gain shouldn't matter for tests, and we don't want pinning overlap)
-                        let core_ids = core_affinity::get_core_ids().expect("Failed to get core IDs");
-
-                        for core in core_ids {
-                            let success = core_affinity::set_for_current(core);
-                            if success {
-                                info!("VDF thread pinned to core {:?}", core);
-                                break;
-                            }
-                        }
-                    }
-
-                    run_vdf(
-                        vdf_config2,
-                        global_step_number,
-                        seed,
-                        vdf_reset_seed,
-                        new_seed_rx,
-                        shutdown_rx,
-                        broadcast_mining_service.clone(),
-                        vdf_service.clone(),
-                        atomic_global_step_number.clone(),
-                    );
-                    debug!("VDF thread exiting...")
-                });
-
-                let actor_addresses = ActorAddresses {
-                    partitions: part_actors_clone,
-                    block_producer: block_producer_addr,
-                    packing: packing_actor_addr,
-                    mempool: mempool_addr.clone(),
-                    block_index: block_index_actor_addr,
-                    block_discovery_addr: block_discovery_addr,
-                    epoch_service: epoch_service_actor_addr,
-                };
-
-                let chunk_provider =
-                    ChunkProvider::new(storage_config.clone(), storage_modules.clone());
-                let arc_chunk_provider = Arc::new(chunk_provider);
-                // this OnceLock is due to the cyclic chain between Reth & the Irys node, where the IrysRethProvider requires both
-                // this is "safe", as the OnceLock is always set before this start function returns
-                *irys_provider_1.write().unwrap() = Some(IrysRethProviderInner {
-                    chunk_provider: arc_chunk_provider.clone(),
-                });
-
-                let _ = irys_node_handle_sender.send(IrysNodeCtx {
-                    actor_addresses: actor_addresses.clone(),
-                    reth_handle: reth_node.clone(),
-                    db: irys_db.clone(),
-                    node_config: arc_node_config.clone(),
-                    chunk_provider: arc_chunk_provider.clone(),
-                    block_index_guard: block_index_guard.clone(),
-                    vdf_steps_guard: vdf_steps_guard.clone(),
-                    vdf_config: vdf_config.clone(),
-                    storage_config: storage_config.clone(),
-                    service_senders: service_senders.clone(),
-                    reth_shutdown_sender,
-                    reth_thread_handle: None,
-                    block_tree_guard: block_tree_guard.clone(),
-                    config: Arc::new(config.clone()),
-                    _stop_guard: StopGuard::new()
-                });
-
-                let server = run_server(ApiState {
-                    mempool: mempool_addr,
-                    chunk_provider: arc_chunk_provider.clone(),
-                    db: irys_db,
-                    reth_provider: Some(reth_node.clone()),
-                    block_tree: Some(block_tree_guard.clone()),
-                    block_index: Some(block_index_guard.clone()),
-                    reth_http_url: reth_node.rpc_server_handle().http_url(),
-                    config: config.clone()
-                }, listener)
-                .await;
-
-                let server_handle = server.handle();
-
-                let server_stop_handle = actix_rt::spawn(async move {
-                    let _ = main_actor_thread_shutdown_rx.recv().await;
-                    info!("Main actor thread received shutdown signal");
-
-                    debug!("Stopping API server");
-                    server_handle.stop(true).await;
-                    info!("API server stopped");
-                });
-
-                server.await.unwrap();
-                info!("API server stopped");
-                server_stop_handle.await.unwrap();
-
-                gossip_service_handle.stop().await.unwrap().unwrap();
-
-                debug!("Stopping actors");
-                for arbiter in arbiters {
-
-                    let name = arbiter.name.clone();
-                    debug!("stopping {}", &name);
-
-                    arbiter.stop_and_join();
-                    debug!("stopped {}", &name);
-
-                }
-                debug!("Actors stopped");
-
-                // Send shutdown signal
-                shutdown_tx.send(()).unwrap();
-
-                debug!("Waiting for VDF thread to finish");
-                // Wait for vdf thread to finish & save steps
-                vdf_thread_handler.join().unwrap();
-
-                debug!("VDF thread finished");
-                reth_node
-            });
-            debug!("Main actor thread finished");
-
-            reth_node_handle
-        })?;
-
-    // run reth in it's own thread w/ it's own tokio runtime
-    // this is done as reth exhibits strange behaviour (notably channel dropping) when not in it's own context/when the exit future isn't been awaited
-    let exec: reth::tasks::TaskExecutor = task_manager.executor();
-
-    let reth_thread_handler = std::thread::Builder::new()
-        .name("reth-thread".to_string())
-        .stack_size(32 * 1024 * 1024)
-        .spawn(move || {
-            let node_config = cloned_arc.clone();
-
-            let run_reth_until_ctrl_c_or_signal = async || {
-                _ = run_to_completion_or_panic(
-                    &mut task_manager,
-                    run_until_ctrl_c_or_channel_message(
-                        start_reth_node(
-                            exec,
-                            reth_chainspec,
-                            node_config,
-                            IrysTables::ALL,
-                            reth_handle_sender,
-                            irys_provider.clone(),
-                            latest_block_height,
-                            random_ports,
-                        ),
-                        reth_shutdown_receiver,
-                    ),
-                )
-                .await;
-
-                debug!("Sending shutdown signal to the main actor thread");
-                let _ = main_actor_thread_shutdown_tx.try_send(());
-                debug!("Waiting for the main actor thread to finish");
-                let reth_node_handle = actor_main_thread_handle.join().unwrap();
-
-                reth_node_handle
-            };
-
-            let reth_node = tokio_runtime.block_on(run_reth_until_ctrl_c_or_signal());
-
-            debug!("Shutting down the rest of the reth jobs in case there are unfinished ones");
-            task_manager.graceful_shutdown();
-
-            reth_node.provider.database.db.close();
-            irys_storage::reth_provider::cleanup_provider(&irys_provider);
-
-            debug!("Reth thread finished");
-        })?;
-
-    // wait for the full handle to be send over by the actix thread
-    let mut node = irys_node_handle_receiver.await?;
-    node.reth_thread_handle = Some(reth_thread_handler.into());
-    Ok(node)
-}
-
-=======
->>>>>>> 9ca1b820
 async fn start_reth_node<T: HasName + HasTableType>(
     task_executor: TaskExecutor,
     chainspec: ChainSpec,
@@ -1206,7 +489,6 @@
         let storage_submodule_config =
             StorageSubmodulesConfig::load(irys_node_config.instance_directory().clone()).unwrap();
 
-<<<<<<< HEAD
         let (_, irys_genesis) = irys_node_config.chainspec_builder.build();
         let irys_genesis_block: Arc<IrysBlockHeader> = match irys_genesis_block {
             Some(v) => v,
@@ -1229,9 +511,6 @@
             }
         };
 
-=======
-        let now = SystemTime::now().duration_since(UNIX_EPOCH).unwrap();
->>>>>>> 9ca1b820
         IrysNode {
             irys_genesis_block,
             config,
@@ -1283,19 +562,12 @@
         let (latest_block_height_tx, latest_block_height_rx) = oneshot::channel::<u64>();
         match (self.data_exists, self.is_genesis) {
             (true, true) => eyre::bail!("You cannot start a genesis chain with existing data"),
-<<<<<<< HEAD
             (false, _) => {
                 // special handling for genesis node
                 let commitments = get_genesis_commitments(&self.config);
-                self.init_genesis_thread(self.irys_genesis_block.clone(), commitments)?
-=======
-            (false, true) => {
-                // special handling for genesis node
-                let commitments = get_genesis_commitments(&self.config);
 
                 // special handilng for genesis node
                 self.init_genesis_thread(irys_genesis_block.clone(), commitments)?
->>>>>>> 9ca1b820
                     .join()
                     .map_err(|_| eyre::eyre!("genesis init thread panicked"))?;
             }
@@ -1627,13 +899,8 @@
             .send(GetBlockIndexGuardMessage)
             .await?;
 
-<<<<<<< HEAD
-        // start the broadcast mining service
-        let broadcast_mining_actor = init_broadcaster_service(&mut arbiters);
-=======
         // start the broadcast mimning service
         let (broadcast_mining_actor, broadcast_arbiter) = init_broadcaster_service();
->>>>>>> 9ca1b820
 
         // start the epoch service
         let (storage_module_infos, epoch_service_actor) = self
@@ -1796,8 +1063,6 @@
             stop_guard: StopGuard::new(),
         };
 
-<<<<<<< HEAD
-=======
         let mut service_arbiters = Vec::new();
         service_arbiters.push(ArbiterHandle::new(
             block_producer_arbiter,
@@ -1834,7 +1099,6 @@
                 .map(|x| ArbiterHandle::new(x, "partition_arbiter".to_string())),
         );
 
->>>>>>> 9ca1b820
         let server = run_server(
             ApiState {
                 mempool: mempool_service,
