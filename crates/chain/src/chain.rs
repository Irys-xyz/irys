use crate::arbiter_handle::{ArbiterHandle, CloneableJoinHandle};
<<<<<<< HEAD
use crate::genesis_utilities::{
    genesis_block_exists_on_disk, load_genesis_block_from_disk, save_genesis_block_to_disk,
};
use crate::peer_utilities::{fetch_genesis_block, sync_state_from_peers};
=======
use crate::peer_utilities::sync_state_from_peers;
>>>>>>> bf6dcb51
use crate::vdf::run_vdf;
use actix::{Actor, Addr, Arbiter, System, SystemRegistry};
use actix_web::dev::Server;
use irys_actors::{
    block_discovery::BlockDiscoveryActor,
    block_index_service::{BlockIndexReadGuard, BlockIndexService, GetBlockIndexGuardMessage},
    block_producer::BlockProducerActor,
    block_tree_service::BlockTreeReadGuard,
    block_tree_service::{BlockTreeService, GetBlockTreeGuardMessage},
    broadcast_mining_service::{BroadcastMiningSeed, BroadcastMiningService},
    cache_service::ChunkCacheService,
    chunk_migration_service::ChunkMigrationService,
    ema_service::{EmaService, EmaServiceMessage},
    epoch_service::{EpochServiceActor, GetPartitionAssignmentsGuardMessage},
    mempool_service::MempoolService,
    mining::PartitionMiningActor,
    packing::{PackingActor, PackingConfig, PackingRequest},
    peer_list_service::PeerListService,
    reth_service::{
        BlockHashType, ForkChoiceUpdateMessage, GetPeeringInfoMessage, RethServiceActor,
    },
    services::ServiceSenders,
    validation_service::ValidationService,
    vdf_service::{GetVdfStateMessage, VdfService},
};
use irys_actors::{
    ActorAddresses, BlockFinalizedMessage, CommitmentCache, CommitmentStateReadGuard,
    EpochReplayData, GetCommitmentStateGuardMessage,
};
use irys_api_server::{create_listener, run_server, ApiState};
use irys_config::chain::chainspec::IrysChainSpecBuilder;
use irys_config::StorageSubmodulesConfig;
use irys_database::{
    add_genesis_commitments, database, get_genesis_commitments, insert_commitment_tx, BlockIndex,
};
use irys_gossip_service::ServiceHandleWithShutdownSignal;
use irys_price_oracle::{mock_oracle::MockOracle, IrysPriceOracle};
use irys_reth_node_bridge::node::RethNode;
pub use irys_reth_node_bridge::node::{RethNodeAddOns, RethNodeProvider};
use irys_storage::{
    irys_consensus_data_db::open_or_create_irys_consensus_data_db,
    reth_provider::{IrysRethProvider, IrysRethProviderInner},
    ChunkProvider, ChunkType, StorageModule,
};

use irys_types::U256;
use irys_types::{
    app_state::DatabaseProvider, calculate_initial_difficulty, CommitmentTransaction, Config,
    GossipData, IrysBlockHeader, NodeConfig, NodeMode, OracleConfig, PartitionChunkRange, H256,
};
use irys_vdf::vdf_state::VdfStepsReadGuard;
use reth::{
    builder::FullNode,
    chainspec::ChainSpec,
    core::irys_ext::NodeExitReason,
    tasks::{TaskExecutor, TaskManager},
};
use reth_cli_runner::{run_to_completion_or_panic, run_until_ctrl_c_or_channel_message};
use reth_db::Database as _;
use std::{
    fs,
    net::TcpListener,
    net::{IpAddr, Ipv4Addr, SocketAddr},
    path::PathBuf,
    sync::atomic::AtomicU64,
    sync::{Arc, RwLock},
    thread::{self, JoinHandle},
    time::{SystemTime, UNIX_EPOCH},
};
use tokio::runtime::Runtime;
use tokio::sync::mpsc;
use tokio::sync::mpsc::UnboundedSender;
use tokio::sync::oneshot::{self};
use tracing::{debug, error, info, warn};

#[derive(Debug, Clone)]
pub struct IrysNodeCtx {
    pub reth_handle: RethNodeProvider,
    pub actor_addresses: ActorAddresses,
    pub db: DatabaseProvider,
    pub config: Config,
    pub chunk_provider: Arc<ChunkProvider>,
    pub block_index_guard: BlockIndexReadGuard,
    pub block_tree_guard: BlockTreeReadGuard,
    pub vdf_steps_guard: VdfStepsReadGuard,
    pub service_senders: ServiceSenders,
    // vdf channel for fast forwarding steps during sync
    pub vdf_sender:
        tokio::sync::mpsc::Sender<irys_actors::broadcast_mining_service::BroadcastMiningSeed>,
    // Shutdown channels
    pub reth_shutdown_sender: tokio::sync::mpsc::Sender<()>,
    // Thread handles spawned by the start function
    pub reth_thread_handle: Option<CloneableJoinHandle<()>>,
    stop_guard: StopGuard,
}

impl IrysNodeCtx {
    pub fn get_api_state(&self, ema_service: UnboundedSender<EmaServiceMessage>) -> ApiState {
        ApiState {
            mempool: self.actor_addresses.mempool.clone(),
            chunk_provider: self.chunk_provider.clone(),
            ema_service: ema_service,
            peer_list: self.actor_addresses.peer_list.clone(),
            db: self.db.clone(),
            config: self.config.clone(),
            reth_provider: self.reth_handle.clone(),
            reth_http_url: self.reth_handle.rpc_server_handle().http_url().unwrap(),
            block_tree: self.block_tree_guard.clone(),
            block_index: self.block_index_guard.clone(),
        }
    }

    pub async fn stop(self) {
        let _ = self.actor_addresses.stop_mining();
        debug!("Sending shutdown signal to reth thread");
        // Shutting down reth node will propagate to the main actor thread eventually
        let _ = self.reth_shutdown_sender.send(()).await;
        let _ = self.reth_thread_handle.unwrap().join();
        debug!("Main actor thread and reth thread stopped");
        self.stop_guard.mark_stopped();
    }

    pub fn start_mining(&self) -> eyre::Result<()> {
        // start processing new blocks
        self.actor_addresses.start_mining()?;
        Ok(())
    }

    pub fn get_http_port(&self) -> u16 {
        self.config.node_config.http.port
    }
}

use irys_actors::peer_list_service::PeerListServiceFacade;
use std::sync::atomic::{AtomicBool, Ordering};

// Shared stop guard that can be cloned
#[derive(Debug)]
struct StopGuard(Arc<AtomicBool>);

impl StopGuard {
    fn new() -> Self {
        StopGuard(Arc::new(AtomicBool::new(false)))
    }

    fn mark_stopped(&self) {
        self.0.store(true, Ordering::SeqCst);
    }

    fn is_stopped(&self) -> bool {
        self.0.load(Ordering::SeqCst)
    }
}

impl Drop for StopGuard {
    fn drop(&mut self) {
        // Only check if this is the last reference to the guard
        if Arc::strong_count(&self.0) == 1 && !self.is_stopped() && !thread::panicking() {
            panic!("IrysNodeCtx must be stopped before all instances are dropped");
        }
    }
}

impl Clone for StopGuard {
    fn clone(&self) -> Self {
        StopGuard(Arc::clone(&self.0))
    }
}

async fn start_reth_node(
    task_executor: TaskExecutor,
    chainspec: ChainSpec,
    config: Config,
    sender: oneshot::Sender<FullNode<RethNode, RethNodeAddOns>>,
    irys_provider: IrysRethProvider,
    latest_block: u64,
    random_ports: bool,
) -> eyre::Result<NodeExitReason> {
    let node_handle = irys_reth_node_bridge::node::run_node(
        Arc::new(chainspec),
        task_executor,
        config.node_config.clone(),
        irys_provider,
        latest_block,
        random_ports,
    )
    .await
    .expect("expected reth node to have started");
    debug!("Reth node started");
    sender
        .send(node_handle.node.clone())
        .expect("unable to send reth node handle");

    node_handle.node_exit_future.await
}

/// Builder pattern for configuring and bootstrapping an Irys blockchain node.
pub struct IrysNode {
    pub config: Config,
    pub data_exists: bool,
    pub random_ports: bool,
    pub http_listener: TcpListener,
}

impl IrysNode {
    /// Creates a new node builder instance.
    pub async fn new(mut node_config: NodeConfig) -> eyre::Result<Self> {
        // we create the listener here so we know the port before we start passing around `config`
        let http_listener = create_listener(SocketAddr::new(
            IpAddr::V4(Ipv4Addr::UNSPECIFIED),
            node_config.http.port,
        ))?;
        let local_addr = http_listener
            .local_addr()
            .map_err(|e| eyre::eyre!("Error getting local address: {:?}", &e))?;

        // if `config.port` == 0, the assigned port will be random (decided by the OS)
        // we re-assign the configuration with the actual port here.
        let random_ports = if node_config.http.port == 0 {
            node_config.http.port = local_addr.port();
            true
        } else {
            false
        };
        let config = Config::new(node_config);

<<<<<<< HEAD
        let data_exists = Self::blockchain_data_exists(&config.node_config.base_directory);
        let genesis_file_exists = genesis_block_exists_on_disk(&config.node_config.base_directory);

        let irys_genesis_block = if genesis_file_exists {
            info!("loading genesis block from disk");
            //load genesis from disk genesis.json
            load_genesis_block_from_disk(&config.node_config.base_directory)
                .expect("valid genesis block loaded from disk")
        } else {
            // we need to generate or sync the genesis block
            let irys_genesis_block = match &config.node_config.mode {
                NodeMode::Genesis => {
                    let now = SystemTime::now().duration_since(UNIX_EPOCH).unwrap();
                    let (_, irys_genesis) = IrysChainSpecBuilder::from_config(&config).build();

                    let irys_genesis = IrysBlockHeader {
                        diff: calculate_initial_difficulty(
                            &config.consensus,
                            // TODO: where does this magic constant come from?
                            3,
                        )
                        .expect("valid calculated initial difficulty"),
                        timestamp: now.as_millis(),
                        last_diff_timestamp: now.as_millis(),
                        ..irys_genesis
                    };
                    info!(
                        "genesis generated by this node at startup {:?}",
                        &irys_genesis
                    );
                    Arc::new(irys_genesis)
                }
                NodeMode::PeerSync => {
                    info!("fetching genesis block from trusted peer");
                    let awc_client = awc::Client::new();
                    fetch_genesis_block(
                        &config
                            .node_config
                            .trusted_peers
                            .first()
                            .expect("expected at least one trusted peer in config")
                            .api,
                        &awc_client,
                    )
                    .await
                    .expect("expected genesis block from http api")
                }
            };

            // write genesis.json to disk
            if let Err(e) = save_genesis_block_to_disk(
                irys_genesis_block.clone(),
                &config.node_config.base_directory,
            ) {
                panic!("unable to save genesis block to disk: {:?}", e);
            }

            irys_genesis_block
        };

        Ok(IrysNode {
            genesis_timestamp: irys_genesis_block.timestamp,
            data_exists,
=======
        Ok(IrysNode {
            data_exists: Self::blockchain_data_exists(&config.node_config.base_directory),
>>>>>>> bf6dcb51
            config,
            random_ports,
            http_listener,
        })
    }

    /// Checks if local blockchain data exists.
    fn blockchain_data_exists(base_dir: &PathBuf) -> bool {
        match fs::read_dir(base_dir) {
            // Are there any entries?
            Ok(mut entries) => entries.next().is_some(),
            // no entries in the directory
            Err(_) => false,
        }
    }

    /// Initializes the node (genesis or non-genesis).
    pub async fn start(self) -> eyre::Result<IrysNodeCtx> {
        info!(miner_address = ?self.config.node_config.miner_address(), "Starting Irys Node");
        let (chain_spec, irys_genesis) = IrysChainSpecBuilder::from_config(&self.config).build();

        // figure out the init mode
        let (latest_block_height_tx, latest_block_height_rx) = oneshot::channel::<u64>();
        match (self.data_exists, &self.config.node_config.mode) {
            (true, NodeMode::Genesis { .. }) => {
                eyre::bail!("You cannot start a genesis chain with existing data")
            }
            (false, &NodeMode::Genesis { .. }) => {
                let now = SystemTime::now().duration_since(UNIX_EPOCH).unwrap();
                // special handling for genesis node
                let commitments = get_genesis_commitments(&self.config);

                let mut irys_genesis = IrysBlockHeader {
                    diff: calculate_initial_difficulty(
                        &self.config.consensus,
                        // TODO: where does this magic constant come from?
                        3,
                    )
                    .expect("valid calculated initial difficulty"),
                    timestamp: now.as_millis(),
                    last_diff_timestamp: now.as_millis(),
                    ..irys_genesis
                };
                add_genesis_commitments(&mut irys_genesis, &self.config);
                let irys_genesis_block = Arc::new(irys_genesis);

                // special handilng for genesis node
                Self::init_genesis_thread(
                    self.config.clone(),
                    irys_genesis_block.clone(),
                    commitments,
                )?
                .join()
                .map_err(|_| eyre::eyre!("genesis init thread panicked"))?;
            }
            _ => {
                // no special handling for `peer` mode node
            }
        };

        // all async tasks will be run on a new tokio runtime
        let tokio_runtime = tokio::runtime::Builder::new_multi_thread()
            .enable_all()
            .build()?;
        let task_manager = TaskManager::new(tokio_runtime.handle().clone());

        // Common node startup logic (common for genesis and peer mode nodes)
        // There are a lot of cross dependencies between reth and irys components, the channels mediate the comms
        let (reth_shutdown_sender, reth_shutdown_receiver) = tokio::sync::mpsc::channel::<()>(1);
        let (main_actor_thread_shutdown_tx, main_actor_thread_shutdown_rx) =
            tokio::sync::mpsc::channel::<()>(1);
        let (vdf_shutdown_sender, vdf_shutdown_receiver) = mpsc::channel(1);
        let (reth_handle_sender, reth_handle_receiver) =
            oneshot::channel::<FullNode<RethNode, RethNodeAddOns>>();
        let (irys_node_ctx_tx, irys_node_ctx_rx) = oneshot::channel::<IrysNodeCtx>();

        let irys_provider = irys_storage::reth_provider::create_provider();

        // init the services
        // vdf gets started here...
        let actor_main_thread_handle = Self::init_services_thread(
            self.config.clone(),
            latest_block_height_tx,
            reth_shutdown_sender,
            main_actor_thread_shutdown_rx,
            vdf_shutdown_sender,
            vdf_shutdown_receiver,
            reth_handle_receiver,
            irys_node_ctx_tx,
            &irys_provider,
            task_manager.executor(),
            self.http_listener,
        )?;

        // await the latest height to be reported
        let latest_height = latest_block_height_rx.await?;

        // start reth
        let reth_thread = Self::init_reth_thread(
            self.config.clone(),
            reth_shutdown_receiver,
            main_actor_thread_shutdown_tx,
            reth_handle_sender,
            actor_main_thread_handle,
            irys_provider.clone(),
            chain_spec.clone(),
            latest_height,
            task_manager,
            tokio_runtime,
            self.random_ports,
        )?;

        let mut ctx = irys_node_ctx_rx.await?;
        ctx.reth_thread_handle = Some(reth_thread.into());

        // if we are an empty node joining an existing network
        if !self.data_exists && !matches!(self.config.node_config.mode, NodeMode::Genesis) {
            sync_state_from_peers(
                ctx.config.node_config.trusted_peers.clone(),
                ctx.actor_addresses.block_discovery_addr.clone(),
                ctx.actor_addresses.mempool.clone(),
                ctx.actor_addresses.peer_list.clone(),
                ctx.vdf_sender.clone(),
            )
            .await?;
        }

        Ok(ctx)
    }

    fn init_genesis_thread(
        config: Config,
        irys_genesis: Arc<IrysBlockHeader>,
        commitments: Vec<CommitmentTransaction>,
    ) -> Result<JoinHandle<()>, eyre::Error> {
        let handle = std::thread::Builder::new()
            .name("genesis init system".to_string())
            .stack_size(32 * 1024 * 1024)
            .spawn({
                let irys_genesis = irys_genesis.clone();
                move || {
                    System::new().block_on(async move {
                        // bootstrap genesis
                        let block_index = BlockIndex::new(&config.node_config)
                            .await
                            .expect("initializing a new block index should be doable");
                        let block_index = Arc::new(RwLock::new(block_index));
                        let _block_index_service_actor = genesis_initialization(
                            &irys_genesis,
                            commitments,
                            &block_index,
                            config,
                        )
                        .await;
                        // optionally spawn other services to set up the base state
                    });
                }
            })?;
        Ok(handle)
    }

    fn init_services_thread(
        config: Config,
        latest_block_height_tx: oneshot::Sender<u64>,
        reth_shutdown_sender: tokio::sync::mpsc::Sender<()>,
        mut main_actor_thread_shutdown_rx: tokio::sync::mpsc::Receiver<()>,
        vdf_shutdown_sender: mpsc::Sender<()>,
        vdf_shutdown_receiver: mpsc::Receiver<()>,
        reth_handle_receiver: oneshot::Receiver<FullNode<RethNode, RethNodeAddOns>>,
        irys_node_ctx_tx: oneshot::Sender<IrysNodeCtx>,
        irys_provider: &Arc<RwLock<Option<IrysRethProviderInner>>>,
        task_exec: TaskExecutor,
        http_listener: TcpListener,
    ) -> Result<JoinHandle<RethNodeProvider>, eyre::Error> {
        let actor_main_thread_handle = std::thread::Builder::new()
            .name("actor-main-thread".to_string())
            .stack_size(32 * 1024 * 1024)
            .spawn({
                let irys_provider = Arc::clone(&irys_provider);
                move || {
                    System::new().block_on(async move {
                        // read the latest block info
                        let (latest_block_height, block_index, latest_block) =
                            read_latest_block_data(&config).await;
                        latest_block_height_tx
                            .send(latest_block_height)
                            .expect("to be able to send the latest block height");
                        let block_index_service_actor = Self::init_block_index_service(&config, &block_index);

                        // start the rest of the services
                        let (irys_node, actix_server, vdf_thread, arbiters, reth_node, gossip_service_handle) = Self::init_services(
                                &config,
                                reth_shutdown_sender,
                                vdf_shutdown_receiver,
                                reth_handle_receiver,
                                block_index,
                                latest_block,
                                irys_provider.clone(),
                                block_index_service_actor,
                                &task_exec,
                                http_listener
                            )
                            .await
                            .expect("initializng services should not fail");
                        irys_node_ctx_tx
                            .send(irys_node)
                            .expect("irys node ctx sender should not be dropped. Is the reth node thread down?");

                        // await on actix web server
                        let server_handle = actix_server.handle();

                        let server_stop_handle = actix_rt::spawn(async move {
                            let _ = main_actor_thread_shutdown_rx.recv().await;
                            info!("Main actor thread received shutdown signal");

                            debug!("Stopping API server");
                            server_handle.stop(true).await;
                            info!("API server stopped");
                        });

                        actix_server.await.unwrap();
                        server_stop_handle.await.unwrap();

                        match gossip_service_handle.stop().await {
                            Ok(_) => info!("Gossip service stopped"),
                            Err(e) => warn!("Gossip service is already stopped: {:?}", e),
                        }

                        debug!("Stopping actors");
                        for arbiter in arbiters {
                            arbiter.stop_and_join();
                        }
                        debug!("Actors stopped");

                        // Send shutdown signal
                        vdf_shutdown_sender.send(()).await.unwrap();

                        debug!("Waiting for VDF thread to finish");
                        // Wait for vdf thread to finish & save steps
                        vdf_thread.join().unwrap();

                        debug!("VDF thread finished");
                        reth_node
                    })
                }
            })?;
        Ok(actor_main_thread_handle)
    }

    fn init_reth_thread(
        config: Config,
        reth_shutdown_receiver: tokio::sync::mpsc::Receiver<()>,
        main_actor_thread_shutdown_tx: tokio::sync::mpsc::Sender<()>,
        reth_handle_sender: oneshot::Sender<FullNode<RethNode, RethNodeAddOns>>,
        actor_main_thread_handle: JoinHandle<RethNodeProvider>,
        irys_provider: IrysRethProvider,
        reth_chainspec: ChainSpec,
        latest_block_height: u64,
        mut task_manager: TaskManager,
        tokio_runtime: Runtime,
        random_ports: bool,
    ) -> eyre::Result<JoinHandle<()>> {
        let reth_thread_handler = std::thread::Builder::new()
            .name("reth-thread".to_string())
            .stack_size(32 * 1024 * 1024)
            .spawn(move || {
                let exec = task_manager.executor();
                let run_reth_until_ctrl_c_or_signal = async || {
                    _ = run_to_completion_or_panic(
                        &mut task_manager,
                        // todo we can simplify things if we use `irys_reth_node_bridge::run_node` directly
                        //      Then we can drop the channel
                        run_until_ctrl_c_or_channel_message(
                            start_reth_node(
                                exec,
                                reth_chainspec,
                                config,
                                reth_handle_sender,
                                irys_provider.clone(),
                                latest_block_height,
                                random_ports,
                            ),
                            reth_shutdown_receiver,
                        ),
                    )
                    .await
                    .inspect_err(|e| error!("Reth thread error: {:?}", &e));
                    debug!("Sending shutdown signal to the main actor thread");
                    let _ = main_actor_thread_shutdown_tx.try_send(());

                    debug!("Waiting for the main actor thread to finish");
                    let reth_node_handle = actor_main_thread_handle
                        .join()
                        .expect("to successfully join the actor thread handle");

                    reth_node_handle
                };

                let reth_node = tokio_runtime.block_on(run_reth_until_ctrl_c_or_signal());

                debug!("Shutting down the rest of the reth jobs in case there are unfinished ones");
                task_manager.graceful_shutdown();

                reth_node.provider.database.db.close();
                irys_storage::reth_provider::cleanup_provider(&irys_provider);

                info!("Reth thread finished");
            })?;

        return Ok(reth_thread_handler);
    }

    async fn init_services(
        config: &Config,
        reth_shutdown_sender: tokio::sync::mpsc::Sender<()>,
        vdf_shutdown_receiver: tokio::sync::mpsc::Receiver<()>,
        reth_handle_receiver: oneshot::Receiver<FullNode<RethNode, RethNodeAddOns>>,
        block_index: Arc<RwLock<BlockIndex>>,
        latest_block: Arc<IrysBlockHeader>,
        irys_provider: IrysRethProvider,
        block_index_service_actor: Addr<BlockIndexService>,
        task_exec: &TaskExecutor,
        http_listener: TcpListener,
    ) -> eyre::Result<(
        IrysNodeCtx,
        Server,
        JoinHandle<()>,
        Vec<ArbiterHandle>,
        RethNodeProvider,
        ServiceHandleWithShutdownSignal,
    )> {
        // init Irys DB
        let irys_db = init_irys_db(&config)?;

        // initialize the databases
        let (reth_node, reth_db) = init_reth_db(reth_handle_receiver).await?;
        debug!("Reth DB initiailsed");

        // start services
        let (service_senders, receivers) = ServiceSenders::new();

        // start reth service
        let (reth_service_actor, reth_arbiter) = init_reth_service(&irys_db, &reth_node);
        debug!("Reth Service Actor initiailsed");
        // Get the correct Reth peer info
        let reth_peering = reth_service_actor.send(GetPeeringInfoMessage {}).await??;

        // overwrite config as we now have reth peering information
        // TODO: Consider if starting the reth service should happen outside of init_services() instead of overwriting config here
        let mut node_config = config.node_config.clone();
        node_config.reth_peer_info = reth_peering;
        let config = Config::new(node_config);

        // update reth service about the latest block data it must use
        reth_service_actor
            .send(ForkChoiceUpdateMessage {
                head_hash: BlockHashType::Evm(latest_block.evm_block_hash),
                confirmed_hash: Some(BlockHashType::Evm(latest_block.evm_block_hash)),
                finalized_hash: None,
            })
            .await??;
        debug!("Reth Service Actor updated about fork choice");

        let _handle = ChunkCacheService::spawn_service(
            &task_exec,
            irys_db.clone(),
            receivers.chunk_cache,
            config.clone(),
        );
        debug!("Chunk cache initiailsed");

        let block_index_guard = block_index_service_actor
            .send(GetBlockIndexGuardMessage)
            .await?;

        // start the broadcast mimning service
        let (broadcast_mining_actor, broadcast_arbiter) = init_broadcaster_service();

        // start the epoch service
        let (storage_module_infos, epoch_service_actor) =
            Self::init_epoch_service(&config, &irys_db, &block_index_guard).await?;

        // Retrieve Partition assignment
        let partition_assignments_guard = epoch_service_actor
            .send(GetPartitionAssignmentsGuardMessage)
            .await?;
        let storage_modules = Self::init_storage_modules(&config, storage_module_infos)?;

        // Retrieve Commitment State
        let commitment_state_guard = epoch_service_actor
            .send(GetCommitmentStateGuardMessage)
            .await?;

        let (gossip_service, gossip_tx) = irys_gossip_service::GossipService::new(
            &config.node_config.gossip.bind_ip,
            config.node_config.gossip.port,
            config.node_config.miner_address(),
        );

        // start the block tree service
        let (block_tree_service, block_tree_arbiter) = Self::init_block_tree_service(
            &config,
            &block_index,
            &irys_db,
            &service_senders,
            &block_index_guard,
        );
        let block_tree_guard = block_tree_service.send(GetBlockTreeGuardMessage).await?;

        // Spawn EMA service
        let _handle =
            EmaService::spawn_service(&task_exec, block_tree_guard.clone(), receivers.ema, &config);

        // Spawn the CommitmentCache service
        let _handle = CommitmentCache::spawn_service(
            &task_exec,
            receivers.commitments_cache,
            commitment_state_guard.clone(),
            &config,
        );

        // Spawn peer list service
        let (peer_list_service, peer_list_arbiter) =
            init_peer_list_service(&irys_db, &config, reth_service_actor.clone());

        // Spawn the mempool service
        let (mempool_service, mempool_arbiter) = Self::init_mempools_service(
            &config,
            &irys_db,
            &reth_node,
            reth_db,
            &storage_modules,
            &block_tree_guard,
            &commitment_state_guard,
            &service_senders,
            gossip_tx.clone(),
        );

        // spawn the chunk migration service
        Self::init_chunk_migration_service(
            &config,
            block_index,
            &irys_db,
            &service_senders,
            &storage_modules,
        );

        let (vdf_sender, new_seed_rx) = mpsc::channel::<BroadcastMiningSeed>(1);

        // spawn the vdf service
        let vdf_service = Self::init_vdf_service(&config, &irys_db, &block_index_guard);
        let vdf_steps_guard = vdf_service.send(GetVdfStateMessage).await?;

        // spawn the validation service
        let validation_arbiter = Self::init_validation_service(
            &config,
            &block_index_guard,
            &partition_assignments_guard,
            &vdf_steps_guard,
        );

        // spawn block discovery
        let (block_discovery, block_discovery_arbiter) = Self::init_block_discovery_service(
            &config,
            &irys_db,
            &service_senders,
            &epoch_service_actor,
            &block_index_guard,
            partition_assignments_guard,
            &vdf_steps_guard,
            gossip_tx.clone(),
        );

        let gossip_service_handle = gossip_service.run(
            mempool_service.clone(),
            block_discovery.clone(),
            irys_api_client::IrysApiClient::new(),
            task_exec,
            peer_list_service.clone(),
            irys_db.clone(),
        )?;

        // set up the price oracle
        let price_oracle = Self::init_price_oracle(&config);

        // set up the block producer
        let (block_producer_addr, block_producer_arbiter) = Self::init_block_producer(
            &config,
            &irys_db,
            &reth_node,
            &service_senders,
            &epoch_service_actor,
            &block_tree_guard,
            &mempool_service,
            &vdf_steps_guard,
            block_discovery.clone(),
            price_oracle,
        );

        let (global_step_number, seed) = vdf_steps_guard.read().get_last_step_and_seed();
        let seed = seed
            .map(|x| x.0)
            .unwrap_or(latest_block.vdf_limiter_info.seed);

        // set up packing actor
        let (atomic_global_step_number, packing_actor_addr) =
            Self::init_packing_actor(&config, global_step_number, &reth_node, &storage_modules);

        // set up storage modules
        let (part_actors, part_arbiters) = Self::init_partition_mining_actor(
            &config,
            &storage_modules,
            &vdf_steps_guard,
            &block_producer_addr,
            &atomic_global_step_number,
            &packing_actor_addr,
            latest_block.diff,
        );

        // set up the vdf thread
        let vdf_thread_handler = Self::init_vdf_thread(
            &config,
            vdf_shutdown_receiver,
            new_seed_rx,
            latest_block,
            seed,
            global_step_number,
            broadcast_mining_actor,
            vdf_service.clone(),
            atomic_global_step_number,
        );

        // set up chunk provider
        let chunk_provider = Self::init_chunk_provider(&config, storage_modules);

        // set up IrysNodeCtx
        let irys_node_ctx = IrysNodeCtx {
            actor_addresses: ActorAddresses {
                partitions: part_actors,
                block_discovery_addr: block_discovery,
                block_producer: block_producer_addr,
                packing: packing_actor_addr,
                mempool: mempool_service.clone(),
                block_index: block_index_service_actor,
                epoch_service: epoch_service_actor,
                peer_list: peer_list_service.clone(),
                reth: reth_service_actor,
                vdf: vdf_service,
            },
            reth_handle: reth_node.clone(),
            db: irys_db.clone(),
            chunk_provider: chunk_provider.clone(),
            block_index_guard: block_index_guard.clone(),
            vdf_steps_guard: vdf_steps_guard.clone(),
            service_senders: service_senders.clone(),
            vdf_sender,
            reth_shutdown_sender,
            reth_thread_handle: None,
            block_tree_guard: block_tree_guard.clone(),
            config: config.clone(),
            stop_guard: StopGuard::new(),
        };

        let mut service_arbiters = Vec::new();
        service_arbiters.push(ArbiterHandle::new(
            block_producer_arbiter,
            "block_producer_arbiter".to_string(),
        ));
        service_arbiters.push(ArbiterHandle::new(
            broadcast_arbiter,
            "broadcast_arbiter".to_string(),
        ));
        service_arbiters.push(ArbiterHandle::new(
            block_discovery_arbiter,
            "block_discovery_arbiter".to_string(),
        ));
        service_arbiters.push(ArbiterHandle::new(
            validation_arbiter,
            "validation_arbiter".to_string(),
        ));
        service_arbiters.push(ArbiterHandle::new(
            block_tree_arbiter,
            "block_tree_arbiter".to_string(),
        ));
        service_arbiters.push(ArbiterHandle::new(
            peer_list_arbiter,
            "peer_list_arbiter".to_string(),
        ));
        service_arbiters.push(ArbiterHandle::new(
            mempool_arbiter,
            "mempool_arbiter".to_string(),
        ));
        service_arbiters.push(ArbiterHandle::new(reth_arbiter, "reth_arbiter".to_string()));
        service_arbiters.extend(
            part_arbiters
                .into_iter()
                .map(|x| ArbiterHandle::new(x, "partition_arbiter".to_string())),
        );

        let server = run_server(
            ApiState {
                ema_service: service_senders.ema.clone(),
                mempool: mempool_service,
                chunk_provider: chunk_provider.clone(),
                peer_list: peer_list_service,
                db: irys_db,
                reth_provider: reth_node.clone(),
                block_tree: block_tree_guard.clone(),
                block_index: block_index_guard.clone(),
                config: config.clone(),
                reth_http_url: reth_node
                    .rpc_server_handle()
                    .http_url()
                    .expect("Missing reth rpc url!"),
            },
            http_listener,
        )
        .await;

        // this OnceLock is due to the cyclic chain between Reth & the Irys node, where the IrysRethProvider requires both
        // this is "safe", as the OnceLock is always set before this start function returns
        let mut w = irys_provider
            .write()
            .map_err(|_| eyre::eyre!("lock poisoned"))?;
        *w = Some(IrysRethProviderInner {
            chunk_provider: chunk_provider.clone(),
        });

        Ok((
            irys_node_ctx,
            server,
            vdf_thread_handler,
            service_arbiters,
            reth_node,
            gossip_service_handle,
        ))
    }

    fn init_chunk_provider(
        config: &Config,
        storage_modules: Vec<Arc<StorageModule>>,
    ) -> Arc<ChunkProvider> {
        let chunk_provider = ChunkProvider::new(config.clone(), storage_modules.clone());
        let chunk_provider = Arc::new(chunk_provider);
        chunk_provider
    }

    fn init_vdf_thread(
        config: &Config,
        vdf_shutdown_receiver: mpsc::Receiver<()>,
        new_seed_rx: mpsc::Receiver<BroadcastMiningSeed>,
        latest_block: Arc<IrysBlockHeader>,
        seed: H256,
        global_step_number: u64,
        broadcast_mining_actor: actix::Addr<BroadcastMiningService>,
        vdf_service: actix::Addr<VdfService>,
        atomic_global_step_number: Arc<AtomicU64>,
    ) -> JoinHandle<()> {
        let vdf_reset_seed = latest_block.vdf_limiter_info.seed;
        // FIXME: this should be controlled via a config parameter rather than relying on test-only artifact generation
        // we can't use `cfg!(test)` to detect integration tests, so we check that the path is of form `(...)/.tmp/<random folder>`
        let is_test = config
            .node_config
            .base_directory
            .parent()
            .is_some_and(|p| p.ends_with(".tmp"));
        let vdf_thread_handler = std::thread::spawn({
            let vdf_config = config.consensus.vdf.clone();
            move || {
                if !is_test {
                    // Setup core affinity in prod only (perf gain shouldn't matter for tests, and we don't want pinning overlap)
                    let core_ids = core_affinity::get_core_ids().expect("Failed to get core IDs");

                    for core in core_ids {
                        let success = core_affinity::set_for_current(core);
                        if success {
                            info!("VDF thread pinned to core {:?}", core);
                            break;
                        }
                    }
                }

                run_vdf(
                    &vdf_config,
                    global_step_number,
                    seed,
                    vdf_reset_seed,
                    new_seed_rx,
                    vdf_shutdown_receiver,
                    broadcast_mining_actor.clone(),
                    vdf_service.clone(),
                    atomic_global_step_number.clone(),
                )
            }
        });
        vdf_thread_handler
    }

    fn init_partition_mining_actor(
        config: &Config,
        storage_modules: &Vec<Arc<StorageModule>>,
        vdf_steps_guard: &VdfStepsReadGuard,
        block_producer_addr: &actix::Addr<BlockProducerActor>,
        atomic_global_step_number: &Arc<AtomicU64>,
        packing_actor_addr: &actix::Addr<PackingActor>,
        initial_difficulty: U256,
    ) -> (Vec<actix::Addr<PartitionMiningActor>>, Vec<Arbiter>) {
        let mut part_actors = Vec::new();
        let mut arbiters = Vec::new();
        for sm in storage_modules {
            let partition_mining_actor = PartitionMiningActor::new(
                &config,
                block_producer_addr.clone().recipient(),
                packing_actor_addr.clone().recipient(),
                sm.clone(),
                false, // do not start mining automatically
                vdf_steps_guard.clone(),
                atomic_global_step_number.clone(),
                initial_difficulty,
            );
            let part_arbiter = Arbiter::new();
            let partition_mining_actor =
                PartitionMiningActor::start_in_arbiter(&part_arbiter.handle(), |_| {
                    partition_mining_actor
                });
            part_actors.push(partition_mining_actor);
            arbiters.push(part_arbiter);
        }

        // request packing for uninitialized ranges
        for sm in storage_modules {
            let uninitialized = sm.get_intervals(ChunkType::Uninitialized);
            for interval in uninitialized {
                packing_actor_addr.do_send(PackingRequest {
                    storage_module: sm.clone(),
                    chunk_range: PartitionChunkRange(interval),
                });
            }
        }
        (part_actors, arbiters)
    }

    fn init_packing_actor(
        config: &Config,
        global_step_number: u64,
        reth_node: &RethNodeProvider,
        storage_modules: &Vec<Arc<StorageModule>>,
    ) -> (Arc<AtomicU64>, actix::Addr<PackingActor>) {
        let atomic_global_step_number = Arc::new(AtomicU64::new(global_step_number));
        let sm_ids = storage_modules.iter().map(|s| (*s).id).collect();
        let packing_config = PackingConfig::new(&config);
        let packing_actor_addr = PackingActor::new(
            reth_node.task_executor.clone(),
            sm_ids,
            packing_config.clone(),
        )
        .start();
        (atomic_global_step_number, packing_actor_addr)
    }

    fn init_block_producer(
        config: &Config,
        irys_db: &DatabaseProvider,
        reth_node: &RethNodeProvider,
        service_senders: &ServiceSenders,
        epoch_service_actor: &actix::Addr<EpochServiceActor>,
        block_tree_guard: &BlockTreeReadGuard,
        mempool_service: &actix::Addr<MempoolService>,
        vdf_steps_guard: &VdfStepsReadGuard,
        block_discovery: actix::Addr<BlockDiscoveryActor>,
        price_oracle: Arc<IrysPriceOracle>,
    ) -> (actix::Addr<BlockProducerActor>, Arbiter) {
        let block_producer_arbiter = Arbiter::new();
        let block_producer_actor = BlockProducerActor {
            db: irys_db.clone(),
            config: config.clone(),
            mempool_addr: mempool_service.clone(),
            block_discovery_addr: block_discovery,
            epoch_service: epoch_service_actor.clone(),
            reth_provider: reth_node.clone(),
            vdf_steps_guard: vdf_steps_guard.clone(),
            block_tree_guard: block_tree_guard.clone(),
            price_oracle,
            service_senders: service_senders.clone(),
        };
        let block_producer_addr =
            BlockProducerActor::start_in_arbiter(&block_producer_arbiter.handle(), |_| {
                block_producer_actor
            });
        (block_producer_addr, block_producer_arbiter)
    }

    fn init_price_oracle(config: &Config) -> Arc<IrysPriceOracle> {
        let price_oracle = match config.node_config.oracle {
            OracleConfig::Mock {
                initial_price,
                percent_change,
                smoothing_interval,
            } => IrysPriceOracle::MockOracle(MockOracle::new(
                initial_price,
                percent_change,
                smoothing_interval,
            )),
            // note: depending on the oracle, it may require spawning an async background service.
        };
        let price_oracle = Arc::new(price_oracle);
        price_oracle
    }

    fn init_block_discovery_service(
        config: &Config,
        irys_db: &DatabaseProvider,
        service_senders: &ServiceSenders,
        epoch_service: &Addr<EpochServiceActor>,
        block_index_guard: &BlockIndexReadGuard,
        partition_assignments_guard: irys_actors::epoch_service::PartitionAssignmentsReadGuard,
        vdf_steps_guard: &VdfStepsReadGuard,
        gossip_sender: tokio::sync::mpsc::Sender<GossipData>,
    ) -> (actix::Addr<BlockDiscoveryActor>, Arbiter) {
        let block_discovery_actor = BlockDiscoveryActor {
            block_index_guard: block_index_guard.clone(),
            partition_assignments_guard: partition_assignments_guard.clone(),
            db: irys_db.clone(),
            config: config.clone(),
            vdf_steps_guard: vdf_steps_guard.clone(),
            service_senders: service_senders.clone(),
            gossip_sender,
            epoch_service: epoch_service.clone(),
        };
        let block_discovery_arbiter = Arbiter::new();
        let block_discovery =
            BlockDiscoveryActor::start_in_arbiter(&block_discovery_arbiter.handle(), |_| {
                block_discovery_actor
            });
        (block_discovery, block_discovery_arbiter)
    }

    fn init_validation_service(
        config: &Config,
        block_index_guard: &BlockIndexReadGuard,
        partition_assignments_guard: &irys_actors::epoch_service::PartitionAssignmentsReadGuard,
        vdf_steps_guard: &VdfStepsReadGuard,
    ) -> Arbiter {
        let validation_service = ValidationService::new(
            block_index_guard.clone(),
            partition_assignments_guard.clone(),
            vdf_steps_guard.clone(),
            config,
        );
        let validation_arbiter = Arbiter::new();
        let validation_service =
            ValidationService::start_in_arbiter(&validation_arbiter.handle(), |_| {
                validation_service
            });
        SystemRegistry::set(validation_service);
        validation_arbiter
    }

    fn init_vdf_service(
        config: &Config,
        irys_db: &DatabaseProvider,
        block_index_guard: &BlockIndexReadGuard,
    ) -> actix::Addr<VdfService> {
        let vdf_service_actor =
            VdfService::new(block_index_guard.clone(), irys_db.clone(), &config);
        let vdf_service = vdf_service_actor.start();
        SystemRegistry::set(vdf_service.clone());
        vdf_service
    }

    fn init_chunk_migration_service(
        config: &Config,
        block_index: Arc<RwLock<BlockIndex>>,
        irys_db: &DatabaseProvider,
        service_senders: &ServiceSenders,
        storage_modules: &Vec<Arc<StorageModule>>,
    ) {
        let chunk_migration_service = ChunkMigrationService::new(
            block_index.clone(),
            config.clone(),
            storage_modules.clone(),
            irys_db.clone(),
            service_senders.clone(),
        );
        SystemRegistry::set(chunk_migration_service.start());
    }

    fn init_mempools_service(
        config: &Config,
        irys_db: &DatabaseProvider,
        reth_node: &RethNodeProvider,
        reth_db: irys_database::db::RethDbWrapper,
        storage_modules: &Vec<Arc<StorageModule>>,
        block_tree_guard: &BlockTreeReadGuard,
        commitment_state_guard: &CommitmentStateReadGuard,
        service_senders: &ServiceSenders,
        gossip_tx: tokio::sync::mpsc::Sender<GossipData>,
    ) -> (actix::Addr<MempoolService>, Arbiter) {
        let mempool_service = MempoolService::new(
            irys_db.clone(),
            reth_db.clone(),
            reth_node.task_executor.clone(),
            storage_modules.clone(),
            block_tree_guard.clone(),
            commitment_state_guard.clone(),
            &config,
            service_senders.clone(),
            gossip_tx,
        );
        let mempool_arbiter = Arbiter::new();
        let mempool_service =
            MempoolService::start_in_arbiter(&mempool_arbiter.handle(), |_| mempool_service);
        SystemRegistry::set(mempool_service.clone());
        (mempool_service, mempool_arbiter)
    }

    fn init_block_tree_service(
        config: &Config,
        block_index: &Arc<RwLock<BlockIndex>>,
        irys_db: &DatabaseProvider,
        service_senders: &ServiceSenders,
        block_index_guard: &BlockIndexReadGuard,
    ) -> (actix::Addr<BlockTreeService>, Arbiter) {
        let block_tree_service = BlockTreeService::new(
            irys_db.clone(),
            block_index.clone(),
            &config.node_config.miner_address(),
            block_index_guard.clone(),
            config.consensus.clone(),
            service_senders.clone(),
        );
        let block_tree_arbiter = Arbiter::new();
        let block_tree_service =
            BlockTreeService::start_in_arbiter(&block_tree_arbiter.handle(), |_| {
                block_tree_service
            });
        SystemRegistry::set(block_tree_service.clone());
        (block_tree_service, block_tree_arbiter)
    }

    fn init_storage_modules(
        config: &Config,
        storage_module_infos: Vec<irys_storage::StorageModuleInfo>,
    ) -> eyre::Result<Vec<Arc<StorageModule>>> {
        let mut storage_modules = Vec::new();
        for info in storage_module_infos {
            let arc_module = Arc::new(StorageModule::new(&info, &config)?);
            storage_modules.push(arc_module.clone());
        }

        Ok(storage_modules)
    }

    async fn init_epoch_service(
        config: &Config,
        irys_db: &DatabaseProvider,
        block_index_guard: &BlockIndexReadGuard,
    ) -> eyre::Result<(
        Vec<irys_storage::StorageModuleInfo>,
        actix::Addr<EpochServiceActor>,
    )> {
        let (genesis_block, commitments, epoch_replay_data) =
            EpochReplayData::query_replay_data(irys_db, block_index_guard, &config)?;

        let storage_submodule_config =
            StorageSubmodulesConfig::load(config.node_config.base_directory.clone())?;
        let mut epoch_service = EpochServiceActor::new(&config);
        let _storage_module_infos = epoch_service.initialize(
            genesis_block,
            commitments,
            storage_submodule_config.clone(),
        )?;

        let storage_module_infos =
            epoch_service.replay_epoch_data(epoch_replay_data, storage_submodule_config)?;
        let epoch_service_actor = epoch_service.start();
        Ok((storage_module_infos, epoch_service_actor))
    }

    fn init_block_index_service(
        config: &Config,
        block_index: &Arc<RwLock<BlockIndex>>,
    ) -> actix::Addr<BlockIndexService> {
        let block_index_service = BlockIndexService::new(block_index.clone(), &config.consensus);
        let block_index_service_actor = block_index_service.start();
        SystemRegistry::set(block_index_service_actor.clone());
        block_index_service_actor
    }
}

async fn read_latest_block_data(
    config: &Config,
) -> (u64, Arc<RwLock<BlockIndex>>, Arc<IrysBlockHeader>) {
    let block_index = BlockIndex::new(&config.node_config)
        .await
        .expect("to init block index");
    let latest_block_index = block_index
        .get_latest_item()
        .cloned()
        .expect("the block index must have at least one entry");
    let latest_block_height = block_index.latest_height();
    let block_index = Arc::new(RwLock::new(block_index));
    let irys_db = init_irys_db(&config).expect("could not open irys db");
    let latest_block = Arc::new(
        database::block_header_by_hash(
            &irys_db.tx().unwrap(),
            &latest_block_index.block_hash,
            false,
        )
        .unwrap()
        .unwrap(),
    );
    drop(irys_db);
    (latest_block_height, block_index, latest_block)
}

async fn genesis_initialization(
    irys_genesis: &Arc<IrysBlockHeader>,
    commitments: Vec<CommitmentTransaction>,
    block_index: &Arc<RwLock<BlockIndex>>,
    config: Config,
) -> Addr<BlockIndexService> {
    // write the genesis block to the irys db
    let irys_db = init_irys_db(&config).expect("could not open irys db");
    irys_db
        .update_eyre(|tx| irys_database::insert_block_header(tx, irys_genesis))
        .expect("genesis db data could not be written");

    // Add the commitments to the db
    let tx = irys_db
        .tx_mut()
        .expect("to create a mutable mdbx transaction");
    for commitment in &commitments {
        insert_commitment_tx(&tx, commitment).expect("inserting commitment tx should succeed");
    }
    // Make sure the database transaction completes before dropping the db reference
    tx.inner
        .commit()
        .expect("to commit the mdbx transaction to the db");

    drop(irys_db);

    // start block index service, we need to preconfigure the initial finalized block
    let block_index_service_actor = IrysNode::init_block_index_service(&config, block_index);
    let msg = BlockFinalizedMessage {
        block_header: irys_genesis.clone(),
        all_txs: Arc::new(vec![]),
    };
    block_index_service_actor
        .send(msg)
        .await
        .expect("to send the genesis finalization msg")
        .expect("block index to accept the genesis finalization block");
    block_index_service_actor
}

fn init_peer_list_service(
    irys_db: &DatabaseProvider,
    config: &Config,
    reth_service_addr: Addr<RethServiceActor>,
) -> (PeerListServiceFacade, Arbiter) {
    let peer_list_arbiter = Arbiter::new();
    let mut peer_list_service = PeerListService::new(irys_db.clone(), config, reth_service_addr);
    peer_list_service
        .initialize()
        .expect("to initialize peer_list_service");
    let peer_list_service =
        PeerListService::start_in_arbiter(&peer_list_arbiter.handle(), |_| peer_list_service);
    SystemRegistry::set(peer_list_service.clone());
    (peer_list_service.into(), peer_list_arbiter)
}

fn init_broadcaster_service() -> (actix::Addr<BroadcastMiningService>, Arbiter) {
    let broadcast_arbiter = Arbiter::new();
    let broadcast_mining_actor =
        BroadcastMiningService::start_in_arbiter(&broadcast_arbiter.handle(), |_| {
            BroadcastMiningService::default()
        });
    SystemRegistry::set(broadcast_mining_actor.clone());
    (broadcast_mining_actor, broadcast_arbiter)
}

fn init_reth_service(
    irys_db: &DatabaseProvider,
    reth_node: &RethNodeProvider,
) -> (actix::Addr<RethServiceActor>, Arbiter) {
    let reth_service = RethServiceActor::new(reth_node.clone(), irys_db.clone());
    let reth_arbiter = Arbiter::new();
    let reth_service_actor =
        RethServiceActor::start_in_arbiter(&reth_arbiter.handle(), |_| reth_service);
    SystemRegistry::set(reth_service_actor.clone());
    (reth_service_actor, reth_arbiter)
}

async fn init_reth_db(
    reth_handle_receiver: oneshot::Receiver<FullNode<RethNode, RethNodeAddOns>>,
) -> Result<(RethNodeProvider, irys_database::db::RethDbWrapper), eyre::Error> {
    let reth_node = RethNodeProvider(Arc::new(reth_handle_receiver.await?));
    let reth_db = reth_node.provider.database.db.clone();
    // TODO: fix this so we can migrate the consensus/irys DB
    // we no longer extend the reth database with our own tables/metadata
    // check_db_version_and_run_migrations_if_needed(&reth_db, irys_db)?;
    Ok((reth_node, reth_db))
}

fn init_irys_db(config: &Config) -> Result<DatabaseProvider, eyre::Error> {
    let irys_db_env =
        open_or_create_irys_consensus_data_db(&config.node_config.irys_consensus_data_dir())?;
    let irys_db = DatabaseProvider(Arc::new(irys_db_env));
    debug!("Irys DB initiailsed");
    Ok(irys_db)
}<|MERGE_RESOLUTION|>--- conflicted
+++ resolved
@@ -1,12 +1,8 @@
 use crate::arbiter_handle::{ArbiterHandle, CloneableJoinHandle};
-<<<<<<< HEAD
 use crate::genesis_utilities::{
     genesis_block_exists_on_disk, load_genesis_block_from_disk, save_genesis_block_to_disk,
 };
 use crate::peer_utilities::{fetch_genesis_block, sync_state_from_peers};
-=======
-use crate::peer_utilities::sync_state_from_peers;
->>>>>>> bf6dcb51
 use crate::vdf::run_vdf;
 use actix::{Actor, Addr, Arbiter, System, SystemRegistry};
 use actix_web::dev::Server;
@@ -233,7 +229,6 @@
         };
         let config = Config::new(node_config);
 
-<<<<<<< HEAD
         let data_exists = Self::blockchain_data_exists(&config.node_config.base_directory);
         let genesis_file_exists = genesis_block_exists_on_disk(&config.node_config.base_directory);
 
@@ -297,10 +292,6 @@
         Ok(IrysNode {
             genesis_timestamp: irys_genesis_block.timestamp,
             data_exists,
-=======
-        Ok(IrysNode {
-            data_exists: Self::blockchain_data_exists(&config.node_config.base_directory),
->>>>>>> bf6dcb51
             config,
             random_ports,
             http_listener,
