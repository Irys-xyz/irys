--- conflicted
+++ resolved
@@ -1031,15 +1031,12 @@
 
                 reth_node.provider.database.db.close();
                 reth_provider::cleanup_provider(&irys_provider);
-<<<<<<< HEAD
-                info!("Reth thread finished");
+
+                info!("Reth thread finished with reason: {}", shutdown_reason);
                 if let Err(e) = irys_utils::telemetry::flush_telemetry() {
                     error!("Unable to flush telemetry: {:?}", &e)
                 };
-=======
-                info!("Reth thread finished with reason: {}", shutdown_reason);
                 shutdown_reason
->>>>>>> 56471dac
             })?;
 
         Ok(reth_thread_handler)
