use crate::arbiter_handle::{ArbiterHandle, CloneableJoinHandle};
<<<<<<< HEAD
use crate::peer_utilities::sync_state_from_peers;
=======
use crate::peer_utilities::{
    fetch_genesis_block, fetch_genesis_commitments, sync_state_from_peers,
};
>>>>>>> d7c9e474
use crate::vdf::run_vdf;
use actix::{Actor, Addr, Arbiter, System, SystemRegistry};
use actix_web::dev::Server;
use irys_actors::{
    block_discovery::BlockDiscoveryActor,
    block_index_service::{BlockIndexReadGuard, BlockIndexService, GetBlockIndexGuardMessage},
    block_producer::BlockProducerActor,
    block_tree_service::BlockTreeReadGuard,
    block_tree_service::{BlockTreeService, GetBlockTreeGuardMessage},
    broadcast_mining_service::{BroadcastMiningSeed, BroadcastMiningService},
    cache_service::ChunkCacheService,
    chunk_migration_service::ChunkMigrationService,
    ema_service::{EmaService, EmaServiceMessage},
    epoch_service::{EpochServiceActor, GetPartitionAssignmentsGuardMessage},
    mempool_service::MempoolService,
    mining::PartitionMiningActor,
    packing::{PackingActor, PackingConfig, PackingRequest},
    peer_list_service::PeerListService,
    reth_service::{
        BlockHashType, ForkChoiceUpdateMessage, GetPeeringInfoMessage, RethServiceActor,
    },
    services::ServiceSenders,
    validation_service::ValidationService,
    vdf_service::{GetVdfStateMessage, VdfService},
};
use irys_actors::{
    ActorAddresses, CommitmentCache, CommitmentStateReadGuard, EpochReplayData,
    GetCommitmentStateGuardMessage,
};
use irys_api_server::{create_listener, run_server, ApiState};
use irys_config::chain::chainspec::IrysChainSpecBuilder;
use irys_config::StorageSubmodulesConfig;
use irys_database::{
    add_genesis_commitments, database, get_genesis_commitments, BlockIndex, SystemLedger,
};
use irys_gossip_service::ServiceHandleWithShutdownSignal;
use irys_price_oracle::{mock_oracle::MockOracle, IrysPriceOracle};
use irys_reth_node_bridge::node::RethNode;
pub use irys_reth_node_bridge::node::{RethNodeAddOns, RethNodeProvider};
use irys_reward_curve::HalvingCurve;
use irys_storage::{
    irys_consensus_data_db::open_or_create_irys_consensus_data_db,
    reth_provider::{IrysRethProvider, IrysRethProviderInner},
    ChunkProvider, ChunkType, StorageModule,
};
use irys_types::U256;
use irys_types::{
    app_state::DatabaseProvider, calculate_initial_difficulty, CommitmentTransaction, Config,
    GossipData, IrysBlockHeader, NodeConfig, NodeMode, OracleConfig, PartitionChunkRange, H256,
};
use irys_vdf::vdf_state::VdfStepsReadGuard;
use reth::{
    builder::FullNode,
    chainspec::ChainSpec,
    core::irys_ext::NodeExitReason,
    tasks::{TaskExecutor, TaskManager},
};
use reth_cli_runner::{run_to_completion_or_panic, run_until_ctrl_c_or_channel_message};
use reth_db::Database as _;
use std::{
    net::TcpListener,
    sync::atomic::AtomicU64,
    sync::{Arc, RwLock},
    thread::{self, JoinHandle},
    time::{SystemTime, UNIX_EPOCH},
};
use tokio::runtime::Runtime;
use tokio::sync::mpsc;
use tokio::sync::mpsc::UnboundedSender;
use tokio::sync::oneshot::{self};
use tracing::{debug, error, info, warn};

#[derive(Debug, Clone)]
pub struct IrysNodeCtx {
    pub reth_handle: RethNodeProvider,
    pub actor_addresses: ActorAddresses,
    pub db: DatabaseProvider,
    pub config: Config,
    pub reward_curve: Arc<HalvingCurve>,
    pub chunk_provider: Arc<ChunkProvider>,
    pub block_index_guard: BlockIndexReadGuard,
    pub block_tree_guard: BlockTreeReadGuard,
    pub vdf_steps_guard: VdfStepsReadGuard,
    pub service_senders: ServiceSenders,
    // vdf channel for fast forwarding steps during sync
    pub vdf_sender:
        tokio::sync::mpsc::Sender<irys_actors::broadcast_mining_service::BroadcastMiningSeed>,
    // Shutdown channels
    pub reth_shutdown_sender: tokio::sync::mpsc::Sender<()>,
    // Thread handles spawned by the start function
    pub reth_thread_handle: Option<CloneableJoinHandle<()>>,
    stop_guard: StopGuard,
}

impl IrysNodeCtx {
    pub fn get_api_state(&self, ema_service: UnboundedSender<EmaServiceMessage>) -> ApiState {
        ApiState {
            mempool: self.actor_addresses.mempool.clone(),
            chunk_provider: self.chunk_provider.clone(),
            ema_service,
            peer_list: self.actor_addresses.peer_list.clone(),
            db: self.db.clone(),
            config: self.config.clone(),
            reth_provider: self.reth_handle.clone(),
            reth_http_url: self.reth_handle.rpc_server_handle().http_url().unwrap(),
            block_tree: self.block_tree_guard.clone(),
            block_index: self.block_index_guard.clone(),
        }
    }

    pub async fn stop(self) {
        let _ = self.actor_addresses.stop_mining();
        debug!("Sending shutdown signal to reth thread");
        // Shutting down reth node will propagate to the main actor thread eventually
        let _ = self.reth_shutdown_sender.send(()).await;
        let _ = self.reth_thread_handle.unwrap().join();
        debug!("Main actor thread and reth thread stopped");
        self.stop_guard.mark_stopped();
    }

    pub fn start_mining(&self) -> eyre::Result<()> {
        // start processing new blocks
        self.actor_addresses.start_mining()?;
        Ok(())
    }

    pub fn get_http_port(&self) -> u16 {
        self.config.node_config.http.port
    }
}

use irys_actors::peer_list_service::PeerListServiceFacade;
use std::sync::atomic::{AtomicBool, Ordering};

// Shared stop guard that can be cloned
#[derive(Debug)]
struct StopGuard(Arc<AtomicBool>);

impl StopGuard {
    fn new() -> Self {
        StopGuard(Arc::new(AtomicBool::new(false)))
    }

    fn mark_stopped(&self) {
        self.0.store(true, Ordering::SeqCst);
    }

    fn is_stopped(&self) -> bool {
        self.0.load(Ordering::SeqCst)
    }
}

impl Drop for StopGuard {
    fn drop(&mut self) {
        // Only check if this is the last reference to the guard
        if Arc::strong_count(&self.0) == 1 && !self.is_stopped() && !thread::panicking() {
            panic!("IrysNodeCtx must be stopped before all instances are dropped");
        }
    }
}

impl Clone for StopGuard {
    fn clone(&self) -> Self {
        StopGuard(Arc::clone(&self.0))
    }
}

async fn start_reth_node(
    task_executor: TaskExecutor,
    chainspec: ChainSpec,
    config: Config,
    sender: oneshot::Sender<FullNode<RethNode, RethNodeAddOns>>,
    irys_provider: IrysRethProvider,
    latest_block: u64,
    random_ports: bool,
) -> eyre::Result<NodeExitReason> {
    let node_handle = match irys_reth_node_bridge::node::run_node(
        Arc::new(chainspec.clone()),
        task_executor.clone(),
        config.node_config.clone(),
        irys_provider.clone(),
        latest_block,
        random_ports,
    )
    .await
    {
        Ok(handle) => handle,
        Err(e) => {
            error!("Restarting reth thread - reason: {:?}", &e);
            // One retry attempt
            irys_reth_node_bridge::node::run_node(
                Arc::new(chainspec.clone()),
                task_executor.clone(),
                config.node_config.clone(),
                irys_provider.clone(),
                latest_block,
                random_ports,
            )
            .await
            .expect("expected reth node to have started")
        }
    };

    debug!("Reth node started");

    sender.send(node_handle.node.clone()).map_err(|e| {
        eyre::eyre!(
            "Failed to send reth node handle to main actor thread: {:?}",
            &e
        )
    })?;

    node_handle.node_exit_future.await
}

/// Builder pattern for configuring and bootstrapping an Irys blockchain node.
pub struct IrysNode {
    pub config: Config,
    // pub data_exists: bool,
    pub random_ports: bool,
    pub http_listener: TcpListener,
}

impl IrysNode {
    /// Creates a new node builder instance.
    pub async fn new(mut node_config: NodeConfig) -> eyre::Result<Self> {
        // we create the listener here so we know the port before we start passing around `config`
        let http_listener = create_listener(
            format!("{}:{}", &node_config.http.bind_ip, &node_config.http.port)
                .parse()
                .expect("A valid HTTP IP & port"),
        )?;
        let local_addr = http_listener
            .local_addr()
            .map_err(|e| eyre::eyre!("Error getting local address: {:?}", &e))?;

        // if `config.port` == 0, the assigned port will be random (decided by the OS)
        // we re-assign the configuration with the actual port here.
        let random_ports = if node_config.http.port == 0 {
            node_config.http.port = local_addr.port();
            true
        } else {
            false
        };
        let config = Config::new(node_config);
        Ok(IrysNode {
            config,
            random_ports,
            http_listener,
        })
    }

    async fn get_or_create_genesis_info(
        &self,
        node_mode: &NodeMode,
        genesis_block: IrysBlockHeader,
        irys_db: &DatabaseProvider,
        block_index: &BlockIndex,
    ) -> (IrysBlockHeader, Vec<CommitmentTransaction>) {
        info!(miner_address = ?self.config.node_config.miner_address(), "Starting Irys Node: {:?}", node_mode);

<<<<<<< HEAD
        Ok(IrysNode {
            data_exists: Self::blockchain_data_exists(&config.node_config.base_directory),
            config,
            random_ports,
            http_listener,
        })
=======
        // Check if blockchain data already exists
        let has_existing_data = block_index.num_blocks() > 0;

        if has_existing_data {
            // CASE 1: Load existing genesis block and commitments from database
            return self.load_existing_genesis(irys_db, block_index).await;
        }

        // CASE 2: No existing data - handle based on node mode
        match node_mode {
            NodeMode::Genesis => {
                // Create a new genesis block for network initialization
                return self.create_new_genesis_block(genesis_block.clone()).await;
            }
            NodeMode::PeerSync => {
                // Fetch genesis data from trusted peer when joining network
                return self.fetch_genesis_from_trusted_peer().await;
            }
        }
    }

    // Helper methods to flatten the main function
    async fn load_existing_genesis(
        &self,
        irys_db: &DatabaseProvider,
        block_index: &BlockIndex,
    ) -> (IrysBlockHeader, Vec<CommitmentTransaction>) {
        // Get the genesis block hash from index
        let block_item = block_index
            .get_item(0)
            .expect("a block index item at index 0 in the block_index");

        // Retrieve genesis block header from database
        let tx = irys_db.tx().unwrap();
        let genesis_block = database::block_header_by_hash(&tx, &block_item.block_hash, false)
            .unwrap()
            .expect("Expect to find genesis block header in irys_db");

        // Find commitment ledger in system ledgers
        let commitment_ledger = genesis_block
            .system_ledgers
            .iter()
            .find(|e| e.ledger_id == SystemLedger::Commitment)
            .expect("Commitment ledger should exist in the genesis block");

        // Load all commitment transactions referenced in the ledger
        let mut commitments = Vec::new();
        for commitment_txid in commitment_ledger.tx_ids.iter() {
            let commitment_tx = database::commitment_tx_by_txid(&tx, commitment_txid)
                .expect("Expect to be able to read tx_header from db")
                .expect("Expect commitment transaction to be present in irys_db");

            commitments.push(commitment_tx);
        }

        drop(tx);

        (genesis_block, commitments)
>>>>>>> d7c9e474
    }

    async fn create_new_genesis_block(
        &self,
        mut genesis_block: IrysBlockHeader,
    ) -> (IrysBlockHeader, Vec<CommitmentTransaction>) {
        // Generate genesis commitments from configuration
        let commitments = get_genesis_commitments(&self.config);

        // Calculate initial difficulty based on number of storage modules
        let storage_module_count = (commitments.len() - 1) as u64; // Subtract 1 for stake commitment
        let difficulty = calculate_initial_difficulty(&self.config.consensus, storage_module_count)
            .expect("valid calculated initial difficulty");

        // Create timestamp for genesis block
        let now = SystemTime::now().duration_since(UNIX_EPOCH).unwrap();
        let timestamp = now.as_millis();
        genesis_block.diff = difficulty;
        genesis_block.timestamp = timestamp;
        genesis_block.last_diff_timestamp = timestamp;

        // Add commitment transactions to genesis block
        add_genesis_commitments(&mut genesis_block, &self.config);

        (genesis_block, commitments)
    }

    async fn fetch_genesis_from_trusted_peer(
        &self,
    ) -> (IrysBlockHeader, Vec<CommitmentTransaction>) {
        // Get trusted peer from config
        let trusted_peer = &self
            .config
            .node_config
            .trusted_peers
            .first()
            .expect("expected at least one trusted peer in config")
            .api;

        info!("Fetching genesis block from trusted peer: {}", trusted_peer);

        // Create HTTP client and fetch genesis block
        let awc_client = awc::Client::new();
        let genesis_block = fetch_genesis_block(trusted_peer, &awc_client)
            .await
            .expect("expected genesis block from http api");

        // Fetch associated commitment transactions
        let commitments = fetch_genesis_commitments(trusted_peer, &genesis_block)
            .await
            .expect("Must be able to read genesis commitment tx from trusted peer");

        (genesis_block, commitments)
    }

    /// Persists the genesis block and its associated commitment transactions to the database
    ///
    /// This function is called only during initial blockchain setup
    ///
    /// # Arguments
    /// * `genesis_block` - The genesis block header to persist
    /// * `genesis_commitments` - The commitment transactions associated with the genesis block
    ///
    /// # Returns
    /// * `eyre::Result<()>` - Success or error result of the database operations
    async fn persist_genesis_block_and_commitments(
        &self,
        genesis_block: &IrysBlockHeader,
        genesis_commitments: &[CommitmentTransaction],
        irys_db: &DatabaseProvider,
        block_index: &mut BlockIndex,
    ) -> eyre::Result<()> {
        info!("Initializing database with genesis block and commitments");

        // Open a database transaction
        let write_tx = irys_db.tx_mut()?;

        // Insert the genesis block header
        database::insert_block_header(&write_tx, genesis_block)?;

        // Insert all commitment transactions
        for commitment_tx in genesis_commitments {
            debug!("Persisting genesis commitment: {}", commitment_tx.id);
            database::insert_commitment_tx(&write_tx, commitment_tx)?;
        }

        // Commit the database transaction
        write_tx.inner.commit()?;

        block_index.push_block(
            &genesis_block,
            &Vec::new(), // Assuming no data transactions in genesis block
            self.config.consensus.chunk_size,
        )?;

        info!("Genesis block and commitments successfully persisted");
        Ok(())
    }

    /// Initializes the node (genesis or non-genesis)
    pub async fn start(self) -> eyre::Result<IrysNodeCtx> {
<<<<<<< HEAD
        info!(miner_address = ?self.config.node_config.miner_address(), "Starting Irys Node");
        let (chain_spec, irys_genesis) = IrysChainSpecBuilder::from_config(&self.config).build();

        // figure out the init mode
        let (latest_block_height_tx, latest_block_height_rx) = oneshot::channel::<u64>();
        match (self.data_exists, &self.config.node_config.mode) {
            (true, NodeMode::Genesis { .. }) => {
                eyre::bail!("You cannot start a genesis chain with existing data")
            }
            (false, &NodeMode::Genesis { .. }) => {
                let now = SystemTime::now().duration_since(UNIX_EPOCH).unwrap();
                // special handling for genesis node
                let commitments = get_genesis_commitments(&self.config);

                let mut irys_genesis = IrysBlockHeader {
                    diff: calculate_initial_difficulty(
                        &self.config.consensus,
                        // TODO: where does this magic constant come from?
                        3,
                    )
                    .expect("valid calculated initial difficulty"),
                    timestamp: now.as_millis(),
                    last_diff_timestamp: now.as_millis(),
                    ..irys_genesis
                };
                add_genesis_commitments(&mut irys_genesis, &self.config);
                let irys_genesis_block = Arc::new(irys_genesis);

                // special handilng for genesis node
                Self::init_genesis_thread(
                    self.config.clone(),
                    irys_genesis_block.clone(),
                    commitments,
                )?
                .join()
                .map_err(|_| eyre::eyre!("genesis init thread panicked"))?;
            }
            _ => {
                // no special handling for `peer` mode node
            }
        };
=======
        // Determine node startup mode
        let config = &self.config;
        let node_mode = &config.node_config.mode;
        // Start with base genesis and update fields
        let (chain_spec, genesis_block) = IrysChainSpecBuilder::from_config(&self.config).build();

        // Log startup information
        debug!("NODE STARTUP: {:?}", node_mode);

        // In all startup modes, irys_db and block_index are prerequisites
        let irys_db = init_irys_db(&config).expect("could not open irys db");
        let mut block_index = BlockIndex::new(&config.node_config)
            .await
            .expect("initializing a new block index should be doable");

        // Gets or creates the genesis block and commitments regardless of node mode
        let (genesis_block, genesis_commitments) = self
            .get_or_create_genesis_info(node_mode, genesis_block, &irys_db, &block_index)
            .await;

        // Persist the genesis block to the block_index and db if it's not there already
        if block_index.num_blocks() == 0 {
            self.persist_genesis_block_and_commitments(
                &genesis_block,
                &genesis_commitments,
                &irys_db,
                &mut block_index,
            )
            .await?;
        }
>>>>>>> d7c9e474

        // all async tasks will be run on a new tokio runtime
        let tokio_runtime = tokio::runtime::Builder::new_multi_thread()
            .enable_all()
            .build()?;
        let task_manager = TaskManager::new(tokio_runtime.handle().clone());

        // Common node startup logic
        // There are a lot of cross dependencies between reth and irys components, the channels mediate the comms
        let (reth_shutdown_sender, reth_shutdown_receiver) = tokio::sync::mpsc::channel::<()>(1);
        let (main_actor_thread_shutdown_tx, main_actor_thread_shutdown_rx) =
            tokio::sync::mpsc::channel::<()>(1);
        let (vdf_shutdown_sender, vdf_shutdown_receiver) = mpsc::channel(1);
        let (reth_handle_sender, reth_handle_receiver) =
            oneshot::channel::<FullNode<RethNode, RethNodeAddOns>>();
        let (irys_node_ctx_tx, irys_node_ctx_rx) = oneshot::channel::<IrysNodeCtx>();

        let irys_provider = irys_storage::reth_provider::create_provider();

        // init the services
        let (latest_block_height_tx, latest_block_height_rx) = oneshot::channel::<u64>();

        // vdf gets started here...
        let actor_main_thread_handle = Self::init_services_thread(
            self.config.clone(),
            latest_block_height_tx,
            reth_shutdown_sender,
            main_actor_thread_shutdown_rx,
            vdf_shutdown_sender,
            vdf_shutdown_receiver,
            reth_handle_receiver,
            irys_node_ctx_tx,
            &irys_provider,
            task_manager.executor(),
            self.http_listener,
            irys_db,
            block_index,
        )?;

        // await the latest height to be reported
        let latest_height = latest_block_height_rx.await?;

        // start reth
        let reth_thread = Self::init_reth_thread(
            self.config.clone(),
            reth_shutdown_receiver,
            main_actor_thread_shutdown_tx,
            reth_handle_sender,
            actor_main_thread_handle,
            irys_provider.clone(),
            chain_spec.clone(),
            latest_height,
            task_manager,
            tokio_runtime,
            self.random_ports,
        )?;

        let mut ctx = irys_node_ctx_rx.await?;
        ctx.reth_thread_handle = Some(reth_thread.into());

        // if we are an empty node joining an existing network
        if *node_mode == NodeMode::PeerSync {
            sync_state_from_peers(
                ctx.config.node_config.trusted_peers.clone(),
                ctx.actor_addresses.block_discovery_addr.clone(),
                ctx.actor_addresses.mempool.clone(),
                ctx.actor_addresses.peer_list.clone(),
                ctx.vdf_sender.clone(),
            )
            .await?;
        }

        Ok(ctx)
    }

    fn init_services_thread(
        config: Config,
        latest_block_height_tx: oneshot::Sender<u64>,
        reth_shutdown_sender: tokio::sync::mpsc::Sender<()>,
        mut main_actor_thread_shutdown_rx: tokio::sync::mpsc::Receiver<()>,
        vdf_shutdown_sender: mpsc::Sender<()>,
        vdf_shutdown_receiver: mpsc::Receiver<()>,
        reth_handle_receiver: oneshot::Receiver<FullNode<RethNode, RethNodeAddOns>>,
        irys_node_ctx_tx: oneshot::Sender<IrysNodeCtx>,
        irys_provider: &Arc<RwLock<Option<IrysRethProviderInner>>>,
        task_exec: TaskExecutor,
        http_listener: TcpListener,
        irys_db: DatabaseProvider,
        block_index: BlockIndex,
    ) -> Result<JoinHandle<RethNodeProvider>, eyre::Error> {
        let actor_main_thread_handle = std::thread::Builder::new()
            .name("actor-main-thread".to_string())
            .stack_size(32 * 1024 * 1024)
            .spawn({
                let irys_provider = Arc::clone(&irys_provider);
                move || {
                    System::new().block_on(async move {
                        // read the latest block info
                        let (latest_block_height, latest_block) =
                            read_latest_block_data(&block_index, &irys_db).await;
                        latest_block_height_tx
                            .send(latest_block_height)
                            .expect("to be able to send the latest block height");
                        let block_index = Arc::new(RwLock::new(block_index));
                        let block_index_service_actor = Self::init_block_index_service(&config, &block_index);

                        // start the rest of the services
                        let (irys_node, actix_server, vdf_thread, arbiters, reth_node, gossip_service_handle) = Self::init_services(
                                &config,
                                reth_shutdown_sender,
                                vdf_shutdown_receiver,
                                reth_handle_receiver,
                                block_index,
                                latest_block,
                                irys_provider.clone(),
                                block_index_service_actor,
                                &task_exec,
                                http_listener,
                                irys_db
                            )
                            .await
                            .expect("initializng services should not fail");
                        irys_node_ctx_tx
                            .send(irys_node)
                            .expect("irys node ctx sender should not be dropped. Is the reth node thread down?");

                        // await on actix web server
                        let server_handle = actix_server.handle();

                        let server_stop_handle = actix_rt::spawn(async move {
                            let _ = main_actor_thread_shutdown_rx.recv().await;
                            info!("Main actor thread received shutdown signal");

                            debug!("Stopping API server");
                            server_handle.stop(true).await;
                            info!("API server stopped");
                        });

                        actix_server.await.unwrap();
                        server_stop_handle.await.unwrap();

                        match gossip_service_handle.stop().await {
                            Ok(_) => info!("Gossip service stopped"),
                            Err(e) => warn!("Gossip service is already stopped: {:?}", e),
                        }

                        debug!("Stopping actors");
                        for arbiter in arbiters {
                            arbiter.stop_and_join();
                        }
                        debug!("Actors stopped");

                        // Send shutdown signal
                        vdf_shutdown_sender.send(()).await.unwrap();

                        debug!("Waiting for VDF thread to finish");
                        // Wait for vdf thread to finish & save steps
                        vdf_thread.join().unwrap();

                        debug!("VDF thread finished");
                        reth_node
                    })
                }
            })?;
        Ok(actor_main_thread_handle)
    }

    fn init_reth_thread(
        config: Config,
        reth_shutdown_receiver: tokio::sync::mpsc::Receiver<()>,
        main_actor_thread_shutdown_tx: tokio::sync::mpsc::Sender<()>,
        reth_handle_sender: oneshot::Sender<FullNode<RethNode, RethNodeAddOns>>,
        actor_main_thread_handle: JoinHandle<RethNodeProvider>,
        irys_provider: IrysRethProvider,
        reth_chainspec: ChainSpec,
        latest_block_height: u64,
        mut task_manager: TaskManager,
        tokio_runtime: Runtime,
        random_ports: bool,
    ) -> eyre::Result<JoinHandle<()>> {
        let reth_thread_handler = std::thread::Builder::new()
            .name("reth-thread".to_string())
            .stack_size(32 * 1024 * 1024)
            .spawn(move || {
                let exec = task_manager.executor();
                let run_reth_until_ctrl_c_or_signal = async || {
                    _ = run_to_completion_or_panic(
                        &mut task_manager,
                        // todo we can simplify things if we use `irys_reth_node_bridge::run_node` directly
                        //      Then we can drop the channel
                        run_until_ctrl_c_or_channel_message(
                            start_reth_node(
                                exec,
                                reth_chainspec,
                                config,
                                reth_handle_sender,
                                irys_provider.clone(),
                                latest_block_height,
                                random_ports,
                            ),
                            reth_shutdown_receiver,
                        ),
                    )
                    .await
                    .inspect_err(|e| error!("Reth thread error: {:?}", &e));
                    debug!("Sending shutdown signal to the main actor thread");
                    let _ = main_actor_thread_shutdown_tx.try_send(());

                    debug!("Waiting for the main actor thread to finish");
                    let reth_node_handle = actor_main_thread_handle
                        .join()
                        .expect("to successfully join the actor thread handle");

                    reth_node_handle
                };

                let reth_node = tokio_runtime.block_on(run_reth_until_ctrl_c_or_signal());

                debug!("Shutting down the rest of the reth jobs in case there are unfinished ones");
                task_manager.graceful_shutdown();

                reth_node.provider.database.db.close();
                irys_storage::reth_provider::cleanup_provider(&irys_provider);
                info!("Reth thread finished");
            })?;

        return Ok(reth_thread_handler);
    }

    async fn init_services(
        config: &Config,
        reth_shutdown_sender: tokio::sync::mpsc::Sender<()>,
        vdf_shutdown_receiver: tokio::sync::mpsc::Receiver<()>,
        reth_handle_receiver: oneshot::Receiver<FullNode<RethNode, RethNodeAddOns>>,
        block_index: Arc<RwLock<BlockIndex>>,
        latest_block: Arc<IrysBlockHeader>,
        irys_provider: IrysRethProvider,
        block_index_service_actor: Addr<BlockIndexService>,
        task_exec: &TaskExecutor,
        http_listener: TcpListener,
        irys_db: DatabaseProvider,
    ) -> eyre::Result<(
        IrysNodeCtx,
        Server,
        JoinHandle<()>,
        Vec<ArbiterHandle>,
        RethNodeProvider,
        ServiceHandleWithShutdownSignal,
    )> {
        // initialize the databases
        let (reth_node, reth_db) = init_reth_db(reth_handle_receiver).await?;
        debug!("Reth DB initiailsed");

        // start services
        let (service_senders, receivers) = ServiceSenders::new();

        // start reth service
        let (reth_service_actor, reth_arbiter) = init_reth_service(&irys_db, &reth_node);
        debug!("Reth Service Actor initiailsed");
        // Get the correct Reth peer info
        let reth_peering = reth_service_actor.send(GetPeeringInfoMessage {}).await??;

        // overwrite config as we now have reth peering information
        // TODO: Consider if starting the reth service should happen outside of init_services() instead of overwriting config here
        let mut node_config = config.node_config.clone();
        node_config.reth_peer_info = reth_peering;
        let config = Config::new(node_config);

        // update reth service about the latest block data it must use
        reth_service_actor
            .send(ForkChoiceUpdateMessage {
                head_hash: BlockHashType::Evm(latest_block.evm_block_hash),
                confirmed_hash: Some(BlockHashType::Evm(latest_block.evm_block_hash)),
                finalized_hash: None,
            })
            .await??;
        debug!("Reth Service Actor updated about fork choice");

        let _handle = ChunkCacheService::spawn_service(
            &task_exec,
            irys_db.clone(),
            receivers.chunk_cache,
            config.clone(),
        );
        debug!("Chunk cache initiailsed");

        let block_index_guard = block_index_service_actor
            .send(GetBlockIndexGuardMessage)
            .await?;

        // start the broadcast mimning service
        let (broadcast_mining_actor, broadcast_arbiter) = init_broadcaster_service();

        // start the epoch service
        let (storage_module_infos, epoch_service_actor) =
            Self::init_epoch_service(&config, &irys_db, &block_index_guard).await?;

        // Retrieve Partition assignment
        let partition_assignments_guard = epoch_service_actor
            .send(GetPartitionAssignmentsGuardMessage)
            .await?;
        let storage_modules = Self::init_storage_modules(&config, storage_module_infos)?;

        // Retrieve Commitment State
        let commitment_state_guard = epoch_service_actor
            .send(GetCommitmentStateGuardMessage)
            .await?;

        let (gossip_service, gossip_tx) = irys_gossip_service::GossipService::new(
            &config.node_config.gossip.bind_ip,
            config.node_config.gossip.port,
            config.node_config.miner_address(),
        );

        // start the block tree service
        let (block_tree_service, block_tree_arbiter) = Self::init_block_tree_service(
            &config,
            &block_index,
            &irys_db,
            &service_senders,
            &block_index_guard,
        );
        let block_tree_guard = block_tree_service.send(GetBlockTreeGuardMessage).await?;

        // Spawn EMA service
        let _handle =
            EmaService::spawn_service(&task_exec, block_tree_guard.clone(), receivers.ema, &config);

        // Spawn the CommitmentCache service
        let _handle = CommitmentCache::spawn_service(
            &task_exec,
            receivers.commitments_cache,
            commitment_state_guard.clone(),
            &config,
        );

        // Spawn peer list service
        let (peer_list_service, peer_list_arbiter) =
            init_peer_list_service(&irys_db, &config, reth_service_actor.clone());

        // Spawn the mempool service
        let (mempool_service, mempool_arbiter) = Self::init_mempools_service(
            &config,
            &irys_db,
            &reth_node,
            reth_db,
            &storage_modules,
            &block_tree_guard,
            &commitment_state_guard,
            &service_senders,
            gossip_tx.clone(),
        );

        // spawn the chunk migration service
        Self::init_chunk_migration_service(
            &config,
            block_index,
            &irys_db,
            &service_senders,
            &storage_modules,
        );

        let (vdf_sender, new_seed_rx) = mpsc::channel::<BroadcastMiningSeed>(1);

        // spawn the vdf service
        let vdf_service = Self::init_vdf_service(&config, &irys_db, &block_index_guard);
        let vdf_steps_guard = vdf_service.send(GetVdfStateMessage).await?;

        // spawn the validation service
        let validation_arbiter = Self::init_validation_service(
            &config,
            &block_index_guard,
            &partition_assignments_guard,
            &vdf_steps_guard,
        );

        // create the block reward curve
        let reward_curve = irys_reward_curve::HalvingCurve {
            inflation_cap: config.consensus.block_reward_config.inflation_cap,
            half_life_secs: config.consensus.block_reward_config.half_life_secs.into(),
        };
        let reward_curve = Arc::new(reward_curve);

        // spawn block discovery
        let (block_discovery, block_discovery_arbiter) = Self::init_block_discovery_service(
            &config,
            &irys_db,
            &service_senders,
            &epoch_service_actor,
            &block_index_guard,
            partition_assignments_guard,
            &vdf_steps_guard,
            gossip_tx.clone(),
            Arc::clone(&reward_curve),
        );

        let gossip_service_handle = gossip_service.run(
            mempool_service.clone(),
            block_discovery.clone(),
            irys_api_client::IrysApiClient::new(),
            task_exec,
            peer_list_service.clone(),
            irys_db.clone(),
            vdf_sender.clone(),
        )?;

        // set up the price oracle
        let price_oracle = Self::init_price_oracle(&config);

        // set up the block producer

        let (block_producer_addr, block_producer_arbiter) = Self::init_block_producer(
            &config,
            Arc::clone(&reward_curve),
            &irys_db,
            &reth_node,
            &service_senders,
            &epoch_service_actor,
            &block_tree_guard,
            &mempool_service,
            &vdf_steps_guard,
            block_discovery.clone(),
            price_oracle,
        );

        let (global_step_number, seed) = vdf_steps_guard.read().get_last_step_and_seed();
        let seed = seed
            .map(|x| x.0)
            .unwrap_or(latest_block.vdf_limiter_info.seed);

        // set up packing actor
        let (atomic_global_step_number, packing_actor_addr) =
            Self::init_packing_actor(&config, global_step_number, &reth_node, &storage_modules);

        // set up storage modules
        let (part_actors, part_arbiters) = Self::init_partition_mining_actor(
            &config,
            &storage_modules,
            &vdf_steps_guard,
            &block_producer_addr,
            &atomic_global_step_number,
            &packing_actor_addr,
            latest_block.diff,
        );

        // set up the vdf thread
        let vdf_thread_handler = Self::init_vdf_thread(
            &config,
            vdf_shutdown_receiver,
            new_seed_rx,
            latest_block,
            seed,
            global_step_number,
            broadcast_mining_actor,
            vdf_service.clone(),
            atomic_global_step_number,
        );

        // set up chunk provider
        let chunk_provider = Self::init_chunk_provider(&config, storage_modules);

        // set up IrysNodeCtx
        let irys_node_ctx = IrysNodeCtx {
            actor_addresses: ActorAddresses {
                partitions: part_actors,
                block_discovery_addr: block_discovery,
                block_producer: block_producer_addr,
                packing: packing_actor_addr,
                mempool: mempool_service.clone(),
                block_index: block_index_service_actor,
                epoch_service: epoch_service_actor,
                peer_list: peer_list_service.clone(),
                reth: reth_service_actor,
                vdf: vdf_service,
            },
            reward_curve,
            reth_handle: reth_node.clone(),
            db: irys_db.clone(),
            chunk_provider: chunk_provider.clone(),
            block_index_guard: block_index_guard.clone(),
            vdf_steps_guard: vdf_steps_guard.clone(),
            service_senders: service_senders.clone(),
            vdf_sender,
            reth_shutdown_sender,
            reth_thread_handle: None,
            block_tree_guard: block_tree_guard.clone(),
            config: config.clone(),
            stop_guard: StopGuard::new(),
        };

        let mut service_arbiters = Vec::new();
        service_arbiters.push(ArbiterHandle::new(
            block_producer_arbiter,
            "block_producer_arbiter".to_string(),
        ));
        service_arbiters.push(ArbiterHandle::new(
            broadcast_arbiter,
            "broadcast_arbiter".to_string(),
        ));
        service_arbiters.push(ArbiterHandle::new(
            block_discovery_arbiter,
            "block_discovery_arbiter".to_string(),
        ));
        service_arbiters.push(ArbiterHandle::new(
            validation_arbiter,
            "validation_arbiter".to_string(),
        ));
        service_arbiters.push(ArbiterHandle::new(
            block_tree_arbiter,
            "block_tree_arbiter".to_string(),
        ));
        service_arbiters.push(ArbiterHandle::new(
            peer_list_arbiter,
            "peer_list_arbiter".to_string(),
        ));
        service_arbiters.push(ArbiterHandle::new(
            mempool_arbiter,
            "mempool_arbiter".to_string(),
        ));
        service_arbiters.push(ArbiterHandle::new(reth_arbiter, "reth_arbiter".to_string()));
        service_arbiters.extend(
            part_arbiters
                .into_iter()
                .map(|x| ArbiterHandle::new(x, "partition_arbiter".to_string())),
        );

        let server = run_server(
            ApiState {
                ema_service: service_senders.ema.clone(),
                mempool: mempool_service,
                chunk_provider: chunk_provider.clone(),
                peer_list: peer_list_service,
                db: irys_db,
                reth_provider: reth_node.clone(),
                block_tree: block_tree_guard.clone(),
                block_index: block_index_guard.clone(),
                config: config.clone(),
                reth_http_url: reth_node
                    .rpc_server_handle()
                    .http_url()
                    .expect("Missing reth rpc url!"),
            },
            http_listener,
        )
        .await;

        // this OnceLock is due to the cyclic chain between Reth & the Irys node, where the IrysRethProvider requires both
        // this is "safe", as the OnceLock is always set before this start function returns
        let mut w = irys_provider
            .write()
            .map_err(|_| eyre::eyre!("lock poisoned"))?;
        *w = Some(IrysRethProviderInner {
            chunk_provider: chunk_provider.clone(),
        });

        Ok((
            irys_node_ctx,
            server,
            vdf_thread_handler,
            service_arbiters,
            reth_node,
            gossip_service_handle,
        ))
    }

    fn init_chunk_provider(
        config: &Config,
        storage_modules: Vec<Arc<StorageModule>>,
    ) -> Arc<ChunkProvider> {
        let chunk_provider = ChunkProvider::new(config.clone(), storage_modules.clone());
        let chunk_provider = Arc::new(chunk_provider);
        chunk_provider
    }

    fn init_vdf_thread(
        config: &Config,
        vdf_shutdown_receiver: mpsc::Receiver<()>,
        new_seed_rx: mpsc::Receiver<BroadcastMiningSeed>,
        latest_block: Arc<IrysBlockHeader>,
        seed: H256,
        global_step_number: u64,
        broadcast_mining_actor: actix::Addr<BroadcastMiningService>,
        vdf_service: actix::Addr<VdfService>,
        atomic_global_step_number: Arc<AtomicU64>,
    ) -> JoinHandle<()> {
        let vdf_reset_seed = latest_block.vdf_limiter_info.seed;
        // FIXME: this should be controlled via a config parameter rather than relying on test-only artifact generation
        // we can't use `cfg!(test)` to detect integration tests, so we check that the path is of form `(...)/.tmp/<random folder>`
        let is_test = config
            .node_config
            .base_directory
            .parent()
            .is_some_and(|p| p.ends_with(".tmp"));
        let vdf_thread_handler = std::thread::spawn({
            let vdf_config = config.consensus.vdf.clone();
            move || {
                if !is_test {
                    // Setup core affinity in prod only (perf gain shouldn't matter for tests, and we don't want pinning overlap)
                    let core_ids = core_affinity::get_core_ids().expect("Failed to get core IDs");

                    for core in core_ids {
                        let success = core_affinity::set_for_current(core);
                        if success {
                            info!("VDF thread pinned to core {:?}", core);
                            break;
                        }
                    }
                }

                run_vdf(
                    &vdf_config,
                    global_step_number,
                    seed,
                    vdf_reset_seed,
                    new_seed_rx,
                    vdf_shutdown_receiver,
                    broadcast_mining_actor.clone(),
                    vdf_service.clone(),
                    atomic_global_step_number.clone(),
                )
            }
        });
        vdf_thread_handler
    }

    fn init_partition_mining_actor(
        config: &Config,
        storage_modules: &Vec<Arc<StorageModule>>,
        vdf_steps_guard: &VdfStepsReadGuard,
        block_producer_addr: &actix::Addr<BlockProducerActor>,
        atomic_global_step_number: &Arc<AtomicU64>,
        packing_actor_addr: &actix::Addr<PackingActor>,
        initial_difficulty: U256,
    ) -> (Vec<actix::Addr<PartitionMiningActor>>, Vec<Arbiter>) {
        let mut part_actors = Vec::new();
        let mut arbiters = Vec::new();
        for sm in storage_modules {
            let partition_mining_actor = PartitionMiningActor::new(
                &config,
                block_producer_addr.clone().recipient(),
                packing_actor_addr.clone().recipient(),
                sm.clone(),
                false, // do not start mining automatically
                vdf_steps_guard.clone(),
                atomic_global_step_number.clone(),
                initial_difficulty,
            );
            let part_arbiter = Arbiter::new();
            let partition_mining_actor =
                PartitionMiningActor::start_in_arbiter(&part_arbiter.handle(), |_| {
                    partition_mining_actor
                });
            part_actors.push(partition_mining_actor);
            arbiters.push(part_arbiter);
        }

        // request packing for uninitialized ranges
        for sm in storage_modules {
            let uninitialized = sm.get_intervals(ChunkType::Uninitialized);
            for interval in uninitialized {
                packing_actor_addr.do_send(PackingRequest {
                    storage_module: sm.clone(),
                    chunk_range: PartitionChunkRange(interval),
                });
            }
        }
        (part_actors, arbiters)
    }

    fn init_packing_actor(
        config: &Config,
        global_step_number: u64,
        reth_node: &RethNodeProvider,
        storage_modules: &Vec<Arc<StorageModule>>,
    ) -> (Arc<AtomicU64>, actix::Addr<PackingActor>) {
        let atomic_global_step_number = Arc::new(AtomicU64::new(global_step_number));
        let sm_ids = storage_modules.iter().map(|s| (*s).id).collect();
        let packing_config = PackingConfig::new(&config);
        let packing_actor_addr = PackingActor::new(
            reth_node.task_executor.clone(),
            sm_ids,
            packing_config.clone(),
        )
        .start();
        (atomic_global_step_number, packing_actor_addr)
    }

    fn init_block_producer(
        config: &Config,
        reward_curve: Arc<HalvingCurve>,
        irys_db: &DatabaseProvider,
        reth_node: &RethNodeProvider,
        service_senders: &ServiceSenders,
        epoch_service_actor: &actix::Addr<EpochServiceActor>,
        block_tree_guard: &BlockTreeReadGuard,
        mempool_service: &actix::Addr<MempoolService>,
        vdf_steps_guard: &VdfStepsReadGuard,
        block_discovery: actix::Addr<BlockDiscoveryActor>,
        price_oracle: Arc<IrysPriceOracle>,
    ) -> (actix::Addr<BlockProducerActor>, Arbiter) {
        let block_producer_arbiter = Arbiter::new();
        let block_producer_actor = BlockProducerActor {
            db: irys_db.clone(),
            config: config.clone(),
            reward_curve,
            mempool_addr: mempool_service.clone(),
            block_discovery_addr: block_discovery,
            epoch_service: epoch_service_actor.clone(),
            reth_provider: reth_node.clone(),
            vdf_steps_guard: vdf_steps_guard.clone(),
            block_tree_guard: block_tree_guard.clone(),
            price_oracle,
            service_senders: service_senders.clone(),
        };
        let block_producer_addr =
            BlockProducerActor::start_in_arbiter(&block_producer_arbiter.handle(), |_| {
                block_producer_actor
            });
        (block_producer_addr, block_producer_arbiter)
    }

    fn init_price_oracle(config: &Config) -> Arc<IrysPriceOracle> {
        let price_oracle = match config.node_config.oracle {
            OracleConfig::Mock {
                initial_price,
                percent_change,
                smoothing_interval,
            } => IrysPriceOracle::MockOracle(MockOracle::new(
                initial_price,
                percent_change,
                smoothing_interval,
            )),
            // note: depending on the oracle, it may require spawning an async background service.
        };
        let price_oracle = Arc::new(price_oracle);
        price_oracle
    }

    fn init_block_discovery_service(
        config: &Config,
        irys_db: &DatabaseProvider,
        service_senders: &ServiceSenders,
        epoch_service: &Addr<EpochServiceActor>,
        block_index_guard: &BlockIndexReadGuard,
        partition_assignments_guard: irys_actors::epoch_service::PartitionAssignmentsReadGuard,
        vdf_steps_guard: &VdfStepsReadGuard,
        gossip_sender: tokio::sync::mpsc::Sender<GossipData>,
        reward_curve: Arc<HalvingCurve>,
    ) -> (actix::Addr<BlockDiscoveryActor>, Arbiter) {
        let block_discovery_actor = BlockDiscoveryActor {
            block_index_guard: block_index_guard.clone(),
            partition_assignments_guard: partition_assignments_guard.clone(),
            db: irys_db.clone(),
            config: config.clone(),
            vdf_steps_guard: vdf_steps_guard.clone(),
            service_senders: service_senders.clone(),
            gossip_sender,
            epoch_service: epoch_service.clone(),
            reward_curve,
        };
        let block_discovery_arbiter = Arbiter::new();
        let block_discovery =
            BlockDiscoveryActor::start_in_arbiter(&block_discovery_arbiter.handle(), |_| {
                block_discovery_actor
            });
        (block_discovery, block_discovery_arbiter)
    }

    fn init_validation_service(
        config: &Config,
        block_index_guard: &BlockIndexReadGuard,
        partition_assignments_guard: &irys_actors::epoch_service::PartitionAssignmentsReadGuard,
        vdf_steps_guard: &VdfStepsReadGuard,
    ) -> Arbiter {
        let validation_service = ValidationService::new(
            block_index_guard.clone(),
            partition_assignments_guard.clone(),
            vdf_steps_guard.clone(),
            config,
        );
        let validation_arbiter = Arbiter::new();
        let validation_service =
            ValidationService::start_in_arbiter(&validation_arbiter.handle(), |_| {
                validation_service
            });
        SystemRegistry::set(validation_service);
        validation_arbiter
    }

    fn init_vdf_service(
        config: &Config,
        irys_db: &DatabaseProvider,
        block_index_guard: &BlockIndexReadGuard,
    ) -> actix::Addr<VdfService> {
        let vdf_service_actor =
            VdfService::new(block_index_guard.clone(), irys_db.clone(), &config);
        let vdf_service = vdf_service_actor.start();
        SystemRegistry::set(vdf_service.clone());
        vdf_service
    }

    fn init_chunk_migration_service(
        config: &Config,
        block_index: Arc<RwLock<BlockIndex>>,
        irys_db: &DatabaseProvider,
        service_senders: &ServiceSenders,
        storage_modules: &Vec<Arc<StorageModule>>,
    ) {
        let chunk_migration_service = ChunkMigrationService::new(
            block_index.clone(),
            config.clone(),
            storage_modules.clone(),
            irys_db.clone(),
            service_senders.clone(),
        );
        SystemRegistry::set(chunk_migration_service.start());
    }

    fn init_mempools_service(
        config: &Config,
        irys_db: &DatabaseProvider,
        reth_node: &RethNodeProvider,
        reth_db: irys_database::db::RethDbWrapper,
        storage_modules: &Vec<Arc<StorageModule>>,
        block_tree_guard: &BlockTreeReadGuard,
        commitment_state_guard: &CommitmentStateReadGuard,
        service_senders: &ServiceSenders,
        gossip_tx: tokio::sync::mpsc::Sender<GossipData>,
    ) -> (actix::Addr<MempoolService>, Arbiter) {
        let mempool_service = MempoolService::new(
            irys_db.clone(),
            reth_db.clone(),
            reth_node.task_executor.clone(),
            storage_modules.clone(),
            block_tree_guard.clone(),
            commitment_state_guard.clone(),
            &config,
            service_senders.clone(),
            gossip_tx,
        );
        let mempool_arbiter = Arbiter::new();
        let mempool_service =
            MempoolService::start_in_arbiter(&mempool_arbiter.handle(), |_| mempool_service);
        SystemRegistry::set(mempool_service.clone());
        (mempool_service, mempool_arbiter)
    }

    fn init_block_tree_service(
        config: &Config,
        block_index: &Arc<RwLock<BlockIndex>>,
        irys_db: &DatabaseProvider,
        service_senders: &ServiceSenders,
        block_index_guard: &BlockIndexReadGuard,
    ) -> (actix::Addr<BlockTreeService>, Arbiter) {
        let block_tree_service = BlockTreeService::new(
            irys_db.clone(),
            block_index.clone(),
            &config.node_config.miner_address(),
            block_index_guard.clone(),
            config.consensus.clone(),
            service_senders.clone(),
        );
        let block_tree_arbiter = Arbiter::new();
        let block_tree_service =
            BlockTreeService::start_in_arbiter(&block_tree_arbiter.handle(), |_| {
                block_tree_service
            });
        SystemRegistry::set(block_tree_service.clone());
        (block_tree_service, block_tree_arbiter)
    }

    fn init_storage_modules(
        config: &Config,
        storage_module_infos: Vec<irys_storage::StorageModuleInfo>,
    ) -> eyre::Result<Vec<Arc<StorageModule>>> {
        let mut storage_modules = Vec::new();
        for info in storage_module_infos {
            let arc_module = Arc::new(StorageModule::new(&info, &config)?);
            storage_modules.push(arc_module.clone());
        }

        Ok(storage_modules)
    }

    async fn init_epoch_service(
        config: &Config,
        irys_db: &DatabaseProvider,
        block_index_guard: &BlockIndexReadGuard,
    ) -> eyre::Result<(
        Vec<irys_storage::StorageModuleInfo>,
        actix::Addr<EpochServiceActor>,
    )> {
        let (genesis_block, commitments, epoch_replay_data) =
            EpochReplayData::query_replay_data(irys_db, block_index_guard, &config)?;

        let storage_submodule_config =
            StorageSubmodulesConfig::load(config.node_config.base_directory.clone())?;
        let mut epoch_service = EpochServiceActor::new(&config);
        let _storage_module_infos = epoch_service.initialize(
            genesis_block,
            commitments,
            storage_submodule_config.clone(),
        )?;

        let storage_module_infos =
            epoch_service.replay_epoch_data(epoch_replay_data, storage_submodule_config)?;
        let epoch_service_actor = epoch_service.start();
        Ok((storage_module_infos, epoch_service_actor))
    }

    fn init_block_index_service(
        config: &Config,
        block_index: &Arc<RwLock<BlockIndex>>,
    ) -> actix::Addr<BlockIndexService> {
        let block_index_service = BlockIndexService::new(block_index.clone(), &config.consensus);
        let block_index_service_actor = block_index_service.start();
        SystemRegistry::set(block_index_service_actor.clone());
        block_index_service_actor
    }
}

async fn read_latest_block_data(
    block_index: &BlockIndex,
    irys_db: &DatabaseProvider,
) -> (u64, Arc<IrysBlockHeader>) {
    let latest_block_index = block_index
        .get_latest_item()
        .cloned()
        .expect("the block index must have at least one entry");
    let latest_block_height = block_index.latest_height();
    let latest_block = Arc::new(
        database::block_header_by_hash(
            &irys_db.tx().unwrap(),
            &latest_block_index.block_hash,
            false,
        )
        .unwrap()
        .unwrap(),
    );
    (latest_block_height, latest_block)
}

fn init_peer_list_service(
    irys_db: &DatabaseProvider,
    config: &Config,
    reth_service_addr: Addr<RethServiceActor>,
) -> (PeerListServiceFacade, Arbiter) {
    let peer_list_arbiter = Arbiter::new();
    let mut peer_list_service = PeerListService::new(irys_db.clone(), config, reth_service_addr);
    peer_list_service
        .initialize()
        .expect("to initialize peer_list_service");
    let peer_list_service =
        PeerListService::start_in_arbiter(&peer_list_arbiter.handle(), |_| peer_list_service);
    SystemRegistry::set(peer_list_service.clone());
    (peer_list_service.into(), peer_list_arbiter)
}

fn init_broadcaster_service() -> (actix::Addr<BroadcastMiningService>, Arbiter) {
    let broadcast_arbiter = Arbiter::new();
    let broadcast_mining_actor =
        BroadcastMiningService::start_in_arbiter(&broadcast_arbiter.handle(), |_| {
            BroadcastMiningService::default()
        });
    SystemRegistry::set(broadcast_mining_actor.clone());
    (broadcast_mining_actor, broadcast_arbiter)
}

fn init_reth_service(
    irys_db: &DatabaseProvider,
    reth_node: &RethNodeProvider,
) -> (actix::Addr<RethServiceActor>, Arbiter) {
    let reth_service = RethServiceActor::new(reth_node.clone(), irys_db.clone());
    let reth_arbiter = Arbiter::new();
    let reth_service_actor =
        RethServiceActor::start_in_arbiter(&reth_arbiter.handle(), |_| reth_service);
    SystemRegistry::set(reth_service_actor.clone());
    (reth_service_actor, reth_arbiter)
}

async fn init_reth_db(
    reth_handle_receiver: oneshot::Receiver<FullNode<RethNode, RethNodeAddOns>>,
) -> Result<(RethNodeProvider, irys_database::db::RethDbWrapper), eyre::Error> {
    let reth_node = RethNodeProvider(Arc::new(reth_handle_receiver.await?));
    let reth_db = reth_node.provider.database.db.clone();
    // TODO: fix this so we can migrate the consensus/irys DB
    // we no longer extend the reth database with our own tables/metadata
    // check_db_version_and_run_migrations_if_needed(&reth_db, irys_db)?;
    Ok((reth_node, reth_db))
}

fn init_irys_db(config: &Config) -> Result<DatabaseProvider, eyre::Error> {
    let irys_db_env =
        open_or_create_irys_consensus_data_db(&config.node_config.irys_consensus_data_dir())?;
    let irys_db = DatabaseProvider(Arc::new(irys_db_env));
    debug!("Irys DB initiailsed");
    Ok(irys_db)
}<|MERGE_RESOLUTION|>--- conflicted
+++ resolved
@@ -1,11 +1,7 @@
 use crate::arbiter_handle::{ArbiterHandle, CloneableJoinHandle};
-<<<<<<< HEAD
-use crate::peer_utilities::sync_state_from_peers;
-=======
 use crate::peer_utilities::{
     fetch_genesis_block, fetch_genesis_commitments, sync_state_from_peers,
 };
->>>>>>> d7c9e474
 use crate::vdf::run_vdf;
 use actix::{Actor, Addr, Arbiter, System, SystemRegistry};
 use actix_web::dev::Server;
@@ -267,14 +263,6 @@
     ) -> (IrysBlockHeader, Vec<CommitmentTransaction>) {
         info!(miner_address = ?self.config.node_config.miner_address(), "Starting Irys Node: {:?}", node_mode);
 
-<<<<<<< HEAD
-        Ok(IrysNode {
-            data_exists: Self::blockchain_data_exists(&config.node_config.base_directory),
-            config,
-            random_ports,
-            http_listener,
-        })
-=======
         // Check if blockchain data already exists
         let has_existing_data = block_index.num_blocks() > 0;
 
@@ -333,7 +321,6 @@
         drop(tx);
 
         (genesis_block, commitments)
->>>>>>> d7c9e474
     }
 
     async fn create_new_genesis_block(
@@ -435,49 +422,6 @@
 
     /// Initializes the node (genesis or non-genesis)
     pub async fn start(self) -> eyre::Result<IrysNodeCtx> {
-<<<<<<< HEAD
-        info!(miner_address = ?self.config.node_config.miner_address(), "Starting Irys Node");
-        let (chain_spec, irys_genesis) = IrysChainSpecBuilder::from_config(&self.config).build();
-
-        // figure out the init mode
-        let (latest_block_height_tx, latest_block_height_rx) = oneshot::channel::<u64>();
-        match (self.data_exists, &self.config.node_config.mode) {
-            (true, NodeMode::Genesis { .. }) => {
-                eyre::bail!("You cannot start a genesis chain with existing data")
-            }
-            (false, &NodeMode::Genesis { .. }) => {
-                let now = SystemTime::now().duration_since(UNIX_EPOCH).unwrap();
-                // special handling for genesis node
-                let commitments = get_genesis_commitments(&self.config);
-
-                let mut irys_genesis = IrysBlockHeader {
-                    diff: calculate_initial_difficulty(
-                        &self.config.consensus,
-                        // TODO: where does this magic constant come from?
-                        3,
-                    )
-                    .expect("valid calculated initial difficulty"),
-                    timestamp: now.as_millis(),
-                    last_diff_timestamp: now.as_millis(),
-                    ..irys_genesis
-                };
-                add_genesis_commitments(&mut irys_genesis, &self.config);
-                let irys_genesis_block = Arc::new(irys_genesis);
-
-                // special handilng for genesis node
-                Self::init_genesis_thread(
-                    self.config.clone(),
-                    irys_genesis_block.clone(),
-                    commitments,
-                )?
-                .join()
-                .map_err(|_| eyre::eyre!("genesis init thread panicked"))?;
-            }
-            _ => {
-                // no special handling for `peer` mode node
-            }
-        };
-=======
         // Determine node startup mode
         let config = &self.config;
         let node_mode = &config.node_config.mode;
@@ -508,7 +452,6 @@
             )
             .await?;
         }
->>>>>>> d7c9e474
 
         // all async tasks will be run on a new tokio runtime
         let tokio_runtime = tokio::runtime::Builder::new_multi_thread()
