use ::irys_database::{tables::IrysTables, BlockIndex, Initialized};
use actix::{Actor, ArbiterService, Registry};
use irys_actors::{
    block_discovery::BlockDiscoveryActor,
    block_index_service::{BlockIndexReadGuard, BlockIndexService, GetBlockIndexGuardMessage},
    block_producer::{BlockConfirmedMessage, BlockProducerActor, RegisterBlockProducerMessage},
    block_tree_service::BlockTreeService,
    broadcast_mining_service::{BroadcastDifficultyUpdate, BroadcastMiningService},
    chunk_migration_service::ChunkMigrationService,
    epoch_service::{
        EpochServiceActor, EpochServiceConfig, GetGenesisStorageModulesMessage,
        GetLedgersGuardMessage, GetPartitionAssignmentsGuardMessage, NewEpochMessage,
    },
    mempool_service::MempoolService,
    mining::PartitionMiningActor,
    packing::{wait_for_packing, PackingActor, PackingRequest},
    vdf_service::{GetVdfStateMessage, VdfService, VdfStepsReadGuard},
    ActorAddresses,
};
use irys_api_server::{run_server, ApiState};
use irys_config::IrysNodeConfig;
use irys_packing::{PackingType, PACKING_TYPE};
pub use irys_reth_node_bridge::node::{
    RethNode, RethNodeAddOns, RethNodeExitHandle, RethNodeProvider,
};

use irys_storage::{
    initialize_storage_files, ChunkProvider, ChunkType, StorageModule, StorageModuleVec,
};
use irys_types::{
    app_state::DatabaseProvider, calculate_initial_difficulty, irys::IrysSigner,
<<<<<<< HEAD
    vdf_config::VDFStepsConfig, DifficultyAdjustmentConfig, StorageConfig, CHUNK_SIZE, H256, U256,
=======
    vdf_config::VDFStepsConfig, StorageConfig, CONFIG, H256,
>>>>>>> b0756b89
};
use reth::{
    builder::FullNode,
    chainspec::ChainSpec,
    core::irys_ext::NodeExitReason,
    tasks::{TaskExecutor, TaskManager},
};
use reth_cli_runner::{run_to_completion_or_panic, run_until_ctrl_c};
use reth_db::{Database as _, HasName, HasTableType};
use std::{
    sync::{mpsc, Arc, RwLock},
    time::{SystemTime, UNIX_EPOCH},
};
use tracing::{debug, error, info};

use tokio::{
    runtime::Handle,
    sync::oneshot::{self},
};

use crate::vdf::run_vdf;
use irys_testing_utils::utils::setup_tracing_and_temp_dir;

pub async fn start_for_testing(config: IrysNodeConfig) -> eyre::Result<IrysNodeCtx> {
    let storage_config = StorageConfig {
        chunk_size: 32,
        num_chunks_in_partition: 400,
        num_chunks_in_recall_range: 80,
        num_partitions_in_slot: 1,
        miner_address: config.mining_signer.address(),
        min_writes_before_sync: 1,
        entropy_packing_iterations: 1_000,
        num_confirmations_for_finality: 1, // Testnet / single node config
    };

    start_irys_node(config, storage_config).await
}

pub async fn start_for_testing_default(
    name: Option<&str>,
    keep: bool,
    miner_signer: IrysSigner,
    storage_config: StorageConfig,
) -> eyre::Result<IrysNodeCtx> {
    let config = IrysNodeConfig {
        base_directory: setup_tracing_and_temp_dir(name, keep).into_path(),
        mining_signer: miner_signer.clone(),
        ..Default::default()
    };

    let storage_config = StorageConfig {
        miner_address: miner_signer.address(), // just in case to keep the same miner address
        num_confirmations_for_finality: 1,     // Testnet / single node config
        ..storage_config
    };

    start_irys_node(config, storage_config).await
}

#[derive(Debug, Clone)]
pub struct IrysNodeCtx {
    pub reth_handle: RethNodeProvider,
    pub actor_addresses: ActorAddresses,
    pub db: DatabaseProvider,
    pub config: Arc<IrysNodeConfig>,
    pub chunk_provider: ChunkProvider,
    pub block_index_guard: BlockIndexReadGuard,
    pub vdf_steps_guard: VdfStepsReadGuard,
    pub vdf_config: VDFStepsConfig,
    pub storage_config: StorageConfig,
}

pub async fn start_irys_node(
    node_config: IrysNodeConfig,
    storage_config: StorageConfig,
) -> eyre::Result<IrysNodeCtx> {
    info!("Using directory {:?}", &node_config.base_directory);

    if PACKING_TYPE != PackingType::CPU && storage_config.chunk_size != CHUNK_SIZE {
        error!("C packing only supports chunk size {}!", CHUNK_SIZE)
    }

    let (reth_handle_sender, reth_handle_receiver) =
        oneshot::channel::<FullNode<RethNode, RethNodeAddOns>>();
    let (irys_node_handle_sender, irys_node_handle_receiver) = oneshot::channel::<IrysNodeCtx>();
    let mut irys_genesis = node_config.chainspec_builder.genesis();
    let arc_config = Arc::new(node_config);
    let mut difficulty_adjustment_config = CONFIG.clone().into();

    // TODO: Hard coding 3 for storage module count isn't great here,
    // eventually we'll want to relate this to the genesis config
    irys_genesis.diff =
        calculate_initial_difficulty(&difficulty_adjustment_config, &storage_config, 3).unwrap();

    difficulty_adjustment_config.target_block_time = 5;
    let now = SystemTime::now().duration_since(UNIX_EPOCH).unwrap();
    irys_genesis.timestamp = now.as_millis();
    irys_genesis.last_diff_timestamp = irys_genesis.timestamp;
    let arc_genesis = Arc::new(irys_genesis);

    let mut storage_modules: StorageModuleVec = Vec::new();
    let block_index: Arc<RwLock<BlockIndex<Initialized>>> = Arc::new(RwLock::new({
        let mut idx = BlockIndex::default();
        if !CONFIG.persist_data_on_restart {
            idx = idx.reset(&arc_config.clone())?
        }
        idx.init(arc_config.clone()).await.unwrap()
    }));

    let reth_chainspec = arc_config
        .clone()
        .chainspec_builder
        .reth_builder
        .clone()
        .build();

    let cloned_arc = arc_config.clone();

    // Spawn thread and runtime for actors
    let arc_config_copy = arc_config.clone();
    std::thread::Builder::new()
        .name("actor-main-thread".to_string())
        .stack_size(32 * 1024 * 1024)
        .spawn(move || {
            let rt: actix_rt::Runtime = actix_rt::Runtime::new().unwrap();
            let node_config = arc_config_copy.clone();
            rt.block_on(async move {
                // the RethNodeHandle doesn't *need* to be Arc, but it will reduce the copy cost
                let reth_node = RethNodeProvider(Arc::new(reth_handle_receiver.await.unwrap()));
                let db = DatabaseProvider(reth_node.provider.database.db.clone());
                let vdf_config = VDFStepsConfig::default();

                // Initialize the epoch_service actor to handle partition ledger assignments
                let config = EpochServiceConfig {
                    storage_config: storage_config.clone(),
                    ..Default::default()
                };

                let miner_address = node_config.mining_signer.address();
                let epoch_service = EpochServiceActor::new(Some(config));
                let epoch_service_actor_addr = epoch_service.start();

                // Initialize the block_index actor and tell it about the genesis block
                let block_index_actor =
                    BlockIndexService::new(block_index.clone(), storage_config.clone());
                Registry::set(block_index_actor.start());
                let block_index_actor_addr = BlockIndexService::from_registry();
                let msg = BlockConfirmedMessage(arc_genesis.clone(), Arc::new(vec![]));
                db.update_eyre(|tx| irys_database::insert_block_header(tx, &arc_genesis))
                    .unwrap();
                match block_index_actor_addr.send(msg).await {
                    Ok(_) => info!("Genesis block indexed"),
                    Err(_) => panic!("Failed to index genesis block"),
                }

                // Tell the epoch_service to initialize the ledgers
                let msg = NewEpochMessage(arc_genesis.clone());
                match epoch_service_actor_addr.send(msg).await {
                    Ok(_) => info!("Genesis Epoch tasks complete."),
                    Err(_) => panic!("Failed to perform genesis epoch tasks"),
                }

                // Retrieve ledger assignments
                let ledgers_guard = epoch_service_actor_addr
                    .send(GetLedgersGuardMessage)
                    .await
                    .unwrap();

                {
                    let ledgers = ledgers_guard.read();
                    debug!("ledgers: {:?}", ledgers);
                }

                let partition_assignments_guard = epoch_service_actor_addr
                    .send(GetPartitionAssignmentsGuardMessage)
                    .await
                    .unwrap();

                let block_index_guard = block_index_actor_addr
                    .send(GetBlockIndexGuardMessage)
                    .await
                    .unwrap();

                // Get the genesis storage modules and their assigned partitions
                let storage_module_infos = epoch_service_actor_addr
                    .send(GetGenesisStorageModulesMessage)
                    .await
                    .unwrap();

                // For Genesis we create the storage_modules and their files
                initialize_storage_files(&arc_config.storage_module_dir(), &storage_module_infos)
                    .unwrap();

                // Create a list of storage modules wrapping the storage files
                for info in storage_module_infos {
                    let arc_module = Arc::new(
                        StorageModule::new(
                            &arc_config.storage_module_dir(),
                            &info,
                            storage_config.clone(),
                        )
                        // TODO: remove this unwrap
                        .unwrap(),
                    );
                    storage_modules.push(arc_module.clone());
                    // arc_module.pack_with_zeros();
                }

                let mempool_service = MempoolService::new(
                    db.clone(),
                    reth_node.task_executor.clone(),
                    node_config.mining_signer.clone(),
                    storage_config.clone(),
                    storage_modules.clone(),
                );
                Registry::set(mempool_service.start());
                let mempool_addr = MempoolService::from_registry();

                let chunk_migration_service = ChunkMigrationService::new(
                    block_index.clone(),
                    storage_config.clone(),
                    storage_modules.clone(),
                    db.clone(),
                );
                Registry::set(chunk_migration_service.start());

                let (_new_seed_tx, _new_seed_rx) = mpsc::channel::<H256>();

                let block_tree_actor = BlockTreeService::new(db.clone(), &arc_genesis);
                Registry::set(block_tree_actor.start());

                let vdf_service = VdfService::from_registry();
                let vdf_steps_guard: VdfStepsReadGuard =
                    vdf_service.send(GetVdfStateMessage).await.unwrap();

                let block_discovery_actor = BlockDiscoveryActor {
                    block_index_guard: block_index_guard.clone(),
                    partition_assignments_guard: partition_assignments_guard.clone(),
                    storage_config: storage_config.clone(),
                    difficulty_config: difficulty_adjustment_config.clone(),
                    db: db.clone(),
                    vdf_config: vdf_config.clone(),
                    vdf_steps_guard: vdf_steps_guard.clone(),
                };
                let block_discovery_addr = block_discovery_actor.start();

                let block_producer_actor = BlockProducerActor::new(
                    db.clone(),
                    mempool_addr.clone(),
                    block_discovery_addr.clone(),
                    epoch_service_actor_addr.clone(),
                    reth_node.clone(),
                    storage_config.clone(),
                    difficulty_adjustment_config.clone(),
                    vdf_config.clone(),
                    vdf_steps_guard.clone(),
                );
                let block_producer_addr = block_producer_actor.start();
                let block_tree = BlockTreeService::from_registry();
                block_tree.do_send(RegisterBlockProducerMessage(block_producer_addr.clone()));

                let mut part_actors = Vec::new();

                for sm in &storage_modules {
                    let partition_mining_actor = PartitionMiningActor::new(
                        miner_address,
                        db.clone(),
                        block_producer_addr.clone().recipient(),
                        sm.clone(),
                        false, // do not start mining automatically
                        vdf_steps_guard.clone(),
                    );
                    part_actors.push(partition_mining_actor.start());
                }

                // Yield to let actors process their mailboxes (and subscribe to the mining_broadcaster)
                tokio::task::yield_now().await;

                let packing_actor_addr =
                    PackingActor::new(Handle::current(), reth_node.task_executor.clone(), None)
                        .start();
                // request packing for uninitialized ranges
                for sm in &storage_modules {
                    let uninitialized = sm.get_intervals(ChunkType::Uninitialized);
                    debug!("ranges to pack: {:?}", &uninitialized);
                    let _ = uninitialized
                        .iter()
                        .map(|interval| {
                            packing_actor_addr.do_send(PackingRequest {
                                storage_module: sm.clone(),
                                chunk_range: (*interval).into(),
                            })
                        })
                        .collect::<Vec<()>>();
                }
                let _ = wait_for_packing(packing_actor_addr.clone(), None).await;

                debug!("Packing complete");

                // Let the partition actors know about the genesis difficulty
                let broadcast_mining_service = BroadcastMiningService::from_registry();
                broadcast_mining_service.do_send(BroadcastDifficultyUpdate(arc_genesis.clone()));

                let part_actors_clone = part_actors.clone();

                info!(
                    "Starting VDF thread seed {:?} reset_seed {:?}",
                    arc_genesis.vdf_limiter_info.output, arc_genesis.vdf_limiter_info.seed
                );

                let (_new_seed_tx, new_seed_rx) = mpsc::channel::<H256>();
                let (shutdown_tx, shutdown_rx) = mpsc::channel();

                let vdf_config2 = vdf_config.clone();
                let vdf_thread_handler = std::thread::spawn(move || {
                    run_vdf(
                        vdf_config2,
                        arc_genesis.vdf_limiter_info.output,
                        arc_genesis.vdf_limiter_info.seed,
                        new_seed_rx,
                        shutdown_rx,
                        broadcast_mining_service.clone(),
                        vdf_service.clone(),
                    )
                });

                let actor_addresses = ActorAddresses {
                    partitions: part_actors_clone,
                    block_producer: block_producer_addr,
                    packing: packing_actor_addr,
                    mempool: mempool_addr.clone(),
                    block_index: block_index_actor_addr,
                    epoch_service: epoch_service_actor_addr,
                };

                let chunk_provider =
                    ChunkProvider::new(storage_config.clone(), storage_modules.clone(), db.clone());

                let _ = irys_node_handle_sender.send(IrysNodeCtx {
                    actor_addresses: actor_addresses.clone(),
                    reth_handle: reth_node,
                    db: db.clone(),
                    config: arc_config.clone(),
                    chunk_provider: chunk_provider.clone(),
                    block_index_guard: block_index_guard.clone(),
                    vdf_steps_guard: vdf_steps_guard.clone(),
                    vdf_config: vdf_config.clone(),
                    storage_config: storage_config.clone(),
                });

                run_server(ApiState {
                    mempool: mempool_addr,
                    chunk_provider: Arc::new(chunk_provider),
                    db,
                })
                .await;

                // Send shutdown signal
                shutdown_tx.send(()).unwrap();

                // Wait for vdf thread to finish
                vdf_thread_handler.join().unwrap();
            });
        })?;

    // run reth in it's own thread w/ it's own tokio runtime
    // this is done as reth exhibits strange behaviour (notably channel dropping) when not in it's own context/when the exit future isn't been awaited

    std::thread::Builder::new().name("reth-thread".to_string())
        .stack_size(32 * 1024 * 1024)
        .spawn(move || {
            let node_config= cloned_arc.clone();
            let tokio_runtime = /* Handle::current(); */ tokio::runtime::Builder::new_multi_thread().enable_all().build().unwrap();
            let mut task_manager = TaskManager::new(tokio_runtime.handle().clone());
            let exec: reth::tasks::TaskExecutor = task_manager.executor();

            tokio_runtime.block_on(run_to_completion_or_panic(
                &mut task_manager,
                run_until_ctrl_c(start_reth_node(exec, reth_chainspec, node_config, IrysTables::ALL, reth_handle_sender)),
            )).unwrap();
        })?;

    // wait for the full handle to be send over by the actix thread
    Ok(irys_node_handle_receiver.await?)
}

async fn start_reth_node<T: HasName + HasTableType>(
    exec: TaskExecutor,
    chainspec: ChainSpec,
    irys_config: Arc<IrysNodeConfig>,
    tables: &[T],
    sender: oneshot::Sender<FullNode<RethNode, RethNodeAddOns>>,
) -> eyre::Result<NodeExitReason> {
    let node_handle =
        irys_reth_node_bridge::run_node(Arc::new(chainspec), exec, irys_config, tables).await?;
    sender
        .send(node_handle.node.clone())
        .expect("unable to send reth node handle");
    let exit_reason = node_handle.node_exit_future.await?;
    Ok(exit_reason)
}<|MERGE_RESOLUTION|>--- conflicted
+++ resolved
@@ -29,11 +29,7 @@
 };
 use irys_types::{
     app_state::DatabaseProvider, calculate_initial_difficulty, irys::IrysSigner,
-<<<<<<< HEAD
-    vdf_config::VDFStepsConfig, DifficultyAdjustmentConfig, StorageConfig, CHUNK_SIZE, H256, U256,
-=======
-    vdf_config::VDFStepsConfig, StorageConfig, CONFIG, H256,
->>>>>>> b0756b89
+    vdf_config::VDFStepsConfig, StorageConfig, CHUNK_SIZE, CONFIG, H256,
 };
 use reth::{
     builder::FullNode,
