--- conflicted
+++ resolved
@@ -57,11 +57,8 @@
     GossipData, IrysBlockHeader, NodeConfig, NodeMode, OracleConfig, PartitionChunkRange, H256,
     U256,
 };
-<<<<<<< HEAD
-=======
 use irys_types::{ArbiterHandle, CloneableJoinHandle, U256};
 use irys_vdf::vdf_state::VdfStepsReadGuard;
->>>>>>> 213b0135
 use reth::{
     builder::FullNode,
     chainspec::ChainSpec,
