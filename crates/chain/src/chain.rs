--- conflicted
+++ resolved
@@ -355,45 +355,7 @@
             commitments.push(commitment_tx);
         }
 
-<<<<<<< HEAD
-        // figure out the init mode
-        let (latest_block_height_tx, latest_block_height_rx) = oneshot::channel::<u64>();
-        // this is so we can "preload" a .irys_submodules.toml file in the data dir for manual testing
-        let data_exists =
-            Self::blockchain_data_exists(&self.config.node_config.irys_consensus_data_dir());
-
-        error!("Data exists: {}", data_exists);
-        // note: if you need the genesis header later, you can easily make this match block return it
-        match (data_exists, &self.config.node_config.mode) {
-            (true, NodeMode::Genesis { .. }) => {
-                eyre::bail!("You cannot start a genesis chain with existing data")
-            }
-            (false, &NodeMode::Genesis { .. }) => {
-                let now = SystemTime::now().duration_since(UNIX_EPOCH).unwrap();
-                // special handling for genesis node
-                let commitments = get_genesis_commitments(&self.config);
-
-                let mut irys_genesis = IrysBlockHeader {
-                    diff: calculate_initial_difficulty(
-                        &self.config.consensus,
-                        // TODO: where does this magic constant come from?
-                        3,
-                    )
-                    .expect("valid calculated initial difficulty"),
-                    timestamp: now.as_millis(),
-                    last_diff_timestamp: now.as_millis(),
-                    // !!!TESTNET ONLY!!!
-                    last_epoch_hash: H256::from_base58(
-                        "6mZBRJGrxbYZsLLQqwZEFEAsdvNvx4Hd7RVVBAD69f7Y",
-                    ),
-                    ..irys_genesis
-                };
-                dbg!(&irys_genesis.last_epoch_hash.0);
-
-                add_genesis_commitments(&mut irys_genesis, &self.config);
-=======
         drop(tx);
->>>>>>> 96590be1
 
         (genesis_block, commitments)
     }
@@ -562,11 +524,8 @@
             &irys_provider,
             task_manager.executor(),
             self.http_listener,
-<<<<<<< HEAD
-=======
             irys_db,
             block_index,
->>>>>>> 96590be1
             self.gossip_listener,
         )?;
 
@@ -629,11 +588,8 @@
         irys_provider: &Arc<RwLock<Option<IrysRethProviderInner>>>,
         task_exec: TaskExecutor,
         http_listener: TcpListener,
-<<<<<<< HEAD
-=======
         irys_db: DatabaseProvider,
         block_index: BlockIndex,
->>>>>>> 96590be1
         gossip_listener: TcpListener,
     ) -> Result<JoinHandle<RethNodeProvider>, eyre::Error> {
         let actor_main_thread_handle = std::thread::Builder::new()
@@ -664,10 +620,7 @@
                                 block_index_service_actor,
                                 &task_exec,
                                 http_listener,
-<<<<<<< HEAD
-=======
                                 irys_db,
->>>>>>> 96590be1
                                 gossip_listener
                             )
                             .await
@@ -790,10 +743,7 @@
         block_index_service_actor: Addr<BlockIndexService>,
         task_exec: &TaskExecutor,
         http_listener: TcpListener,
-<<<<<<< HEAD
-=======
         irys_db: DatabaseProvider,
->>>>>>> 96590be1
         gossip_listener: TcpListener,
     ) -> eyre::Result<(
         IrysNodeCtx,
@@ -865,10 +815,7 @@
 
         let (gossip_service, gossip_tx) =
             irys_gossip_service::GossipService::new(config.node_config.miner_address());
-<<<<<<< HEAD
-=======
         let sync_state = gossip_service.sync_state.clone();
->>>>>>> 96590be1
 
         // start the block tree service
         let (block_tree_service, block_tree_arbiter) = Self::init_block_tree_service(
@@ -973,11 +920,8 @@
             irys_db.clone(),
             vdf_sender.clone(),
             gossip_listener,
-<<<<<<< HEAD
-=======
             true,
             latest_known_block_height,
->>>>>>> 96590be1
         )?;
 
         // set up the price oracle
