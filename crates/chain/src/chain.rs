use crate::peer_utilities::{fetch_genesis_block, fetch_genesis_commitments};
use crate::vdf::run_vdf;
use actix::{Actor, Addr, Arbiter, System, SystemRegistry};
use actix_web::dev::Server;
use base58::ToBase58;
use irys_actors::vdf_service::AtomicVdfState;
use irys_actors::{
    block_discovery::BlockDiscoveryActor,
    block_discovery::BlockDiscoveryFacadeImpl,
    block_index_service::{BlockIndexReadGuard, BlockIndexService, GetBlockIndexGuardMessage},
    block_producer::BlockProducerActor,
    block_tree_service::BlockTreeReadGuard,
    block_tree_service::{BlockTreeService, GetBlockTreeGuardMessage},
    broadcast_mining_service::{BroadcastMiningSeed, BroadcastMiningService},
    cache_service::ChunkCacheService,
    chunk_migration_service::ChunkMigrationService,
    ema_service::EmaService,
    epoch_service::{EpochServiceActor, GetPartitionAssignmentsGuardMessage},
    mempool_service::{MempoolService, MempoolServiceFacadeImpl},
    mining::{MiningControl, PartitionMiningActor},
    packing::{PackingActor, PackingConfig, PackingRequest},
    reth_service::{
        BlockHashType, ForkChoiceUpdateMessage, GetPeeringInfoMessage, RethServiceActor,
    },
    services::ServiceSenders,
    validation_service::ValidationService,
    vdf_service::VdfStateReadonly,
};
use irys_actors::{
    ActorAddresses, CommitmentCache, EpochReplayData, GetCommitmentStateGuardMessage,
    StorageModuleService,
};
use irys_api_server::{create_listener, run_server, ApiState};
use irys_config::chain::chainspec::IrysChainSpecBuilder;
use irys_config::submodules::StorageSubmodulesConfig;
use irys_database::{
    add_genesis_commitments, database, get_genesis_commitments, BlockIndex, SystemLedger,
};
use irys_p2p::{
    P2PService, PeerListService, PeerListServiceFacade, ServiceHandleWithShutdownSignal, SyncState,
};
use irys_price_oracle::{mock_oracle::MockOracle, IrysPriceOracle};
use irys_reth_node_bridge::node::RethNode;
pub use irys_reth_node_bridge::node::{RethNodeAddOns, RethNodeProvider};
use irys_reth_node_bridge::signal::{
    run_to_completion_or_panic, run_until_ctrl_c_or_channel_message,
};
use irys_reward_curve::HalvingCurve;
use irys_storage::StorageModulesReadGuard;
use irys_storage::{
    irys_consensus_data_db::open_or_create_irys_consensus_data_db,
    reth_provider::{IrysRethProvider, IrysRethProviderInner},
    ChunkProvider, ChunkType, StorageModule,
};
use irys_types::{
    app_state::DatabaseProvider, calculate_initial_difficulty, ArbiterHandle, CloneableJoinHandle,
    CommitmentTransaction, Config, IrysBlockHeader, NodeConfig, NodeMode, OracleConfig,
    PartitionChunkRange, H256, U256,
};
use reth::{
    chainspec::ChainSpec,
    tasks::{TaskExecutor, TaskManager},
};
use reth_db::Database as _;
use std::sync::atomic::{AtomicBool, Ordering};
use std::{
    net::TcpListener,
    sync::atomic::AtomicU64,
    sync::{Arc, RwLock},
    thread::{self, JoinHandle},
    time::{SystemTime, UNIX_EPOCH},
};
use tokio::runtime::Runtime;
use tokio::sync::mpsc;
use tokio::sync::oneshot::{self};
use tracing::{debug, error, info, warn, Instrument as _, Span};

#[derive(Debug, Clone)]
pub struct IrysNodeCtx {
    pub reth_handle: RethNodeProvider,
    pub actor_addresses: ActorAddresses,
    pub arbiters: Arc<RwLock<Vec<ArbiterHandle>>>,
    pub db: DatabaseProvider,
    pub config: Config,
    pub reward_curve: Arc<HalvingCurve>,
    pub chunk_provider: Arc<ChunkProvider>,
    pub block_index_guard: BlockIndexReadGuard,
    pub block_tree_guard: BlockTreeReadGuard,
    pub vdf_steps_guard: VdfStateReadonly,
    pub service_senders: ServiceSenders,
    // Shutdown channels
    pub reth_shutdown_sender: tokio::sync::mpsc::Sender<()>,
    // Thread handles spawned by the start function
    pub reth_thread_handle: Option<CloneableJoinHandle<()>>,
    stop_guard: StopGuard,
    pub peer_list: PeerListServiceFacade,
    pub sync_state: SyncState,
}

impl IrysNodeCtx {
    pub fn get_api_state(&self) -> ApiState {
        ApiState {
            mempool_service: self.service_senders.mempool.clone(),
            chunk_provider: self.chunk_provider.clone(),
            ema_service: self.service_senders.ema.clone(),
            peer_list: self.peer_list.clone(),
            db: self.db.clone(),
            config: self.config.clone(),
            reth_provider: self.reth_handle.clone(),
            reth_http_url: self.reth_handle.rpc_server_handle().http_url().unwrap(),
            block_tree: self.block_tree_guard.clone(),
            block_index: self.block_index_guard.clone(),
            sync_state: self.sync_state.clone(),
        }
    }

    pub async fn stop(self) {
        let _ = self.stop_mining().await;
        debug!("Sending shutdown signal to reth thread");
        // Shutting down reth node will propagate to the main actor thread eventually
        let _ = self.reth_shutdown_sender.send(()).await;
        let _ = self.reth_thread_handle.unwrap().join();
        debug!("Main actor thread and reth thread stopped");
        self.stop_guard.mark_stopped();
    }

    pub fn get_http_port(&self) -> u16 {
        self.config.node_config.http.bind_port
    }

    /// Stop VDF thread mining and send a message to all known partition actors to ignore any received VDF steps
    pub async fn stop_mining(&self) -> eyre::Result<()> {
        // stop VDF thread mining
        if let Err(e) = self.service_senders.vdf_mining.send(false).await {
            tracing::error!("Error sending to vdf_mining_state_sender mspc {:?}", e);
        }
        self.set_partition_mining(false).await
    }
    /// Start VDF thread mining and Send a message to all known partition actors to begin mining when they receive a VDF step
    pub async fn start_mining(&self) -> eyre::Result<()> {
        // start VDF thread mining
        if let Err(e) = self.service_senders.vdf_mining.send(true).await {
            tracing::error!("Error sending to vdf_mining_state_sender mspc {:?}", e);
        }
        self.set_partition_mining(true).await
    }
    // Send a custom control message to all known partition actors to enable/disable partition mining
    pub async fn set_partition_mining(&self, should_mine: bool) -> eyre::Result<()> {
        // Send a custom control message to all known partition actors
        for part in &self.actor_addresses.partitions {
            part.try_send(MiningControl(should_mine))?;
        }
        Ok(())
    }
}

// Shared stop guard that can be cloned
#[derive(Debug)]
struct StopGuard(Arc<AtomicBool>);

impl StopGuard {
    fn new() -> Self {
        StopGuard(Arc::new(AtomicBool::new(false)))
    }

    fn mark_stopped(&self) {
        self.0.store(true, Ordering::SeqCst);
    }

    fn is_stopped(&self) -> bool {
        self.0.load(Ordering::SeqCst)
    }
}

impl Drop for StopGuard {
    fn drop(&mut self) {
        // Only check if this is the last reference to the guard
        if Arc::strong_count(&self.0) == 1 && !self.is_stopped() && !thread::panicking() {
            error!("\x1b[1;31m============================================================\x1b[0m");
            error!("\x1b[1;31mIrysNodeCtx must be stopped before all instances are dropped\x1b[0m");
            error!("\x1b[1;31m============================================================\x1b[0m");
        }
    }
}

impl Clone for StopGuard {
    fn clone(&self) -> Self {
        StopGuard(Arc::clone(&self.0))
    }
}

async fn start_reth_node(
    task_executor: TaskExecutor,
    chainspec: ChainSpec,
    config: Config,
    sender: oneshot::Sender<RethNode>,
    irys_provider: IrysRethProvider,
    latest_block: u64,
) -> eyre::Result<()> {
    let random_ports = config.node_config.reth.use_random_ports;
    let node_handle = match irys_reth_node_bridge::node::run_node(
        Arc::new(chainspec.clone()),
        task_executor.clone(),
        config.node_config.clone(),
        irys_provider.clone(),
        latest_block,
        random_ports,
    )
    .in_current_span()
    .await
    {
        Ok(handle) => handle,
        Err(e) => {
            error!("Restarting reth thread - reason: {:?}", &e);
            // One retry attempt
            irys_reth_node_bridge::node::run_node(
                Arc::new(chainspec.clone()),
                task_executor.clone(),
                config.node_config.clone(),
                irys_provider.clone(),
                latest_block,
                random_ports,
            )
            .await
            .expect("expected reth node to have started")
        }
    };

    debug!("Reth node started");

    sender.send(node_handle.node.clone()).map_err(|e| {
        eyre::eyre!(
            "Failed to send reth node handle to main actor thread: {:?}",
            &e
        )
    })?;

    node_handle.node_exit_future.await
}

/// Builder pattern for configuring and bootstrapping an Irys blockchain node.
pub struct IrysNode {
    pub config: Config,
    pub http_listener: TcpListener,
    pub gossip_listener: TcpListener,
}

impl IrysNode {
    /// Creates a new node builder instance.
    pub async fn new(mut node_config: NodeConfig) -> eyre::Result<Self> {
        // we create the listener here so we know the port before we start passing around `config`
        let http_listener = create_listener(
            format!(
                "{}:{}",
                &node_config.http.bind_ip, &node_config.http.bind_port
            )
            .parse()
            .expect("A valid HTTP IP & port"),
        )?;
        let gossip_listener = create_listener(
            format!(
                "{}:{}",
                &node_config.gossip.bind_ip, &node_config.gossip.bind_port
            )
            .parse()
            .expect("A valid HTTP IP & port"),
        )?;
        let local_addr = http_listener
            .local_addr()
            .map_err(|e| eyre::eyre!("Error getting local address: {:?}", &e))?;
        let local_gossip = gossip_listener
            .local_addr()
            .map_err(|e| eyre::eyre!("Error getting local address: {:?}", &e))?;

        // if `config.port` == 0, the assigned port will be random (decided by the OS)
        // we re-assign the configuration with the actual port here.
        if node_config.http.bind_port == 0 {
            node_config.http.bind_port = local_addr.port();
        }

        // If the public port is not specified, use the same as the private one
        if node_config.http.public_port == 0 {
            node_config.http.public_port = node_config.http.bind_port;
        }

        if node_config.gossip.bind_port == 0 {
            node_config.gossip.bind_port = local_gossip.port();
        }

        if node_config.gossip.public_port == 0 {
            node_config.gossip.public_port = node_config.gossip.bind_port;
        }

        let config = Config::new(node_config);
        Ok(IrysNode {
            config,
            http_listener,
            gossip_listener,
        })
    }

    async fn get_or_create_genesis_info(
        &self,
        node_mode: &NodeMode,
        genesis_block: IrysBlockHeader,
        irys_db: &DatabaseProvider,
        block_index: &BlockIndex,
    ) -> (IrysBlockHeader, Vec<CommitmentTransaction>) {
        info!(miner_address = ?self.config.node_config.miner_address(), "Starting Irys Node: {:?}", node_mode);

        // Check if blockchain data already exists
        let has_existing_data = block_index.num_blocks() > 0;

        if has_existing_data {
            // CASE 1: Load existing genesis block and commitments from database
            return self.load_existing_genesis(irys_db, block_index).await;
        }

        // CASE 2: No existing data - handle based on node mode
        match node_mode {
            NodeMode::Genesis => {
                // Create a new genesis block for network initialization
                return self.create_new_genesis_block(genesis_block.clone()).await;
            }
            NodeMode::PeerSync => {
                // Fetch genesis data from trusted peer when joining network
                return self.fetch_genesis_from_trusted_peer().await;
            }
        }
    }

    // Helper methods to flatten the main function
    async fn load_existing_genesis(
        &self,
        irys_db: &DatabaseProvider,
        block_index: &BlockIndex,
    ) -> (IrysBlockHeader, Vec<CommitmentTransaction>) {
        // Get the genesis block hash from index
        let block_item = block_index
            .get_item(0)
            .expect("a block index item at index 0 in the block_index");

        // Retrieve genesis block header from database
        let tx = irys_db.tx().unwrap();
        let genesis_block = database::block_header_by_hash(&tx, &block_item.block_hash, false)
            .unwrap()
            .expect("Expect to find genesis block header in irys_db");

        // Find commitment ledger in system ledgers
        let commitment_ledger = genesis_block
            .system_ledgers
            .iter()
            .find(|e| e.ledger_id == SystemLedger::Commitment)
            .expect("Commitment ledger should exist in the genesis block");

        // Load all commitment transactions referenced in the ledger
        let mut commitments = Vec::new();
        for commitment_txid in commitment_ledger.tx_ids.iter() {
            let commitment_tx = database::commitment_tx_by_txid(&tx, commitment_txid)
                .expect("Expect to be able to read tx_header from db")
                .expect("Expect commitment transaction to be present in irys_db");

            commitments.push(commitment_tx);
        }

        drop(tx);

        (genesis_block, commitments)
    }

    async fn create_new_genesis_block(
        &self,
        mut genesis_block: IrysBlockHeader,
    ) -> (IrysBlockHeader, Vec<CommitmentTransaction>) {
        // Generate genesis commitments from configuration
        let commitments = get_genesis_commitments(&self.config);

        // Calculate initial difficulty based on number of storage modules
        let storage_module_count = (commitments.len() - 1) as u64; // Subtract 1 for stake commitment
        let difficulty = calculate_initial_difficulty(&self.config.consensus, storage_module_count)
            .expect("valid calculated initial difficulty");

        // Create timestamp for genesis block
        let now = SystemTime::now().duration_since(UNIX_EPOCH).unwrap();
        let timestamp = now.as_millis();
        genesis_block.diff = difficulty;
        genesis_block.timestamp = timestamp;
        genesis_block.last_diff_timestamp = timestamp;

        // Add commitment transactions to genesis block
        add_genesis_commitments(&mut genesis_block, &self.config);

        (genesis_block, commitments)
    }

    async fn fetch_genesis_from_trusted_peer(
        &self,
    ) -> (IrysBlockHeader, Vec<CommitmentTransaction>) {
        // Get trusted peer from config
        let trusted_peer = &self
            .config
            .node_config
            .trusted_peers
            .first()
            .expect("expected at least one trusted peer in config")
            .api;

        info!("Fetching genesis block from trusted peer: {}", trusted_peer);

        // Create HTTP client and fetch genesis block
        let awc_client = awc::Client::new();
        let genesis_block = fetch_genesis_block(trusted_peer, &awc_client)
            .await
            .expect("expected genesis block from http api");

        // Fetch associated commitment transactions
        let commitments = fetch_genesis_commitments(trusted_peer, &genesis_block)
            .await
            .expect("Must be able to read genesis commitment tx from trusted peer");

        (genesis_block, commitments)
    }

    /// Persists the genesis block and its associated commitment transactions to the database
    ///
    /// This function is called only during initial blockchain setup
    ///
    /// # Arguments
    /// * `genesis_block` - The genesis block header to persist
    /// * `genesis_commitments` - The commitment transactions associated with the genesis block
    ///
    /// # Returns
    /// * `eyre::Result<()>` - Success or error result of the database operations
    async fn persist_genesis_block_and_commitments(
        &self,
        genesis_block: &IrysBlockHeader,
        genesis_commitments: &[CommitmentTransaction],
        irys_db: &DatabaseProvider,
        block_index: &mut BlockIndex,
    ) -> eyre::Result<()> {
        info!("Initializing database with genesis block and commitments");

        // Open a database transaction
        let write_tx = irys_db.tx_mut()?;

        // Insert the genesis block header
        database::insert_block_header(&write_tx, genesis_block)?;

        // Insert all commitment transactions
        for commitment_tx in genesis_commitments {
            debug!("Persisting genesis commitment: {}", commitment_tx.id);
            database::insert_commitment_tx(&write_tx, commitment_tx)?;
        }

        // Commit the database transaction
        write_tx.inner.commit()?;

        block_index.push_block(
            genesis_block,
            &Vec::new(), // Assuming no data transactions in genesis block
            self.config.consensus.chunk_size,
        )?;

        info!("Genesis block and commitments successfully persisted");
        Ok(())
    }

    /// Initializes the node (genesis or non-genesis)
    pub async fn start(self) -> eyre::Result<IrysNodeCtx> {
        // Determine node startup mode
        let config = &self.config;
        let node_mode = &config.node_config.mode;
        // Start with base genesis and update fields
        let (chain_spec, genesis_block) = IrysChainSpecBuilder::from_config(&self.config).build();

        // In all startup modes, irys_db and block_index are prerequisites
        let irys_db = init_irys_db(config).expect("could not open irys db");
        let mut block_index = BlockIndex::new(&config.node_config)
            .await
            .expect("initializing a new block index should be doable");

        // Gets or creates the genesis block and commitments regardless of node mode
        let (genesis_block, genesis_commitments) = self
            .get_or_create_genesis_info(node_mode, genesis_block, &irys_db, &block_index)
            .await;

        // Persist the genesis block to the block_index and db if it's not there already
        if block_index.num_blocks() == 0 {
            self.persist_genesis_block_and_commitments(
                &genesis_block,
                &genesis_commitments,
                &irys_db,
                &mut block_index,
            )
            .await?;
        }

        // all async tasks will be run on a new tokio runtime
        let tokio_runtime = tokio::runtime::Builder::new_multi_thread()
            .enable_all()
            .build()?;
        let task_manager = TaskManager::new(tokio_runtime.handle().clone());

        // Common node startup logic
        // There are a lot of cross dependencies between reth and irys components, the channels mediate the comms
        let (reth_shutdown_sender, reth_shutdown_receiver) = tokio::sync::mpsc::channel::<()>(1);
        let (main_actor_thread_shutdown_tx, main_actor_thread_shutdown_rx) =
            tokio::sync::mpsc::channel::<()>(1);
        let (vdf_shutdown_sender, vdf_shutdown_receiver) = mpsc::channel(1);
        let (reth_handle_sender, reth_handle_receiver) = oneshot::channel::<RethNode>();
        let (irys_node_ctx_tx, irys_node_ctx_rx) = oneshot::channel::<IrysNodeCtx>();

        let irys_provider = irys_storage::reth_provider::create_provider();

        // init the services
        let (latest_block_height_tx, latest_block_height_rx) = oneshot::channel::<u64>();

        // vdf gets started here...
        let actor_main_thread_handle = Self::init_services_thread(
            self.config.clone(),
            latest_block_height_tx,
            reth_shutdown_sender,
            main_actor_thread_shutdown_rx,
            vdf_shutdown_sender,
            vdf_shutdown_receiver,
            reth_handle_receiver,
            irys_node_ctx_tx,
            &irys_provider,
            task_manager.executor(),
            self.http_listener,
            irys_db,
            block_index,
            self.gossip_listener,
        )?;

        // await the latest height to be reported
        let latest_height = latest_block_height_rx.await?;

        // start reth
        let reth_thread = Self::init_reth_thread(
            self.config.clone(),
            reth_shutdown_receiver,
            main_actor_thread_shutdown_tx,
            reth_handle_sender,
            actor_main_thread_handle,
            irys_provider.clone(),
            chain_spec.clone(),
            latest_height,
            task_manager,
            tokio_runtime,
        )?;

        let mut ctx = irys_node_ctx_rx.await?;
        ctx.reth_thread_handle = Some(reth_thread.into());
        let node_config = &ctx.config.node_config;

        // Log startup information
        info!(
            "Started node! ({:?})\nMining address: {}\nReth Peer ID: {}\nHTTP: {}:{},\nGossip: {}:{}\nReth peering: {}",
            &node_mode,
            &ctx.config.node_config.miner_address().to_base58(),
            ctx.reth_handle.network.peer_id(),
            &node_config.http.bind_ip,
            &node_config.http.bind_port,
            &node_config.gossip.bind_ip,
            &node_config.gossip.bind_port,
            &node_config.reth_peer_info.peering_tcp_addr
        );

        let latest_known_block_height = ctx.block_index_guard.read().latest_height();
        // This is going to resolve instantly for a genesis node with 0 blocks,
        //  going to wait for sync otherwise.
        irys_p2p::sync_chain(
            ctx.sync_state.clone(),
            irys_api_client::IrysApiClient::new(),
            ctx.peer_list.clone(),
            node_mode,
            latest_known_block_height as usize,
            ctx.config.node_config.genesis_peer_discovery_timeout_millis,
        )
        .await?;

        Ok(ctx)
    }

    fn init_services_thread(
        config: Config,
        latest_block_height_tx: oneshot::Sender<u64>,
        reth_shutdown_sender: tokio::sync::mpsc::Sender<()>,
        mut main_actor_thread_shutdown_rx: tokio::sync::mpsc::Receiver<()>,
        vdf_shutdown_sender: mpsc::Sender<()>,
        vdf_shutdown_receiver: mpsc::Receiver<()>,
        reth_handle_receiver: oneshot::Receiver<RethNode>,
        irys_node_ctx_tx: oneshot::Sender<IrysNodeCtx>,
        irys_provider: &Arc<RwLock<Option<IrysRethProviderInner>>>,
        task_exec: TaskExecutor,
        http_listener: TcpListener,
        irys_db: DatabaseProvider,
        block_index: BlockIndex,
        gossip_listener: TcpListener,
    ) -> Result<JoinHandle<RethNodeProvider>, eyre::Error> {
        let span = Span::current();
        let actor_main_thread_handle = std::thread::Builder::new()
            .name("actor-main-thread".to_string())
            .stack_size(32 * 1024 * 1024)
            .spawn({
                let irys_provider = Arc::clone(irys_provider);
                move || {
                    System::new().block_on(async move {
                        // read the latest block info
                        let (latest_block_height, latest_block) =
                            read_latest_block_data(&block_index, &irys_db).await;
                        latest_block_height_tx
                            .send(latest_block_height)
                            .expect("to be able to send the latest block height");
                        let block_index = Arc::new(RwLock::new(block_index));
                        let block_index_service_actor = Self::init_block_index_service(&config, &block_index);

                        // start the rest of the services
                        let (irys_node, actix_server, vdf_thread, reth_node, gossip_service_handle) = Self::init_services(
                                &config,
                                reth_shutdown_sender,
                                vdf_shutdown_receiver,
                                reth_handle_receiver,
                                block_index,
                                latest_block,
                                irys_provider.clone(),
                                block_index_service_actor,
                                &task_exec,
                                http_listener,
                                irys_db,
                                gossip_listener
                            )
                            .instrument(Span::current())
                            .await
                            .expect("initializing services should not fail");

                        let arbiters_guard = irys_node.arbiters.clone();
                        irys_node_ctx_tx
                            .send(irys_node)
                            .expect("irys node ctx sender should not be dropped. Is the reth node thread down?");

                        // await on actix web server
                        let server_handle = actix_server.handle();

                        let server_stop_handle = actix_rt::spawn(async move {
                            let _ = main_actor_thread_shutdown_rx.recv().await;
                            info!("Main actor thread received shutdown signal");

                            debug!("Stopping API server");
                            server_handle.stop(true).await;
                            info!("API server stopped");
                        });

                        actix_server.await.unwrap();
                        server_stop_handle.await.unwrap();

                        match gossip_service_handle.stop().await {
                            Ok(_) => info!("Gossip service stopped"),
                            Err(e) => warn!("Gossip service is already stopped: {:?}", e),
                        }

                        debug!("Stopping actors");
                        {
                            let arbiters = arbiters_guard.read().unwrap();
                            for arbiter in arbiters.iter() {
                                arbiter.clone().stop_and_join();
                            }
                            drop(arbiters);
                        }
                        debug!("Actors stopped");

                        // Send shutdown signal
                        vdf_shutdown_sender.send(()).await.unwrap();

                        debug!("Waiting for VDF thread to finish");
                        // Wait for vdf thread to finish & save steps
                        vdf_thread.join().unwrap();

                        debug!("VDF thread finished");
                        reth_node
                    }.instrument(span.clone()))
                }
            })?;
        Ok(actor_main_thread_handle)
    }

    fn init_reth_thread(
        config: Config,
        reth_shutdown_receiver: tokio::sync::mpsc::Receiver<()>,
        main_actor_thread_shutdown_tx: tokio::sync::mpsc::Sender<()>,
        reth_handle_sender: oneshot::Sender<RethNode>,
        actor_main_thread_handle: JoinHandle<RethNodeProvider>,
        irys_provider: IrysRethProvider,
        reth_chainspec: ChainSpec,
        latest_block_height: u64,
        mut task_manager: TaskManager,
        tokio_runtime: Runtime,
    ) -> eyre::Result<JoinHandle<()>> {
        let span = Span::current();
        let span2 = span.clone();

        let reth_thread_handler = std::thread::Builder::new()
            .name("reth-thread".to_string())
            .stack_size(32 * 1024 * 1024)
            .spawn(move || {
                let exec = task_manager.executor();
                let _span = span.enter();
                let run_reth_until_ctrl_c_or_signal = async || {
                    _ = run_to_completion_or_panic(
                        &mut task_manager,
                        // todo we can simplify things if we use `irys_reth_node_bridge::run_node` directly
                        //      Then we can drop the channel
                        run_until_ctrl_c_or_channel_message(
                            start_reth_node(
                                exec,
                                reth_chainspec,
                                config,
                                reth_handle_sender,
                                irys_provider.clone(),
                                latest_block_height,
                            )
                            .instrument(span2),
                            reth_shutdown_receiver,
                        ),
                    )
                    .await
                    .inspect_err(|e| error!("Reth thread error: {:?}", &e));

                    debug!("Sending shutdown signal to the main actor thread");
                    let _ = main_actor_thread_shutdown_tx.try_send(());

                    debug!("Waiting for the main actor thread to finish");

                    actor_main_thread_handle
                        .join()
                        .expect("to successfully join the actor thread handle")
                };

                let reth_node = tokio_runtime.block_on(run_reth_until_ctrl_c_or_signal());

                debug!("Shutting down the rest of the reth jobs in case there are unfinished ones");
                task_manager.graceful_shutdown();

                reth_node.provider.database.db.close();
                irys_storage::reth_provider::cleanup_provider(&irys_provider);
                info!("Reth thread finished");
            })?;

        Ok(reth_thread_handler)
    }

    async fn init_services(
        config: &Config,
        reth_shutdown_sender: tokio::sync::mpsc::Sender<()>,
        vdf_shutdown_receiver: tokio::sync::mpsc::Receiver<()>,
        reth_handle_receiver: oneshot::Receiver<RethNode>,
        block_index: Arc<RwLock<BlockIndex>>,
        latest_block: Arc<IrysBlockHeader>,
        irys_provider: IrysRethProvider,
        block_index_service_actor: Addr<BlockIndexService>,
        task_exec: &TaskExecutor,
        http_listener: TcpListener,
        irys_db: DatabaseProvider,
        gossip_listener: TcpListener,
    ) -> eyre::Result<(
        IrysNodeCtx,
        Server,
        JoinHandle<()>,
        RethNodeProvider,
        ServiceHandleWithShutdownSignal,
    )> {
        // initialize the databases
        let (reth_node, reth_db) = init_reth_db(reth_handle_receiver).await?;
        debug!("Reth DB initialized");

        // start service senders/receivers
        let (service_senders, receivers) = ServiceSenders::new();

        // start reth service
        let (reth_service_actor, reth_arbiter) = init_reth_service(&irys_db, &reth_node);
        debug!("Reth Service Actor initialized");
        // Get the correct Reth peer info
        let reth_peering = reth_service_actor.send(GetPeeringInfoMessage {}).await??;

        // overwrite config as we now have reth peering information
        // TODO: Consider if starting the reth service should happen outside of init_services() instead of overwriting config here
        let mut node_config = config.node_config.clone();
        node_config.reth_peer_info = reth_peering;
        let config = Config::new(node_config);

        // update reth service about the latest block data it must use
        reth_service_actor
            .send(ForkChoiceUpdateMessage {
                head_hash: BlockHashType::Evm(latest_block.evm_block_hash),
                confirmed_hash: Some(BlockHashType::Evm(latest_block.evm_block_hash)),
                finalized_hash: None,
            })
            .await??;
        debug!("Reth Service Actor updated about fork choice");

        let _handle = ChunkCacheService::spawn_service(
            task_exec,
            irys_db.clone(),
            receivers.chunk_cache,
            config.clone(),
        );
        debug!("Chunk cache initialized");

        let block_index_guard = block_index_service_actor
            .send(GetBlockIndexGuardMessage)
            .await?;

        // start the broadcast mining service
        let span = Span::current();
        let (broadcast_mining_actor, broadcast_arbiter) = init_broadcaster_service(span.clone());

        // start the epoch service
        let (storage_module_infos, epoch_service_actor) =
            Self::init_epoch_service(&config, &service_senders, &irys_db, &block_index_guard)
                .await?;

        // Retrieve Partition assignment
        let partition_assignments_guard = epoch_service_actor
            .send(GetPartitionAssignmentsGuardMessage)
            .await?;
        let storage_modules = Self::init_storage_modules(&config, storage_module_infos)?;
        let storage_modules_guard = StorageModulesReadGuard::new(storage_modules.clone());

        // Retrieve Commitment State
        let commitment_state_guard = epoch_service_actor
            .send(GetCommitmentStateGuardMessage)
            .await?;

        let p2p_service = P2PService::new(
            config.node_config.miner_address(),
            receivers.gossip_broadcast,
        );
        let sync_state = p2p_service.sync_state.clone();

        // start the block tree service
        let (block_tree_service, block_tree_arbiter) = Self::init_block_tree_service(
            &config,
            &block_index,
            &irys_db,
            &service_senders,
            &block_index_guard,
        );
        let block_tree_guard = block_tree_service.send(GetBlockTreeGuardMessage).await?;

        // Spawn EMA service
        let _handle =
            EmaService::spawn_service(task_exec, block_tree_guard.clone(), receivers.ema, &config);

        // Spawn the CommitmentCache service
        let _commitcache_handle = CommitmentCache::spawn_service(
            task_exec,
            receivers.commitments_cache,
            commitment_state_guard.clone(),
        );

        // Spawn peer list service
        let (peer_list_service, peer_list_arbiter) =
            init_peer_list_service(&irys_db, &config, reth_service_actor.clone());

        // Spawn mempool service
        let _mempool_handle = MempoolService::spawn_service(
            task_exec,
            &irys_db,
            reth_db,
            &storage_modules_guard,
            &block_tree_guard,
            &commitment_state_guard,
            receivers.mempool,
            &config,
            &service_senders,
        );
        let mempool_facade = MempoolServiceFacadeImpl::from(service_senders.mempool.clone());

        // spawn the chunk migration service
        Self::init_chunk_migration_service(
            &config,
            block_index.clone(),
            &irys_db,
            &service_senders,
            &storage_modules_guard,
        );

        // Spawn VDF service
<<<<<<< HEAD
        let vdf_state = Arc::new(RwLock::new(irys_actors::vdf_service::create_state(
            block_index.clone(),
=======
        let _handle = VdfService::spawn_service(
            task_exec,
>>>>>>> 0d119730
            irys_db.clone(),
            service_senders.vdf_mining.clone(),
            &config,
        )));
        let vdf_state_readonly = VdfStateReadonly::new(Arc::clone(&vdf_state));

        // spawn the validation service
        let validation_arbiter = Self::init_validation_service(
            &config,
            &block_index_guard,
            &partition_assignments_guard,
            &vdf_state_readonly,
        );

        // create the block reward curve
        let reward_curve = irys_reward_curve::HalvingCurve {
            inflation_cap: config.consensus.block_reward_config.inflation_cap,
            half_life_secs: config.consensus.block_reward_config.half_life_secs.into(),
        };
        let reward_curve = Arc::new(reward_curve);

        // spawn block discovery
        let (block_discovery, block_discovery_arbiter) = Self::init_block_discovery_service(
            &config,
            &irys_db,
            &service_senders,
            &epoch_service_actor,
            &block_index_guard,
            partition_assignments_guard,
            &vdf_state_readonly,
            Arc::clone(&reward_curve),
        );
        let block_discovery_facade = BlockDiscoveryFacadeImpl::new(block_discovery.clone());

        let p2p_service_handle = p2p_service.run(
            mempool_facade,
            block_discovery_facade,
            irys_api_client::IrysApiClient::new(),
            task_exec,
            peer_list_service.clone(),
            irys_db.clone(),
            service_senders.vdf_seed.clone(),
            gossip_listener,
            vdf_state_readonly.clone(),
        )?;

        // set up the price oracle
        let price_oracle = Self::init_price_oracle(&config);

        // set up the block producer

        let (block_producer_addr, block_producer_arbiter) = Self::init_block_producer(
            &config,
            Arc::clone(&reward_curve),
            &irys_db,
            &reth_node,
            &service_senders,
            &epoch_service_actor,
            &block_tree_guard,
            &vdf_state_readonly,
            block_discovery.clone(),
            price_oracle,
        );

        let (global_step_number, seed) = vdf_state_readonly.read().get_last_step_and_seed();
        let seed = seed
            .map(|x| x.0)
            .unwrap_or(latest_block.vdf_limiter_info.seed);

        // set up packing actor
        let (atomic_global_step_number, packing_actor_addr) = Self::init_packing_actor(
            &config,
            global_step_number,
            &reth_node,
            &storage_modules_guard,
        );

        // set up storage modules
        let (part_actors, part_arbiters) = Self::init_partition_mining_actor(
            &config,
            &storage_modules_guard,
            &vdf_state_readonly,
            &block_producer_addr,
            &atomic_global_step_number,
            &packing_actor_addr,
            latest_block.diff,
        );

        // set up the vdf thread
        let vdf_thread_handler = Self::init_vdf_thread(
            &config,
            vdf_shutdown_receiver,
            receivers.vdf_seed,
            receivers.vdf_mining,
            latest_block,
            seed,
            global_step_number,
            broadcast_mining_actor,
            vdf_state,
            atomic_global_step_number,
        );

        // set up chunk provider
        let chunk_provider = Self::init_chunk_provider(&config, storage_modules_guard);

        // set up IrysNodeCtx
        let irys_node_ctx = IrysNodeCtx {
            actor_addresses: ActorAddresses {
                partitions: part_actors,
                block_discovery_addr: block_discovery,
                block_producer: block_producer_addr,
                packing: packing_actor_addr,
                block_index: block_index_service_actor,
                epoch_service: epoch_service_actor,
                reth: reth_service_actor,
            },
            arbiters: Arc::new(RwLock::new(Vec::new())),
            reward_curve,
            reth_handle: reth_node.clone(),
            db: irys_db.clone(),
            chunk_provider: chunk_provider.clone(),
            block_index_guard: block_index_guard.clone(),
            vdf_steps_guard: vdf_state_readonly.clone(),
            service_senders: service_senders.clone(),
            reth_shutdown_sender,
            reth_thread_handle: None,
            block_tree_guard: block_tree_guard.clone(),
            config: config.clone(),
            stop_guard: StopGuard::new(),
            peer_list: peer_list_service.clone(),
            sync_state: sync_state.clone(),
        };

        // Spawn the StorageModuleService to manage the lifecycle of storage modules
        // This service:
        // - Monitors partition assignments from the network
        // - Initializes storage modules when they receive partition assignments
        // - Handles the dynamic addition/removal of storage modules
        // - Coordinates with the epoch service for runtime updates
        debug!("Starting StorageModuleService");
        let _handle = StorageModuleService::spawn_service(
            task_exec,
            receivers.storage_modules,
            storage_modules,
            &irys_node_ctx.actor_addresses,
            &config,
        );

        {
            let mut arbiters_guard = irys_node_ctx.arbiters.write().unwrap();

            arbiters_guard.push(ArbiterHandle::new(
                block_producer_arbiter,
                "block_producer_arbiter".to_string(),
            ));
            arbiters_guard.push(ArbiterHandle::new(
                broadcast_arbiter,
                "broadcast_arbiter".to_string(),
            ));
            arbiters_guard.push(ArbiterHandle::new(
                block_discovery_arbiter,
                "block_discovery_arbiter".to_string(),
            ));
            arbiters_guard.push(ArbiterHandle::new(
                validation_arbiter,
                "validation_arbiter".to_string(),
            ));
            arbiters_guard.push(ArbiterHandle::new(
                block_tree_arbiter,
                "block_tree_arbiter".to_string(),
            ));
            arbiters_guard.push(ArbiterHandle::new(
                peer_list_arbiter,
                "peer_list_arbiter".to_string(),
            ));
            arbiters_guard.push(ArbiterHandle::new(reth_arbiter, "reth_arbiter".to_string()));
            arbiters_guard.extend(
                part_arbiters
                    .into_iter()
                    .map(|x| ArbiterHandle::new(x, "partition_arbiter".to_string())),
            );
            drop(arbiters_guard);
        }

        let server = run_server(
            ApiState {
                mempool_service: service_senders.mempool.clone(),
                ema_service: service_senders.ema.clone(),
                chunk_provider: chunk_provider.clone(),
                peer_list: peer_list_service,
                db: irys_db,
                reth_provider: reth_node.clone(),
                block_tree: block_tree_guard.clone(),
                block_index: block_index_guard.clone(),
                config: config.clone(),
                reth_http_url: reth_node
                    .rpc_server_handle()
                    .http_url()
                    .expect("Missing reth rpc url!"),
                sync_state,
            },
            http_listener,
        )
        .await;

        // this OnceLock is due to the cyclic chain between Reth & the Irys node, where the IrysRethProvider requires both
        // this is "safe", as the OnceLock is always set before this start function returns
        let mut w = irys_provider
            .write()
            .map_err(|_| eyre::eyre!("lock poisoned"))?;
        *w = Some(IrysRethProviderInner {
            chunk_provider: chunk_provider.clone(),
        });

        Ok((
            irys_node_ctx,
            server,
            vdf_thread_handler,
            reth_node,
            p2p_service_handle,
        ))
    }

    fn init_chunk_provider(
        config: &Config,
        storage_modules_guard: StorageModulesReadGuard,
    ) -> Arc<ChunkProvider> {
        let chunk_provider = ChunkProvider::new(config.clone(), storage_modules_guard.clone());

        Arc::new(chunk_provider)
    }

    fn init_vdf_thread(
        config: &Config,
        vdf_shutdown_receiver: mpsc::Receiver<()>,
        new_seed_rx: mpsc::Receiver<BroadcastMiningSeed>,
        vdf_mining_state_rx: mpsc::Receiver<bool>,
        latest_block: Arc<IrysBlockHeader>,
        seed: H256,
        global_step_number: u64,
        broadcast_mining_actor: actix::Addr<BroadcastMiningService>,
        vdf_state: AtomicVdfState,
        atomic_global_step_number: Arc<AtomicU64>,
    ) -> JoinHandle<()> {
        let vdf_reset_seed = latest_block.vdf_limiter_info.seed;
        // FIXME: this should be controlled via a config parameter rather than relying on test-only artifact generation
        // we can't use `cfg!(test)` to detect integration tests, so we check that the path is of form `(...)/.tmp/<random folder>`
        let is_test = config
            .node_config
            .base_directory
            .parent()
            .is_some_and(|p| p.extension().is_some_and(|ext| ext == "tmp"));
        let span = Span::current();

        let vdf_thread_handler = std::thread::spawn({
            let vdf_config = config.consensus.vdf.clone();

            move || {
                let _span = span.enter();

                if !is_test {
                    // Setup core affinity in prod only (perf gain shouldn't matter for tests, and we don't want pinning overlap)
                    let core_ids = core_affinity::get_core_ids().expect("Failed to get core IDs");

                    for core in core_ids {
                        let success = core_affinity::set_for_current(core);
                        if success {
                            info!("VDF thread pinned to core {:?}", core);
                            break;
                        }
                    }
                }

                run_vdf(
                    &vdf_config,
                    global_step_number,
                    seed,
                    vdf_reset_seed,
                    new_seed_rx,
                    vdf_mining_state_rx,
                    vdf_shutdown_receiver,
                    broadcast_mining_actor.clone(),
                    vdf_state.clone(),
                    atomic_global_step_number.clone(),
                )
            }
        });
        vdf_thread_handler
    }

    fn init_partition_mining_actor(
        config: &Config,
        storage_modules_guard: &StorageModulesReadGuard,
        vdf_steps_guard: &VdfStateReadonly,
        block_producer_addr: &actix::Addr<BlockProducerActor>,
        atomic_global_step_number: &Arc<AtomicU64>,
        packing_actor_addr: &actix::Addr<PackingActor>,
        initial_difficulty: U256,
    ) -> (Vec<actix::Addr<PartitionMiningActor>>, Vec<Arbiter>) {
        let mut part_actors = Vec::new();
        let mut arbiters = Vec::new();
        for sm in storage_modules_guard.read().iter() {
            let partition_mining_actor = PartitionMiningActor::new(
                config,
                block_producer_addr.clone().recipient(),
                packing_actor_addr.clone().recipient(),
                sm.clone(),
                false, // do not start mining automatically
                vdf_steps_guard.clone(),
                atomic_global_step_number.clone(),
                initial_difficulty,
                Some(Span::current()),
            );
            let part_arbiter = Arbiter::new();
            let partition_mining_actor =
                PartitionMiningActor::start_in_arbiter(&part_arbiter.handle(), |_| {
                    partition_mining_actor
                });
            part_actors.push(partition_mining_actor);
            arbiters.push(part_arbiter);
        }

        // request packing for uninitialized ranges
        for sm in storage_modules_guard.read().iter() {
            let uninitialized = sm.get_intervals(ChunkType::Uninitialized);
            for interval in uninitialized {
                packing_actor_addr.do_send(PackingRequest {
                    storage_module: sm.clone(),
                    chunk_range: PartitionChunkRange(interval),
                });
            }
        }
        (part_actors, arbiters)
    }

    fn init_packing_actor(
        config: &Config,
        global_step_number: u64,
        reth_node: &RethNodeProvider,
        storage_modules_guard: &StorageModulesReadGuard,
    ) -> (Arc<AtomicU64>, actix::Addr<PackingActor>) {
        let atomic_global_step_number = Arc::new(AtomicU64::new(global_step_number));
        let sm_ids = storage_modules_guard.read().iter().map(|s| s.id).collect();
        let packing_config = PackingConfig::new(config);
        let packing_actor_addr = PackingActor::new(
            reth_node.task_executor.clone(),
            sm_ids,
            packing_config.clone(),
        )
        .start();
        (atomic_global_step_number, packing_actor_addr)
    }

    fn init_block_producer(
        config: &Config,
        reward_curve: Arc<HalvingCurve>,
        irys_db: &DatabaseProvider,
        reth_node: &RethNodeProvider,
        service_senders: &ServiceSenders,
        epoch_service_actor: &actix::Addr<EpochServiceActor>,
        block_tree_guard: &BlockTreeReadGuard,
        vdf_steps_guard: &VdfStateReadonly,
        block_discovery: actix::Addr<BlockDiscoveryActor>,
        price_oracle: Arc<IrysPriceOracle>,
    ) -> (actix::Addr<BlockProducerActor>, Arbiter) {
        let block_producer_arbiter = Arbiter::new();
        let block_producer_actor = BlockProducerActor {
            db: irys_db.clone(),
            config: config.clone(),
            reward_curve,
            block_discovery_addr: block_discovery,
            epoch_service: epoch_service_actor.clone(),
            reth_provider: reth_node.clone(),
            vdf_steps_guard: vdf_steps_guard.clone(),
            block_tree_guard: block_tree_guard.clone(),
            price_oracle,
            service_senders: service_senders.clone(),
            blocks_remaining_for_test: None,
            span: Span::current(),
        };
        let block_producer_addr =
            BlockProducerActor::start_in_arbiter(&block_producer_arbiter.handle(), |_| {
                block_producer_actor
            });
        (block_producer_addr, block_producer_arbiter)
    }

    fn init_price_oracle(config: &Config) -> Arc<IrysPriceOracle> {
        let price_oracle = match config.node_config.oracle {
            OracleConfig::Mock {
                initial_price,
                percent_change,
                smoothing_interval,
            } => IrysPriceOracle::MockOracle(MockOracle::new(
                initial_price,
                percent_change,
                smoothing_interval,
            )),
            // note: depending on the oracle, it may require spawning an async background service.
        };

        Arc::new(price_oracle)
    }

    fn init_block_discovery_service(
        config: &Config,
        irys_db: &DatabaseProvider,
        service_senders: &ServiceSenders,
        epoch_service: &Addr<EpochServiceActor>,
        block_index_guard: &BlockIndexReadGuard,
        partition_assignments_guard: irys_actors::epoch_service::PartitionAssignmentsReadGuard,
        vdf_steps_guard: &VdfStateReadonly,
        reward_curve: Arc<HalvingCurve>,
    ) -> (actix::Addr<BlockDiscoveryActor>, Arbiter) {
        let block_discovery_actor = BlockDiscoveryActor {
            block_index_guard: block_index_guard.clone(),
            partition_assignments_guard: partition_assignments_guard.clone(),
            db: irys_db.clone(),
            config: config.clone(),
            vdf_steps_guard: vdf_steps_guard.clone(),
            service_senders: service_senders.clone(),
            epoch_service: epoch_service.clone(),
            reward_curve,
            span: Span::current(),
        };
        let block_discovery_arbiter = Arbiter::new();
        let block_discovery =
            BlockDiscoveryActor::start_in_arbiter(&block_discovery_arbiter.handle(), |_| {
                block_discovery_actor
            });
        (block_discovery, block_discovery_arbiter)
    }

    fn init_validation_service(
        config: &Config,
        block_index_guard: &BlockIndexReadGuard,
        partition_assignments_guard: &irys_actors::epoch_service::PartitionAssignmentsReadGuard,
        vdf_steps_guard: &VdfStateReadonly,
    ) -> Arbiter {
        let validation_service = ValidationService::new(
            block_index_guard.clone(),
            partition_assignments_guard.clone(),
            vdf_steps_guard.clone(),
            config,
        );
        let validation_arbiter = Arbiter::new();
        let validation_service =
            ValidationService::start_in_arbiter(&validation_arbiter.handle(), |_| {
                validation_service
            });
        SystemRegistry::set(validation_service);
        validation_arbiter
    }

    fn init_chunk_migration_service(
        config: &Config,
        block_index: Arc<RwLock<BlockIndex>>,
        irys_db: &DatabaseProvider,
        service_senders: &ServiceSenders,
        storage_modules_guard: &StorageModulesReadGuard,
    ) {
        let chunk_migration_service = ChunkMigrationService::new(
            block_index.clone(),
            config.clone(),
            storage_modules_guard,
            irys_db.clone(),
            service_senders.clone(),
        );
        SystemRegistry::set(chunk_migration_service.start());
    }

    fn init_block_tree_service(
        config: &Config,
        block_index: &Arc<RwLock<BlockIndex>>,
        irys_db: &DatabaseProvider,
        service_senders: &ServiceSenders,
        block_index_guard: &BlockIndexReadGuard,
    ) -> (actix::Addr<BlockTreeService>, Arbiter) {
        let block_tree_service = BlockTreeService::new(
            irys_db.clone(),
            block_index.clone(),
            &config.node_config.miner_address(),
            block_index_guard.clone(),
            config.consensus.clone(),
            service_senders.clone(),
        );
        let block_tree_arbiter = Arbiter::new();
        let block_tree_service =
            BlockTreeService::start_in_arbiter(&block_tree_arbiter.handle(), |_| {
                block_tree_service
            });
        SystemRegistry::set(block_tree_service.clone());
        (block_tree_service, block_tree_arbiter)
    }

    fn init_storage_modules(
        config: &Config,
        storage_module_infos: Vec<irys_storage::StorageModuleInfo>,
    ) -> eyre::Result<Arc<RwLock<Vec<Arc<StorageModule>>>>> {
        let mut storage_modules = Vec::new();
        for info in storage_module_infos {
            let arc_module = Arc::new(StorageModule::new(&info, config)?);
            storage_modules.push(arc_module.clone());
        }

        Ok(Arc::new(RwLock::new(storage_modules)))
    }

    async fn init_epoch_service(
        config: &Config,
        service_senders: &ServiceSenders,
        irys_db: &DatabaseProvider,
        block_index_guard: &BlockIndexReadGuard,
    ) -> eyre::Result<(
        Vec<irys_storage::StorageModuleInfo>,
        actix::Addr<EpochServiceActor>,
    )> {
        let (genesis_block, commitments, epoch_replay_data) =
            EpochReplayData::query_replay_data(irys_db, block_index_guard, config)?;

        let storage_submodules_config =
            StorageSubmodulesConfig::load(config.node_config.base_directory.clone())?;
        let mut epoch_service =
            EpochServiceActor::new(service_senders, &storage_submodules_config, config);

        let _ = epoch_service.initialize(genesis_block, commitments)?;
        let storage_module_infos = epoch_service.replay_epoch_data(epoch_replay_data)?;
        let epoch_service_actor = epoch_service.start();
        Ok((storage_module_infos, epoch_service_actor))
    }

    fn init_block_index_service(
        config: &Config,
        block_index: &Arc<RwLock<BlockIndex>>,
    ) -> actix::Addr<BlockIndexService> {
        let block_index_service = BlockIndexService::new(block_index.clone(), &config.consensus);
        let block_index_service_actor = block_index_service.start();
        SystemRegistry::set(block_index_service_actor.clone());
        block_index_service_actor
    }
}

async fn read_latest_block_data(
    block_index: &BlockIndex,
    irys_db: &DatabaseProvider,
) -> (u64, Arc<IrysBlockHeader>) {
    let latest_block_index = block_index
        .get_latest_item()
        .cloned()
        .expect("the block index must have at least one entry");
    let latest_block_height = block_index.latest_height();
    let latest_block = Arc::new(
        database::block_header_by_hash(
            &irys_db.tx().unwrap(),
            &latest_block_index.block_hash,
            false,
        )
        .unwrap()
        .unwrap(),
    );
    (latest_block_height, latest_block)
}

fn init_peer_list_service(
    irys_db: &DatabaseProvider,
    config: &Config,
    reth_service_addr: Addr<RethServiceActor>,
) -> (PeerListServiceFacade, Arbiter) {
    let peer_list_arbiter = Arbiter::new();
    let mut peer_list_service = PeerListService::new(irys_db.clone(), config, reth_service_addr);
    peer_list_service
        .initialize()
        .expect("to initialize peer_list_service");
    let peer_list_service =
        PeerListService::start_in_arbiter(&peer_list_arbiter.handle(), |_| peer_list_service);
    SystemRegistry::set(peer_list_service.clone());
    (peer_list_service.into(), peer_list_arbiter)
}

fn init_broadcaster_service(span: Span) -> (actix::Addr<BroadcastMiningService>, Arbiter) {
    let broadcast_arbiter = Arbiter::new();
    let broadcast_mining_actor =
        BroadcastMiningService::start_in_arbiter(&broadcast_arbiter.handle(), |_| {
            BroadcastMiningService {
                span: Some(span),
                ..Default::default()
            }
        });
    SystemRegistry::set(broadcast_mining_actor.clone());
    (broadcast_mining_actor, broadcast_arbiter)
}

fn init_reth_service(
    irys_db: &DatabaseProvider,
    reth_node: &RethNodeProvider,
) -> (actix::Addr<RethServiceActor>, Arbiter) {
    let reth_service = RethServiceActor::new(reth_node.clone(), irys_db.clone());
    let reth_arbiter = Arbiter::new();
    let reth_service_actor =
        RethServiceActor::start_in_arbiter(&reth_arbiter.handle(), |_| reth_service);
    SystemRegistry::set(reth_service_actor.clone());
    (reth_service_actor, reth_arbiter)
}

async fn init_reth_db(
    reth_handle_receiver: oneshot::Receiver<RethNode>,
) -> Result<(RethNodeProvider, irys_database::db::RethDbWrapper), eyre::Error> {
    let reth_node = RethNodeProvider(Arc::new(reth_handle_receiver.await?));
    let reth_db = reth_node.provider.database.db.clone();
    // TODO: fix this so we can migrate the consensus/irys DB
    // we no longer extend the reth database with our own tables/metadata
    // check_db_version_and_run_migrations_if_needed(&reth_db, irys_db)?;
    Ok((reth_node, reth_db))
}

fn init_irys_db(config: &Config) -> Result<DatabaseProvider, eyre::Error> {
    let irys_db_env =
        open_or_create_irys_consensus_data_db(&config.node_config.irys_consensus_data_dir())?;
    let irys_db = DatabaseProvider(Arc::new(irys_db_env));
    debug!("Irys DB initiailsed");
    Ok(irys_db)
}<|MERGE_RESOLUTION|>--- conflicted
+++ resolved
@@ -887,13 +887,8 @@
         );
 
         // Spawn VDF service
-<<<<<<< HEAD
         let vdf_state = Arc::new(RwLock::new(irys_actors::vdf_service::create_state(
             block_index.clone(),
-=======
-        let _handle = VdfService::spawn_service(
-            task_exec,
->>>>>>> 0d119730
             irys_db.clone(),
             service_senders.vdf_mining.clone(),
             &config,
