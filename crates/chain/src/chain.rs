--- conflicted
+++ resolved
@@ -3,17 +3,7 @@
 use actix::{Actor, Addr, Arbiter, System, SystemRegistry, SystemService};
 use actix_web::dev::Server;
 use alloy_eips::BlockNumberOrTag;
-<<<<<<< HEAD
-=======
 use base58::ToBase58;
-use irys_actors::block_tree_service::BlockTreeReadGuard;
-use irys_actors::cache_service::ChunkCacheService;
-use irys_actors::ema_service::EmaService;
-use irys_actors::packing::PackingConfig;
-use irys_actors::peer_list_service::PeerListService;
-use irys_actors::reth_service::{BlockHashType, ForkChoiceUpdateMessage, RethServiceActor};
-use irys_actors::services::ServiceSenders;
->>>>>>> e1bd1bc9
 use irys_actors::{
     block_discovery::{BlockDiscoveredMessage, BlockDiscoveryActor},
     block_index_service::{BlockIndexReadGuard, BlockIndexService, GetBlockIndexGuardMessage},
@@ -41,18 +31,11 @@
 };
 use irys_api_server::{create_listener, routes::block::CombinedBlockHeader, run_server, ApiState};
 use irys_config::{IrysNodeConfig, StorageSubmodulesConfig};
-<<<<<<< HEAD
 use irys_database::{
-    database, migration::check_db_version_and_run_migrations_if_needed, tables::IrysTables,
+    add_genesis_commitments, database, get_genesis_commitments,insert_commitment_tx, migration::check_db_version_and_run_migrations_if_needed, tables::IrysTables, SystemLedger,
     BlockIndex, BlockIndexItem, DataLedger, Initialized,
 };
-=======
-use irys_database::migration::check_db_version_and_run_migrations_if_needed;
-use irys_database::{
-    add_genesis_commitments, database, get_genesis_commitments, insert_commitment_tx, SystemLedger,
-};
 use irys_gossip_service::{GossipResult, ServiceHandleWithShutdownSignal};
->>>>>>> e1bd1bc9
 use irys_packing::{PackingType, PACKING_TYPE};
 use irys_price_oracle::{mock_oracle::MockOracle, IrysPriceOracle};
 use irys_reth_node_bridge::adapter::node::RethNodeContext;
@@ -66,18 +49,11 @@
 };
 
 use irys_types::{
-<<<<<<< HEAD
-    app_state::DatabaseProvider, calculate_initial_difficulty, vdf_config::VDFStepsConfig, Config,
+    app_state::DatabaseProvider, calculate_initial_difficulty, CommitmentTransaction, vdf_config::VDFStepsConfig, Config,
     DifficultyAdjustmentConfig, IrysBlockHeader, IrysTransactionHeader, OracleConfig,
-    PartitionChunkRange, StorageConfig, CHUNK_SIZE, H256,
-=======
-    app_state::DatabaseProvider, calculate_initial_difficulty, vdf_config::VDFStepsConfig,
-    GossipData, StorageConfig, CHUNK_SIZE, H256,
+    PartitionChunkRange, StorageConfig, SystemTransactionLedger, CHUNK_SIZE, H256, H256List,
+    GossipData,
 };
-use irys_types::{
-    CommitmentTransaction, Config, DifficultyAdjustmentConfig, H256List, IrysBlockHeader,
-    OracleConfig, PartitionChunkRange, SystemTransactionLedger,
->>>>>>> e1bd1bc9
 };
 use irys_vdf::vdf_state::VdfStepsReadGuard;
 use reth::rpc::eth::EthApiServer as _;
@@ -1200,20 +1176,12 @@
         info!(miner_address = ?self.config.miner_address(), "Starting Irys Node");
 
         // figure out the init mode
-<<<<<<< HEAD
-=======
-        let (chain_spec, irys_genesis, commitments) = self.create_genesis_header()?;
->>>>>>> e1bd1bc9
         let (latest_block_height_tx, latest_block_height_rx) = oneshot::channel::<u64>();
         match (self.data_exists, self.is_genesis) {
             (true, true) => eyre::bail!("You cannot start a genesis chain with existing data"),
             (false, true) => {
                 // special handilng for genesis node
-<<<<<<< HEAD
-                self.init_genesis_thread(self.irys_genesis_block.clone())?
-=======
-                self.init_genesis_thread(irys_genesis, commitments)?
->>>>>>> e1bd1bc9
+                self.init_genesis_thread(self.irys_genesis_block.clone(), commitments)?
                     .join()
                     .map_err(|_| eyre::eyre!("genesis init thread panicked"))?;
             }
