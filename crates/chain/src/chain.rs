use ::irys_database::{tables::IrysTables, BlockIndex, Initialized};
use actix::Actor;
use irys_actors::{
    block_index::BlockIndexActor,
    block_producer::{BlockConfirmedMessage, BlockProducerActor},
    chunk_storage::ChunkStorageActor,
    epoch_service::{
        EpochServiceActor, EpochServiceConfig, GetGenesisStorageModulesMessage, GetLedgersMessage,
        NewEpochMessage,
    },
    mempool::MempoolActor,
    mining::PartitionMiningActor,
    mining_broadcaster::{self, BroadcastDifficultyUpdate, MiningBroadcaster},
    packing::{wait_for_packing, PackingActor, PackingRequest},
    ActorAddresses,
};
use irys_api_server::{run_server, ApiState};
use irys_config::IrysNodeConfig;
pub use irys_reth_node_bridge::node::{
    RethNode, RethNodeAddOns, RethNodeExitHandle, RethNodeProvider,
};

use irys_storage::{
    initialize_storage_files, ChunkProvider, ChunkType, StorageModule, StorageModuleVec,
};
use irys_types::{
    app_state::DatabaseProvider, calculate_initial_difficulty, storage_config,
    DifficultyAdjustmentConfig, StorageConfig, H256, PACKING_SHA_1_5_S, U256,
};
use reth::{
    builder::FullNode,
    chainspec::ChainSpec,
    core::irys_ext::NodeExitReason,
    tasks::{TaskExecutor, TaskManager},
};
use reth_cli_runner::{run_to_completion_or_panic, run_until_ctrl_c};
use reth_db::{Database as _, HasName, HasTableType};
use std::{
    sync::{mpsc, Arc, RwLock},
    time::{SystemTime, UNIX_EPOCH},
};
use tracing::{debug, info};

use tokio::{
    runtime::Handle,
    sync::oneshot::{self},
};

use crate::vdf::{run_vdf, VDFStepsConfig};
use irys_testing_utils::utils::setup_tracing_and_temp_dir;

pub async fn start_for_testing(config: IrysNodeConfig) -> eyre::Result<IrysNodeCtx> {
    start_irys_node(config).await
}

pub async fn start_for_testing_default(
    name: Option<&str>,
    keep: bool,
) -> eyre::Result<IrysNodeCtx> {
    let config = IrysNodeConfig {
        base_directory: setup_tracing_and_temp_dir(name, keep).into_path(),
        ..Default::default()
    };
    start_irys_node(config).await
}

#[derive(Debug, Clone)]
pub struct IrysNodeCtx {
    pub reth_handle: RethNodeProvider,
    pub actor_addresses: ActorAddresses,
    pub db: DatabaseProvider,
    pub config: Arc<IrysNodeConfig>,
}

pub async fn start_irys_node(node_config: IrysNodeConfig) -> eyre::Result<IrysNodeCtx> {
    info!("Using directory {:?}", &node_config.base_directory);
    let (reth_handle_sender, reth_handle_receiver) =
        oneshot::channel::<FullNode<RethNode, RethNodeAddOns>>();
    let (irys_node_handle_sender, irys_node_handle_receiver) = oneshot::channel::<IrysNodeCtx>();
    let mut irys_genesis = node_config.chainspec_builder.genesis();
    let arc_config = Arc::new(node_config);
    let mut difficulty_adjustment_config = DifficultyAdjustmentConfig {
        target_block_time: 1,        // 1->5 seconds
        adjustment_interval: 20,     // every X blocks
        max_adjustment_factor: 4,    // No more than 4x or 1/4th with each adjustment
        min_adjustment_factor: 0.25, // a minimum 25% adjustment threshold
        min_difficulty: U256::one(),
        max_difficulty: U256::MAX,
    };
    let storage_config = StorageConfig {
        chunk_size: 32,
        num_chunks_in_partition: 400,
        num_chunks_in_recall_range: 80,
        num_partitions_in_slot: 1,
        miner_address: arc_config.mining_signer.address(),
        min_writes_before_sync: 1,
        entropy_packing_iterations: 1_000,
    };

    irys_genesis.diff =
        calculate_initial_difficulty(&difficulty_adjustment_config, &storage_config, 3).unwrap();

    difficulty_adjustment_config.target_block_time = 5;
    let now = SystemTime::now().duration_since(UNIX_EPOCH).unwrap();
    irys_genesis.timestamp = now.as_millis();
    irys_genesis.last_diff_timestamp = irys_genesis.timestamp;
    let arc_genesis = Arc::new(irys_genesis);

    let mut storage_modules: StorageModuleVec = Vec::new();
    let block_index: Arc<RwLock<BlockIndex<Initialized>>> = Arc::new(RwLock::new(
        BlockIndex::default()
            .reset(&arc_config.clone())?
            .init(arc_config.clone())
            .await
            .unwrap(),
    ));

    let reth_chainspec = arc_config
        .clone()
        .chainspec_builder
        .reth_builder
        .clone()
        .build();

    let cloned_arc = arc_config.clone();

    // Spawn thread and runtime for actors
    let arc_config_copy = arc_config.clone();
    std::thread::Builder::new()
        .name("actor-main-thread".to_string())
        .stack_size(32 * 1024 * 1024)
        .spawn(move || {
            let rt: actix_rt::Runtime = actix_rt::Runtime::new().unwrap();
            let node_config = arc_config_copy.clone();
            rt.block_on(async move {
                // the RethNodeHandle doesn't *need* to be Arc, but it will reduce the copy cost
                let reth_node = RethNodeProvider(Arc::new(reth_handle_receiver.await.unwrap()));
                let db = DatabaseProvider(reth_node.provider.database.db.clone());

                // Initialize the epoch_service actor to handle partition ledger assignments
                let config = EpochServiceConfig {
                    storage_config: storage_config.clone(),
                    ..Default::default()
                };

                let miner_address = node_config.mining_signer.address();
                let epoch_service = EpochServiceActor::new(Some(config));
                let epoch_service_actor_addr = epoch_service.start();

                // Initialize the block_index actor and tell it about the genesis block
                let block_index_actor =
                    BlockIndexActor::new(block_index.clone(), storage_config.clone());
                let block_index_actor_addr = block_index_actor.start();
                let msg = BlockConfirmedMessage(arc_genesis.clone(), Arc::new(vec![]));
                db.update_eyre(|tx| irys_database::insert_block_header(tx, &arc_genesis))
                    .unwrap();
                match block_index_actor_addr.send(msg).await {
                    Ok(_) => info!("Genesis block indexed"),
                    Err(_) => panic!("Failed to index genesis block"),
                }

                // Tell the epoch_service to initialize the ledgers
                let msg = NewEpochMessage(arc_genesis.clone());
                match epoch_service_actor_addr.send(msg).await {
                    Ok(_) => info!("Genesis Epoch tasks complete."),
                    Err(_) => panic!("Failed to perform genesis epoch tasks"),
                }

                // Retrieve ledger assignments
                let ledgers_guard = epoch_service_actor_addr
                    .send(GetLedgersMessage)
                    .await
                    .unwrap();

                {
                    let ledgers = ledgers_guard.read();
                    debug!("ledgers: {:?}", ledgers);
                }

                // Get the genesis storage modules and their assigned partitions
                let storage_module_infos = epoch_service_actor_addr
                    .send(GetGenesisStorageModulesMessage)
                    .await
                    .unwrap();

                // For Genesis we create the storage_modules and their files
                initialize_storage_files(&arc_config.storage_module_dir(), &storage_module_infos)
                    .unwrap();

                // Create a list of storage modules wrapping the storage files
                for info in storage_module_infos {
<<<<<<< HEAD
                    let arc_module = Arc::new(StorageModule::new(
                        &arc_config.storage_module_dir(),
                        &info,
                        storage_config.clone(),
                    ));
=======
                    let arc_module = Arc::new(
                        StorageModule::new(
                            &arc_config.storage_module_dir(),
                            &info,
                            (*arc_storage_config).clone(),
                        )
                        // TODO: remove this unwrap
                        .unwrap(),
                    );
>>>>>>> 1b257c36
                    storage_modules.push(arc_module.clone());
                    // arc_module.pack_with_zeros();
                }

                let mempool_actor = MempoolActor::new(
                    db.clone(),
                    reth_node.task_executor.clone(),
                    node_config.mining_signer.clone(),
                    storage_config.clone(),
                    storage_modules.clone(),
                );

                let mempool_actor_addr = mempool_actor.start();

                let chunk_storage_actor = ChunkStorageActor::new(
                    block_index.clone(),
                    storage_config.clone(),
                    storage_modules.clone(),
                    db.clone(),
                );
                let chunk_storage_addr = chunk_storage_actor.start();

                let (new_seed_tx, new_seed_rx) = mpsc::channel::<H256>();

                let mining_broadcaster = MiningBroadcaster::new();
                let mining_broadcaster_addr = mining_broadcaster.start();

                let block_producer_actor = BlockProducerActor::new(
                    db.clone(),
                    mempool_actor_addr.clone(),
                    chunk_storage_addr.clone(),
                    block_index_actor_addr.clone(),
                    mining_broadcaster_addr.clone(),
                    epoch_service_actor_addr.clone(),
                    reth_node.clone(),
                    difficulty_adjustment_config.clone(),
                );
                let block_producer_addr = block_producer_actor.start();

                let mut part_actors = Vec::new();

                for sm in &storage_modules {
                    let partition_mining_actor = PartitionMiningActor::new(
                        miner_address,
                        db.clone(),
                        block_producer_addr.clone().recipient(),
                        mining_broadcaster_addr.clone(),
                        sm.clone(),
                        false, // do not start mining automatically
                    );
                    part_actors.push(partition_mining_actor.start());
                }

                // Yield to let actors process their mailboxes (and subscribe to the mining_broadcaster)
                tokio::task::yield_now().await;

                let packing_actor_addr =
                    PackingActor::new(Handle::current(), reth_node.task_executor.clone(), None)
                        .start();
                // request packing for uninitialized ranges
                for sm in &storage_modules {
                    let uninitialized = sm.get_intervals(ChunkType::Uninitialized);
                    debug!("ranges to pack: {:?}", &uninitialized);
                    let _ = uninitialized
                        .iter()
                        .map(|interval| {
                            packing_actor_addr.do_send(PackingRequest {
                                storage_module: sm.clone(),
                                chunk_range: (*interval).into(),
                            })
                        })
                        .collect::<Vec<()>>();
                }
                let _ = wait_for_packing(packing_actor_addr.clone(), None).await;

                debug!("Packing complete");

                // Let the partition actors know about the genesis difficulty
                mining_broadcaster_addr.do_send(BroadcastDifficultyUpdate(arc_genesis.clone()));

                let part_actors_clone = part_actors.clone();
                std::thread::spawn(move || {
                    run_vdf(
                        VDFStepsConfig::default(),
                        H256::random(),
                        new_seed_rx,
                        mining_broadcaster_addr.clone(),
                    )
                });

                let actor_addresses = ActorAddresses {
                    partitions: part_actors_clone,
                    block_producer: block_producer_addr,
                    packing: packing_actor_addr,
                    mempool: mempool_actor_addr.clone(),
                    block_index: block_index_actor_addr,
                    epoch_service: epoch_service_actor_addr,
                };

                let _ = irys_node_handle_sender.send(IrysNodeCtx {
                    actor_addresses: actor_addresses.clone(),
                    reth_handle: reth_node,
                    db: db.clone(),
                    config: arc_config.clone(),
                });

                let chunk_provider =
                    ChunkProvider::new(storage_config.clone(), storage_modules.clone(), db.clone());

                run_server(ApiState {
                    mempool: mempool_actor_addr,
                    chunk_provider: Arc::new(chunk_provider),
                    db,
                })
                .await;
            });
        })?;

    // run reth in it's own thread w/ it's own tokio runtime
    // this is done as reth exhibits strange behaviour (notably channel dropping) when not in it's own context/when the exit future isn't been awaited

    std::thread::Builder::new().name("reth-thread".to_string())
        .stack_size(32 * 1024 * 1024)
        .spawn(move || {
            let node_config= cloned_arc.clone();
            let tokio_runtime = /* Handle::current(); */ tokio::runtime::Builder::new_multi_thread().enable_all().build().unwrap();
            let mut task_manager = TaskManager::new(tokio_runtime.handle().clone());
            let exec: reth::tasks::TaskExecutor = task_manager.executor();

            tokio_runtime.block_on(run_to_completion_or_panic(
                &mut task_manager,
                run_until_ctrl_c(start_reth_node(exec, reth_chainspec, node_config, IrysTables::ALL, reth_handle_sender)),
            )).unwrap();
        })?;

    // wait for the full handle to be send over by the actix thread
    Ok(irys_node_handle_receiver.await?)
}

async fn start_reth_node<T: HasName + HasTableType>(
    exec: TaskExecutor,
    chainspec: ChainSpec,
    irys_config: Arc<IrysNodeConfig>,
    tables: &[T],
    sender: oneshot::Sender<FullNode<RethNode, RethNodeAddOns>>,
) -> eyre::Result<NodeExitReason> {
    let node_handle =
        irys_reth_node_bridge::run_node(Arc::new(chainspec), exec, irys_config, tables).await?;
    sender
        .send(node_handle.node.clone())
        .expect("unable to send reth node handle");
    let exit_reason = node_handle.node_exit_future.await?;
    Ok(exit_reason)
}<|MERGE_RESOLUTION|>--- conflicted
+++ resolved
@@ -189,23 +189,15 @@
 
                 // Create a list of storage modules wrapping the storage files
                 for info in storage_module_infos {
-<<<<<<< HEAD
-                    let arc_module = Arc::new(StorageModule::new(
-                        &arc_config.storage_module_dir(),
-                        &info,
-                        storage_config.clone(),
-                    ));
-=======
                     let arc_module = Arc::new(
                         StorageModule::new(
                             &arc_config.storage_module_dir(),
                             &info,
-                            (*arc_storage_config).clone(),
+                            storage_config.clone(),
                         )
                         // TODO: remove this unwrap
                         .unwrap(),
                     );
->>>>>>> 1b257c36
                     storage_modules.push(arc_module.clone());
                     // arc_module.pack_with_zeros();
                 }
