use crate::arbiter_handle::{ArbiterHandle, CloneableJoinHandle};
use crate::genesis_utilities::{
    genesis_block_exists_on_disk, load_genesis_block_from_disk, save_genesis_block_to_disk,
};
use crate::peer_utilities::{
    fetch_genesis_block, fetch_genesis_commitments, sync_state_from_peers,
};
use crate::vdf::run_vdf;
use actix::{Actor, Addr, Arbiter, System, SystemRegistry};
use actix_web::dev::Server;
use irys_actors::{
    block_discovery::BlockDiscoveryActor,
    block_index_service::{BlockIndexReadGuard, BlockIndexService, GetBlockIndexGuardMessage},
    block_producer::BlockProducerActor,
    block_tree_service::BlockTreeReadGuard,
    block_tree_service::{BlockTreeService, GetBlockTreeGuardMessage},
    broadcast_mining_service::{BroadcastMiningSeed, BroadcastMiningService},
    cache_service::ChunkCacheService,
    chunk_migration_service::ChunkMigrationService,
    ema_service::{EmaService, EmaServiceMessage},
    epoch_service::{EpochServiceActor, GetPartitionAssignmentsGuardMessage},
    mempool_service::MempoolService,
    mining::PartitionMiningActor,
    packing::{PackingActor, PackingConfig, PackingRequest},
    peer_list_service::PeerListService,
    reth_service::{
        BlockHashType, ForkChoiceUpdateMessage, GetPeeringInfoMessage, RethServiceActor,
    },
    services::ServiceSenders,
    validation_service::ValidationService,
    vdf_service::{GetVdfStateMessage, VdfService},
};
use irys_actors::{
    ActorAddresses, BlockFinalizedMessage, CommitmentCache, CommitmentStateReadGuard,
    EpochReplayData, GetCommitmentStateGuardMessage,
};
use irys_api_server::{create_listener, run_server, ApiState};
use irys_config::chain::chainspec::IrysChainSpecBuilder;
use irys_config::StorageSubmodulesConfig;
use irys_database::{
    add_genesis_commitments, database, get_genesis_commitments, insert_commitment_tx, BlockIndex,
};
use irys_gossip_service::ServiceHandleWithShutdownSignal;
use irys_price_oracle::{mock_oracle::MockOracle, IrysPriceOracle};
use irys_reth_node_bridge::node::RethNode;
pub use irys_reth_node_bridge::node::{RethNodeAddOns, RethNodeProvider};
use irys_storage::{
    irys_consensus_data_db::open_or_create_irys_consensus_data_db,
    reth_provider::{IrysRethProvider, IrysRethProviderInner},
    ChunkProvider, ChunkType, StorageModule,
};

use irys_types::U256;
use irys_types::{
    app_state::DatabaseProvider, calculate_initial_difficulty, CommitmentTransaction, Config,
    GossipData, IrysBlockHeader, NodeConfig, NodeMode, OracleConfig, PartitionChunkRange, H256,
};
use irys_vdf::vdf_state::VdfStepsReadGuard;
use reth::{
    builder::FullNode,
    chainspec::ChainSpec,
    core::irys_ext::NodeExitReason,
    tasks::{TaskExecutor, TaskManager},
};
use reth_cli_runner::{run_to_completion_or_panic, run_until_ctrl_c_or_channel_message};
use reth_db::Database as _;
use std::{
    fs,
    net::TcpListener,
    net::{IpAddr, Ipv4Addr, SocketAddr},
    path::PathBuf,
    sync::atomic::AtomicU64,
    sync::{Arc, RwLock},
    thread::{self, JoinHandle},
    time::{SystemTime, UNIX_EPOCH},
};
use tokio::runtime::Runtime;
use tokio::sync::mpsc;
use tokio::sync::mpsc::UnboundedSender;
use tokio::sync::oneshot::{self};
use tracing::{debug, error, info, warn};

#[derive(Debug, Clone)]
pub struct IrysNodeCtx {
    pub reth_handle: RethNodeProvider,
    pub actor_addresses: ActorAddresses,
    pub db: DatabaseProvider,
    pub config: Config,
    pub chunk_provider: Arc<ChunkProvider>,
    pub block_index_guard: BlockIndexReadGuard,
    pub block_tree_guard: BlockTreeReadGuard,
    pub vdf_steps_guard: VdfStepsReadGuard,
    pub service_senders: ServiceSenders,
    // vdf channel for fast forwarding steps during sync
    pub vdf_sender:
        tokio::sync::mpsc::Sender<irys_actors::broadcast_mining_service::BroadcastMiningSeed>,
    // Shutdown channels
    pub reth_shutdown_sender: tokio::sync::mpsc::Sender<()>,
    // Thread handles spawned by the start function
    pub reth_thread_handle: Option<CloneableJoinHandle<()>>,
    stop_guard: StopGuard,
}

impl IrysNodeCtx {
    pub fn get_api_state(&self, ema_service: UnboundedSender<EmaServiceMessage>) -> ApiState {
        ApiState {
            mempool: self.actor_addresses.mempool.clone(),
            chunk_provider: self.chunk_provider.clone(),
            ema_service: ema_service,
            peer_list: self.actor_addresses.peer_list.clone(),
            db: self.db.clone(),
            config: self.config.clone(),
            reth_provider: self.reth_handle.clone(),
            reth_http_url: self.reth_handle.rpc_server_handle().http_url().unwrap(),
            block_tree: self.block_tree_guard.clone(),
            block_index: self.block_index_guard.clone(),
        }
    }

    pub async fn stop(self) {
        let _ = self.actor_addresses.stop_mining();
        debug!("Sending shutdown signal to reth thread");
        // Shutting down reth node will propagate to the main actor thread eventually
        let _ = self.reth_shutdown_sender.send(()).await;
        let _ = self.reth_thread_handle.unwrap().join();
        debug!("Main actor thread and reth thread stopped");
        self.stop_guard.mark_stopped();
    }

    pub fn start_mining(&self) -> eyre::Result<()> {
        // start processing new blocks
        self.actor_addresses.start_mining()?;
        Ok(())
    }

    pub fn get_http_port(&self) -> u16 {
        self.config.node_config.http.port
    }
}

use irys_actors::peer_list_service::PeerListServiceFacade;
use std::sync::atomic::{AtomicBool, Ordering};

// Shared stop guard that can be cloned
#[derive(Debug)]
struct StopGuard(Arc<AtomicBool>);

impl StopGuard {
    fn new() -> Self {
        StopGuard(Arc::new(AtomicBool::new(false)))
    }

    fn mark_stopped(&self) {
        self.0.store(true, Ordering::SeqCst);
    }

    fn is_stopped(&self) -> bool {
        self.0.load(Ordering::SeqCst)
    }
}

impl Drop for StopGuard {
    fn drop(&mut self) {
        // Only check if this is the last reference to the guard
        if Arc::strong_count(&self.0) == 1 && !self.is_stopped() && !thread::panicking() {
            panic!("IrysNodeCtx must be stopped before all instances are dropped");
        }
    }
}

impl Clone for StopGuard {
    fn clone(&self) -> Self {
        StopGuard(Arc::clone(&self.0))
    }
}

async fn start_reth_node(
    task_executor: TaskExecutor,
    chainspec: ChainSpec,
    config: Config,
    sender: oneshot::Sender<FullNode<RethNode, RethNodeAddOns>>,
    irys_provider: IrysRethProvider,
    latest_block: u64,
    random_ports: bool,
) -> eyre::Result<NodeExitReason> {
    let node_handle = irys_reth_node_bridge::node::run_node(
        Arc::new(chainspec),
        task_executor,
        config.node_config.clone(),
        irys_provider,
        latest_block,
        random_ports,
    )
    .await
    .expect("expected reth node to have started");
    debug!("Reth node started");

    match sender.send(node_handle.node.clone()) {
        Ok(()) => {}
        Err(_full_node) => {
            return Err(eyre::eyre!(
                "Failed to send reth node handle to main actor thread"
            ));
        }
    }

    node_handle.node_exit_future.await
}

/// Builder pattern for configuring and bootstrapping an Irys blockchain node.
pub struct IrysNode {
    pub config: Config,
    // pub data_exists: bool,
    pub random_ports: bool,
    pub http_listener: TcpListener,
}

impl IrysNode {
    /// Creates a new node builder instance.
    pub async fn new(mut node_config: NodeConfig) -> eyre::Result<Self> {
        // we create the listener here so we know the port before we start passing around `config`
        let http_listener = create_listener(SocketAddr::new(
            IpAddr::V4(Ipv4Addr::UNSPECIFIED),
            node_config.http.port,
        ))?;
        let local_addr = http_listener
            .local_addr()
            .map_err(|e| eyre::eyre!("Error getting local address: {:?}", &e))?;

        // if `config.port` == 0, the assigned port will be random (decided by the OS)
        // we re-assign the configuration with the actual port here.
        let random_ports = if node_config.http.port == 0 {
            node_config.http.port = local_addr.port();
            true
        } else {
            false
        };
        let config = Config::new(node_config);
        Ok(IrysNode {
            config,
            random_ports,
            http_listener,
        })
    }

    /// Checks if local blockchain data exists.
    fn blockchain_data_exists(base_dir: &PathBuf) -> bool {
        match fs::read_dir(base_dir) {
            // Are there any entries?
            Ok(mut entries) => entries.next().is_some(),
            // no entries in the directory
            Err(_) => false,
        }
    }

    /// Initializes the node (genesis or non-genesis).
    pub async fn start(self) -> eyre::Result<IrysNodeCtx> {
        info!(miner_address = ?self.config.node_config.miner_address(), "Starting Irys Node");
        let (chain_spec, irys_genesis) = IrysChainSpecBuilder::from_config(&self.config).build();

        // figure out the init mode
        let (latest_block_height_tx, latest_block_height_rx) = oneshot::channel::<u64>();
        let data_exists = Self::blockchain_data_exists(&self.config.node_config.base_directory);

        error!("Data exists: {}", data_exists);
        // note: if you need the genesis header later, you can easily make this match block return it
        match (data_exists, &self.config.node_config.mode) {
            (true, NodeMode::Genesis { .. }) => {
                eyre::bail!("You cannot start a genesis chain with existing data")
            }
            (false, &NodeMode::Genesis { .. }) => {
                let now = SystemTime::now().duration_since(UNIX_EPOCH).unwrap();
                // special handling for genesis node
                let commitments = get_genesis_commitments(&self.config);

                let mut irys_genesis = IrysBlockHeader {
                    diff: calculate_initial_difficulty(
                        &self.config.consensus,
                        // TODO: where does this magic constant come from?
                        3,
                    )
                    .expect("valid calculated initial difficulty"),
                    timestamp: now.as_millis(),
                    last_diff_timestamp: now.as_millis(),
                    ..irys_genesis
                };
                add_genesis_commitments(&mut irys_genesis, &self.config);

                let irys_genesis_block = Arc::new(irys_genesis);

                // write genesis.json to disk
                if let Err(e) = save_genesis_block_to_disk(
                    irys_genesis_block.clone(),
                    &self.config.node_config.base_directory,
                ) {
                    panic!("unable to save genesis block to disk: {:?}", e);
                }

                // special handilng for genesis node
                Self::init_genesis_thread(
                    self.config.clone(),
                    irys_genesis_block.clone(),
                    commitments,
                )?
                .join()
                .map_err(|_| eyre::eyre!("genesis init thread panicked"))?;
            }
            (false, &NodeMode::PeerSync) => {
                let genesis_file_exists =
                    genesis_block_exists_on_disk(&self.config.node_config.base_directory);
<<<<<<< HEAD
                // TODO: add logic to insert the genesis block (like init_genesis_thread)
                // right now, the genesis block is synchronised automatically via block discovery
=======

                error!("genesis file exists: {}", genesis_file_exists);
>>>>>>> f12684ea
                if !genesis_file_exists {
                    let trusted_peer = &self
                        .config
                        .node_config
                        .trusted_peers
                        .first()
                        .expect("expected at least one trusted peer in config")
                        .api;
                    info!("fetching genesis block from trusted peer because genesis file does not exist on disk");
                    let awc_client = awc::Client::new();
                    let irys_genesis_block = fetch_genesis_block(trusted_peer, &awc_client)
                        .await
                        .expect("expected genesis block from http api");

                    let irys_genesis_block = Arc::new(irys_genesis_block);

                    // write genesis.json to disk
                    if let Err(e) = save_genesis_block_to_disk(
                        irys_genesis_block.clone(),
                        &self.config.node_config.base_directory,
                    ) {
                        panic!("unable to save genesis block to disk: {:?}", e);
                    }

                    let commitments =
                        fetch_genesis_commitments(trusted_peer, &irys_genesis_block).await?;

                    Self::init_genesis_thread(
                        self.config.clone(),
                        irys_genesis_block.clone(),
                        commitments,
                    )?
                    .join()
                    .map_err(|_| eyre::eyre!("genesis init thread panicked"))?;
                }

                // no special handling for if the genesis block exists on disk already
            }
            (true, &NodeMode::PeerSync) => {
                // no special handling for initialized PeerSync nodes
            }
        };

        // all async tasks will be run on a new tokio runtime
        let tokio_runtime = tokio::runtime::Builder::new_multi_thread()
            .enable_all()
            .build()?;
        let task_manager = TaskManager::new(tokio_runtime.handle().clone());

        // Common node startup logic (common for genesis and peer mode nodes)
        // There are a lot of cross dependencies between reth and irys components, the channels mediate the comms
        let (reth_shutdown_sender, reth_shutdown_receiver) = tokio::sync::mpsc::channel::<()>(1);
        let (main_actor_thread_shutdown_tx, main_actor_thread_shutdown_rx) =
            tokio::sync::mpsc::channel::<()>(1);
        let (vdf_shutdown_sender, vdf_shutdown_receiver) = mpsc::channel(1);
        let (reth_handle_sender, reth_handle_receiver) =
            oneshot::channel::<FullNode<RethNode, RethNodeAddOns>>();
        let (irys_node_ctx_tx, irys_node_ctx_rx) = oneshot::channel::<IrysNodeCtx>();

        let irys_provider = irys_storage::reth_provider::create_provider();

        // init the services
        // vdf gets started here...
        let actor_main_thread_handle = Self::init_services_thread(
            self.config.clone(),
            latest_block_height_tx,
            reth_shutdown_sender,
            main_actor_thread_shutdown_rx,
            vdf_shutdown_sender,
            vdf_shutdown_receiver,
            reth_handle_receiver,
            irys_node_ctx_tx,
            &irys_provider,
            task_manager.executor(),
            self.http_listener,
        )?;

        // await the latest height to be reported
        let latest_height = latest_block_height_rx.await?;

        // start reth
        let reth_thread = Self::init_reth_thread(
            self.config.clone(),
            reth_shutdown_receiver,
            main_actor_thread_shutdown_tx,
            reth_handle_sender,
            actor_main_thread_handle,
            irys_provider.clone(),
            chain_spec.clone(),
            latest_height,
            task_manager,
            tokio_runtime,
            self.random_ports,
        )?;

        let mut ctx = irys_node_ctx_rx.await?;
        ctx.reth_thread_handle = Some(reth_thread.into());

        // if we are an empty node joining an existing network
        if !data_exists && !matches!(self.config.node_config.mode, NodeMode::Genesis) {
            sync_state_from_peers(
                ctx.config.node_config.trusted_peers.clone(),
                ctx.actor_addresses.block_discovery_addr.clone(),
                ctx.actor_addresses.mempool.clone(),
                ctx.actor_addresses.peer_list.clone(),
                ctx.vdf_sender.clone(),
            )
            .await?;
        }

        Ok(ctx)
    }

    fn init_genesis_thread(
        config: Config,
        irys_genesis: Arc<IrysBlockHeader>,
        commitments: Vec<CommitmentTransaction>,
    ) -> Result<JoinHandle<()>, eyre::Error> {
        let handle = std::thread::Builder::new()
            .name("genesis init system".to_string())
            .stack_size(32 * 1024 * 1024)
            .spawn({
                let irys_genesis = irys_genesis.clone();
                move || {
                    System::new().block_on(async move {
                        // bootstrap genesis
                        let block_index = BlockIndex::new(&config.node_config)
                            .await
                            .expect("initializing a new block index should be doable");
                        let block_index = Arc::new(RwLock::new(block_index));
                        let _block_index_service_actor = genesis_initialization(
                            &irys_genesis,
                            commitments,
                            &block_index,
                            config,
                        )
                        .await;
                        // optionally spawn other services to set up the base state
                    });
                }
            })?;
        Ok(handle)
    }

    fn init_services_thread(
        config: Config,
        latest_block_height_tx: oneshot::Sender<u64>,
        reth_shutdown_sender: tokio::sync::mpsc::Sender<()>,
        mut main_actor_thread_shutdown_rx: tokio::sync::mpsc::Receiver<()>,
        vdf_shutdown_sender: mpsc::Sender<()>,
        vdf_shutdown_receiver: mpsc::Receiver<()>,
        reth_handle_receiver: oneshot::Receiver<FullNode<RethNode, RethNodeAddOns>>,
        irys_node_ctx_tx: oneshot::Sender<IrysNodeCtx>,
        irys_provider: &Arc<RwLock<Option<IrysRethProviderInner>>>,
        task_exec: TaskExecutor,
        http_listener: TcpListener,
    ) -> Result<JoinHandle<RethNodeProvider>, eyre::Error> {
        let actor_main_thread_handle = std::thread::Builder::new()
            .name("actor-main-thread".to_string())
            .stack_size(32 * 1024 * 1024)
            .spawn({
                let irys_provider = Arc::clone(&irys_provider);
                move || {
                    System::new().block_on(async move {
                        // read the latest block info
                        let (latest_block_height, block_index, latest_block) =
                            read_latest_block_data(&config).await;
                        latest_block_height_tx
                            .send(latest_block_height)
                            .expect("to be able to send the latest block height");
                        let block_index_service_actor = Self::init_block_index_service(&config, &block_index);

                        // start the rest of the services
                        let (irys_node, actix_server, vdf_thread, arbiters, reth_node, gossip_service_handle) = Self::init_services(
                                &config,
                                reth_shutdown_sender,
                                vdf_shutdown_receiver,
                                reth_handle_receiver,
                                block_index,
                                latest_block,
                                irys_provider.clone(),
                                block_index_service_actor,
                                &task_exec,
                                http_listener
                            )
                            .await
                            .expect("initializng services should not fail");
                        irys_node_ctx_tx
                            .send(irys_node)
                            .expect("irys node ctx sender should not be dropped. Is the reth node thread down?");

                        // await on actix web server
                        let server_handle = actix_server.handle();

                        let server_stop_handle = actix_rt::spawn(async move {
                            let _ = main_actor_thread_shutdown_rx.recv().await;
                            info!("Main actor thread received shutdown signal");

                            debug!("Stopping API server");
                            server_handle.stop(true).await;
                            info!("API server stopped");
                        });

                        actix_server.await.unwrap();
                        server_stop_handle.await.unwrap();

                        match gossip_service_handle.stop().await {
                            Ok(_) => info!("Gossip service stopped"),
                            Err(e) => warn!("Gossip service is already stopped: {:?}", e),
                        }

                        debug!("Stopping actors");
                        for arbiter in arbiters {
                            arbiter.stop_and_join();
                        }
                        debug!("Actors stopped");

                        // Send shutdown signal
                        vdf_shutdown_sender.send(()).await.unwrap();

                        debug!("Waiting for VDF thread to finish");
                        // Wait for vdf thread to finish & save steps
                        vdf_thread.join().unwrap();

                        debug!("VDF thread finished");
                        reth_node
                    })
                }
            })?;
        Ok(actor_main_thread_handle)
    }

    fn init_reth_thread(
        config: Config,
        reth_shutdown_receiver: tokio::sync::mpsc::Receiver<()>,
        main_actor_thread_shutdown_tx: tokio::sync::mpsc::Sender<()>,
        reth_handle_sender: oneshot::Sender<FullNode<RethNode, RethNodeAddOns>>,
        actor_main_thread_handle: JoinHandle<RethNodeProvider>,
        irys_provider: IrysRethProvider,
        reth_chainspec: ChainSpec,
        latest_block_height: u64,
        mut task_manager: TaskManager,
        tokio_runtime: Runtime,
        random_ports: bool,
    ) -> eyre::Result<JoinHandle<()>> {
        let reth_thread_handler = std::thread::Builder::new()
            .name("reth-thread".to_string())
            .stack_size(32 * 1024 * 1024)
            .spawn(move || {
                let exec = task_manager.executor();
                let run_reth_until_ctrl_c_or_signal = async || {
                    _ = run_to_completion_or_panic(
                        &mut task_manager,
                        // todo we can simplify things if we use `irys_reth_node_bridge::run_node` directly
                        //      Then we can drop the channel
                        run_until_ctrl_c_or_channel_message(
                            start_reth_node(
                                exec,
                                reth_chainspec,
                                config,
                                reth_handle_sender,
                                irys_provider.clone(),
                                latest_block_height,
                                random_ports,
                            ),
                            reth_shutdown_receiver,
                        ),
                    )
                    .await
                    .inspect_err(|e| error!("Reth thread error: {:?}", &e));
                    debug!("Sending shutdown signal to the main actor thread");
                    let _ = main_actor_thread_shutdown_tx.try_send(());

                    debug!("Waiting for the main actor thread to finish");
                    let reth_node_handle = actor_main_thread_handle
                        .join()
                        .expect("to successfully join the actor thread handle");

                    reth_node_handle
                };

                let reth_node = tokio_runtime.block_on(run_reth_until_ctrl_c_or_signal());

                debug!("Shutting down the rest of the reth jobs in case there are unfinished ones");
                task_manager.graceful_shutdown();

                reth_node.provider.database.db.close();
                irys_storage::reth_provider::cleanup_provider(&irys_provider);
                info!("Reth thread finished");
            })?;

        return Ok(reth_thread_handler);
    }

    async fn init_services(
        config: &Config,
        reth_shutdown_sender: tokio::sync::mpsc::Sender<()>,
        vdf_shutdown_receiver: tokio::sync::mpsc::Receiver<()>,
        reth_handle_receiver: oneshot::Receiver<FullNode<RethNode, RethNodeAddOns>>,
        block_index: Arc<RwLock<BlockIndex>>,
        latest_block: Arc<IrysBlockHeader>,
        irys_provider: IrysRethProvider,
        block_index_service_actor: Addr<BlockIndexService>,
        task_exec: &TaskExecutor,
        http_listener: TcpListener,
    ) -> eyre::Result<(
        IrysNodeCtx,
        Server,
        JoinHandle<()>,
        Vec<ArbiterHandle>,
        RethNodeProvider,
        ServiceHandleWithShutdownSignal,
    )> {
        // init Irys DB
        let irys_db = init_irys_db(&config)?;

        // initialize the databases
        let (reth_node, reth_db) = init_reth_db(reth_handle_receiver).await?;
        debug!("Reth DB initiailsed");

        // start services
        let (service_senders, receivers) = ServiceSenders::new();

        // start reth service
        let (reth_service_actor, reth_arbiter) = init_reth_service(&irys_db, &reth_node);
        debug!("Reth Service Actor initiailsed");
        // Get the correct Reth peer info
        let reth_peering = reth_service_actor.send(GetPeeringInfoMessage {}).await??;

        // overwrite config as we now have reth peering information
        // TODO: Consider if starting the reth service should happen outside of init_services() instead of overwriting config here
        let mut node_config = config.node_config.clone();
        node_config.reth_peer_info = reth_peering;
        let config = Config::new(node_config);

        // update reth service about the latest block data it must use
        reth_service_actor
            .send(ForkChoiceUpdateMessage {
                head_hash: BlockHashType::Evm(latest_block.evm_block_hash),
                confirmed_hash: Some(BlockHashType::Evm(latest_block.evm_block_hash)),
                finalized_hash: None,
            })
            .await??;
        debug!("Reth Service Actor updated about fork choice");

        let _handle = ChunkCacheService::spawn_service(
            &task_exec,
            irys_db.clone(),
            receivers.chunk_cache,
            config.clone(),
        );
        debug!("Chunk cache initiailsed");

        let block_index_guard = block_index_service_actor
            .send(GetBlockIndexGuardMessage)
            .await?;

        // start the broadcast mimning service
        let (broadcast_mining_actor, broadcast_arbiter) = init_broadcaster_service();

        // start the epoch service
        let (storage_module_infos, epoch_service_actor) =
            Self::init_epoch_service(&config, &irys_db, &block_index_guard).await?;

        // Retrieve Partition assignment
        let partition_assignments_guard = epoch_service_actor
            .send(GetPartitionAssignmentsGuardMessage)
            .await?;
        let storage_modules = Self::init_storage_modules(&config, storage_module_infos)?;

        // Retrieve Commitment State
        let commitment_state_guard = epoch_service_actor
            .send(GetCommitmentStateGuardMessage)
            .await?;

        let (gossip_service, gossip_tx) = irys_gossip_service::GossipService::new(
            &config.node_config.gossip.bind_ip,
            config.node_config.gossip.port,
            config.node_config.miner_address(),
        );

        // start the block tree service
        let (block_tree_service, block_tree_arbiter) = Self::init_block_tree_service(
            &config,
            &block_index,
            &irys_db,
            &service_senders,
            &block_index_guard,
        );
        let block_tree_guard = block_tree_service.send(GetBlockTreeGuardMessage).await?;

        // Spawn EMA service
        let _handle =
            EmaService::spawn_service(&task_exec, block_tree_guard.clone(), receivers.ema, &config);

        // Spawn the CommitmentCache service
        let _handle = CommitmentCache::spawn_service(
            &task_exec,
            receivers.commitments_cache,
            commitment_state_guard.clone(),
            &config,
        );

        // Spawn peer list service
        let (peer_list_service, peer_list_arbiter) =
            init_peer_list_service(&irys_db, &config, reth_service_actor.clone());

        // Spawn the mempool service
        let (mempool_service, mempool_arbiter) = Self::init_mempools_service(
            &config,
            &irys_db,
            &reth_node,
            reth_db,
            &storage_modules,
            &block_tree_guard,
            &commitment_state_guard,
            &service_senders,
            gossip_tx.clone(),
        );

        // spawn the chunk migration service
        Self::init_chunk_migration_service(
            &config,
            block_index,
            &irys_db,
            &service_senders,
            &storage_modules,
        );

        let (vdf_sender, new_seed_rx) = mpsc::channel::<BroadcastMiningSeed>(1);

        // spawn the vdf service
        let vdf_service = Self::init_vdf_service(&config, &irys_db, &block_index_guard);
        let vdf_steps_guard = vdf_service.send(GetVdfStateMessage).await?;

        // spawn the validation service
        let validation_arbiter = Self::init_validation_service(
            &config,
            &block_index_guard,
            &partition_assignments_guard,
            &vdf_steps_guard,
        );

        // spawn block discovery
        let (block_discovery, block_discovery_arbiter) = Self::init_block_discovery_service(
            &config,
            &irys_db,
            &service_senders,
            &epoch_service_actor,
            &block_index_guard,
            partition_assignments_guard,
            &vdf_steps_guard,
            gossip_tx.clone(),
        );

        let gossip_service_handle = gossip_service.run(
            mempool_service.clone(),
            block_discovery.clone(),
            irys_api_client::IrysApiClient::new(),
            task_exec,
            peer_list_service.clone(),
            irys_db.clone(),
            vdf_sender.clone(),
        )?;

        // set up the price oracle
        let price_oracle = Self::init_price_oracle(&config);

        // set up the block producer
        let (block_producer_addr, block_producer_arbiter) = Self::init_block_producer(
            &config,
            &irys_db,
            &reth_node,
            &service_senders,
            &epoch_service_actor,
            &block_tree_guard,
            &mempool_service,
            &vdf_steps_guard,
            block_discovery.clone(),
            price_oracle,
        );

        let (global_step_number, seed) = vdf_steps_guard.read().get_last_step_and_seed();
        let seed = seed
            .map(|x| x.0)
            .unwrap_or(latest_block.vdf_limiter_info.seed);

        // set up packing actor
        let (atomic_global_step_number, packing_actor_addr) =
            Self::init_packing_actor(&config, global_step_number, &reth_node, &storage_modules);

        // set up storage modules
        let (part_actors, part_arbiters) = Self::init_partition_mining_actor(
            &config,
            &storage_modules,
            &vdf_steps_guard,
            &block_producer_addr,
            &atomic_global_step_number,
            &packing_actor_addr,
            latest_block.diff,
        );

        // set up the vdf thread
        let vdf_thread_handler = Self::init_vdf_thread(
            &config,
            vdf_shutdown_receiver,
            new_seed_rx,
            latest_block,
            seed,
            global_step_number,
            broadcast_mining_actor,
            vdf_service.clone(),
            atomic_global_step_number,
        );

        // set up chunk provider
        let chunk_provider = Self::init_chunk_provider(&config, storage_modules);

        // set up IrysNodeCtx
        let irys_node_ctx = IrysNodeCtx {
            actor_addresses: ActorAddresses {
                partitions: part_actors,
                block_discovery_addr: block_discovery,
                block_producer: block_producer_addr,
                packing: packing_actor_addr,
                mempool: mempool_service.clone(),
                block_index: block_index_service_actor,
                epoch_service: epoch_service_actor,
                peer_list: peer_list_service.clone(),
                reth: reth_service_actor,
                vdf: vdf_service,
            },
            reth_handle: reth_node.clone(),
            db: irys_db.clone(),
            chunk_provider: chunk_provider.clone(),
            block_index_guard: block_index_guard.clone(),
            vdf_steps_guard: vdf_steps_guard.clone(),
            service_senders: service_senders.clone(),
            vdf_sender,
            reth_shutdown_sender,
            reth_thread_handle: None,
            block_tree_guard: block_tree_guard.clone(),
            config: config.clone(),
            stop_guard: StopGuard::new(),
        };

        let mut service_arbiters = Vec::new();
        service_arbiters.push(ArbiterHandle::new(
            block_producer_arbiter,
            "block_producer_arbiter".to_string(),
        ));
        service_arbiters.push(ArbiterHandle::new(
            broadcast_arbiter,
            "broadcast_arbiter".to_string(),
        ));
        service_arbiters.push(ArbiterHandle::new(
            block_discovery_arbiter,
            "block_discovery_arbiter".to_string(),
        ));
        service_arbiters.push(ArbiterHandle::new(
            validation_arbiter,
            "validation_arbiter".to_string(),
        ));
        service_arbiters.push(ArbiterHandle::new(
            block_tree_arbiter,
            "block_tree_arbiter".to_string(),
        ));
        service_arbiters.push(ArbiterHandle::new(
            peer_list_arbiter,
            "peer_list_arbiter".to_string(),
        ));
        service_arbiters.push(ArbiterHandle::new(
            mempool_arbiter,
            "mempool_arbiter".to_string(),
        ));
        service_arbiters.push(ArbiterHandle::new(reth_arbiter, "reth_arbiter".to_string()));
        service_arbiters.extend(
            part_arbiters
                .into_iter()
                .map(|x| ArbiterHandle::new(x, "partition_arbiter".to_string())),
        );

        let server = run_server(
            ApiState {
                ema_service: service_senders.ema.clone(),
                mempool: mempool_service,
                chunk_provider: chunk_provider.clone(),
                peer_list: peer_list_service,
                db: irys_db,
                reth_provider: reth_node.clone(),
                block_tree: block_tree_guard.clone(),
                block_index: block_index_guard.clone(),
                config: config.clone(),
                reth_http_url: reth_node
                    .rpc_server_handle()
                    .http_url()
                    .expect("Missing reth rpc url!"),
            },
            http_listener,
        )
        .await;

        // this OnceLock is due to the cyclic chain between Reth & the Irys node, where the IrysRethProvider requires both
        // this is "safe", as the OnceLock is always set before this start function returns
        let mut w = irys_provider
            .write()
            .map_err(|_| eyre::eyre!("lock poisoned"))?;
        *w = Some(IrysRethProviderInner {
            chunk_provider: chunk_provider.clone(),
        });

        Ok((
            irys_node_ctx,
            server,
            vdf_thread_handler,
            service_arbiters,
            reth_node,
            gossip_service_handle,
        ))
    }

    fn init_chunk_provider(
        config: &Config,
        storage_modules: Vec<Arc<StorageModule>>,
    ) -> Arc<ChunkProvider> {
        let chunk_provider = ChunkProvider::new(config.clone(), storage_modules.clone());
        let chunk_provider = Arc::new(chunk_provider);
        chunk_provider
    }

    fn init_vdf_thread(
        config: &Config,
        vdf_shutdown_receiver: mpsc::Receiver<()>,
        new_seed_rx: mpsc::Receiver<BroadcastMiningSeed>,
        latest_block: Arc<IrysBlockHeader>,
        seed: H256,
        global_step_number: u64,
        broadcast_mining_actor: actix::Addr<BroadcastMiningService>,
        vdf_service: actix::Addr<VdfService>,
        atomic_global_step_number: Arc<AtomicU64>,
    ) -> JoinHandle<()> {
        let vdf_reset_seed = latest_block.vdf_limiter_info.seed;
        // FIXME: this should be controlled via a config parameter rather than relying on test-only artifact generation
        // we can't use `cfg!(test)` to detect integration tests, so we check that the path is of form `(...)/.tmp/<random folder>`
        let is_test = config
            .node_config
            .base_directory
            .parent()
            .is_some_and(|p| p.ends_with(".tmp"));
        let vdf_thread_handler = std::thread::spawn({
            let vdf_config = config.consensus.vdf.clone();
            move || {
                if !is_test {
                    // Setup core affinity in prod only (perf gain shouldn't matter for tests, and we don't want pinning overlap)
                    let core_ids = core_affinity::get_core_ids().expect("Failed to get core IDs");

                    for core in core_ids {
                        let success = core_affinity::set_for_current(core);
                        if success {
                            info!("VDF thread pinned to core {:?}", core);
                            break;
                        }
                    }
                }

                run_vdf(
                    &vdf_config,
                    global_step_number,
                    seed,
                    vdf_reset_seed,
                    new_seed_rx,
                    vdf_shutdown_receiver,
                    broadcast_mining_actor.clone(),
                    vdf_service.clone(),
                    atomic_global_step_number.clone(),
                )
            }
        });
        vdf_thread_handler
    }

    fn init_partition_mining_actor(
        config: &Config,
        storage_modules: &Vec<Arc<StorageModule>>,
        vdf_steps_guard: &VdfStepsReadGuard,
        block_producer_addr: &actix::Addr<BlockProducerActor>,
        atomic_global_step_number: &Arc<AtomicU64>,
        packing_actor_addr: &actix::Addr<PackingActor>,
        initial_difficulty: U256,
    ) -> (Vec<actix::Addr<PartitionMiningActor>>, Vec<Arbiter>) {
        let mut part_actors = Vec::new();
        let mut arbiters = Vec::new();
        for sm in storage_modules {
            let partition_mining_actor = PartitionMiningActor::new(
                &config,
                block_producer_addr.clone().recipient(),
                packing_actor_addr.clone().recipient(),
                sm.clone(),
                false, // do not start mining automatically
                vdf_steps_guard.clone(),
                atomic_global_step_number.clone(),
                initial_difficulty,
            );
            let part_arbiter = Arbiter::new();
            let partition_mining_actor =
                PartitionMiningActor::start_in_arbiter(&part_arbiter.handle(), |_| {
                    partition_mining_actor
                });
            part_actors.push(partition_mining_actor);
            arbiters.push(part_arbiter);
        }

        // request packing for uninitialized ranges
        for sm in storage_modules {
            let uninitialized = sm.get_intervals(ChunkType::Uninitialized);
            for interval in uninitialized {
                packing_actor_addr.do_send(PackingRequest {
                    storage_module: sm.clone(),
                    chunk_range: PartitionChunkRange(interval),
                });
            }
        }
        (part_actors, arbiters)
    }

    fn init_packing_actor(
        config: &Config,
        global_step_number: u64,
        reth_node: &RethNodeProvider,
        storage_modules: &Vec<Arc<StorageModule>>,
    ) -> (Arc<AtomicU64>, actix::Addr<PackingActor>) {
        let atomic_global_step_number = Arc::new(AtomicU64::new(global_step_number));
        let sm_ids = storage_modules.iter().map(|s| (*s).id).collect();
        let packing_config = PackingConfig::new(&config);
        let packing_actor_addr = PackingActor::new(
            reth_node.task_executor.clone(),
            sm_ids,
            packing_config.clone(),
        )
        .start();
        (atomic_global_step_number, packing_actor_addr)
    }

    fn init_block_producer(
        config: &Config,
        irys_db: &DatabaseProvider,
        reth_node: &RethNodeProvider,
        service_senders: &ServiceSenders,
        epoch_service_actor: &actix::Addr<EpochServiceActor>,
        block_tree_guard: &BlockTreeReadGuard,
        mempool_service: &actix::Addr<MempoolService>,
        vdf_steps_guard: &VdfStepsReadGuard,
        block_discovery: actix::Addr<BlockDiscoveryActor>,
        price_oracle: Arc<IrysPriceOracle>,
    ) -> (actix::Addr<BlockProducerActor>, Arbiter) {
        let block_producer_arbiter = Arbiter::new();
        let block_producer_actor = BlockProducerActor {
            db: irys_db.clone(),
            config: config.clone(),
            mempool_addr: mempool_service.clone(),
            block_discovery_addr: block_discovery,
            epoch_service: epoch_service_actor.clone(),
            reth_provider: reth_node.clone(),
            vdf_steps_guard: vdf_steps_guard.clone(),
            block_tree_guard: block_tree_guard.clone(),
            price_oracle,
            service_senders: service_senders.clone(),
        };
        let block_producer_addr =
            BlockProducerActor::start_in_arbiter(&block_producer_arbiter.handle(), |_| {
                block_producer_actor
            });
        (block_producer_addr, block_producer_arbiter)
    }

    fn init_price_oracle(config: &Config) -> Arc<IrysPriceOracle> {
        let price_oracle = match config.node_config.oracle {
            OracleConfig::Mock {
                initial_price,
                percent_change,
                smoothing_interval,
            } => IrysPriceOracle::MockOracle(MockOracle::new(
                initial_price,
                percent_change,
                smoothing_interval,
            )),
            // note: depending on the oracle, it may require spawning an async background service.
        };
        let price_oracle = Arc::new(price_oracle);
        price_oracle
    }

    fn init_block_discovery_service(
        config: &Config,
        irys_db: &DatabaseProvider,
        service_senders: &ServiceSenders,
        epoch_service: &Addr<EpochServiceActor>,
        block_index_guard: &BlockIndexReadGuard,
        partition_assignments_guard: irys_actors::epoch_service::PartitionAssignmentsReadGuard,
        vdf_steps_guard: &VdfStepsReadGuard,
        gossip_sender: tokio::sync::mpsc::Sender<GossipData>,
    ) -> (actix::Addr<BlockDiscoveryActor>, Arbiter) {
        let block_discovery_actor = BlockDiscoveryActor {
            block_index_guard: block_index_guard.clone(),
            partition_assignments_guard: partition_assignments_guard.clone(),
            db: irys_db.clone(),
            config: config.clone(),
            vdf_steps_guard: vdf_steps_guard.clone(),
            service_senders: service_senders.clone(),
            gossip_sender,
            epoch_service: epoch_service.clone(),
        };
        let block_discovery_arbiter = Arbiter::new();
        let block_discovery =
            BlockDiscoveryActor::start_in_arbiter(&block_discovery_arbiter.handle(), |_| {
                block_discovery_actor
            });
        (block_discovery, block_discovery_arbiter)
    }

    fn init_validation_service(
        config: &Config,
        block_index_guard: &BlockIndexReadGuard,
        partition_assignments_guard: &irys_actors::epoch_service::PartitionAssignmentsReadGuard,
        vdf_steps_guard: &VdfStepsReadGuard,
    ) -> Arbiter {
        let validation_service = ValidationService::new(
            block_index_guard.clone(),
            partition_assignments_guard.clone(),
            vdf_steps_guard.clone(),
            config,
        );
        let validation_arbiter = Arbiter::new();
        let validation_service =
            ValidationService::start_in_arbiter(&validation_arbiter.handle(), |_| {
                validation_service
            });
        SystemRegistry::set(validation_service);
        validation_arbiter
    }

    fn init_vdf_service(
        config: &Config,
        irys_db: &DatabaseProvider,
        block_index_guard: &BlockIndexReadGuard,
    ) -> actix::Addr<VdfService> {
        let vdf_service_actor =
            VdfService::new(block_index_guard.clone(), irys_db.clone(), &config);
        let vdf_service = vdf_service_actor.start();
        SystemRegistry::set(vdf_service.clone());
        vdf_service
    }

    fn init_chunk_migration_service(
        config: &Config,
        block_index: Arc<RwLock<BlockIndex>>,
        irys_db: &DatabaseProvider,
        service_senders: &ServiceSenders,
        storage_modules: &Vec<Arc<StorageModule>>,
    ) {
        let chunk_migration_service = ChunkMigrationService::new(
            block_index.clone(),
            config.clone(),
            storage_modules.clone(),
            irys_db.clone(),
            service_senders.clone(),
        );
        SystemRegistry::set(chunk_migration_service.start());
    }

    fn init_mempools_service(
        config: &Config,
        irys_db: &DatabaseProvider,
        reth_node: &RethNodeProvider,
        reth_db: irys_database::db::RethDbWrapper,
        storage_modules: &Vec<Arc<StorageModule>>,
        block_tree_guard: &BlockTreeReadGuard,
        commitment_state_guard: &CommitmentStateReadGuard,
        service_senders: &ServiceSenders,
        gossip_tx: tokio::sync::mpsc::Sender<GossipData>,
    ) -> (actix::Addr<MempoolService>, Arbiter) {
        let mempool_service = MempoolService::new(
            irys_db.clone(),
            reth_db.clone(),
            reth_node.task_executor.clone(),
            storage_modules.clone(),
            block_tree_guard.clone(),
            commitment_state_guard.clone(),
            &config,
            service_senders.clone(),
            gossip_tx,
        );
        let mempool_arbiter = Arbiter::new();
        let mempool_service =
            MempoolService::start_in_arbiter(&mempool_arbiter.handle(), |_| mempool_service);
        SystemRegistry::set(mempool_service.clone());
        (mempool_service, mempool_arbiter)
    }

    fn init_block_tree_service(
        config: &Config,
        block_index: &Arc<RwLock<BlockIndex>>,
        irys_db: &DatabaseProvider,
        service_senders: &ServiceSenders,
        block_index_guard: &BlockIndexReadGuard,
    ) -> (actix::Addr<BlockTreeService>, Arbiter) {
        let block_tree_service = BlockTreeService::new(
            irys_db.clone(),
            block_index.clone(),
            &config.node_config.miner_address(),
            block_index_guard.clone(),
            config.consensus.clone(),
            service_senders.clone(),
        );
        let block_tree_arbiter = Arbiter::new();
        let block_tree_service =
            BlockTreeService::start_in_arbiter(&block_tree_arbiter.handle(), |_| {
                block_tree_service
            });
        SystemRegistry::set(block_tree_service.clone());
        (block_tree_service, block_tree_arbiter)
    }

    fn init_storage_modules(
        config: &Config,
        storage_module_infos: Vec<irys_storage::StorageModuleInfo>,
    ) -> eyre::Result<Vec<Arc<StorageModule>>> {
        let mut storage_modules = Vec::new();
        for info in storage_module_infos {
            let arc_module = Arc::new(StorageModule::new(&info, &config)?);
            storage_modules.push(arc_module.clone());
        }

        Ok(storage_modules)
    }

    async fn init_epoch_service(
        config: &Config,
        irys_db: &DatabaseProvider,
        block_index_guard: &BlockIndexReadGuard,
    ) -> eyre::Result<(
        Vec<irys_storage::StorageModuleInfo>,
        actix::Addr<EpochServiceActor>,
    )> {
        let (genesis_block, commitments, epoch_replay_data) =
            EpochReplayData::query_replay_data(irys_db, block_index_guard, &config)?;

        let storage_submodule_config =
            StorageSubmodulesConfig::load(config.node_config.base_directory.clone())?;
        let mut epoch_service = EpochServiceActor::new(&config);
        let _storage_module_infos = epoch_service.initialize(
            genesis_block,
            commitments,
            storage_submodule_config.clone(),
        )?;

        let storage_module_infos =
            epoch_service.replay_epoch_data(epoch_replay_data, storage_submodule_config)?;
        let epoch_service_actor = epoch_service.start();
        Ok((storage_module_infos, epoch_service_actor))
    }

    fn init_block_index_service(
        config: &Config,
        block_index: &Arc<RwLock<BlockIndex>>,
    ) -> actix::Addr<BlockIndexService> {
        let block_index_service = BlockIndexService::new(block_index.clone(), &config.consensus);
        let block_index_service_actor = block_index_service.start();
        SystemRegistry::set(block_index_service_actor.clone());
        block_index_service_actor
    }
}

async fn read_latest_block_data(
    config: &Config,
) -> (u64, Arc<RwLock<BlockIndex>>, Arc<IrysBlockHeader>) {
    let block_index = BlockIndex::new(&config.node_config)
        .await
        .expect("to init block index");
    let latest_block_index = block_index
        .get_latest_item()
        .cloned()
        .expect("the block index must have at least one entry");
    let latest_block_height = block_index.latest_height();
    let block_index = Arc::new(RwLock::new(block_index));
    let irys_db = init_irys_db(&config).expect("could not open irys db");
    let latest_block = Arc::new(
        database::block_header_by_hash(
            &irys_db.tx().unwrap(),
            &latest_block_index.block_hash,
            false,
        )
        .unwrap()
        .unwrap(),
    );
    drop(irys_db);
    (latest_block_height, block_index, latest_block)
}

async fn genesis_initialization(
    irys_genesis: &Arc<IrysBlockHeader>,
    commitments: Vec<CommitmentTransaction>,
    block_index: &Arc<RwLock<BlockIndex>>,
    config: Config,
) -> Addr<BlockIndexService> {
    // write the genesis block to the irys db
    let irys_db = init_irys_db(&config).expect("could not open irys db");
    irys_db
        .update_eyre(|tx| irys_database::insert_block_header(tx, irys_genesis))
        .expect("genesis db data could not be written");

    // Add the commitments to the db
    let tx = irys_db
        .tx_mut()
        .expect("to create a mutable mdbx transaction");
    for commitment in &commitments {
        insert_commitment_tx(&tx, commitment).expect("inserting commitment tx should succeed");
    }
    // Make sure the database transaction completes before dropping the db reference
    tx.inner
        .commit()
        .expect("to commit the mdbx transaction to the db");

    drop(irys_db);

    // start block index service, we need to preconfigure the initial finalized block
    let block_index_service_actor = IrysNode::init_block_index_service(&config, block_index);
    let msg = BlockFinalizedMessage {
        block_header: irys_genesis.clone(),
        all_txs: Arc::new(vec![]),
    };
    block_index_service_actor
        .send(msg)
        .await
        .expect("to send the genesis finalization msg")
        .expect("block index to accept the genesis finalization block");
    block_index_service_actor
}

fn init_peer_list_service(
    irys_db: &DatabaseProvider,
    config: &Config,
    reth_service_addr: Addr<RethServiceActor>,
) -> (PeerListServiceFacade, Arbiter) {
    let peer_list_arbiter = Arbiter::new();
    let mut peer_list_service = PeerListService::new(irys_db.clone(), config, reth_service_addr);
    peer_list_service
        .initialize()
        .expect("to initialize peer_list_service");
    let peer_list_service =
        PeerListService::start_in_arbiter(&peer_list_arbiter.handle(), |_| peer_list_service);
    SystemRegistry::set(peer_list_service.clone());
    (peer_list_service.into(), peer_list_arbiter)
}

fn init_broadcaster_service() -> (actix::Addr<BroadcastMiningService>, Arbiter) {
    let broadcast_arbiter = Arbiter::new();
    let broadcast_mining_actor =
        BroadcastMiningService::start_in_arbiter(&broadcast_arbiter.handle(), |_| {
            BroadcastMiningService::default()
        });
    SystemRegistry::set(broadcast_mining_actor.clone());
    (broadcast_mining_actor, broadcast_arbiter)
}

fn init_reth_service(
    irys_db: &DatabaseProvider,
    reth_node: &RethNodeProvider,
) -> (actix::Addr<RethServiceActor>, Arbiter) {
    let reth_service = RethServiceActor::new(reth_node.clone(), irys_db.clone());
    let reth_arbiter = Arbiter::new();
    let reth_service_actor =
        RethServiceActor::start_in_arbiter(&reth_arbiter.handle(), |_| reth_service);
    SystemRegistry::set(reth_service_actor.clone());
    (reth_service_actor, reth_arbiter)
}

async fn init_reth_db(
    reth_handle_receiver: oneshot::Receiver<FullNode<RethNode, RethNodeAddOns>>,
) -> Result<(RethNodeProvider, irys_database::db::RethDbWrapper), eyre::Error> {
    let reth_node = RethNodeProvider(Arc::new(reth_handle_receiver.await?));
    let reth_db = reth_node.provider.database.db.clone();
    // TODO: fix this so we can migrate the consensus/irys DB
    // we no longer extend the reth database with our own tables/metadata
    // check_db_version_and_run_migrations_if_needed(&reth_db, irys_db)?;
    Ok((reth_node, reth_db))
}

fn init_irys_db(config: &Config) -> Result<DatabaseProvider, eyre::Error> {
    let irys_db_env =
        open_or_create_irys_consensus_data_db(&config.node_config.irys_consensus_data_dir())?;
    let irys_db = DatabaseProvider(Arc::new(irys_db_env));
    debug!("Irys DB initiailsed");
    Ok(irys_db)
}<|MERGE_RESOLUTION|>--- conflicted
+++ resolved
@@ -308,13 +308,8 @@
             (false, &NodeMode::PeerSync) => {
                 let genesis_file_exists =
                     genesis_block_exists_on_disk(&self.config.node_config.base_directory);
-<<<<<<< HEAD
-                // TODO: add logic to insert the genesis block (like init_genesis_thread)
-                // right now, the genesis block is synchronised automatically via block discovery
-=======
 
                 error!("genesis file exists: {}", genesis_file_exists);
->>>>>>> f12684ea
                 if !genesis_file_exists {
                     let trusted_peer = &self
                         .config
