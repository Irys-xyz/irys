use ::irys_database::{tables::IrysTables, BlockIndex, Initialized};
use actix::{Actor, ArbiterService};
use irys_actors::{
    block_discovery::BlockDiscoveryActor,
    block_index::{BlockIndexActor, BlockIndexReadGuard, GetBlockIndexGuardMessage},
    block_producer::{BlockConfirmedMessage, BlockProducerActor, RegisterBlockProducerMessage},
    block_tree::BlockTreeActor,
    broadcast_mining_service::{BroadcastDifficultyUpdate, BroadcastMiningService},
    chunk_migration::ChunkMigrationActor,
    epoch_service::{
        EpochServiceActor, EpochServiceConfig, GetGenesisStorageModulesMessage,
        GetLedgersGuardMessage, GetPartitionAssignmentsGuardMessage, NewEpochMessage,
    },
    mempool::MempoolActor,
    mining::PartitionMiningActor,
    packing::{wait_for_packing, PackingActor, PackingRequest},
    vdf::{GetVdfStateMessage, VdfService, VdfStepsReadGuard},
    ActorAddresses,
};
use irys_api_server::{run_server, ApiState};
use irys_config::IrysNodeConfig;
pub use irys_reth_node_bridge::node::{
    RethNode, RethNodeAddOns, RethNodeExitHandle, RethNodeProvider,
};

use irys_storage::{
    initialize_storage_files, ChunkProvider, ChunkType, StorageModule, StorageModuleVec,
};
use irys_types::{
    app_state::DatabaseProvider,
    calculate_initial_difficulty,
    irys::IrysSigner,
    vdf_config::{self, VDFStepsConfig},
    DifficultyAdjustmentConfig, StorageConfig, H256, U256,
};
use reth::{
    builder::FullNode,
    chainspec::ChainSpec,
    core::irys_ext::NodeExitReason,
    tasks::{TaskExecutor, TaskManager},
};
use reth_cli_runner::{run_to_completion_or_panic, run_until_ctrl_c};
use reth_db::{Database as _, HasName, HasTableType};
use std::{
    sync::{mpsc, Arc, RwLock},
    time::{SystemTime, UNIX_EPOCH},
};
use tracing::{debug, info};

use tokio::{
    runtime::Handle,
    sync::oneshot::{self},
};

use crate::vdf::run_vdf;
use irys_testing_utils::utils::setup_tracing_and_temp_dir;

pub async fn start_for_testing(config: IrysNodeConfig) -> eyre::Result<IrysNodeCtx> {
    let storage_config = StorageConfig {
        chunk_size: 32,
        num_chunks_in_partition: 400,
        num_chunks_in_recall_range: 80,
        num_partitions_in_slot: 1,
        miner_address: config.mining_signer.address(),
        min_writes_before_sync: 1,
        entropy_packing_iterations: 1_000,
    };

    start_irys_node(config, storage_config).await
}

pub async fn start_for_testing_default(
    name: Option<&str>,
    keep: bool,
    miner_signer: IrysSigner,
    storage_config: StorageConfig,
) -> eyre::Result<IrysNodeCtx> {
    let config = IrysNodeConfig {
        base_directory: setup_tracing_and_temp_dir(name, keep).into_path(),
        mining_signer: miner_signer.clone(),
        ..Default::default()
    };

    let storage_config = StorageConfig {
        miner_address: miner_signer.address(), // just in case to keep the same miner address
        ..storage_config
    };

    start_irys_node(config, storage_config).await
}

#[derive(Debug, Clone)]
pub struct IrysNodeCtx {
    pub reth_handle: RethNodeProvider,
    pub actor_addresses: ActorAddresses,
    pub db: DatabaseProvider,
    pub config: Arc<IrysNodeConfig>,
    pub chunk_provider: ChunkProvider,
    pub block_index_guard: BlockIndexReadGuard,
}

pub async fn start_irys_node(
    node_config: IrysNodeConfig,
    storage_config: StorageConfig,
) -> eyre::Result<IrysNodeCtx> {
    info!("Using directory {:?}", &node_config.base_directory);
    let (reth_handle_sender, reth_handle_receiver) =
        oneshot::channel::<FullNode<RethNode, RethNodeAddOns>>();
    let (irys_node_handle_sender, irys_node_handle_receiver) = oneshot::channel::<IrysNodeCtx>();
    let mut irys_genesis = node_config.chainspec_builder.genesis();
    let arc_config = Arc::new(node_config);
    let mut difficulty_adjustment_config = DifficultyAdjustmentConfig {
        target_block_time: 1,        // 1->5 seconds
        adjustment_interval: 20,     // every X blocks
        max_adjustment_factor: 4,    // No more than 4x or 1/4th with each adjustment
        min_adjustment_factor: 0.25, // a minimum 25% adjustment threshold
        min_difficulty: U256::one(),
        max_difficulty: U256::MAX,
    };

    // TODO: Hard coding 3 for storage module count isn't great here,
    // eventually we'll want to relate this to the genesis config
    irys_genesis.diff =
        calculate_initial_difficulty(&difficulty_adjustment_config, &storage_config, 3).unwrap();

    difficulty_adjustment_config.target_block_time = 5;
    let now = SystemTime::now().duration_since(UNIX_EPOCH).unwrap();
    irys_genesis.timestamp = now.as_millis();
    irys_genesis.last_diff_timestamp = irys_genesis.timestamp;
    let arc_genesis = Arc::new(irys_genesis);

    let mut storage_modules: StorageModuleVec = Vec::new();
    let block_index: Arc<RwLock<BlockIndex<Initialized>>> = Arc::new(RwLock::new(
        BlockIndex::default()
            .reset(&arc_config.clone())?
            .init(arc_config.clone())
            .await
            .unwrap(),
    ));

    let reth_chainspec = arc_config
        .clone()
        .chainspec_builder
        .reth_builder
        .clone()
        .build();

    let cloned_arc = arc_config.clone();

    // Spawn thread and runtime for actors
    let arc_config_copy = arc_config.clone();
    std::thread::Builder::new()
        .name("actor-main-thread".to_string())
        .stack_size(32 * 1024 * 1024)
        .spawn(move || {
            let rt: actix_rt::Runtime = actix_rt::Runtime::new().unwrap();
            let node_config = arc_config_copy.clone();
            rt.block_on(async move {
                // the RethNodeHandle doesn't *need* to be Arc, but it will reduce the copy cost
                let reth_node = RethNodeProvider(Arc::new(reth_handle_receiver.await.unwrap()));
                let db = DatabaseProvider(reth_node.provider.database.db.clone());
                let vdf_config = VDFStepsConfig::default();

                // Initialize the epoch_service actor to handle partition ledger assignments
                let config = EpochServiceConfig {
                    storage_config: storage_config.clone(),
                    ..Default::default()
                };

                let miner_address = node_config.mining_signer.address();
                let epoch_service = EpochServiceActor::new(Some(config));
                let epoch_service_actor_addr = epoch_service.start();

                // Initialize the block_index actor and tell it about the genesis block
                let block_index_actor =
                    BlockIndexActor::new(block_index.clone(), storage_config.clone());
                let block_index_actor_addr = block_index_actor.start();
                let msg = BlockConfirmedMessage(arc_genesis.clone(), Arc::new(vec![]));
                db.update_eyre(|tx| irys_database::insert_block_header(tx, &arc_genesis))
                    .unwrap();
                match block_index_actor_addr.send(msg).await {
                    Ok(_) => info!("Genesis block indexed"),
                    Err(_) => panic!("Failed to index genesis block"),
                }

                // Tell the epoch_service to initialize the ledgers
                let msg = NewEpochMessage(arc_genesis.clone());
                match epoch_service_actor_addr.send(msg).await {
                    Ok(_) => info!("Genesis Epoch tasks complete."),
                    Err(_) => panic!("Failed to perform genesis epoch tasks"),
                }

                // Retrieve ledger assignments
                let ledgers_guard = epoch_service_actor_addr
                    .send(GetLedgersGuardMessage)
                    .await
                    .unwrap();

                {
                    let ledgers = ledgers_guard.read();
                    debug!("ledgers: {:?}", ledgers);
                }

                let partition_assignments_guard = epoch_service_actor_addr
                    .send(GetPartitionAssignmentsGuardMessage)
                    .await
                    .unwrap();

                let block_index_guard = block_index_actor_addr
                    .send(GetBlockIndexGuardMessage)
                    .await
                    .unwrap();

                // Get the genesis storage modules and their assigned partitions
                let storage_module_infos = epoch_service_actor_addr
                    .send(GetGenesisStorageModulesMessage)
                    .await
                    .unwrap();

                // For Genesis we create the storage_modules and their files
                initialize_storage_files(&arc_config.storage_module_dir(), &storage_module_infos)
                    .unwrap();

                // Create a list of storage modules wrapping the storage files
                for info in storage_module_infos {
                    let arc_module = Arc::new(
                        StorageModule::new(
                            &arc_config.storage_module_dir(),
                            &info,
                            storage_config.clone(),
                        )
                        // TODO: remove this unwrap
                        .unwrap(),
                    );
                    storage_modules.push(arc_module.clone());
                    // arc_module.pack_with_zeros();
                }

                let mempool_actor = MempoolActor::new(
                    db.clone(),
                    reth_node.task_executor.clone(),
                    node_config.mining_signer.clone(),
                    storage_config.clone(),
                    storage_modules.clone(),
                );

                let mempool_actor_addr = mempool_actor.start();

                let chunk_migration_actor = ChunkMigrationActor::new(
                    block_index.clone(),
                    storage_config.clone(),
                    storage_modules.clone(),
                    db.clone(),
                );
                let chunk_migration_addr = chunk_migration_actor.start();

                let (_new_seed_tx, new_seed_rx) = mpsc::channel::<H256>();

                let block_tree_actor =
                    BlockTreeActor::new(block_index_actor_addr.clone(), mempool_actor_addr.clone());
                let block_tree = block_tree_actor.start();

                let block_discovery_actor = BlockDiscoveryActor {
                    block_index_guard: block_index_guard.clone(),
                    partition_assignments_guard: partition_assignments_guard.clone(),
                    block_tree: block_tree.clone(),
                    mempool: mempool_actor_addr.clone(),
                    storage_config: storage_config.clone(),
                    db: db.clone(),
                    vdf_config: vdf_config.clone(),
                };
                let block_discovery_addr = block_discovery_actor.start();

                let vdf_service = VdfService::from_registry();
                let vdf_steps_guard: VdfStepsReadGuard =
                    vdf_service.send(GetVdfStateMessage).await.unwrap();

                let block_producer_actor = BlockProducerActor::new(
                    db.clone(),
                    mempool_actor_addr.clone(),
                    chunk_migration_addr.clone(),
                    block_index_actor_addr.clone(),
                    block_discovery_addr.clone(),
                    epoch_service_actor_addr.clone(),
                    reth_node.clone(),
                    storage_config.clone(),
                    difficulty_adjustment_config.clone(),
                    vdf_config.clone(),
                    vdf_steps_guard.clone(),
                );
                let block_producer_addr = block_producer_actor.start();
                block_tree.do_send(RegisterBlockProducerMessage(block_producer_addr.clone()));

                let mut part_actors = Vec::new();

                for sm in &storage_modules {
                    let partition_mining_actor = PartitionMiningActor::new(
                        miner_address,
                        db.clone(),
                        block_producer_addr.clone().recipient(),
                        sm.clone(),
                        false, // do not start mining automatically
                    );
                    part_actors.push(partition_mining_actor.start());
                }

                // Yield to let actors process their mailboxes (and subscribe to the mining_broadcaster)
                tokio::task::yield_now().await;

                let packing_actor_addr =
                    PackingActor::new(Handle::current(), reth_node.task_executor.clone(), None)
                        .start();
                // request packing for uninitialized ranges
                for sm in &storage_modules {
                    let uninitialized = sm.get_intervals(ChunkType::Uninitialized);
                    debug!("ranges to pack: {:?}", &uninitialized);
                    let _ = uninitialized
                        .iter()
                        .map(|interval| {
                            packing_actor_addr.do_send(PackingRequest {
                                storage_module: sm.clone(),
                                chunk_range: (*interval).into(),
                            })
                        })
                        .collect::<Vec<()>>();
                }
                let _ = wait_for_packing(packing_actor_addr.clone(), None).await;

                debug!("Packing complete");

                // Let the partition actors know about the genesis difficulty
                let broadcast_mining_service = BroadcastMiningService::from_registry();
                broadcast_mining_service.do_send(BroadcastDifficultyUpdate(arc_genesis.clone()));

                let part_actors_clone = part_actors.clone();
<<<<<<< HEAD
                let _vdf_thread_handler = std::thread::spawn(move || {
=======

                info!(
                    "Starting VDF thread seed {:?} reset_seed {:?}",
                    arc_genesis.vdf_limiter_info.output, arc_genesis.vdf_limiter_info.seed
                );

                let vdf_thread_handler = std::thread::spawn(move || {
>>>>>>> 3ee4f594
                    run_vdf(
                        vdf_config.clone(),
                        arc_genesis.vdf_limiter_info.output,
                        arc_genesis.vdf_limiter_info.seed,
                        new_seed_rx,
                        broadcast_mining_service.clone(),
                        vdf_service.clone(),
                    )
                });

                let actor_addresses = ActorAddresses {
                    partitions: part_actors_clone,
                    block_producer: block_producer_addr,
                    packing: packing_actor_addr,
                    mempool: mempool_actor_addr.clone(),
                    block_index: block_index_actor_addr,
                    epoch_service: epoch_service_actor_addr,
                };

                let chunk_provider =
                    ChunkProvider::new(storage_config.clone(), storage_modules.clone(), db.clone());

                let _ = irys_node_handle_sender.send(IrysNodeCtx {
                    actor_addresses: actor_addresses.clone(),
                    reth_handle: reth_node,
                    db: db.clone(),
                    config: arc_config.clone(),
                    chunk_provider: chunk_provider.clone(),
                    block_index_guard: block_index_guard.clone(),
                });

                run_server(ApiState {
                    mempool: mempool_actor_addr,
                    chunk_provider: Arc::new(chunk_provider),
                    db,
                })
                .await;
            });
        })?;

    // run reth in it's own thread w/ it's own tokio runtime
    // this is done as reth exhibits strange behaviour (notably channel dropping) when not in it's own context/when the exit future isn't been awaited

    std::thread::Builder::new().name("reth-thread".to_string())
        .stack_size(32 * 1024 * 1024)
        .spawn(move || {
            let node_config= cloned_arc.clone();
            let tokio_runtime = /* Handle::current(); */ tokio::runtime::Builder::new_multi_thread().enable_all().build().unwrap();
            let mut task_manager = TaskManager::new(tokio_runtime.handle().clone());
            let exec: reth::tasks::TaskExecutor = task_manager.executor();

            tokio_runtime.block_on(run_to_completion_or_panic(
                &mut task_manager,
                run_until_ctrl_c(start_reth_node(exec, reth_chainspec, node_config, IrysTables::ALL, reth_handle_sender)),
            )).unwrap();
        })?;

    // wait for the full handle to be send over by the actix thread
    Ok(irys_node_handle_receiver.await?)
}

async fn start_reth_node<T: HasName + HasTableType>(
    exec: TaskExecutor,
    chainspec: ChainSpec,
    irys_config: Arc<IrysNodeConfig>,
    tables: &[T],
    sender: oneshot::Sender<FullNode<RethNode, RethNodeAddOns>>,
) -> eyre::Result<NodeExitReason> {
    let node_handle =
        irys_reth_node_bridge::run_node(Arc::new(chainspec), exec, irys_config, tables).await?;
    sender
        .send(node_handle.node.clone())
        .expect("unable to send reth node handle");
    let exit_reason = node_handle.node_exit_future.await?;
    Ok(exit_reason)
}<|MERGE_RESOLUTION|>--- conflicted
+++ resolved
@@ -333,9 +333,6 @@
                 broadcast_mining_service.do_send(BroadcastDifficultyUpdate(arc_genesis.clone()));
 
                 let part_actors_clone = part_actors.clone();
-<<<<<<< HEAD
-                let _vdf_thread_handler = std::thread::spawn(move || {
-=======
 
                 info!(
                     "Starting VDF thread seed {:?} reset_seed {:?}",
@@ -343,7 +340,6 @@
                 );
 
                 let vdf_thread_handler = std::thread::spawn(move || {
->>>>>>> 3ee4f594
                     run_vdf(
                         vdf_config.clone(),
                         arc_genesis.vdf_limiter_info.output,
