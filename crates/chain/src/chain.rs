--- conflicted
+++ resolved
@@ -67,15 +67,8 @@
     thread::{self, JoinHandle},
     time::{SystemTime, UNIX_EPOCH},
 };
-<<<<<<< HEAD
-use tokio::{
-    runtime::{Handle, Runtime},
-    sync::oneshot::{self},
-};
-=======
 use tokio::runtime::Runtime;
 use tokio::sync::oneshot::{self};
->>>>>>> 0bf2f464
 use tracing::{debug, error, info, warn};
 
 #[derive(Debug, Clone)]
