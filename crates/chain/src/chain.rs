use crate::peer_utilities::{fetch_genesis_block, fetch_genesis_commitments};
use crate::vdf::run_vdf;
use actix::{Actor, Addr, Arbiter, System, SystemRegistry};
use actix_web::dev::Server;
use base58::ToBase58;
use irys_actors::{
    block_discovery::BlockDiscoveryActor,
    block_discovery::BlockDiscoveryFacadeImpl,
    block_index_service::{BlockIndexReadGuard, BlockIndexService, GetBlockIndexGuardMessage},
    block_producer::BlockProducerActor,
    block_tree_service::BlockTreeReadGuard,
    block_tree_service::{BlockTreeService, GetBlockTreeGuardMessage},
    broadcast_mining_service::{BroadcastMiningSeed, BroadcastMiningService},
    cache_service::ChunkCacheService,
    chunk_migration_service::ChunkMigrationService,
    ema_service::EmaService,
    epoch_service::{EpochServiceActor, GetPartitionAssignmentsGuardMessage},
    mempool_service::{MempoolService, MempoolServiceFacadeImpl},
    mining::{MiningControl, PartitionMiningActor},
    packing::{PackingActor, PackingConfig, PackingRequest},
    reth_service::{
        BlockHashType, ForkChoiceUpdateMessage, GetPeeringInfoMessage, RethServiceActor,
    },
    services::ServiceSenders,
    validation_service::ValidationService,
    vdf_service::{VdfService, VdfServiceMessage, VdfStepsReadGuard},
};
use irys_actors::{
    ActorAddresses, CommitmentCache, EpochReplayData, GetCommitmentStateGuardMessage,
    StorageModuleService,
};
use irys_api_server::{create_listener, run_server, ApiState};
use irys_config::chain::chainspec::IrysChainSpecBuilder;
use irys_config::submodules::StorageSubmodulesConfig;
use irys_database::{
    add_genesis_commitments, database, get_genesis_commitments, BlockIndex, SystemLedger,
};
use irys_p2p::{
    P2PService, PeerListService, PeerListServiceFacade, ServiceHandleWithShutdownSignal, SyncState,
};
use irys_price_oracle::{mock_oracle::MockOracle, IrysPriceOracle};
use irys_reth_node_bridge::node::RethNode;
pub use irys_reth_node_bridge::node::{RethNodeAddOns, RethNodeProvider};
use irys_reth_node_bridge::signal::{
    run_to_completion_or_panic, run_until_ctrl_c_or_channel_message,
};
use irys_reward_curve::HalvingCurve;
use irys_storage::StorageModulesReadGuard;
use irys_storage::{
    irys_consensus_data_db::open_or_create_irys_consensus_data_db,
    reth_provider::{IrysRethProvider, IrysRethProviderInner},
    ChunkProvider, ChunkType, StorageModule,
};
use irys_types::{
    app_state::DatabaseProvider, calculate_initial_difficulty, ArbiterHandle, CloneableJoinHandle,
    CommitmentTransaction, Config, IrysBlockHeader, NodeConfig, NodeMode, OracleConfig,
    PartitionChunkRange, H256, U256,
};
use reth::{
    chainspec::ChainSpec,
    tasks::{TaskExecutor, TaskManager},
};
use reth_db::Database as _;
use std::sync::atomic::{AtomicBool, Ordering};
use std::{
    net::TcpListener,
    sync::atomic::AtomicU64,
    sync::{Arc, RwLock},
    thread::{self, JoinHandle},
    time::{SystemTime, UNIX_EPOCH},
};
use tokio::runtime::Runtime;
use tokio::sync::mpsc;
use tokio::sync::oneshot::{self};
use tracing::{debug, error, info, warn, Instrument as _, Span};

#[derive(Debug, Clone)]
pub struct IrysNodeCtx {
    pub reth_handle: RethNodeProvider,
    pub actor_addresses: ActorAddresses,
    pub arbiters: Arc<RwLock<Vec<ArbiterHandle>>>,
    pub db: DatabaseProvider,
    pub config: Config,
    pub reward_curve: Arc<HalvingCurve>,
    pub chunk_provider: Arc<ChunkProvider>,
    pub block_index_guard: BlockIndexReadGuard,
    pub block_tree_guard: BlockTreeReadGuard,
    pub vdf_steps_guard: VdfStepsReadGuard,
    pub service_senders: ServiceSenders,
    // Shutdown channels
    pub reth_shutdown_sender: tokio::sync::mpsc::Sender<()>,
    // Thread handles spawned by the start function
    pub reth_thread_handle: Option<CloneableJoinHandle<()>>,
    stop_guard: StopGuard,
    pub peer_list: PeerListServiceFacade,
    pub sync_state: SyncState,
}

impl IrysNodeCtx {
    pub fn get_api_state(&self) -> ApiState {
        ApiState {
            mempool_service: self.service_senders.mempool.clone(),
            chunk_provider: self.chunk_provider.clone(),
            ema_service: self.service_senders.ema.clone(),
            peer_list: self.peer_list.clone(),
            db: self.db.clone(),
            config: self.config.clone(),
            reth_provider: self.reth_handle.clone(),
            reth_http_url: self.reth_handle.rpc_server_handle().http_url().unwrap(),
            block_tree: self.block_tree_guard.clone(),
            block_index: self.block_index_guard.clone(),
            sync_state: self.sync_state.clone(),
        }
    }

    pub async fn stop(self) {
        let _ = self.stop_mining().await;
        debug!("Sending shutdown signal to reth thread");
        // Shutting down reth node will propagate to the main actor thread eventually
        let _ = self.reth_shutdown_sender.send(()).await;
        let _ = self.reth_thread_handle.unwrap().join();
        debug!("Main actor thread and reth thread stopped");
        self.stop_guard.mark_stopped();
    }

    pub fn get_http_port(&self) -> u16 {
        self.config.node_config.http.bind_port
    }

    /// Stop VDF thread mining and send a message to all known partition actors to ignore any received VDF steps
    pub async fn stop_mining(&self) -> eyre::Result<()> {
        // stop VDF thread mining
        if let Err(e) = self.service_senders.vdf_mining.send(false).await {
            tracing::error!("Error sending to vdf_mining_state_sender mspc {:?}", e);
        }
        self.set_partition_mining(false).await
    }
    /// Start VDF thread mining and Send a message to all known partition actors to begin mining when they receive a VDF step
    pub async fn start_mining(&self) -> eyre::Result<()> {
        // start VDF thread mining
        if let Err(e) = self.service_senders.vdf_mining.send(true).await {
            tracing::error!("Error sending to vdf_mining_state_sender mspc {:?}", e);
        }
        self.set_partition_mining(true).await
    }
    // Send a custom control message to all known partition actors to enable/disable partition mining
    pub async fn set_partition_mining(&self, should_mine: bool) -> eyre::Result<()> {
        // Send a custom control message to all known partition actors
        for part in &self.actor_addresses.partitions {
            part.try_send(MiningControl(should_mine))?;
        }
        Ok(())
    }
}

// Shared stop guard that can be cloned
#[derive(Debug)]
struct StopGuard(Arc<AtomicBool>);

impl StopGuard {
    fn new() -> Self {
        StopGuard(Arc::new(AtomicBool::new(false)))
    }

    fn mark_stopped(&self) {
        self.0.store(true, Ordering::SeqCst);
    }

    fn is_stopped(&self) -> bool {
        self.0.load(Ordering::SeqCst)
    }
}

impl Drop for StopGuard {
    fn drop(&mut self) {
        // Only check if this is the last reference to the guard
        if Arc::strong_count(&self.0) == 1 && !self.is_stopped() && !thread::panicking() {
            error!("\x1b[1;31m============================================================\x1b[0m");
            error!("\x1b[1;31mIrysNodeCtx must be stopped before all instances are dropped\x1b[0m");
            error!("\x1b[1;31m============================================================\x1b[0m");
        }
    }
}

impl Clone for StopGuard {
    fn clone(&self) -> Self {
        StopGuard(Arc::clone(&self.0))
    }
}

async fn start_reth_node(
    task_executor: TaskExecutor,
    chainspec: ChainSpec,
    config: Config,
    sender: oneshot::Sender<RethNode>,
    irys_provider: IrysRethProvider,
    latest_block: u64,
) -> eyre::Result<()> {
    let random_ports = config.node_config.reth.use_random_ports;
    let node_handle = match irys_reth_node_bridge::node::run_node(
        Arc::new(chainspec.clone()),
        task_executor.clone(),
        config.node_config.clone(),
        irys_provider.clone(),
        latest_block,
        random_ports,
    )
    .in_current_span()
    .await
    {
        Ok(handle) => handle,
        Err(e) => {
            error!("Restarting reth thread - reason: {:?}", &e);
            // One retry attempt
            irys_reth_node_bridge::node::run_node(
                Arc::new(chainspec.clone()),
                task_executor.clone(),
                config.node_config.clone(),
                irys_provider.clone(),
                latest_block,
                random_ports,
            )
            .await
            .expect("expected reth node to have started")
        }
    };

    debug!("Reth node started");

    sender.send(node_handle.node.clone()).map_err(|e| {
        eyre::eyre!(
            "Failed to send reth node handle to main actor thread: {:?}",
            &e
        )
    })?;

    node_handle.node_exit_future.await
}

/// Builder pattern for configuring and bootstrapping an Irys blockchain node.
pub struct IrysNode {
    pub config: Config,
    pub http_listener: TcpListener,
    pub gossip_listener: TcpListener,
}

impl IrysNode {
    /// Creates a new node builder instance.
    pub async fn new(mut node_config: NodeConfig) -> eyre::Result<Self> {
        // we create the listener here so we know the port before we start passing around `config`
        let http_listener = create_listener(
            format!(
                "{}:{}",
                &node_config.http.bind_ip, &node_config.http.bind_port
            )
            .parse()
            .expect("A valid HTTP IP & port"),
        )?;
        let gossip_listener = create_listener(
            format!(
                "{}:{}",
                &node_config.gossip.bind_ip, &node_config.gossip.bind_port
            )
            .parse()
            .expect("A valid HTTP IP & port"),
        )?;
        let local_addr = http_listener
            .local_addr()
            .map_err(|e| eyre::eyre!("Error getting local address: {:?}", &e))?;
        let local_gossip = gossip_listener
            .local_addr()
            .map_err(|e| eyre::eyre!("Error getting local address: {:?}", &e))?;

        // if `config.port` == 0, the assigned port will be random (decided by the OS)
        // we re-assign the configuration with the actual port here.
        if node_config.http.bind_port == 0 {
            node_config.http.bind_port = local_addr.port();
        }

        // If the public port is not specified, use the same as the private one
        if node_config.http.public_port == 0 {
            node_config.http.public_port = node_config.http.bind_port;
        }

        if node_config.gossip.bind_port == 0 {
            node_config.gossip.bind_port = local_gossip.port();
        }

        if node_config.gossip.public_port == 0 {
            node_config.gossip.public_port = node_config.gossip.bind_port;
        }

        let config = Config::new(node_config);
        Ok(IrysNode {
            config,
            http_listener,
            gossip_listener,
        })
    }

    async fn get_or_create_genesis_info(
        &self,
        node_mode: &NodeMode,
        genesis_block: IrysBlockHeader,
        irys_db: &DatabaseProvider,
        block_index: &BlockIndex,
    ) -> (IrysBlockHeader, Vec<CommitmentTransaction>) {
        info!(miner_address = ?self.config.node_config.miner_address(), "Starting Irys Node: {:?}", node_mode);

        // Check if blockchain data already exists
        let has_existing_data = block_index.num_blocks() > 0;

        if has_existing_data {
            // CASE 1: Load existing genesis block and commitments from database
            return self.load_existing_genesis(irys_db, block_index).await;
        }

        // CASE 2: No existing data - handle based on node mode
        match node_mode {
            NodeMode::Genesis => {
                // Create a new genesis block for network initialization
                return self.create_new_genesis_block(genesis_block.clone()).await;
            }
            NodeMode::PeerSync => {
                // Fetch genesis data from trusted peer when joining network
                return self.fetch_genesis_from_trusted_peer().await;
            }
        }
    }

    // Helper methods to flatten the main function
    async fn load_existing_genesis(
        &self,
        irys_db: &DatabaseProvider,
        block_index: &BlockIndex,
    ) -> (IrysBlockHeader, Vec<CommitmentTransaction>) {
        // Get the genesis block hash from index
        let block_item = block_index
            .get_item(0)
            .expect("a block index item at index 0 in the block_index");

        // Retrieve genesis block header from database
        let tx = irys_db.tx().unwrap();
        let genesis_block = database::block_header_by_hash(&tx, &block_item.block_hash, false)
            .unwrap()
            .expect("Expect to find genesis block header in irys_db");

        // Find commitment ledger in system ledgers
        let commitment_ledger = genesis_block
            .system_ledgers
            .iter()
            .find(|e| e.ledger_id == SystemLedger::Commitment)
            .expect("Commitment ledger should exist in the genesis block");

        // Load all commitment transactions referenced in the ledger
        let mut commitments = Vec::new();
        for commitment_txid in commitment_ledger.tx_ids.iter() {
            let commitment_tx = database::commitment_tx_by_txid(&tx, commitment_txid)
                .expect("Expect to be able to read tx_header from db")
                .expect("Expect commitment transaction to be present in irys_db");

            commitments.push(commitment_tx);
        }

        drop(tx);

        (genesis_block, commitments)
    }

    async fn create_new_genesis_block(
        &self,
        mut genesis_block: IrysBlockHeader,
    ) -> (IrysBlockHeader, Vec<CommitmentTransaction>) {
        // Generate genesis commitments from configuration
        let commitments = get_genesis_commitments(&self.config);

        // Calculate initial difficulty based on number of storage modules
        let storage_module_count = (commitments.len() - 1) as u64; // Subtract 1 for stake commitment
        let difficulty = calculate_initial_difficulty(&self.config.consensus, storage_module_count)
            .expect("valid calculated initial difficulty");

        // Create timestamp for genesis block
        let now = SystemTime::now().duration_since(UNIX_EPOCH).unwrap();
        let timestamp = now.as_millis();
        genesis_block.diff = difficulty;
        genesis_block.timestamp = timestamp;
        genesis_block.last_diff_timestamp = timestamp;

        // Add commitment transactions to genesis block
        add_genesis_commitments(&mut genesis_block, &self.config);

        (genesis_block, commitments)
    }

    async fn fetch_genesis_from_trusted_peer(
        &self,
    ) -> (IrysBlockHeader, Vec<CommitmentTransaction>) {
        // Get trusted peer from config
        let trusted_peer = &self
            .config
            .node_config
            .trusted_peers
            .first()
            .expect("expected at least one trusted peer in config")
            .api;

        info!("Fetching genesis block from trusted peer: {}", trusted_peer);

        // Create HTTP client and fetch genesis block
        let awc_client = awc::Client::new();
        let genesis_block = fetch_genesis_block(trusted_peer, &awc_client)
            .await
            .expect("expected genesis block from http api");

        // Fetch associated commitment transactions
        let commitments = fetch_genesis_commitments(trusted_peer, &genesis_block)
            .await
            .expect("Must be able to read genesis commitment tx from trusted peer");

        (genesis_block, commitments)
    }

    /// Persists the genesis block and its associated commitment transactions to the database
    ///
    /// This function is called only during initial blockchain setup
    ///
    /// # Arguments
    /// * `genesis_block` - The genesis block header to persist
    /// * `genesis_commitments` - The commitment transactions associated with the genesis block
    ///
    /// # Returns
    /// * `eyre::Result<()>` - Success or error result of the database operations
    async fn persist_genesis_block_and_commitments(
        &self,
        genesis_block: &IrysBlockHeader,
        genesis_commitments: &[CommitmentTransaction],
        irys_db: &DatabaseProvider,
        block_index: &mut BlockIndex,
    ) -> eyre::Result<()> {
        info!("Initializing database with genesis block and commitments");

        // Open a database transaction
        let write_tx = irys_db.tx_mut()?;

        // Insert the genesis block header
        database::insert_block_header(&write_tx, genesis_block)?;

        // Insert all commitment transactions
        for commitment_tx in genesis_commitments {
            debug!("Persisting genesis commitment: {}", commitment_tx.id);
            database::insert_commitment_tx(&write_tx, commitment_tx)?;
        }

        // Commit the database transaction
        write_tx.inner.commit()?;

        block_index.push_block(
            genesis_block,
            &Vec::new(), // Assuming no data transactions in genesis block
            self.config.consensus.chunk_size,
        )?;

        info!("Genesis block and commitments successfully persisted");
        Ok(())
    }

    /// Initializes the node (genesis or non-genesis)
    pub async fn start(self) -> eyre::Result<IrysNodeCtx> {
        // Determine node startup mode
        let config = &self.config;
        let node_mode = &config.node_config.mode;
        // Start with base genesis and update fields
        let (chain_spec, genesis_block) = IrysChainSpecBuilder::from_config(&self.config).build();

        // In all startup modes, irys_db and block_index are prerequisites
        let irys_db = init_irys_db(config).expect("could not open irys db");
        let mut block_index = BlockIndex::new(&config.node_config)
            .await
            .expect("initializing a new block index should be doable");

        // Gets or creates the genesis block and commitments regardless of node mode
        let (genesis_block, genesis_commitments) = self
            .get_or_create_genesis_info(node_mode, genesis_block, &irys_db, &block_index)
            .await;

        // Persist the genesis block to the block_index and db if it's not there already
        if block_index.num_blocks() == 0 {
            self.persist_genesis_block_and_commitments(
                &genesis_block,
                &genesis_commitments,
                &irys_db,
                &mut block_index,
            )
            .await?;
        }

        // all async tasks will be run on a new tokio runtime
        let tokio_runtime = tokio::runtime::Builder::new_multi_thread()
            .enable_all()
            .build()?;
        let task_manager = TaskManager::new(tokio_runtime.handle().clone());

        // Common node startup logic
        // There are a lot of cross dependencies between reth and irys components, the channels mediate the comms
        let (reth_shutdown_sender, reth_shutdown_receiver) = tokio::sync::mpsc::channel::<()>(1);
        let (main_actor_thread_shutdown_tx, main_actor_thread_shutdown_rx) =
            tokio::sync::mpsc::channel::<()>(1);
        let (vdf_shutdown_sender, vdf_shutdown_receiver) = mpsc::channel(1);
        let (reth_handle_sender, reth_handle_receiver) = oneshot::channel::<RethNode>();
        let (irys_node_ctx_tx, irys_node_ctx_rx) = oneshot::channel::<IrysNodeCtx>();

        let irys_provider = irys_storage::reth_provider::create_provider();

        // init the services
        let (latest_block_height_tx, latest_block_height_rx) = oneshot::channel::<u64>();

        // vdf gets started here...
        let actor_main_thread_handle = Self::init_services_thread(
            self.config.clone(),
            latest_block_height_tx,
            reth_shutdown_sender,
            main_actor_thread_shutdown_rx,
            vdf_shutdown_sender,
            vdf_shutdown_receiver,
            reth_handle_receiver,
            irys_node_ctx_tx,
            &irys_provider,
            task_manager.executor(),
            self.http_listener,
            irys_db,
            block_index,
            self.gossip_listener,
        )?;

        // await the latest height to be reported
        let latest_height = latest_block_height_rx.await?;

        // start reth
        let reth_thread = Self::init_reth_thread(
            self.config.clone(),
            reth_shutdown_receiver,
            main_actor_thread_shutdown_tx,
            reth_handle_sender,
            actor_main_thread_handle,
            irys_provider.clone(),
            chain_spec.clone(),
            latest_height,
            task_manager,
            tokio_runtime,
        )?;

        let mut ctx = irys_node_ctx_rx.await?;
        ctx.reth_thread_handle = Some(reth_thread.into());
        let node_config = &ctx.config.node_config;

        // Log startup information
        info!(
            "Started node! ({:?})\nMining address: {}\nReth Peer ID: {}\nHTTP: {}:{},\nGossip: {}:{}\nReth peering: {}",
            &node_mode,
            &ctx.config.node_config.miner_address().to_base58(),
            ctx.reth_handle.network.peer_id(),
            &node_config.http.bind_ip,
            &node_config.http.bind_port,
            &node_config.gossip.bind_ip,
            &node_config.gossip.bind_port,
            &node_config.reth_peer_info.peering_tcp_addr
        );

        let latest_known_block_height = ctx.block_index_guard.read().latest_height();
        // This is going to resolve instantly for a genesis node with 0 blocks,
        //  going to wait for sync otherwise.
        irys_p2p::sync_chain(
            ctx.sync_state.clone(),
            irys_api_client::IrysApiClient::new(),
            ctx.peer_list.clone(),
            node_mode,
            latest_known_block_height as usize,
            ctx.config.node_config.genesis_peer_discovery_timeout_millis,
        )
        .await?;

        Ok(ctx)
    }

    fn init_services_thread(
        config: Config,
        latest_block_height_tx: oneshot::Sender<u64>,
        reth_shutdown_sender: tokio::sync::mpsc::Sender<()>,
        mut main_actor_thread_shutdown_rx: tokio::sync::mpsc::Receiver<()>,
        vdf_shutdown_sender: mpsc::Sender<()>,
        vdf_shutdown_receiver: mpsc::Receiver<()>,
        reth_handle_receiver: oneshot::Receiver<RethNode>,
        irys_node_ctx_tx: oneshot::Sender<IrysNodeCtx>,
        irys_provider: &Arc<RwLock<Option<IrysRethProviderInner>>>,
        task_exec: TaskExecutor,
        http_listener: TcpListener,
        irys_db: DatabaseProvider,
        block_index: BlockIndex,
        gossip_listener: TcpListener,
    ) -> Result<JoinHandle<RethNodeProvider>, eyre::Error> {
        let span = Span::current();
        let actor_main_thread_handle = std::thread::Builder::new()
            .name("actor-main-thread".to_string())
            .stack_size(32 * 1024 * 1024)
            .spawn({
                let irys_provider = Arc::clone(irys_provider);
                move || {
                    System::new().block_on(async move {
                        // read the latest block info
                        let (latest_block_height, latest_block) =
                            read_latest_block_data(&block_index, &irys_db).await;
                        latest_block_height_tx
                            .send(latest_block_height)
                            .expect("to be able to send the latest block height");
                        let block_index = Arc::new(RwLock::new(block_index));
                        let block_index_service_actor = Self::init_block_index_service(&config, &block_index);

                        // start the rest of the services
                        let (irys_node, actix_server, vdf_thread, reth_node, gossip_service_handle) = Self::init_services(
                                &config,
                                reth_shutdown_sender,
                                vdf_shutdown_receiver,
                                reth_handle_receiver,
                                block_index,
                                latest_block,
                                irys_provider.clone(),
                                block_index_service_actor,
                                &task_exec,
                                http_listener,
                                irys_db,
                                gossip_listener
                            )
                            .instrument(Span::current())
                            .await
                            .expect("initializing services should not fail");

                        let arbiters_guard = irys_node.arbiters.clone();
                        irys_node_ctx_tx
                            .send(irys_node)
                            .expect("irys node ctx sender should not be dropped. Is the reth node thread down?");

                        // await on actix web server
                        let server_handle = actix_server.handle();

                        let server_stop_handle = actix_rt::spawn(async move {
                            let _ = main_actor_thread_shutdown_rx.recv().await;
                            info!("Main actor thread received shutdown signal");

                            debug!("Stopping API server");
                            server_handle.stop(true).await;
                            info!("API server stopped");
                        });

                        actix_server.await.unwrap();
                        server_stop_handle.await.unwrap();

                        match gossip_service_handle.stop().await {
                            Ok(_) => info!("Gossip service stopped"),
                            Err(e) => warn!("Gossip service is already stopped: {:?}", e),
                        }

                        debug!("Stopping actors");
                        {
                            let arbiters = arbiters_guard.read().unwrap();
                            for arbiter in arbiters.iter() {
                                arbiter.clone().stop_and_join();
                            }
                            drop(arbiters);
                        }
                        debug!("Actors stopped");

                        // Send shutdown signal
                        vdf_shutdown_sender.send(()).await.unwrap();

                        debug!("Waiting for VDF thread to finish");
                        // Wait for vdf thread to finish & save steps
                        vdf_thread.join().unwrap();

                        debug!("VDF thread finished");
                        reth_node
                    }.instrument(span.clone()))
                }
            })?;
        Ok(actor_main_thread_handle)
    }

    fn init_reth_thread(
        config: Config,
        reth_shutdown_receiver: tokio::sync::mpsc::Receiver<()>,
        main_actor_thread_shutdown_tx: tokio::sync::mpsc::Sender<()>,
        reth_handle_sender: oneshot::Sender<RethNode>,
        actor_main_thread_handle: JoinHandle<RethNodeProvider>,
        irys_provider: IrysRethProvider,
        reth_chainspec: ChainSpec,
        latest_block_height: u64,
        mut task_manager: TaskManager,
        tokio_runtime: Runtime,
    ) -> eyre::Result<JoinHandle<()>> {
        let span = Span::current();
        let span2 = span.clone();

        let reth_thread_handler = std::thread::Builder::new()
            .name("reth-thread".to_string())
            .stack_size(32 * 1024 * 1024)
            .spawn(move || {
                let exec = task_manager.executor();
                let _span = span.enter();
                let run_reth_until_ctrl_c_or_signal = async || {
                    _ = run_to_completion_or_panic(
                        &mut task_manager,
                        // todo we can simplify things if we use `irys_reth_node_bridge::run_node` directly
                        //      Then we can drop the channel
                        run_until_ctrl_c_or_channel_message(
                            start_reth_node(
                                exec,
                                reth_chainspec,
                                config,
                                reth_handle_sender,
                                irys_provider.clone(),
                                latest_block_height,
                            )
                            .instrument(span2),
                            reth_shutdown_receiver,
                        ),
                    )
                    .await
                    .inspect_err(|e| error!("Reth thread error: {:?}", &e));

                    debug!("Sending shutdown signal to the main actor thread");
                    let _ = main_actor_thread_shutdown_tx.try_send(());

                    debug!("Waiting for the main actor thread to finish");

                    actor_main_thread_handle
                        .join()
                        .expect("to successfully join the actor thread handle")
                };

                let reth_node = tokio_runtime.block_on(run_reth_until_ctrl_c_or_signal());

                debug!("Shutting down the rest of the reth jobs in case there are unfinished ones");
                task_manager.graceful_shutdown();

                reth_node.provider.database.db.close();
                irys_storage::reth_provider::cleanup_provider(&irys_provider);
                info!("Reth thread finished");
            })?;

        Ok(reth_thread_handler)
    }

    async fn init_services(
        config: &Config,
        reth_shutdown_sender: tokio::sync::mpsc::Sender<()>,
        vdf_shutdown_receiver: tokio::sync::mpsc::Receiver<()>,
        reth_handle_receiver: oneshot::Receiver<RethNode>,
        block_index: Arc<RwLock<BlockIndex>>,
        latest_block: Arc<IrysBlockHeader>,
        irys_provider: IrysRethProvider,
        block_index_service_actor: Addr<BlockIndexService>,
        task_exec: &TaskExecutor,
        http_listener: TcpListener,
        irys_db: DatabaseProvider,
        gossip_listener: TcpListener,
    ) -> eyre::Result<(
        IrysNodeCtx,
        Server,
        JoinHandle<()>,
        RethNodeProvider,
        ServiceHandleWithShutdownSignal,
    )> {
        // initialize the databases
        let (reth_node, _) = init_reth_db(reth_handle_receiver).await?;
        debug!("Reth DB initialized");

        // start service senders/receivers
        let (service_senders, receivers) = ServiceSenders::new();

        // start reth service
        let (reth_service_actor, reth_arbiter) = init_reth_service(&irys_db, &reth_node);
        debug!("Reth Service Actor initialized");
        // Get the correct Reth peer info
        let reth_peering = reth_service_actor.send(GetPeeringInfoMessage {}).await??;

        // overwrite config as we now have reth peering information
        // TODO: Consider if starting the reth service should happen outside of init_services() instead of overwriting config here
        let mut node_config = config.node_config.clone();
        node_config.reth_peer_info = reth_peering;
        let config = Config::new(node_config);

        // update reth service about the latest block data it must use
        reth_service_actor
            .send(ForkChoiceUpdateMessage {
                head_hash: BlockHashType::Evm(latest_block.evm_block_hash),
                confirmed_hash: Some(BlockHashType::Evm(latest_block.evm_block_hash)),
                finalized_hash: None,
            })
            .await??;
        debug!("Reth Service Actor updated about fork choice");

        let _handle = ChunkCacheService::spawn_service(
            task_exec,
            irys_db.clone(),
            receivers.chunk_cache,
            config.clone(),
        );
        debug!("Chunk cache initialized");

        let block_index_guard = block_index_service_actor
            .send(GetBlockIndexGuardMessage)
            .await?;

        // start the broadcast mining service
        let span = Span::current();
        let (broadcast_mining_actor, broadcast_arbiter) = init_broadcaster_service(span.clone());

        // start the epoch service
        let (storage_module_infos, epoch_service_actor) =
            Self::init_epoch_service(&config, &service_senders, &irys_db, &block_index_guard)
                .await?;

        // Retrieve Partition assignment
        let partition_assignments_guard = epoch_service_actor
            .send(GetPartitionAssignmentsGuardMessage)
            .await?;
        let storage_modules = Self::init_storage_modules(&config, storage_module_infos)?;
        let storage_modules_guard = StorageModulesReadGuard::new(storage_modules.clone());

        // Retrieve Commitment State
        let commitment_state_guard = epoch_service_actor
            .send(GetCommitmentStateGuardMessage)
            .await?;

        let p2p_service = P2PService::new(
            config.node_config.miner_address(),
            receivers.gossip_broadcast,
        );
        let sync_state = p2p_service.sync_state.clone();

        // start the block tree service
        let (block_tree_service, block_tree_arbiter) = Self::init_block_tree_service(
            &config,
            &block_index,
            &irys_db,
            &service_senders,
            &block_index_guard,
        );
        let block_tree_guard = block_tree_service.send(GetBlockTreeGuardMessage).await?;

        // Spawn EMA service
        let _handle =
            EmaService::spawn_service(task_exec, block_tree_guard.clone(), receivers.ema, &config);

        // Spawn the CommitmentCache service
        let _commitcache_handle = CommitmentCache::spawn_service(
            task_exec,
            receivers.commitments_cache,
            commitment_state_guard.clone(),
        );

        // Spawn peer list service
        let (peer_list_service, peer_list_arbiter) =
            init_peer_list_service(&irys_db, &config, reth_service_actor.clone());

        // Spawn mempool service
        let _mempool_handle = MempoolService::spawn_service(
<<<<<<< HEAD
            &task_exec,
            irys_db.clone(),
            reth_node.clone(),
            storage_modules_guard.clone(),
=======
            task_exec,
            &irys_db,
            reth_db,
            &storage_modules_guard,
>>>>>>> 0d119730
            &block_tree_guard,
            &commitment_state_guard,
            receivers.mempool,
            &config,
            &service_senders,
        )
        .await;
        let mempool_facade = MempoolServiceFacadeImpl::from(service_senders.mempool.clone());

        // spawn the chunk migration service
        Self::init_chunk_migration_service(
            &config,
            block_index.clone(),
            &irys_db,
            &service_senders,
            &storage_modules_guard,
        );

        // Spawn VDF service
        let _handle = VdfService::spawn_service(
            task_exec,
            irys_db.clone(),
            block_index_guard.clone(),
            receivers.vdf,
            service_senders.vdf_mining.clone(),
            &config,
        );

        let (oneshot_tx, oneshot_rx) = tokio::sync::oneshot::channel();
        let vdf_service_sender = service_senders.vdf.clone();
        let _ = vdf_service_sender.send(VdfServiceMessage::GetVdfStateMessage {
            response: oneshot_tx,
        });
        let vdf_steps_guard = oneshot_rx
            .await
            .expect("to receive VdfStepsReadGuard response from GetVdfStateMessage");

        // spawn the validation service
        let validation_arbiter = Self::init_validation_service(
            &config,
            &block_index_guard,
            &partition_assignments_guard,
            &vdf_steps_guard,
        );

        // create the block reward curve
        let reward_curve = irys_reward_curve::HalvingCurve {
            inflation_cap: config.consensus.block_reward_config.inflation_cap,
            half_life_secs: config.consensus.block_reward_config.half_life_secs.into(),
        };
        let reward_curve = Arc::new(reward_curve);

        // spawn block discovery
        let (block_discovery, block_discovery_arbiter) = Self::init_block_discovery_service(
            &config,
            &irys_db,
            &service_senders,
            &epoch_service_actor,
            &block_index_guard,
            partition_assignments_guard,
            &vdf_steps_guard,
            Arc::clone(&reward_curve),
        );
        let block_discovery_facade = BlockDiscoveryFacadeImpl::new(block_discovery.clone());

        let p2p_service_handle = p2p_service.run(
            mempool_facade,
            block_discovery_facade,
            irys_api_client::IrysApiClient::new(),
            task_exec,
            peer_list_service.clone(),
            irys_db.clone(),
            service_senders.vdf_seed.clone(),
            gossip_listener,
            service_senders.vdf.clone(),
        )?;

        // set up the price oracle
        let price_oracle = Self::init_price_oracle(&config);

        // set up the block producer

        let (block_producer_addr, block_producer_arbiter) = Self::init_block_producer(
            &config,
            Arc::clone(&reward_curve),
            &irys_db,
            &reth_node,
            &service_senders,
            &epoch_service_actor,
            &block_tree_guard,
            &vdf_steps_guard,
            block_discovery.clone(),
            price_oracle,
        );

        let (global_step_number, seed) = vdf_steps_guard.read().get_last_step_and_seed();
        let seed = seed
            .map(|x| x.0)
            .unwrap_or(latest_block.vdf_limiter_info.seed);

        // set up packing actor
        let (atomic_global_step_number, packing_actor_addr) = Self::init_packing_actor(
            &config,
            global_step_number,
            &reth_node,
            &storage_modules_guard,
        );

        // set up storage modules
        let (part_actors, part_arbiters) = Self::init_partition_mining_actor(
            &config,
            &storage_modules_guard,
            &vdf_steps_guard,
            &block_producer_addr,
            &atomic_global_step_number,
            &packing_actor_addr,
            latest_block.diff,
        );

        // set up the vdf thread
        let vdf_thread_handler = Self::init_vdf_thread(
            &config,
            vdf_shutdown_receiver,
            receivers.vdf_seed,
            receivers.vdf_mining,
            latest_block,
            seed,
            global_step_number,
            broadcast_mining_actor,
            service_senders.vdf.clone(),
            atomic_global_step_number,
        );

        // set up chunk provider
        let chunk_provider = Self::init_chunk_provider(&config, storage_modules_guard);

        // set up IrysNodeCtx
        let irys_node_ctx = IrysNodeCtx {
            actor_addresses: ActorAddresses {
                partitions: part_actors,
                block_discovery_addr: block_discovery,
                block_producer: block_producer_addr,
                packing: packing_actor_addr,
                block_index: block_index_service_actor,
                epoch_service: epoch_service_actor,
                reth: reth_service_actor,
            },
            arbiters: Arc::new(RwLock::new(Vec::new())),
            reward_curve,
            reth_handle: reth_node.clone(),
            db: irys_db.clone(),
            chunk_provider: chunk_provider.clone(),
            block_index_guard: block_index_guard.clone(),
            vdf_steps_guard: vdf_steps_guard.clone(),
            service_senders: service_senders.clone(),
            reth_shutdown_sender,
            reth_thread_handle: None,
            block_tree_guard: block_tree_guard.clone(),
            config: config.clone(),
            stop_guard: StopGuard::new(),
            peer_list: peer_list_service.clone(),
            sync_state: sync_state.clone(),
        };

        // Spawn the StorageModuleService to manage the lifecycle of storage modules
        // This service:
        // - Monitors partition assignments from the network
        // - Initializes storage modules when they receive partition assignments
        // - Handles the dynamic addition/removal of storage modules
        // - Coordinates with the epoch service for runtime updates
        debug!("Starting StorageModuleService");
        let _handle = StorageModuleService::spawn_service(
            task_exec,
            receivers.storage_modules,
            storage_modules,
            &irys_node_ctx.actor_addresses,
            &config,
        );

        {
            let mut arbiters_guard = irys_node_ctx.arbiters.write().unwrap();

            arbiters_guard.push(ArbiterHandle::new(
                block_producer_arbiter,
                "block_producer_arbiter".to_string(),
            ));
            arbiters_guard.push(ArbiterHandle::new(
                broadcast_arbiter,
                "broadcast_arbiter".to_string(),
            ));
            arbiters_guard.push(ArbiterHandle::new(
                block_discovery_arbiter,
                "block_discovery_arbiter".to_string(),
            ));
            arbiters_guard.push(ArbiterHandle::new(
                validation_arbiter,
                "validation_arbiter".to_string(),
            ));
            arbiters_guard.push(ArbiterHandle::new(
                block_tree_arbiter,
                "block_tree_arbiter".to_string(),
            ));
            arbiters_guard.push(ArbiterHandle::new(
                peer_list_arbiter,
                "peer_list_arbiter".to_string(),
            ));
            arbiters_guard.push(ArbiterHandle::new(reth_arbiter, "reth_arbiter".to_string()));
            arbiters_guard.extend(
                part_arbiters
                    .into_iter()
                    .map(|x| ArbiterHandle::new(x, "partition_arbiter".to_string())),
            );
            drop(arbiters_guard);
        }

        let server = run_server(
            ApiState {
                mempool_service: service_senders.mempool.clone(),
                ema_service: service_senders.ema.clone(),
                chunk_provider: chunk_provider.clone(),
                peer_list: peer_list_service,
                db: irys_db,
                reth_provider: reth_node.clone(),
                block_tree: block_tree_guard.clone(),
                block_index: block_index_guard.clone(),
                config: config.clone(),
                reth_http_url: reth_node
                    .rpc_server_handle()
                    .http_url()
                    .expect("Missing reth rpc url!"),
                sync_state,
            },
            http_listener,
        )
        .await;

        // this OnceLock is due to the cyclic chain between Reth & the Irys node, where the IrysRethProvider requires both
        // this is "safe", as the OnceLock is always set before this start function returns
        let mut w = irys_provider
            .write()
            .map_err(|_| eyre::eyre!("lock poisoned"))?;
        *w = Some(IrysRethProviderInner {
            chunk_provider: chunk_provider.clone(),
        });

        Ok((
            irys_node_ctx,
            server,
            vdf_thread_handler,
            reth_node,
            p2p_service_handle,
        ))
    }

    fn init_chunk_provider(
        config: &Config,
        storage_modules_guard: StorageModulesReadGuard,
    ) -> Arc<ChunkProvider> {
        let chunk_provider = ChunkProvider::new(config.clone(), storage_modules_guard.clone());

        Arc::new(chunk_provider)
    }

    fn init_vdf_thread(
        config: &Config,
        vdf_shutdown_receiver: mpsc::Receiver<()>,
        new_seed_rx: mpsc::Receiver<BroadcastMiningSeed>,
        vdf_mining_state_rx: mpsc::Receiver<bool>,
        latest_block: Arc<IrysBlockHeader>,
        seed: H256,
        global_step_number: u64,
        broadcast_mining_actor: actix::Addr<BroadcastMiningService>,
        vdf_service: tokio::sync::mpsc::UnboundedSender<VdfServiceMessage>,
        atomic_global_step_number: Arc<AtomicU64>,
    ) -> JoinHandle<()> {
        let vdf_reset_seed = latest_block.vdf_limiter_info.seed;
        // FIXME: this should be controlled via a config parameter rather than relying on test-only artifact generation
        // we can't use `cfg!(test)` to detect integration tests, so we check that the path is of form `(...)/.tmp/<random folder>`
        let is_test = config
            .node_config
            .base_directory
            .parent()
            .is_some_and(|p| p.extension().is_some_and(|ext| ext == "tmp"));
        let span = Span::current();

        let vdf_thread_handler = std::thread::spawn({
            let vdf_config = config.consensus.vdf.clone();

            move || {
                let _span = span.enter();

                if !is_test {
                    // Setup core affinity in prod only (perf gain shouldn't matter for tests, and we don't want pinning overlap)
                    let core_ids = core_affinity::get_core_ids().expect("Failed to get core IDs");

                    for core in core_ids {
                        let success = core_affinity::set_for_current(core);
                        if success {
                            info!("VDF thread pinned to core {:?}", core);
                            break;
                        }
                    }
                }

                run_vdf(
                    &vdf_config,
                    global_step_number,
                    seed,
                    vdf_reset_seed,
                    new_seed_rx,
                    vdf_mining_state_rx,
                    vdf_shutdown_receiver,
                    broadcast_mining_actor.clone(),
                    vdf_service.clone(),
                    atomic_global_step_number.clone(),
                )
            }
        });
        vdf_thread_handler
    }

    fn init_partition_mining_actor(
        config: &Config,
        storage_modules_guard: &StorageModulesReadGuard,
        vdf_steps_guard: &VdfStepsReadGuard,
        block_producer_addr: &actix::Addr<BlockProducerActor>,
        atomic_global_step_number: &Arc<AtomicU64>,
        packing_actor_addr: &actix::Addr<PackingActor>,
        initial_difficulty: U256,
    ) -> (Vec<actix::Addr<PartitionMiningActor>>, Vec<Arbiter>) {
        let mut part_actors = Vec::new();
        let mut arbiters = Vec::new();
        for sm in storage_modules_guard.read().iter() {
            let partition_mining_actor = PartitionMiningActor::new(
                config,
                block_producer_addr.clone().recipient(),
                packing_actor_addr.clone().recipient(),
                sm.clone(),
                false, // do not start mining automatically
                vdf_steps_guard.clone(),
                atomic_global_step_number.clone(),
                initial_difficulty,
                Some(Span::current()),
            );
            let part_arbiter = Arbiter::new();
            let partition_mining_actor =
                PartitionMiningActor::start_in_arbiter(&part_arbiter.handle(), |_| {
                    partition_mining_actor
                });
            part_actors.push(partition_mining_actor);
            arbiters.push(part_arbiter);
        }

        // request packing for uninitialized ranges
        for sm in storage_modules_guard.read().iter() {
            let uninitialized = sm.get_intervals(ChunkType::Uninitialized);
            for interval in uninitialized {
                packing_actor_addr.do_send(PackingRequest {
                    storage_module: sm.clone(),
                    chunk_range: PartitionChunkRange(interval),
                });
            }
        }
        (part_actors, arbiters)
    }

    fn init_packing_actor(
        config: &Config,
        global_step_number: u64,
        reth_node: &RethNodeProvider,
        storage_modules_guard: &StorageModulesReadGuard,
    ) -> (Arc<AtomicU64>, actix::Addr<PackingActor>) {
        let atomic_global_step_number = Arc::new(AtomicU64::new(global_step_number));
        let sm_ids = storage_modules_guard.read().iter().map(|s| s.id).collect();
        let packing_config = PackingConfig::new(config);
        let packing_actor_addr = PackingActor::new(
            reth_node.task_executor.clone(),
            sm_ids,
            packing_config.clone(),
        )
        .start();
        (atomic_global_step_number, packing_actor_addr)
    }

    fn init_block_producer(
        config: &Config,
        reward_curve: Arc<HalvingCurve>,
        irys_db: &DatabaseProvider,
        reth_node: &RethNodeProvider,
        service_senders: &ServiceSenders,
        epoch_service_actor: &actix::Addr<EpochServiceActor>,
        block_tree_guard: &BlockTreeReadGuard,
        vdf_steps_guard: &VdfStepsReadGuard,
        block_discovery: actix::Addr<BlockDiscoveryActor>,
        price_oracle: Arc<IrysPriceOracle>,
    ) -> (actix::Addr<BlockProducerActor>, Arbiter) {
        let block_producer_arbiter = Arbiter::new();
        let block_producer_actor = BlockProducerActor {
            db: irys_db.clone(),
            config: config.clone(),
            reward_curve,
            block_discovery_addr: block_discovery,
            epoch_service: epoch_service_actor.clone(),
            reth_provider: reth_node.clone(),
            vdf_steps_guard: vdf_steps_guard.clone(),
            block_tree_guard: block_tree_guard.clone(),
            price_oracle,
            service_senders: service_senders.clone(),
            blocks_remaining_for_test: None,
            span: Span::current(),
        };
        let block_producer_addr =
            BlockProducerActor::start_in_arbiter(&block_producer_arbiter.handle(), |_| {
                block_producer_actor
            });
        (block_producer_addr, block_producer_arbiter)
    }

    fn init_price_oracle(config: &Config) -> Arc<IrysPriceOracle> {
        let price_oracle = match config.node_config.oracle {
            OracleConfig::Mock {
                initial_price,
                percent_change,
                smoothing_interval,
            } => IrysPriceOracle::MockOracle(MockOracle::new(
                initial_price,
                percent_change,
                smoothing_interval,
            )),
            // note: depending on the oracle, it may require spawning an async background service.
        };

        Arc::new(price_oracle)
    }

    fn init_block_discovery_service(
        config: &Config,
        irys_db: &DatabaseProvider,
        service_senders: &ServiceSenders,
        epoch_service: &Addr<EpochServiceActor>,
        block_index_guard: &BlockIndexReadGuard,
        partition_assignments_guard: irys_actors::epoch_service::PartitionAssignmentsReadGuard,
        vdf_steps_guard: &VdfStepsReadGuard,
        reward_curve: Arc<HalvingCurve>,
    ) -> (actix::Addr<BlockDiscoveryActor>, Arbiter) {
        let block_discovery_actor = BlockDiscoveryActor {
            block_index_guard: block_index_guard.clone(),
            partition_assignments_guard: partition_assignments_guard.clone(),
            db: irys_db.clone(),
            config: config.clone(),
            vdf_steps_guard: vdf_steps_guard.clone(),
            service_senders: service_senders.clone(),
            epoch_service: epoch_service.clone(),
            reward_curve,
            span: Span::current(),
        };
        let block_discovery_arbiter = Arbiter::new();
        let block_discovery =
            BlockDiscoveryActor::start_in_arbiter(&block_discovery_arbiter.handle(), |_| {
                block_discovery_actor
            });
        (block_discovery, block_discovery_arbiter)
    }

    fn init_validation_service(
        config: &Config,
        block_index_guard: &BlockIndexReadGuard,
        partition_assignments_guard: &irys_actors::epoch_service::PartitionAssignmentsReadGuard,
        vdf_steps_guard: &VdfStepsReadGuard,
    ) -> Arbiter {
        let validation_service = ValidationService::new(
            block_index_guard.clone(),
            partition_assignments_guard.clone(),
            vdf_steps_guard.clone(),
            config,
        );
        let validation_arbiter = Arbiter::new();
        let validation_service =
            ValidationService::start_in_arbiter(&validation_arbiter.handle(), |_| {
                validation_service
            });
        SystemRegistry::set(validation_service);
        validation_arbiter
    }

    fn init_chunk_migration_service(
        config: &Config,
        block_index: Arc<RwLock<BlockIndex>>,
        irys_db: &DatabaseProvider,
        service_senders: &ServiceSenders,
        storage_modules_guard: &StorageModulesReadGuard,
    ) {
        let chunk_migration_service = ChunkMigrationService::new(
            block_index.clone(),
            config.clone(),
            storage_modules_guard,
            irys_db.clone(),
            service_senders.clone(),
        );
        SystemRegistry::set(chunk_migration_service.start());
    }

    fn init_block_tree_service(
        config: &Config,
        block_index: &Arc<RwLock<BlockIndex>>,
        irys_db: &DatabaseProvider,
        service_senders: &ServiceSenders,
        block_index_guard: &BlockIndexReadGuard,
    ) -> (actix::Addr<BlockTreeService>, Arbiter) {
        let block_tree_service = BlockTreeService::new(
            irys_db.clone(),
            block_index.clone(),
            &config.node_config.miner_address(),
            block_index_guard.clone(),
            config.consensus.clone(),
            service_senders.clone(),
        );
        let block_tree_arbiter = Arbiter::new();
        let block_tree_service =
            BlockTreeService::start_in_arbiter(&block_tree_arbiter.handle(), |_| {
                block_tree_service
            });
        SystemRegistry::set(block_tree_service.clone());
        (block_tree_service, block_tree_arbiter)
    }

    fn init_storage_modules(
        config: &Config,
        storage_module_infos: Vec<irys_storage::StorageModuleInfo>,
    ) -> eyre::Result<Arc<RwLock<Vec<Arc<StorageModule>>>>> {
        let mut storage_modules = Vec::new();
        for info in storage_module_infos {
            let arc_module = Arc::new(StorageModule::new(&info, config)?);
            storage_modules.push(arc_module.clone());
        }

        Ok(Arc::new(RwLock::new(storage_modules)))
    }

    async fn init_epoch_service(
        config: &Config,
        service_senders: &ServiceSenders,
        irys_db: &DatabaseProvider,
        block_index_guard: &BlockIndexReadGuard,
    ) -> eyre::Result<(
        Vec<irys_storage::StorageModuleInfo>,
        actix::Addr<EpochServiceActor>,
    )> {
        let (genesis_block, commitments, epoch_replay_data) =
            EpochReplayData::query_replay_data(irys_db, block_index_guard, config)?;

        let storage_submodules_config =
            StorageSubmodulesConfig::load(config.node_config.base_directory.clone())?;
        let mut epoch_service =
            EpochServiceActor::new(service_senders, &storage_submodules_config, config);

        let _ = epoch_service.initialize(genesis_block, commitments)?;
        let storage_module_infos = epoch_service.replay_epoch_data(epoch_replay_data)?;
        let epoch_service_actor = epoch_service.start();
        Ok((storage_module_infos, epoch_service_actor))
    }

    fn init_block_index_service(
        config: &Config,
        block_index: &Arc<RwLock<BlockIndex>>,
    ) -> actix::Addr<BlockIndexService> {
        let block_index_service = BlockIndexService::new(block_index.clone(), &config.consensus);
        let block_index_service_actor = block_index_service.start();
        SystemRegistry::set(block_index_service_actor.clone());
        block_index_service_actor
    }
}

async fn read_latest_block_data(
    block_index: &BlockIndex,
    irys_db: &DatabaseProvider,
) -> (u64, Arc<IrysBlockHeader>) {
    let latest_block_index = block_index
        .get_latest_item()
        .cloned()
        .expect("the block index must have at least one entry");
    let latest_block_height = block_index.latest_height();
    let latest_block = Arc::new(
        database::block_header_by_hash(
            &irys_db.tx().unwrap(),
            &latest_block_index.block_hash,
            false,
        )
        .unwrap()
        .unwrap(),
    );
    (latest_block_height, latest_block)
}

fn init_peer_list_service(
    irys_db: &DatabaseProvider,
    config: &Config,
    reth_service_addr: Addr<RethServiceActor>,
) -> (PeerListServiceFacade, Arbiter) {
    let peer_list_arbiter = Arbiter::new();
    let mut peer_list_service = PeerListService::new(irys_db.clone(), config, reth_service_addr);
    peer_list_service
        .initialize()
        .expect("to initialize peer_list_service");
    let peer_list_service =
        PeerListService::start_in_arbiter(&peer_list_arbiter.handle(), |_| peer_list_service);
    SystemRegistry::set(peer_list_service.clone());
    (peer_list_service.into(), peer_list_arbiter)
}

fn init_broadcaster_service(span: Span) -> (actix::Addr<BroadcastMiningService>, Arbiter) {
    let broadcast_arbiter = Arbiter::new();
    let broadcast_mining_actor =
        BroadcastMiningService::start_in_arbiter(&broadcast_arbiter.handle(), |_| {
            BroadcastMiningService {
                span: Some(span),
                ..Default::default()
            }
        });
    SystemRegistry::set(broadcast_mining_actor.clone());
    (broadcast_mining_actor, broadcast_arbiter)
}

fn init_reth_service(
    irys_db: &DatabaseProvider,
    reth_node: &RethNodeProvider,
) -> (actix::Addr<RethServiceActor>, Arbiter) {
    let reth_service = RethServiceActor::new(reth_node.clone(), irys_db.clone());
    let reth_arbiter = Arbiter::new();
    let reth_service_actor =
        RethServiceActor::start_in_arbiter(&reth_arbiter.handle(), |_| reth_service);
    SystemRegistry::set(reth_service_actor.clone());
    (reth_service_actor, reth_arbiter)
}

async fn init_reth_db(
    reth_handle_receiver: oneshot::Receiver<RethNode>,
) -> Result<(RethNodeProvider, irys_database::db::RethDbWrapper), eyre::Error> {
    let reth_node = RethNodeProvider(Arc::new(reth_handle_receiver.await?));
    let reth_db = reth_node.provider.database.db.clone();
    // TODO: fix this so we can migrate the consensus/irys DB
    // we no longer extend the reth database with our own tables/metadata
    // check_db_version_and_run_migrations_if_needed(&reth_db, irys_db)?;
    Ok((reth_node, reth_db))
}

fn init_irys_db(config: &Config) -> Result<DatabaseProvider, eyre::Error> {
    let irys_db_env =
        open_or_create_irys_consensus_data_db(&config.node_config.irys_consensus_data_dir())?;
    let irys_db = DatabaseProvider(Arc::new(irys_db_env));
    debug!("Irys DB initiailsed");
    Ok(irys_db)
}<|MERGE_RESOLUTION|>--- conflicted
+++ resolved
@@ -864,17 +864,10 @@
 
         // Spawn mempool service
         let _mempool_handle = MempoolService::spawn_service(
-<<<<<<< HEAD
             &task_exec,
             irys_db.clone(),
             reth_node.clone(),
             storage_modules_guard.clone(),
-=======
-            task_exec,
-            &irys_db,
-            reth_db,
-            &storage_modules_guard,
->>>>>>> 0d119730
             &block_tree_guard,
             &commitment_state_guard,
             receivers.mempool,
