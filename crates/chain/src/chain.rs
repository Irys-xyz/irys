use ::irys_database::{tables::IrysTables, BlockIndex, Initialized};
use actix::{Actor, ArbiterService, Registry};
use irys_actors::{
    block_discovery::BlockDiscoveryActor,
    block_index_service::{BlockIndexReadGuard, BlockIndexService, GetBlockIndexGuardMessage},
    block_producer::{BlockConfirmedMessage, BlockProducerActor, RegisterBlockProducerMessage},
    block_tree_service::BlockTreeService,
    broadcast_mining_service::{BroadcastDifficultyUpdate, BroadcastMiningService},
    chunk_migration_service::ChunkMigrationService,
    epoch_service::{
        EpochServiceActor, EpochServiceConfig, GetGenesisStorageModulesMessage,
        GetLedgersGuardMessage, GetPartitionAssignmentsGuardMessage, NewEpochMessage,
    },
    mempool_service::MempoolService,
    mining::PartitionMiningActor,
    packing::{wait_for_packing, PackingActor, PackingRequest},
    vdf_service::{GetVdfStateMessage, VdfService, VdfStepsReadGuard},
    ActorAddresses,
};
use irys_api_server::{run_server, ApiState};
use irys_config::IrysNodeConfig;
pub use irys_reth_node_bridge::node::{
    RethNode, RethNodeAddOns, RethNodeExitHandle, RethNodeProvider,
};

use irys_storage::{
    initialize_storage_files,
    reth_provider::{IrysRethProvider, IrysRethProviderInner},
    ChunkProvider, ChunkType, StorageModule, StorageModuleVec,
};
use irys_types::{
    app_state::DatabaseProvider, calculate_initial_difficulty, irys::IrysSigner,
    vdf_config::VDFStepsConfig, StorageConfig, CONFIG, H256,
};
use reth::{
    builder::FullNode,
    chainspec::ChainSpec,
    core::irys_ext::NodeExitReason,
    tasks::{TaskExecutor, TaskManager},
};
use reth_cli_runner::{run_to_completion_or_panic, run_until_ctrl_c};
use reth_db::{Database as _, HasName, HasTableType};
use std::{
    sync::{mpsc, Arc, OnceLock, RwLock},
    time::{SystemTime, UNIX_EPOCH},
};
use tracing::{debug, info};

use tokio::{
    runtime::Handle,
    sync::oneshot::{self},
};

use crate::vdf::run_vdf;
use irys_testing_utils::utils::setup_tracing_and_temp_dir;

pub async fn start_for_testing(config: IrysNodeConfig) -> eyre::Result<IrysNodeCtx> {
    let storage_config = StorageConfig {
        chunk_size: 32,
        num_chunks_in_partition: 400,
        num_chunks_in_recall_range: 80,
        num_partitions_in_slot: 1,
        miner_address: config.mining_signer.address(),
        min_writes_before_sync: 1,
        entropy_packing_iterations: 1_000,
        num_confirmations_for_finality: 1, // Testnet / single node config
    };

    start_irys_node(config, storage_config).await
}

pub async fn start_for_testing_default(
    name: Option<&str>,
    keep: bool,
    miner_signer: IrysSigner,
    storage_config: StorageConfig,
) -> eyre::Result<IrysNodeCtx> {
    let config = IrysNodeConfig {
        base_directory: setup_tracing_and_temp_dir(name, keep).into_path(),
        mining_signer: miner_signer.clone(),
        ..Default::default()
    };

    let storage_config = StorageConfig {
        miner_address: miner_signer.address(), // just in case to keep the same miner address
        num_confirmations_for_finality: 1,     // Testnet / single node config
        ..storage_config
    };

    start_irys_node(config, storage_config).await
}

#[derive(Debug, Clone)]
pub struct IrysNodeCtx {
    pub reth_handle: RethNodeProvider,
    pub actor_addresses: ActorAddresses,
    pub db: DatabaseProvider,
    pub config: Arc<IrysNodeConfig>,
    pub chunk_provider: Arc<ChunkProvider>,
    pub block_index_guard: BlockIndexReadGuard,
    pub vdf_steps_guard: VdfStepsReadGuard,
    pub vdf_config: VDFStepsConfig,
    pub storage_config: StorageConfig,
}

pub async fn start_irys_node(
    node_config: IrysNodeConfig,
    storage_config: StorageConfig,
) -> eyre::Result<IrysNodeCtx> {
    info!("Using directory {:?}", &node_config.base_directory);
    let (reth_handle_sender, reth_handle_receiver) =
        oneshot::channel::<FullNode<RethNode, RethNodeAddOns>>();
    let (irys_node_handle_sender, irys_node_handle_receiver) = oneshot::channel::<IrysNodeCtx>();
    let mut irys_genesis = node_config.chainspec_builder.genesis();
    let arc_config = Arc::new(node_config);
    let mut difficulty_adjustment_config = CONFIG.clone().into();

    // TODO: Hard coding 3 for storage module count isn't great here,
    // eventually we'll want to relate this to the genesis config
    irys_genesis.diff =
        calculate_initial_difficulty(&difficulty_adjustment_config, &storage_config, 3).unwrap();

    difficulty_adjustment_config.target_block_time = 5;
    let now = SystemTime::now().duration_since(UNIX_EPOCH).unwrap();
    irys_genesis.timestamp = now.as_millis();
    irys_genesis.last_diff_timestamp = irys_genesis.timestamp;
    let arc_genesis = Arc::new(irys_genesis);

    let mut storage_modules: StorageModuleVec = Vec::new();
    let block_index: Arc<RwLock<BlockIndex<Initialized>>> = Arc::new(RwLock::new({
        let mut idx = BlockIndex::default();
        if !CONFIG.persist_data_on_restart {
            idx = idx.reset(&arc_config.clone())?
        }
        idx.init(arc_config.clone()).await.unwrap()
    }));

    let reth_chainspec = arc_config
        .clone()
        .chainspec_builder
        .reth_builder
        .clone()
        .build();

    let cloned_arc = arc_config.clone();

    // Spawn thread and runtime for actors
    let arc_config_copy = arc_config.clone();
    let irys_provider_0: IrysRethProvider = Arc::new(OnceLock::new());

    let irys_provider_1 = irys_provider_0.clone();

    std::thread::Builder::new()
        .name("actor-main-thread".to_string())
        .stack_size(32 * 1024 * 1024)
        .spawn(move || {
            let rt: actix_rt::Runtime = actix_rt::Runtime::new().unwrap();
            let node_config = arc_config_copy.clone();
            rt.block_on(async move {
                // the RethNodeHandle doesn't *need* to be Arc, but it will reduce the copy cost
                let reth_node = RethNodeProvider(Arc::new(reth_handle_receiver.await.unwrap()));
                let db = DatabaseProvider(reth_node.provider.database.db.clone());
                let vdf_config = VDFStepsConfig::default();

                // Initialize the epoch_service actor to handle partition ledger assignments
                let config = EpochServiceConfig {
                    storage_config: storage_config.clone(),
                    ..Default::default()
                };

                let miner_address = node_config.mining_signer.address();
                let epoch_service = EpochServiceActor::new(Some(config));
                let epoch_service_actor_addr = epoch_service.start();

                // Initialize the block_index actor and tell it about the genesis block
                let block_index_actor =
                    BlockIndexService::new(block_index.clone(), storage_config.clone());
                Registry::set(block_index_actor.start());
                let block_index_actor_addr = BlockIndexService::from_registry();
                let msg = BlockConfirmedMessage(arc_genesis.clone(), Arc::new(vec![]));
                db.update_eyre(|tx| irys_database::insert_block_header(tx, &arc_genesis))
                    .unwrap();
                match block_index_actor_addr.send(msg).await {
                    Ok(_) => info!("Genesis block indexed"),
                    Err(_) => panic!("Failed to index genesis block"),
                }

                // Tell the epoch_service to initialize the ledgers
                let msg = NewEpochMessage(arc_genesis.clone());
                match epoch_service_actor_addr.send(msg).await {
                    Ok(_) => info!("Genesis Epoch tasks complete."),
                    Err(_) => panic!("Failed to perform genesis epoch tasks"),
                }

                // Retrieve ledger assignments
                let ledgers_guard = epoch_service_actor_addr
                    .send(GetLedgersGuardMessage)
                    .await
                    .unwrap();

                {
                    let ledgers = ledgers_guard.read();
                    debug!("ledgers: {:?}", ledgers);
                }

                let partition_assignments_guard = epoch_service_actor_addr
                    .send(GetPartitionAssignmentsGuardMessage)
                    .await
                    .unwrap();

                let block_index_guard = block_index_actor_addr
                    .send(GetBlockIndexGuardMessage)
                    .await
                    .unwrap();

                // Get the genesis storage modules and their assigned partitions
                let storage_module_infos = epoch_service_actor_addr
                    .send(GetGenesisStorageModulesMessage)
                    .await
                    .unwrap();

                // For Genesis we create the storage_modules and their files
                initialize_storage_files(&arc_config.storage_module_dir(), &storage_module_infos)
                    .unwrap();

                // Create a list of storage modules wrapping the storage files
                for info in storage_module_infos {
                    let arc_module = Arc::new(
                        StorageModule::new(
                            &arc_config.storage_module_dir(),
                            &info,
                            storage_config.clone(),
                        )
                        // TODO: remove this unwrap
                        .unwrap(),
                    );
                    storage_modules.push(arc_module.clone());
                    // arc_module.pack_with_zeros();
                }

                let mempool_service = MempoolService::new(
                    db.clone(),
                    reth_node.task_executor.clone(),
                    node_config.mining_signer.clone(),
                    storage_config.clone(),
                    storage_modules.clone(),
                );
                Registry::set(mempool_service.start());
                let mempool_addr = MempoolService::from_registry();

                let chunk_migration_service = ChunkMigrationService::new(
                    block_index.clone(),
                    storage_config.clone(),
                    storage_modules.clone(),
                    db.clone(),
                );
                Registry::set(chunk_migration_service.start());

                let (_new_seed_tx, _new_seed_rx) = mpsc::channel::<H256>();

                let block_tree_actor = BlockTreeService::new(db.clone(), &arc_genesis);
                Registry::set(block_tree_actor.start());

                let vdf_service = VdfService::from_registry();
                let vdf_steps_guard: VdfStepsReadGuard =
                    vdf_service.send(GetVdfStateMessage).await.unwrap();

                let block_discovery_actor = BlockDiscoveryActor {
                    block_index_guard: block_index_guard.clone(),
                    partition_assignments_guard: partition_assignments_guard.clone(),
                    storage_config: storage_config.clone(),
                    difficulty_config: difficulty_adjustment_config.clone(),
                    db: db.clone(),
                    vdf_config: vdf_config.clone(),
                    vdf_steps_guard: vdf_steps_guard.clone(),
                };
                let block_discovery_addr = block_discovery_actor.start();

                let block_producer_actor = BlockProducerActor::new(
                    db.clone(),
                    mempool_addr.clone(),
                    block_discovery_addr.clone(),
                    epoch_service_actor_addr.clone(),
                    reth_node.clone(),
                    storage_config.clone(),
                    difficulty_adjustment_config.clone(),
                    vdf_config.clone(),
                    vdf_steps_guard.clone(),
                );
                let block_producer_addr = block_producer_actor.start();
                let block_tree = BlockTreeService::from_registry();
                block_tree.do_send(RegisterBlockProducerMessage(block_producer_addr.clone()));

                let mut part_actors = Vec::new();

                for sm in &storage_modules {
                    let partition_mining_actor = PartitionMiningActor::new(
                        miner_address,
                        db.clone(),
                        block_producer_addr.clone().recipient(),
                        sm.clone(),
                        false, // do not start mining automatically
                        vdf_steps_guard.clone(),
                    );
                    part_actors.push(partition_mining_actor.start());
                }

                // Yield to let actors process their mailboxes (and subscribe to the mining_broadcaster)
                tokio::task::yield_now().await;

                let packing_actor_addr =
                    PackingActor::new(Handle::current(), reth_node.task_executor.clone(), None)
                        .start();
                // request packing for uninitialized ranges
                for sm in &storage_modules {
                    let uninitialized = sm.get_intervals(ChunkType::Uninitialized);
                    debug!("ranges to pack: {:?}", &uninitialized);
                    let _ = uninitialized
                        .iter()
                        .map(|interval| {
                            packing_actor_addr.do_send(PackingRequest {
                                storage_module: sm.clone(),
                                chunk_range: (*interval).into(),
                            })
                        })
                        .collect::<Vec<()>>();
                }
                let _ = wait_for_packing(packing_actor_addr.clone(), None).await;

                debug!("Packing complete");

                // Let the partition actors know about the genesis difficulty
                let broadcast_mining_service = BroadcastMiningService::from_registry();
                broadcast_mining_service.do_send(BroadcastDifficultyUpdate(arc_genesis.clone()));

                let part_actors_clone = part_actors.clone();

                info!(
                    "Starting VDF thread seed {:?} reset_seed {:?}",
                    arc_genesis.vdf_limiter_info.output, arc_genesis.vdf_limiter_info.seed
                );

                let (_new_seed_tx, new_seed_rx) = mpsc::channel::<H256>();
                let (shutdown_tx, shutdown_rx) = mpsc::channel();

                let vdf_config2 = vdf_config.clone();
                let vdf_thread_handler = std::thread::spawn(move || {
                    run_vdf(
                        vdf_config2,
                        arc_genesis.vdf_limiter_info.output,
                        arc_genesis.vdf_limiter_info.seed,
                        new_seed_rx,
                        shutdown_rx,
                        broadcast_mining_service.clone(),
                        vdf_service.clone(),
                    )
                });

                let actor_addresses = ActorAddresses {
                    partitions: part_actors_clone,
                    block_producer: block_producer_addr,
                    packing: packing_actor_addr,
                    mempool: mempool_addr.clone(),
                    block_index: block_index_actor_addr,
                    epoch_service: epoch_service_actor_addr,
                };

                let chunk_provider =
                    ChunkProvider::new(storage_config.clone(), storage_modules.clone(), db.clone());
                let arc_chunk_provider = Arc::new(chunk_provider);
                // this OnceLock is due to the cyclic chain between Reth & the Irys node, where the IrysRethProvider requires both
                // this is "safe", as the OnceLock is always set before this start function returns
                irys_provider_1
                    .set(IrysRethProviderInner {
                        db: reth_node.provider.database.db.clone(),
                        chunk_provider: arc_chunk_provider.clone(),
                    })
                    .expect("Unable to set IrysRethProvider OnceLock");

                let _ = irys_node_handle_sender.send(IrysNodeCtx {
                    actor_addresses: actor_addresses.clone(),
                    reth_handle: reth_node,
                    db: db.clone(),
                    config: arc_config.clone(),
                    chunk_provider: arc_chunk_provider.clone(),
                    block_index_guard: block_index_guard.clone(),
                    vdf_steps_guard: vdf_steps_guard.clone(),
                    vdf_config: vdf_config.clone(),
                    storage_config: storage_config.clone(),
                });

                run_server(ApiState {
<<<<<<< HEAD
                    mempool: mempool_actor_addr,
                    chunk_provider: arc_chunk_provider.clone(),
=======
                    mempool: mempool_addr,
                    chunk_provider: Arc::new(chunk_provider),
>>>>>>> b0756b89
                    db,
                })
                .await;

                // Send shutdown signal
                shutdown_tx.send(()).unwrap();

                // Wait for vdf thread to finish
                vdf_thread_handler.join().unwrap();
            });
        })?;

    // run reth in it's own thread w/ it's own tokio runtime
    // this is done as reth exhibits strange behaviour (notably channel dropping) when not in it's own context/when the exit future isn't been awaited
    let irys_provider2 = irys_provider_0.clone();
    std::thread::Builder::new().name("reth-thread".to_string())
        .stack_size(32 * 1024 * 1024)
        .spawn(move || {
            let node_config= cloned_arc.clone();
            let tokio_runtime = /* Handle::current(); */ tokio::runtime::Builder::new_multi_thread().enable_all().build().unwrap();
            let mut task_manager = TaskManager::new(tokio_runtime.handle().clone());
            let exec: reth::tasks::TaskExecutor = task_manager.executor();

            tokio_runtime.block_on(run_to_completion_or_panic(
                &mut task_manager,
                run_until_ctrl_c(start_reth_node(exec, reth_chainspec, node_config, IrysTables::ALL, reth_handle_sender, irys_provider2)),
            )).unwrap();
        })?;

    // wait for the full handle to be send over by the actix thread
    Ok(irys_node_handle_receiver.await?)
}

async fn start_reth_node<T: HasName + HasTableType>(
    exec: TaskExecutor,
    chainspec: ChainSpec,
    irys_config: Arc<IrysNodeConfig>,
    tables: &[T],
    sender: oneshot::Sender<FullNode<RethNode, RethNodeAddOns>>,
    irys_provider: IrysRethProvider,
) -> eyre::Result<NodeExitReason> {
    let node_handle = irys_reth_node_bridge::run_node(
        Arc::new(chainspec),
        exec,
        irys_config,
        tables,
        irys_provider,
    )
    .await?;
    sender
        .send(node_handle.node.clone())
        .expect("unable to send reth node handle");
    let exit_reason = node_handle.node_exit_future.await?;
    Ok(exit_reason)
}<|MERGE_RESOLUTION|>--- conflicted
+++ resolved
@@ -390,13 +390,8 @@
                 });
 
                 run_server(ApiState {
-<<<<<<< HEAD
                     mempool: mempool_actor_addr,
                     chunk_provider: arc_chunk_provider.clone(),
-=======
-                    mempool: mempool_addr,
-                    chunk_provider: Arc::new(chunk_provider),
->>>>>>> b0756b89
                     db,
                 })
                 .await;
