use crate::peer_utilities::{fetch_genesis_block, fetch_genesis_commitments};
use crate::vdf::run_vdf;
use actix::{Actor, Addr, Arbiter, System, SystemRegistry};
use actix_web::dev::Server;
use base58::ToBase58;
use irys_actors::block_tree_service::BlockTreeServiceMessage;
use irys_actors::{
    block_discovery::BlockDiscoveryActor,
    block_discovery::BlockDiscoveryFacadeImpl,
    block_index_service::{BlockIndexReadGuard, BlockIndexService, GetBlockIndexGuardMessage},
    block_producer::BlockProducerActor,
    block_tree_service::BlockTreeReadGuard,
    block_tree_service::BlockTreeService,
    broadcast_mining_service::{BroadcastMiningSeed, BroadcastMiningService},
    cache_service::ChunkCacheService,
    chunk_migration_service::ChunkMigrationService,
    ema_service::EmaService,
    epoch_service::{EpochServiceActor, GetPartitionAssignmentsGuardMessage},
    mempool_service::{MempoolService, MempoolServiceFacadeImpl},
    mining::{MiningControl, PartitionMiningActor},
    packing::{PackingActor, PackingConfig, PackingRequest},
    reth_service::{
        BlockHashType, ForkChoiceUpdateMessage, GetPeeringInfoMessage, RethServiceActor,
    },
    services::ServiceSenders,
    validation_service::ValidationService,
    vdf_service::{VdfService, VdfServiceMessage, VdfStepsReadGuard},
};
use irys_actors::{
    ActorAddresses, CommitmentCache, EpochReplayData, GetCommitmentStateGuardMessage,
    StorageModuleService,
};
use irys_api_server::{create_listener, run_server, ApiState};
use irys_config::chain::chainspec::IrysChainSpecBuilder;
use irys_config::submodules::StorageSubmodulesConfig;
use irys_database::{
    add_genesis_commitments, database, get_genesis_commitments, BlockIndex, SystemLedger,
};
use irys_p2p::{
    P2PService, PeerListService, PeerListServiceFacade, ServiceHandleWithShutdownSignal, SyncState,
};
use irys_price_oracle::{mock_oracle::MockOracle, IrysPriceOracle};
use irys_reth_node_bridge::node::RethNode;
pub use irys_reth_node_bridge::node::{RethNodeAddOns, RethNodeProvider};
use irys_reth_node_bridge::signal::{
    run_to_completion_or_panic, run_until_ctrl_c_or_channel_message,
};
use irys_reward_curve::HalvingCurve;
use irys_storage::StorageModulesReadGuard;
use irys_storage::{
    irys_consensus_data_db::open_or_create_irys_consensus_data_db,
    reth_provider::{IrysRethProvider, IrysRethProviderInner},
    ChunkProvider, ChunkType, StorageModule,
};
use irys_types::{
    app_state::DatabaseProvider, calculate_initial_difficulty, ArbiterHandle, CloneableJoinHandle,
    CommitmentTransaction, Config, IrysBlockHeader, NodeConfig, NodeMode, OracleConfig,
    PartitionChunkRange, H256, U256,
};
use reth::{
    chainspec::ChainSpec,
    tasks::{TaskExecutor, TaskManager},
};
use reth_db::Database as _;
use std::sync::atomic::{AtomicBool, Ordering};
use std::{
    net::TcpListener,
    sync::atomic::AtomicU64,
    sync::{Arc, RwLock},
    thread::{self, JoinHandle},
    time::{SystemTime, UNIX_EPOCH},
};
use tokio::runtime::Runtime;
use tokio::sync::mpsc;
use tokio::sync::oneshot::{self};
use tracing::{debug, error, info, warn, Instrument as _, Span};

#[derive(Debug, Clone)]
pub struct IrysNodeCtx {
    pub reth_handle: RethNodeProvider,
    pub actor_addresses: ActorAddresses,
    pub arbiters: Arc<RwLock<Vec<ArbiterHandle>>>,
    pub db: DatabaseProvider,
    pub config: Config,
    pub reward_curve: Arc<HalvingCurve>,
    pub chunk_provider: Arc<ChunkProvider>,
    pub block_index_guard: BlockIndexReadGuard,
    pub block_tree_guard: BlockTreeReadGuard,
    pub vdf_steps_guard: VdfStepsReadGuard,
    pub service_senders: ServiceSenders,
    // Shutdown channels
    pub reth_shutdown_sender: tokio::sync::mpsc::Sender<()>,
    // Thread handles spawned by the start function
    pub reth_thread_handle: Option<CloneableJoinHandle<()>>,
    stop_guard: StopGuard,
    pub peer_list: PeerListServiceFacade,
    pub sync_state: SyncState,
}

impl IrysNodeCtx {
    pub fn get_api_state(&self) -> ApiState {
        ApiState {
            mempool_service: self.service_senders.mempool.clone(),
            chunk_provider: self.chunk_provider.clone(),
            ema_service: self.service_senders.ema.clone(),
            peer_list: self.peer_list.clone(),
            db: self.db.clone(),
            config: self.config.clone(),
            reth_provider: self.reth_handle.clone(),
            reth_http_url: self.reth_handle.rpc_server_handle().http_url().unwrap(),
            block_tree: self.block_tree_guard.clone(),
            block_index: self.block_index_guard.clone(),
            sync_state: self.sync_state.clone(),
        }
    }

    pub async fn stop(self) {
        let _ = self.stop_mining();
        debug!("Sending shutdown signal to reth thread");
        // Shutting down reth node will propagate to the main actor thread eventually
        let _ = self.reth_shutdown_sender.send(()).await;
        let _ = self.reth_thread_handle.unwrap().join();
        debug!("Main actor thread and reth thread stopped");
        self.stop_guard.mark_stopped();
    }

    pub fn get_http_port(&self) -> u16 {
        self.config.node_config.http.bind_port
    }

    /// Stop VDF thread mining and send a message to all known partition actors to ignore any received VDF steps
    pub async fn stop_mining(&self) -> eyre::Result<()> {
        // stop VDF thread mining
        if let Err(e) = self.service_senders.vdf_mining.send(false).await {
            tracing::error!("Error sending to vdf_mining_state_sender mspc {:?}", e);
        }
        self.set_partition_mining(false).await
    }
    /// Start VDF thread mining and Send a message to all known partition actors to begin mining when they receive a VDF step
    pub async fn start_mining(&self) -> eyre::Result<()> {
        // start VDF thread mining
        if let Err(e) = self.service_senders.vdf_mining.send(true).await {
            tracing::error!("Error sending to vdf_mining_state_sender mspc {:?}", e);
        }
        self.set_partition_mining(true).await
    }
    // Send a custom control message to all known partition actors to enable/disable partition mining
    pub async fn set_partition_mining(&self, should_mine: bool) -> eyre::Result<()> {
        // Send a custom control message to all known partition actors
        for part in &self.actor_addresses.partitions {
            part.try_send(MiningControl(should_mine))?;
        }
        Ok(())
    }
}

// Shared stop guard that can be cloned
#[derive(Debug)]
struct StopGuard(Arc<AtomicBool>);

impl StopGuard {
    fn new() -> Self {
        StopGuard(Arc::new(AtomicBool::new(false)))
    }

    fn mark_stopped(&self) {
        self.0.store(true, Ordering::SeqCst);
    }

    fn is_stopped(&self) -> bool {
        self.0.load(Ordering::SeqCst)
    }
}

impl Drop for StopGuard {
    fn drop(&mut self) {
        // Only check if this is the last reference to the guard
        if Arc::strong_count(&self.0) == 1 && !self.is_stopped() && !thread::panicking() {
            error!("\x1b[1;31m============================================================\x1b[0m");
            error!("\x1b[1;31mIrysNodeCtx must be stopped before all instances are dropped\x1b[0m");
            error!("\x1b[1;31m============================================================\x1b[0m");
        }
    }
}

impl Clone for StopGuard {
    fn clone(&self) -> Self {
        StopGuard(Arc::clone(&self.0))
    }
}

async fn start_reth_node(
    task_executor: TaskExecutor,
    chainspec: ChainSpec,
    config: Config,
    sender: oneshot::Sender<RethNode>,
    irys_provider: IrysRethProvider,
    latest_block: u64,
) -> eyre::Result<()> {
    let random_ports = config.node_config.reth.use_random_ports;
    let node_handle = match irys_reth_node_bridge::node::run_node(
        Arc::new(chainspec.clone()),
        task_executor.clone(),
        config.node_config.clone(),
        irys_provider.clone(),
        latest_block,
        random_ports,
    )
    .in_current_span()
    .await
    {
        Ok(handle) => handle,
        Err(e) => {
            error!("Restarting reth thread - reason: {:?}", &e);
            // One retry attempt
            irys_reth_node_bridge::node::run_node(
                Arc::new(chainspec.clone()),
                task_executor.clone(),
                config.node_config.clone(),
                irys_provider.clone(),
                latest_block,
                random_ports,
            )
            .await
            .expect("expected reth node to have started")
        }
    };

    debug!("Reth node started");

    sender.send(node_handle.node.clone()).map_err(|e| {
        eyre::eyre!(
            "Failed to send reth node handle to main actor thread: {:?}",
            &e
        )
    })?;

    node_handle.node_exit_future.await
}

/// Builder pattern for configuring and bootstrapping an Irys blockchain node.
pub struct IrysNode {
    pub config: Config,
    pub http_listener: TcpListener,
    pub gossip_listener: TcpListener,
}

impl IrysNode {
    /// Creates a new node builder instance.
    pub async fn new(mut node_config: NodeConfig) -> eyre::Result<Self> {
        // we create the listener here so we know the port before we start passing around `config`
        let http_listener = create_listener(
            format!(
                "{}:{}",
                &node_config.http.bind_ip, &node_config.http.bind_port
            )
            .parse()
            .expect("A valid HTTP IP & port"),
        )?;
        let gossip_listener = create_listener(
            format!(
                "{}:{}",
                &node_config.gossip.bind_ip, &node_config.gossip.bind_port
            )
            .parse()
            .expect("A valid HTTP IP & port"),
        )?;
        let local_addr = http_listener
            .local_addr()
            .map_err(|e| eyre::eyre!("Error getting local address: {:?}", &e))?;
        let local_gossip = gossip_listener
            .local_addr()
            .map_err(|e| eyre::eyre!("Error getting local address: {:?}", &e))?;

        // if `config.port` == 0, the assigned port will be random (decided by the OS)
        // we re-assign the configuration with the actual port here.
        if node_config.http.bind_port == 0 {
            node_config.http.bind_port = local_addr.port();
        }

        // If the public port is not specified, use the same as the private one
        if node_config.http.public_port == 0 {
            node_config.http.public_port = node_config.http.bind_port;
        }

        if node_config.gossip.bind_port == 0 {
            node_config.gossip.bind_port = local_gossip.port();
        }

        if node_config.gossip.public_port == 0 {
            node_config.gossip.public_port = node_config.gossip.bind_port;
        }

        let config = Config::new(node_config);
        Ok(IrysNode {
            config,
            http_listener,
            gossip_listener,
        })
    }

    async fn get_or_create_genesis_info(
        &self,
        node_mode: &NodeMode,
        genesis_block: IrysBlockHeader,
        irys_db: &DatabaseProvider,
        block_index: &BlockIndex,
    ) -> (IrysBlockHeader, Vec<CommitmentTransaction>) {
        info!(miner_address = ?self.config.node_config.miner_address(), "Starting Irys Node: {:?}", node_mode);

        // Check if blockchain data already exists
        let has_existing_data = block_index.num_blocks() > 0;

        if has_existing_data {
            // CASE 1: Load existing genesis block and commitments from database
            return self.load_existing_genesis(irys_db, block_index).await;
        }

        // CASE 2: No existing data - handle based on node mode
        match node_mode {
            NodeMode::Genesis => {
                // Create a new genesis block for network initialization
                return self.create_new_genesis_block(genesis_block.clone()).await;
            }
            NodeMode::PeerSync => {
                // Fetch genesis data from trusted peer when joining network
                return self.fetch_genesis_from_trusted_peer().await;
            }
        }
    }

    // Helper methods to flatten the main function
    async fn load_existing_genesis(
        &self,
        irys_db: &DatabaseProvider,
        block_index: &BlockIndex,
    ) -> (IrysBlockHeader, Vec<CommitmentTransaction>) {
        // Get the genesis block hash from index
        let block_item = block_index
            .get_item(0)
            .expect("a block index item at index 0 in the block_index");

        // Retrieve genesis block header from database
        let tx = irys_db.tx().unwrap();
        let genesis_block = database::block_header_by_hash(&tx, &block_item.block_hash, false)
            .unwrap()
            .expect("Expect to find genesis block header in irys_db");

        // Find commitment ledger in system ledgers
        let commitment_ledger = genesis_block
            .system_ledgers
            .iter()
            .find(|e| e.ledger_id == SystemLedger::Commitment)
            .expect("Commitment ledger should exist in the genesis block");

        // Load all commitment transactions referenced in the ledger
        let mut commitments = Vec::new();
        for commitment_txid in commitment_ledger.tx_ids.iter() {
            let commitment_tx = database::commitment_tx_by_txid(&tx, commitment_txid)
                .expect("Expect to be able to read tx_header from db")
                .expect("Expect commitment transaction to be present in irys_db");

            commitments.push(commitment_tx);
        }

        drop(tx);

        (genesis_block, commitments)
    }

    async fn create_new_genesis_block(
        &self,
        mut genesis_block: IrysBlockHeader,
    ) -> (IrysBlockHeader, Vec<CommitmentTransaction>) {
        // Generate genesis commitments from configuration
        let commitments = get_genesis_commitments(&self.config);

        // Calculate initial difficulty based on number of storage modules
        let storage_module_count = (commitments.len() - 1) as u64; // Subtract 1 for stake commitment
        let difficulty = calculate_initial_difficulty(&self.config.consensus, storage_module_count)
            .expect("valid calculated initial difficulty");

        // Create timestamp for genesis block
        let now = SystemTime::now().duration_since(UNIX_EPOCH).unwrap();
        let timestamp = now.as_millis();
        genesis_block.diff = difficulty;
        genesis_block.timestamp = timestamp;
        genesis_block.last_diff_timestamp = timestamp;

        // Add commitment transactions to genesis block
        add_genesis_commitments(&mut genesis_block, &self.config);

        (genesis_block, commitments)
    }

    async fn fetch_genesis_from_trusted_peer(
        &self,
    ) -> (IrysBlockHeader, Vec<CommitmentTransaction>) {
        // Get trusted peer from config
        let trusted_peer = &self
            .config
            .node_config
            .trusted_peers
            .first()
            .expect("expected at least one trusted peer in config")
            .api;

        info!("Fetching genesis block from trusted peer: {}", trusted_peer);

        // Create HTTP client and fetch genesis block
        let awc_client = awc::Client::new();
        let genesis_block = fetch_genesis_block(trusted_peer, &awc_client)
            .await
            .expect("expected genesis block from http api");

        // Fetch associated commitment transactions
        let commitments = fetch_genesis_commitments(trusted_peer, &genesis_block)
            .await
            .expect("Must be able to read genesis commitment tx from trusted peer");

        (genesis_block, commitments)
    }

    /// Persists the genesis block and its associated commitment transactions to the database
    ///
    /// This function is called only during initial blockchain setup
    ///
    /// # Arguments
    /// * `genesis_block` - The genesis block header to persist
    /// * `genesis_commitments` - The commitment transactions associated with the genesis block
    ///
    /// # Returns
    /// * `eyre::Result<()>` - Success or error result of the database operations
    async fn persist_genesis_block_and_commitments(
        &self,
        genesis_block: &IrysBlockHeader,
        genesis_commitments: &[CommitmentTransaction],
        irys_db: &DatabaseProvider,
        block_index: &mut BlockIndex,
    ) -> eyre::Result<()> {
        info!("Initializing database with genesis block and commitments");

        // Open a database transaction
        let write_tx = irys_db.tx_mut()?;

        // Insert the genesis block header
        database::insert_block_header(&write_tx, genesis_block)?;

        // Insert all commitment transactions
        for commitment_tx in genesis_commitments {
            debug!("Persisting genesis commitment: {}", commitment_tx.id);
            database::insert_commitment_tx(&write_tx, commitment_tx)?;
        }

        // Commit the database transaction
        write_tx.inner.commit()?;

        block_index.push_block(
            &genesis_block,
            &Vec::new(), // Assuming no data transactions in genesis block
            self.config.consensus.chunk_size,
        )?;

        info!("Genesis block and commitments successfully persisted");
        Ok(())
    }

    /// Initializes the node (genesis or non-genesis)
    pub async fn start(self) -> eyre::Result<IrysNodeCtx> {
        // Determine node startup mode
        let config = &self.config;
        let node_mode = &config.node_config.mode;
        // Start with base genesis and update fields
        let (chain_spec, genesis_block) = IrysChainSpecBuilder::from_config(&self.config).build();

        // In all startup modes, irys_db and block_index are prerequisites
        let irys_db = init_irys_db(&config).expect("could not open irys db");
        let mut block_index = BlockIndex::new(&config.node_config)
            .await
            .expect("initializing a new block index should be doable");

        // Gets or creates the genesis block and commitments regardless of node mode
        let (genesis_block, genesis_commitments) = self
            .get_or_create_genesis_info(node_mode, genesis_block, &irys_db, &block_index)
            .await;

        // Persist the genesis block to the block_index and db if it's not there already
        if block_index.num_blocks() == 0 {
            self.persist_genesis_block_and_commitments(
                &genesis_block,
                &genesis_commitments,
                &irys_db,
                &mut block_index,
            )
            .await?;
        }

        // all async tasks will be run on a new tokio runtime
        let tokio_runtime = tokio::runtime::Builder::new_multi_thread()
            .enable_all()
            .build()?;
        let task_manager = TaskManager::new(tokio_runtime.handle().clone());

        // Common node startup logic
        // There are a lot of cross dependencies between reth and irys components, the channels mediate the comms
        let (reth_shutdown_sender, reth_shutdown_receiver) = tokio::sync::mpsc::channel::<()>(1);
        let (main_actor_thread_shutdown_tx, main_actor_thread_shutdown_rx) =
            tokio::sync::mpsc::channel::<()>(1);
        let (vdf_shutdown_sender, vdf_shutdown_receiver) = mpsc::channel(1);
        let (reth_handle_sender, reth_handle_receiver) = oneshot::channel::<RethNode>();
        let (irys_node_ctx_tx, irys_node_ctx_rx) = oneshot::channel::<IrysNodeCtx>();

        let irys_provider = irys_storage::reth_provider::create_provider();

        // init the services
        let (latest_block_height_tx, latest_block_height_rx) = oneshot::channel::<u64>();

        // vdf gets started here...
        let actor_main_thread_handle = Self::init_services_thread(
            self.config.clone(),
            latest_block_height_tx,
            reth_shutdown_sender,
            main_actor_thread_shutdown_rx,
            vdf_shutdown_sender,
            vdf_shutdown_receiver,
            reth_handle_receiver,
            irys_node_ctx_tx,
            &irys_provider,
            task_manager.executor(),
            self.http_listener,
            irys_db,
            block_index,
            self.gossip_listener,
        )?;

        // await the latest height to be reported
        let latest_height = latest_block_height_rx.await?;

        // start reth
        let reth_thread = Self::init_reth_thread(
            self.config.clone(),
            reth_shutdown_receiver,
            main_actor_thread_shutdown_tx,
            reth_handle_sender,
            actor_main_thread_handle,
            irys_provider.clone(),
            chain_spec.clone(),
            latest_height,
            task_manager,
            tokio_runtime,
        )?;

        let mut ctx = irys_node_ctx_rx.await?;
        ctx.reth_thread_handle = Some(reth_thread.into());
        let node_config = &ctx.config.node_config;

        // Log startup information
        info!(
            "Started node! ({:?})\nMining address: {}\nReth Peer ID: {}\nHTTP: {}:{},\nGossip: {}:{}\nReth peering: {}",
            &node_mode,
            &ctx.config.node_config.miner_address().to_base58(),
            ctx.reth_handle.network.peer_id(),
            &node_config.http.bind_ip,
            &node_config.http.bind_port,
            &node_config.gossip.bind_ip,
            &node_config.gossip.bind_port,
            &node_config.reth_peer_info.peering_tcp_addr
        );

        let latest_known_block_height = ctx.block_index_guard.read().latest_height();
        // This is going to resolve instantly for a genesis node with 0 blocks,
        //  going to wait for sync otherwise.
        irys_p2p::sync_chain(
            ctx.sync_state.clone(),
            irys_api_client::IrysApiClient::new(),
            ctx.peer_list.clone(),
            node_mode,
            latest_known_block_height as usize,
            ctx.config.node_config.genesis_peer_discovery_timeout_millis,
        )
        .await?;

        Ok(ctx)
    }

    fn init_services_thread(
        config: Config,
        latest_block_height_tx: oneshot::Sender<u64>,
        reth_shutdown_sender: tokio::sync::mpsc::Sender<()>,
        mut main_actor_thread_shutdown_rx: tokio::sync::mpsc::Receiver<()>,
        vdf_shutdown_sender: mpsc::Sender<()>,
        vdf_shutdown_receiver: mpsc::Receiver<()>,
        reth_handle_receiver: oneshot::Receiver<RethNode>,
        irys_node_ctx_tx: oneshot::Sender<IrysNodeCtx>,
        irys_provider: &Arc<RwLock<Option<IrysRethProviderInner>>>,
        task_exec: TaskExecutor,
        http_listener: TcpListener,
        irys_db: DatabaseProvider,
        block_index: BlockIndex,
        gossip_listener: TcpListener,
    ) -> Result<JoinHandle<RethNodeProvider>, eyre::Error> {
        let span = Span::current();
        let actor_main_thread_handle = std::thread::Builder::new()
            .name("actor-main-thread".to_string())
            .stack_size(32 * 1024 * 1024)
            .spawn({
                let irys_provider = Arc::clone(&irys_provider);
                move || {
                    System::new().block_on(async move {
                        // read the latest block info
                        let (latest_block_height, latest_block) =
                            read_latest_block_data(&block_index, &irys_db).await;
                        latest_block_height_tx
                            .send(latest_block_height)
                            .expect("to be able to send the latest block height");
                        let block_index = Arc::new(RwLock::new(block_index));
                        let block_index_service_actor = Self::init_block_index_service(&config, &block_index);

                        // start the rest of the services
                        let (irys_node, actix_server, vdf_thread, reth_node, gossip_service_handle) = Self::init_services(
                                &config,
                                reth_shutdown_sender,
                                vdf_shutdown_receiver,
                                reth_handle_receiver,
                                block_index,
                                latest_block,
                                irys_provider.clone(),
                                block_index_service_actor,
                                &task_exec,
                                http_listener,
                                irys_db,
                                gossip_listener
                            )
                            .instrument(Span::current())
                            .await
                            .expect("initializing services should not fail");

                        let arbiters_guard = irys_node.arbiters.clone();
                        irys_node_ctx_tx
                            .send(irys_node)
                            .expect("irys node ctx sender should not be dropped. Is the reth node thread down?");

                        // await on actix web server
                        let server_handle = actix_server.handle();

                        let server_stop_handle = actix_rt::spawn(async move {
                            let _ = main_actor_thread_shutdown_rx.recv().await;
                            info!("Main actor thread received shutdown signal");

                            debug!("Stopping API server");
                            server_handle.stop(true).await;
                            info!("API server stopped");
                        });

                        actix_server.await.unwrap();
                        server_stop_handle.await.unwrap();

                        match gossip_service_handle.stop().await {
                            Ok(_) => info!("Gossip service stopped"),
                            Err(e) => warn!("Gossip service is already stopped: {:?}", e),
                        }

                        debug!("Stopping actors");
                        let arbiters = arbiters_guard.read().unwrap();
                        for arbiter in arbiters.iter() {
                            arbiter.clone().stop_and_join();
                        }
                        debug!("Actors stopped");

                        // Send shutdown signal
                        vdf_shutdown_sender.send(()).await.unwrap();

                        debug!("Waiting for VDF thread to finish");
                        // Wait for vdf thread to finish & save steps
                        vdf_thread.join().unwrap();

                        debug!("VDF thread finished");
                        reth_node
                    }.instrument(span.clone()))
                }
            })?;
        Ok(actor_main_thread_handle)
    }

    fn init_reth_thread(
        config: Config,
        reth_shutdown_receiver: tokio::sync::mpsc::Receiver<()>,
        main_actor_thread_shutdown_tx: tokio::sync::mpsc::Sender<()>,
        reth_handle_sender: oneshot::Sender<RethNode>,
        actor_main_thread_handle: JoinHandle<RethNodeProvider>,
        irys_provider: IrysRethProvider,
        reth_chainspec: ChainSpec,
        latest_block_height: u64,
        mut task_manager: TaskManager,
        tokio_runtime: Runtime,
    ) -> eyre::Result<JoinHandle<()>> {
        let span = Span::current();
        let span2 = span.clone();

        let reth_thread_handler = std::thread::Builder::new()
            .name("reth-thread".to_string())
            .stack_size(32 * 1024 * 1024)
            .spawn(move || {
                let exec = task_manager.executor();
                let _span = span.enter();
                let run_reth_until_ctrl_c_or_signal = async || {
                    _ = run_to_completion_or_panic(
                        &mut task_manager,
                        // todo we can simplify things if we use `irys_reth_node_bridge::run_node` directly
                        //      Then we can drop the channel
                        run_until_ctrl_c_or_channel_message(
                            start_reth_node(
                                exec,
                                reth_chainspec,
                                config,
                                reth_handle_sender,
                                irys_provider.clone(),
                                latest_block_height,
                            )
                            .instrument(span2),
                            reth_shutdown_receiver,
                        ),
                    )
                    .await
                    .inspect_err(|e| error!("Reth thread error: {}", &e));

                    debug!("Sending shutdown signal to the main actor thread");
                    let _ = main_actor_thread_shutdown_tx.try_send(());

                    debug!("Waiting for the main actor thread to finish");
                    let reth_node_handle = actor_main_thread_handle
                        .join()
                        .expect("to successfully join the actor thread handle");

                    reth_node_handle
                };

                let reth_node = tokio_runtime.block_on(run_reth_until_ctrl_c_or_signal());

                debug!("Shutting down the rest of the reth jobs in case there are unfinished ones");
                task_manager.graceful_shutdown();

                reth_node.provider.database.db.close();
                irys_storage::reth_provider::cleanup_provider(&irys_provider);
                info!("Reth thread finished");
            })?;

        return Ok(reth_thread_handler);
    }

    async fn init_services(
        config: &Config,
        reth_shutdown_sender: tokio::sync::mpsc::Sender<()>,
        vdf_shutdown_receiver: tokio::sync::mpsc::Receiver<()>,
        reth_handle_receiver: oneshot::Receiver<RethNode>,
        block_index: Arc<RwLock<BlockIndex>>,
        latest_block: Arc<IrysBlockHeader>,
        irys_provider: IrysRethProvider,
        block_index_service_actor: Addr<BlockIndexService>,
        task_exec: &TaskExecutor,
        http_listener: TcpListener,
        irys_db: DatabaseProvider,
        gossip_listener: TcpListener,
    ) -> eyre::Result<(
        IrysNodeCtx,
        Server,
        JoinHandle<()>,
        RethNodeProvider,
        ServiceHandleWithShutdownSignal,
    )> {
        // initialize the databases
        let (reth_node, reth_db) = init_reth_db(reth_handle_receiver).await?;
        debug!("Reth DB initialized");

        // start service senders/receivers
        let (service_senders, receivers) = ServiceSenders::new();

        // start reth service
        let (reth_service_actor, reth_arbiter) = init_reth_service(&irys_db, &reth_node);
        debug!("Reth Service Actor initialized");
        // Get the correct Reth peer info
        let reth_peering = reth_service_actor.send(GetPeeringInfoMessage {}).await??;

        // overwrite config as we now have reth peering information
        // TODO: Consider if starting the reth service should happen outside of init_services() instead of overwriting config here
        let mut node_config = config.node_config.clone();
        node_config.reth_peer_info = reth_peering;
        let config = Config::new(node_config);

        // update reth service about the latest block data it must use
        reth_service_actor
            .send(ForkChoiceUpdateMessage {
                head_hash: BlockHashType::Evm(latest_block.evm_block_hash),
                confirmed_hash: Some(BlockHashType::Evm(latest_block.evm_block_hash)),
                finalized_hash: None,
            })
            .await??;
        debug!("Reth Service Actor updated about fork choice");

        let _handle = ChunkCacheService::spawn_service(
            &task_exec,
            irys_db.clone(),
            receivers.chunk_cache,
            config.clone(),
        );
        debug!("Chunk cache initialized");

        let block_index_guard = block_index_service_actor
            .send(GetBlockIndexGuardMessage)
            .await?;

        // start the broadcast mining service
        let span = Span::current();
        let (broadcast_mining_actor, broadcast_arbiter) = init_broadcaster_service(span.clone());

        // start the epoch service
        let (storage_module_infos, epoch_service_actor) =
            Self::init_epoch_service(&config, &service_senders, &irys_db, &block_index_guard)
                .await?;

        // Retrieve Partition assignment
        let partition_assignments_guard = epoch_service_actor
            .send(GetPartitionAssignmentsGuardMessage)
            .await?;
        let storage_modules = Self::init_storage_modules(&config, storage_module_infos)?;
        let storage_modules_guard = StorageModulesReadGuard::new(storage_modules.clone());

        // Retrieve Commitment State
        let commitment_state_guard = epoch_service_actor
            .send(GetCommitmentStateGuardMessage)
            .await?;

        let p2p_service = P2PService::new(
            config.node_config.miner_address(),
            receivers.gossip_broadcast,
        );
        let sync_state = p2p_service.sync_state.clone();

        // start the block tree service
        let _handle = BlockTreeService::spawn_service(
            &task_exec,
            receivers.block_tree,
            irys_db.clone(),
            block_index_guard.clone(),
            &config,
            &service_senders,
            reth_service_actor.clone(),
        );

        let (oneshot_tx, oneshot_rx) = tokio::sync::oneshot::channel();
        let block_tree_sender = service_senders.block_tree.clone();
        let _ = block_tree_sender.send(BlockTreeServiceMessage::GetBlockTreeReadGuard {
            response: oneshot_tx,
        });
        let block_tree_guard = oneshot_rx
            .await
            .expect("to receive BlockTreeReadGuard response from GetBlockTreeReadGuard Message");

        // Spawn EMA service
        let _handle =
            EmaService::spawn_service(&task_exec, block_tree_guard.clone(), receivers.ema, &config);

        // Spawn the CommitmentCache service
        let _commitcache_handle = CommitmentCache::spawn_service(
            &task_exec,
            receivers.commitments_cache,
            commitment_state_guard.clone(),
        );

        // Spawn peer list service
        let (peer_list_service, peer_list_arbiter) =
            init_peer_list_service(&irys_db, &config, reth_service_actor.clone());

        // Spawn mempool service
        let _mempool_handle = MempoolService::spawn_service(
            &task_exec,
            &irys_db,
            reth_db,
            &storage_modules_guard,
            &block_tree_guard,
            &commitment_state_guard,
            receivers.mempool,
            &config,
            &service_senders,
        );
        let mempool_facade = MempoolServiceFacadeImpl::from(service_senders.mempool.clone());

        // spawn the chunk migration service
        Self::init_chunk_migration_service(
            &config,
            block_index.clone(),
            &irys_db,
            &service_senders,
            &storage_modules_guard,
        );

        // Spawn VDF service
        let _handle = VdfService::spawn_service(
            &task_exec,
            irys_db.clone(),
            block_index_guard.clone(),
            receivers.vdf,
            service_senders.vdf_mining.clone(),
            &config,
        );

        let (oneshot_tx, oneshot_rx) = tokio::sync::oneshot::channel();
        let vdf_service_sender = service_senders.vdf.clone();
        let _ = vdf_service_sender.send(VdfServiceMessage::GetVdfStateMessage {
            response: oneshot_tx,
        });
        let vdf_steps_guard = oneshot_rx
            .await
            .expect("to receive VdfStepsReadGuard response from GetVdfStateMessage");

        // spawn the validation service
        let validation_arbiter = Self::init_validation_service(
            &config,
            &block_index_guard,
            &partition_assignments_guard,
            &vdf_steps_guard,
            &service_senders,
        );

        // create the block reward curve
        let reward_curve = irys_reward_curve::HalvingCurve {
            inflation_cap: config.consensus.block_reward_config.inflation_cap,
            half_life_secs: config.consensus.block_reward_config.half_life_secs.into(),
        };
        let reward_curve = Arc::new(reward_curve);

        // spawn block discovery
        let (block_discovery, block_discovery_arbiter) = Self::init_block_discovery_service(
            &config,
            &irys_db,
            &service_senders,
            &epoch_service_actor,
            &block_index_guard,
            partition_assignments_guard,
            &vdf_steps_guard,
            Arc::clone(&reward_curve),
        );
        let block_discovery_facade = BlockDiscoveryFacadeImpl::new(block_discovery.clone());

        let p2p_service_handle = p2p_service.run(
            mempool_facade,
            block_discovery_facade,
            irys_api_client::IrysApiClient::new(),
            task_exec,
            peer_list_service.clone(),
            irys_db.clone(),
            service_senders.vdf_seed.clone(),
            gossip_listener,
            service_senders.vdf.clone(),
        )?;

        // set up the price oracle
        let price_oracle = Self::init_price_oracle(&config);

        // set up the block producer

        let (block_producer_addr, block_producer_arbiter) = Self::init_block_producer(
            &config,
            Arc::clone(&reward_curve),
            &irys_db,
            &reth_node,
            &service_senders,
            &epoch_service_actor,
            &block_tree_guard,
            &vdf_steps_guard,
            block_discovery.clone(),
            price_oracle,
        );

        let (global_step_number, seed) = vdf_steps_guard.read().get_last_step_and_seed();
        let seed = seed
            .map(|x| x.0)
            .unwrap_or(latest_block.vdf_limiter_info.seed);

        // set up packing actor
        let (atomic_global_step_number, packing_actor_addr) = Self::init_packing_actor(
            &config,
            global_step_number,
            &reth_node,
            &storage_modules_guard,
        );

        // set up storage modules
        let (part_actors, part_arbiters) = Self::init_partition_mining_actor(
            &config,
            &storage_modules_guard,
            &vdf_steps_guard,
            &block_producer_addr,
            &atomic_global_step_number,
            &packing_actor_addr,
            latest_block.diff,
        );

        // set up the vdf thread
        let vdf_thread_handler = Self::init_vdf_thread(
            &config,
            vdf_shutdown_receiver,
            receivers.vdf_seed,
            receivers.vdf_mining,
            latest_block,
            seed,
            global_step_number,
            broadcast_mining_actor,
            service_senders.vdf.clone(),
            atomic_global_step_number,
        );

        // set up chunk provider
        let chunk_provider = Self::init_chunk_provider(&config, storage_modules_guard);

        // set up IrysNodeCtx
        let irys_node_ctx = IrysNodeCtx {
            actor_addresses: ActorAddresses {
                partitions: part_actors,
                block_discovery_addr: block_discovery,
                block_producer: block_producer_addr,
                packing: packing_actor_addr,
                block_index: block_index_service_actor,
                epoch_service: epoch_service_actor,
                reth: reth_service_actor,
            },
            arbiters: Arc::new(RwLock::new(Vec::new())),
            reward_curve,
            reth_handle: reth_node.clone(),
            db: irys_db.clone(),
            chunk_provider: chunk_provider.clone(),
            block_index_guard: block_index_guard.clone(),
            vdf_steps_guard: vdf_steps_guard.clone(),
            service_senders: service_senders.clone(),
            reth_shutdown_sender,
            reth_thread_handle: None,
            block_tree_guard: block_tree_guard.clone(),
            config: config.clone(),
            stop_guard: StopGuard::new(),
            peer_list: peer_list_service.clone(),
            sync_state: sync_state.clone(),
        };

        // Spawn the StorageModuleService to manage the lifecycle of storage modules
        // This service:
        // - Monitors partition assignments from the network
        // - Initializes storage modules when they receive partition assignments
        // - Handles the dynamic addition/removal of storage modules
        // - Coordinates with the epoch service for runtime updates
        debug!("Starting StorageModuleService");
        let _handle = StorageModuleService::spawn_service(
            &task_exec,
            receivers.storage_modules,
            storage_modules,
            &irys_node_ctx.actor_addresses,
            &config,
        );

        let mut arbiters_guard = irys_node_ctx.arbiters.write().unwrap();

        arbiters_guard.push(ArbiterHandle::new(
            block_producer_arbiter,
            "block_producer_arbiter".to_string(),
        ));
        arbiters_guard.push(ArbiterHandle::new(
            broadcast_arbiter,
            "broadcast_arbiter".to_string(),
        ));
        arbiters_guard.push(ArbiterHandle::new(
            block_discovery_arbiter,
            "block_discovery_arbiter".to_string(),
        ));
        arbiters_guard.push(ArbiterHandle::new(
            validation_arbiter,
            "validation_arbiter".to_string(),
        ));
        arbiters_guard.push(ArbiterHandle::new(
            peer_list_arbiter,
            "peer_list_arbiter".to_string(),
        ));
        arbiters_guard.push(ArbiterHandle::new(reth_arbiter, "reth_arbiter".to_string()));
        arbiters_guard.extend(
            part_arbiters
                .into_iter()
                .map(|x| ArbiterHandle::new(x, "partition_arbiter".to_string())),
        );
        drop(arbiters_guard);

        let server = run_server(
            ApiState {
                mempool_service: service_senders.mempool.clone(),
                ema_service: service_senders.ema.clone(),
                chunk_provider: chunk_provider.clone(),
                peer_list: peer_list_service,
                db: irys_db,
                reth_provider: reth_node.clone(),
                block_tree: block_tree_guard.clone(),
                block_index: block_index_guard.clone(),
                config: config.clone(),
                reth_http_url: reth_node
                    .rpc_server_handle()
                    .http_url()
                    .expect("Missing reth rpc url!"),
                sync_state,
            },
            http_listener,
        )
        .await;

        // this OnceLock is due to the cyclic chain between Reth & the Irys node, where the IrysRethProvider requires both
        // this is "safe", as the OnceLock is always set before this start function returns
        let mut w = irys_provider
            .write()
            .map_err(|_| eyre::eyre!("lock poisoned"))?;
        *w = Some(IrysRethProviderInner {
            chunk_provider: chunk_provider.clone(),
        });

        Ok((
            irys_node_ctx,
            server,
            vdf_thread_handler,
            reth_node,
            p2p_service_handle,
        ))
    }

    fn init_chunk_provider(
        config: &Config,
        storage_modules_guard: StorageModulesReadGuard,
    ) -> Arc<ChunkProvider> {
        let chunk_provider = ChunkProvider::new(config.clone(), storage_modules_guard.clone());
        let chunk_provider = Arc::new(chunk_provider);
        chunk_provider
    }

    fn init_vdf_thread(
        config: &Config,
        vdf_shutdown_receiver: mpsc::Receiver<()>,
        new_seed_rx: mpsc::Receiver<BroadcastMiningSeed>,
        vdf_mining_state_rx: mpsc::Receiver<bool>,
        latest_block: Arc<IrysBlockHeader>,
        seed: H256,
        global_step_number: u64,
        broadcast_mining_actor: actix::Addr<BroadcastMiningService>,
        vdf_service: tokio::sync::mpsc::UnboundedSender<VdfServiceMessage>,
        atomic_global_step_number: Arc<AtomicU64>,
    ) -> JoinHandle<()> {
        let vdf_reset_seed = latest_block.vdf_limiter_info.seed;
        // FIXME: this should be controlled via a config parameter rather than relying on test-only artifact generation
        // we can't use `cfg!(test)` to detect integration tests, so we check that the path is of form `(...)/.tmp/<random folder>`
        let is_test = config
            .node_config
            .base_directory
            .parent()
            .is_some_and(|p| p.ends_with(".tmp"));
        let span = Span::current();

        let vdf_thread_handler = std::thread::spawn({
            let vdf_config = config.consensus.vdf.clone();

            move || {
                let _span = span.enter();

                if !is_test {
                    // Setup core affinity in prod only (perf gain shouldn't matter for tests, and we don't want pinning overlap)
                    let core_ids = core_affinity::get_core_ids().expect("Failed to get core IDs");

                    for core in core_ids {
                        let success = core_affinity::set_for_current(core);
                        if success {
                            info!("VDF thread pinned to core {:?}", core);
                            break;
                        }
                    }
                }

                run_vdf(
                    &vdf_config,
                    global_step_number,
                    seed,
                    vdf_reset_seed,
                    new_seed_rx,
                    vdf_mining_state_rx,
                    vdf_shutdown_receiver,
                    broadcast_mining_actor.clone(),
                    vdf_service.clone(),
                    atomic_global_step_number.clone(),
                )
            }
        });
        vdf_thread_handler
    }

    fn init_partition_mining_actor(
        config: &Config,
        storage_modules_guard: &StorageModulesReadGuard,
        vdf_steps_guard: &VdfStepsReadGuard,
        block_producer_addr: &actix::Addr<BlockProducerActor>,
        atomic_global_step_number: &Arc<AtomicU64>,
        packing_actor_addr: &actix::Addr<PackingActor>,
        initial_difficulty: U256,
    ) -> (Vec<actix::Addr<PartitionMiningActor>>, Vec<Arbiter>) {
        let mut part_actors = Vec::new();
        let mut arbiters = Vec::new();
        for sm in storage_modules_guard.read().iter() {
            let partition_mining_actor = PartitionMiningActor::new(
                &config,
                block_producer_addr.clone().recipient(),
                packing_actor_addr.clone().recipient(),
                sm.clone(),
                false, // do not start mining automatically
                vdf_steps_guard.clone(),
                atomic_global_step_number.clone(),
                initial_difficulty,
                Some(Span::current()),
            );
            let part_arbiter = Arbiter::new();
            let partition_mining_actor =
                PartitionMiningActor::start_in_arbiter(&part_arbiter.handle(), |_| {
                    partition_mining_actor
                });
            part_actors.push(partition_mining_actor);
            arbiters.push(part_arbiter);
        }

        // request packing for uninitialized ranges
        for sm in storage_modules_guard.read().iter() {
            let uninitialized = sm.get_intervals(ChunkType::Uninitialized);
            for interval in uninitialized {
                packing_actor_addr.do_send(PackingRequest {
                    storage_module: sm.clone(),
                    chunk_range: PartitionChunkRange(interval),
                });
            }
        }
        (part_actors, arbiters)
    }

    fn init_packing_actor(
        config: &Config,
        global_step_number: u64,
        reth_node: &RethNodeProvider,
        storage_modules_guard: &StorageModulesReadGuard,
    ) -> (Arc<AtomicU64>, actix::Addr<PackingActor>) {
        let atomic_global_step_number = Arc::new(AtomicU64::new(global_step_number));
        let sm_ids = storage_modules_guard
            .read()
            .iter()
            .map(|s| (*s).id)
            .collect();
        let packing_config = PackingConfig::new(&config);
        let packing_actor_addr = PackingActor::new(
            reth_node.task_executor.clone(),
            sm_ids,
            packing_config.clone(),
        )
        .start();
        (atomic_global_step_number, packing_actor_addr)
    }

    fn init_block_producer(
        config: &Config,
        reward_curve: Arc<HalvingCurve>,
        irys_db: &DatabaseProvider,
        reth_node: &RethNodeProvider,
        service_senders: &ServiceSenders,
        epoch_service_actor: &actix::Addr<EpochServiceActor>,
        block_tree_guard: &BlockTreeReadGuard,
        vdf_steps_guard: &VdfStepsReadGuard,
        block_discovery: actix::Addr<BlockDiscoveryActor>,
        price_oracle: Arc<IrysPriceOracle>,
    ) -> (actix::Addr<BlockProducerActor>, Arbiter) {
        let block_producer_arbiter = Arbiter::new();
        let block_producer_actor = BlockProducerActor {
            db: irys_db.clone(),
            config: config.clone(),
            reward_curve,
            block_discovery_addr: block_discovery,
            epoch_service: epoch_service_actor.clone(),
            reth_provider: reth_node.clone(),
            vdf_steps_guard: vdf_steps_guard.clone(),
            block_tree_guard: block_tree_guard.clone(),
            price_oracle,
            service_senders: service_senders.clone(),
            blocks_remaining_for_test: None,
            span: Span::current(),
        };
        let block_producer_addr =
            BlockProducerActor::start_in_arbiter(&block_producer_arbiter.handle(), |_| {
                block_producer_actor
            });
        (block_producer_addr, block_producer_arbiter)
    }

    fn init_price_oracle(config: &Config) -> Arc<IrysPriceOracle> {
        let price_oracle = match config.node_config.oracle {
            OracleConfig::Mock {
                initial_price,
                percent_change,
                smoothing_interval,
            } => IrysPriceOracle::MockOracle(MockOracle::new(
                initial_price,
                percent_change,
                smoothing_interval,
            )),
            // note: depending on the oracle, it may require spawning an async background service.
        };
        let price_oracle = Arc::new(price_oracle);
        price_oracle
    }

    fn init_block_discovery_service(
        config: &Config,
        irys_db: &DatabaseProvider,
        service_senders: &ServiceSenders,
        epoch_service: &Addr<EpochServiceActor>,
        block_index_guard: &BlockIndexReadGuard,
        partition_assignments_guard: irys_actors::epoch_service::PartitionAssignmentsReadGuard,
        vdf_steps_guard: &VdfStepsReadGuard,
        reward_curve: Arc<HalvingCurve>,
    ) -> (actix::Addr<BlockDiscoveryActor>, Arbiter) {
        let block_discovery_actor = BlockDiscoveryActor {
            block_index_guard: block_index_guard.clone(),
            partition_assignments_guard: partition_assignments_guard.clone(),
            db: irys_db.clone(),
            config: config.clone(),
            vdf_steps_guard: vdf_steps_guard.clone(),
            service_senders: service_senders.clone(),
            epoch_service: epoch_service.clone(),
            reward_curve,
            span: Span::current(),
        };
        let block_discovery_arbiter = Arbiter::new();
        let block_discovery =
            BlockDiscoveryActor::start_in_arbiter(&block_discovery_arbiter.handle(), |_| {
                block_discovery_actor
            });
        (block_discovery, block_discovery_arbiter)
    }

    fn init_validation_service(
        config: &Config,
        block_index_guard: &BlockIndexReadGuard,
        partition_assignments_guard: &irys_actors::epoch_service::PartitionAssignmentsReadGuard,
        vdf_steps_guard: &VdfStepsReadGuard,
        service_senders: &ServiceSenders,
    ) -> Arbiter {
        let validation_service = ValidationService::new(
            block_index_guard.clone(),
            partition_assignments_guard.clone(),
            vdf_steps_guard.clone(),
            config,
            service_senders,
        );
        let validation_arbiter = Arbiter::new();
        let validation_service =
            ValidationService::start_in_arbiter(&validation_arbiter.handle(), |_| {
                validation_service
            });
        SystemRegistry::set(validation_service);
        validation_arbiter
    }

    fn init_chunk_migration_service(
        config: &Config,
        block_index: Arc<RwLock<BlockIndex>>,
        irys_db: &DatabaseProvider,
        service_senders: &ServiceSenders,
        storage_modules_guard: &StorageModulesReadGuard,
    ) {
        let chunk_migration_service = ChunkMigrationService::new(
            block_index.clone(),
            config.clone(),
            storage_modules_guard,
            irys_db.clone(),
            service_senders.clone(),
        );
        SystemRegistry::set(chunk_migration_service.start());
    }

<<<<<<< HEAD
    fn init_mempools_service(
        config: &Config,
        irys_db: &DatabaseProvider,
        reth_node: &RethNodeProvider,
        reth_db: irys_database::db::RethDbWrapper,
        storage_modules_guard: &StorageModulesReadGuard,
        block_tree_guard: &BlockTreeReadGuard,
        commitment_state_guard: &CommitmentStateReadGuard,
        service_senders: &ServiceSenders,
    ) -> (actix::Addr<MempoolService>, Arbiter) {
        let mempool_service = MempoolService::new(
            irys_db.clone(),
            reth_db.clone(),
            reth_node.task_executor.clone(),
            storage_modules_guard.clone(),
            block_tree_guard.clone(),
            commitment_state_guard.clone(),
            &config,
            service_senders.clone(),
        );
        let mempool_arbiter = Arbiter::new();
        let mempool_service =
            MempoolService::start_in_arbiter(&mempool_arbiter.handle(), |_| mempool_service);
        SystemRegistry::set(mempool_service.clone());
        (mempool_service, mempool_arbiter)
=======
    fn init_block_tree_service(
        config: &Config,
        block_index: &Arc<RwLock<BlockIndex>>,
        irys_db: &DatabaseProvider,
        service_senders: &ServiceSenders,
        block_index_guard: &BlockIndexReadGuard,
    ) -> (actix::Addr<BlockTreeService>, Arbiter) {
        let block_tree_service = BlockTreeService::new(
            irys_db.clone(),
            block_index.clone(),
            &config.node_config.miner_address(),
            block_index_guard.clone(),
            config.consensus.clone(),
            service_senders.clone(),
        );
        let block_tree_arbiter = Arbiter::new();
        let block_tree_service =
            BlockTreeService::start_in_arbiter(&block_tree_arbiter.handle(), |_| {
                block_tree_service
            });
        SystemRegistry::set(block_tree_service.clone());
        (block_tree_service, block_tree_arbiter)
>>>>>>> 09a0916e
    }

    fn init_storage_modules(
        config: &Config,
        storage_module_infos: Vec<irys_storage::StorageModuleInfo>,
    ) -> eyre::Result<Arc<RwLock<Vec<Arc<StorageModule>>>>> {
        let mut storage_modules = Vec::new();
        for info in storage_module_infos {
            let arc_module = Arc::new(StorageModule::new(&info, &config)?);
            storage_modules.push(arc_module.clone());
        }

        Ok(Arc::new(RwLock::new(storage_modules)))
    }

    async fn init_epoch_service(
        config: &Config,
        service_senders: &ServiceSenders,
        irys_db: &DatabaseProvider,
        block_index_guard: &BlockIndexReadGuard,
    ) -> eyre::Result<(
        Vec<irys_storage::StorageModuleInfo>,
        actix::Addr<EpochServiceActor>,
    )> {
        let (genesis_block, commitments, epoch_replay_data) =
            EpochReplayData::query_replay_data(irys_db, block_index_guard, &config)?;

        let storage_submodules_config =
            StorageSubmodulesConfig::load(config.node_config.base_directory.clone())?;
        let mut epoch_service =
            EpochServiceActor::new(service_senders, &storage_submodules_config, &config);

        let _ = epoch_service.initialize(genesis_block, commitments)?;
        let storage_module_infos = epoch_service.replay_epoch_data(epoch_replay_data)?;
        let epoch_service_actor = epoch_service.start();
        Ok((storage_module_infos, epoch_service_actor))
    }

    fn init_block_index_service(
        config: &Config,
        block_index: &Arc<RwLock<BlockIndex>>,
    ) -> actix::Addr<BlockIndexService> {
        let block_index_service = BlockIndexService::new(block_index.clone(), &config.consensus);
        let block_index_service_actor = block_index_service.start();
        SystemRegistry::set(block_index_service_actor.clone());
        block_index_service_actor
    }
}

async fn read_latest_block_data(
    block_index: &BlockIndex,
    irys_db: &DatabaseProvider,
) -> (u64, Arc<IrysBlockHeader>) {
    let latest_block_index = block_index
        .get_latest_item()
        .cloned()
        .expect("the block index must have at least one entry");
    let latest_block_height = block_index.latest_height();
    let latest_block = Arc::new(
        database::block_header_by_hash(
            &irys_db.tx().unwrap(),
            &latest_block_index.block_hash,
            false,
        )
        .unwrap()
        .unwrap(),
    );
    (latest_block_height, latest_block)
}

fn init_peer_list_service(
    irys_db: &DatabaseProvider,
    config: &Config,
    reth_service_addr: Addr<RethServiceActor>,
) -> (PeerListServiceFacade, Arbiter) {
    let peer_list_arbiter = Arbiter::new();
    let mut peer_list_service = PeerListService::new(irys_db.clone(), config, reth_service_addr);
    peer_list_service
        .initialize()
        .expect("to initialize peer_list_service");
    let peer_list_service =
        PeerListService::start_in_arbiter(&peer_list_arbiter.handle(), |_| peer_list_service);
    SystemRegistry::set(peer_list_service.clone());
    (peer_list_service.into(), peer_list_arbiter)
}

fn init_broadcaster_service(span: Span) -> (actix::Addr<BroadcastMiningService>, Arbiter) {
    let broadcast_arbiter = Arbiter::new();
    let broadcast_mining_actor =
        BroadcastMiningService::start_in_arbiter(&broadcast_arbiter.handle(), |_| {
            BroadcastMiningService {
                span: Some(span),
                ..Default::default()
            }
        });
    SystemRegistry::set(broadcast_mining_actor.clone());
    (broadcast_mining_actor, broadcast_arbiter)
}

fn init_reth_service(
    irys_db: &DatabaseProvider,
    reth_node: &RethNodeProvider,
) -> (actix::Addr<RethServiceActor>, Arbiter) {
    let reth_service = RethServiceActor::new(reth_node.clone(), irys_db.clone());
    let reth_arbiter = Arbiter::new();
    let reth_service_actor =
        RethServiceActor::start_in_arbiter(&reth_arbiter.handle(), |_| reth_service);
    SystemRegistry::set(reth_service_actor.clone());
    (reth_service_actor, reth_arbiter)
}

async fn init_reth_db(
    reth_handle_receiver: oneshot::Receiver<RethNode>,
) -> Result<(RethNodeProvider, irys_database::db::RethDbWrapper), eyre::Error> {
    let reth_node = RethNodeProvider(Arc::new(reth_handle_receiver.await?));
    let reth_db = reth_node.provider.database.db.clone();
    // TODO: fix this so we can migrate the consensus/irys DB
    // we no longer extend the reth database with our own tables/metadata
    // check_db_version_and_run_migrations_if_needed(&reth_db, irys_db)?;
    Ok((reth_node, reth_db))
}

fn init_irys_db(config: &Config) -> Result<DatabaseProvider, eyre::Error> {
    let irys_db_env =
        open_or_create_irys_consensus_data_db(&config.node_config.irys_consensus_data_dir())?;
    let irys_db = DatabaseProvider(Arc::new(irys_db_env));
    debug!("Irys DB initiailsed");
    Ok(irys_db)
}<|MERGE_RESOLUTION|>--- conflicted
+++ resolved
@@ -27,8 +27,8 @@
     vdf_service::{VdfService, VdfServiceMessage, VdfStepsReadGuard},
 };
 use irys_actors::{
-    ActorAddresses, CommitmentCache, EpochReplayData, GetCommitmentStateGuardMessage,
-    StorageModuleService,
+    ActorAddresses, CommitmentCache, CommitmentStateReadGuard, EpochReplayData,
+    GetCommitmentStateGuardMessage, StorageModuleService,
 };
 use irys_api_server::{create_listener, run_server, ApiState};
 use irys_config::chain::chainspec::IrysChainSpecBuilder;
@@ -1379,58 +1379,6 @@
         SystemRegistry::set(chunk_migration_service.start());
     }
 
-<<<<<<< HEAD
-    fn init_mempools_service(
-        config: &Config,
-        irys_db: &DatabaseProvider,
-        reth_node: &RethNodeProvider,
-        reth_db: irys_database::db::RethDbWrapper,
-        storage_modules_guard: &StorageModulesReadGuard,
-        block_tree_guard: &BlockTreeReadGuard,
-        commitment_state_guard: &CommitmentStateReadGuard,
-        service_senders: &ServiceSenders,
-    ) -> (actix::Addr<MempoolService>, Arbiter) {
-        let mempool_service = MempoolService::new(
-            irys_db.clone(),
-            reth_db.clone(),
-            reth_node.task_executor.clone(),
-            storage_modules_guard.clone(),
-            block_tree_guard.clone(),
-            commitment_state_guard.clone(),
-            &config,
-            service_senders.clone(),
-        );
-        let mempool_arbiter = Arbiter::new();
-        let mempool_service =
-            MempoolService::start_in_arbiter(&mempool_arbiter.handle(), |_| mempool_service);
-        SystemRegistry::set(mempool_service.clone());
-        (mempool_service, mempool_arbiter)
-=======
-    fn init_block_tree_service(
-        config: &Config,
-        block_index: &Arc<RwLock<BlockIndex>>,
-        irys_db: &DatabaseProvider,
-        service_senders: &ServiceSenders,
-        block_index_guard: &BlockIndexReadGuard,
-    ) -> (actix::Addr<BlockTreeService>, Arbiter) {
-        let block_tree_service = BlockTreeService::new(
-            irys_db.clone(),
-            block_index.clone(),
-            &config.node_config.miner_address(),
-            block_index_guard.clone(),
-            config.consensus.clone(),
-            service_senders.clone(),
-        );
-        let block_tree_arbiter = Arbiter::new();
-        let block_tree_service =
-            BlockTreeService::start_in_arbiter(&block_tree_arbiter.handle(), |_| {
-                block_tree_service
-            });
-        SystemRegistry::set(block_tree_service.clone());
-        (block_tree_service, block_tree_arbiter)
->>>>>>> 09a0916e
-    }
-
     fn init_storage_modules(
         config: &Config,
         storage_module_infos: Vec<irys_storage::StorageModuleInfo>,
