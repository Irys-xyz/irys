--- conflicted
+++ resolved
@@ -38,38 +38,6 @@
     let mut vdf_mining: bool = true;
 
     loop {
-<<<<<<< HEAD
-        // before we try any vdf mining, see if there is a fast forward step waiting
-        match new_seed_listener.try_recv() {
-            Ok(proposed_ff_to_mining_seed) => {
-                // if the step number is ahead of local nodes vdf steps
-                if global_step_number < proposed_ff_to_mining_seed.global_step {
-                    tracing::error!(
-                        "Fastforward Step {:?} with Seed {:?}",
-                        proposed_ff_to_mining_seed.global_step,
-                        proposed_ff_to_mining_seed.seed
-                    );
-                    hash = proposed_ff_to_mining_seed.seed.0;
-                    global_step_number = proposed_ff_to_mining_seed.global_step;
-                } else {
-                    tracing::error!(
-                        "Fastforward Step {} is not ahead of {}",
-                        proposed_ff_to_mining_seed.global_step,
-                        global_step_number
-                    );
-                }
-                //continue so we immediately check again for an additional fast forward
-                tracing::error!("FF: CONTINUE");
-                continue;
-            }
-            Err(tokio::sync::mpsc::error::TryRecvError::Empty) => {
-                tracing::error!("FF: EMPTY");
-            }
-            Err(tokio::sync::mpsc::error::TryRecvError::Disconnected) => {
-                tracing::error!("FF: BREAK");
-                break;
-            }
-=======
         if shutdown_listener.try_recv().is_ok() {
             // Shutdown signal received
             break;
@@ -86,7 +54,6 @@
             tracing::trace!("VDF Mining Paused, waiting 200ms");
             std::thread::sleep(Duration::from_millis(200));
             continue;
->>>>>>> 0ec00759
         }
 
         let now = Instant::now();
@@ -129,12 +96,6 @@
             hash = apply_reset_seed(hash, reset_seed);
         }
 
-<<<<<<< HEAD
-        if shutdown_listener.try_recv().is_ok() {
-            // Shutdown signal received
-            break;
-        };
-=======
         if let Ok(proposed_ff_to_mining_seed) = new_seed_listener.try_recv() {
             // if the step number is ahead of local nodes vdf steps
             if global_step_number < proposed_ff_to_mining_seed.global_step {
@@ -151,7 +112,6 @@
                 );
             }
         }
->>>>>>> 0ec00759
     }
     debug!(?global_step_number, "VDF thread stopped");
 }
