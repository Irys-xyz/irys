--- conflicted
+++ resolved
@@ -29,11 +29,7 @@
 
     // start the node
     tracing::info!("starting the node");
-<<<<<<< HEAD
-    let handle = IrysNode::new(config, is_genesis, None).init().await?;
-=======
-    let handle = IrysNode::new(config, is_genesis).start().await?;
->>>>>>> 9ca1b820
+    let handle = IrysNode::new(config, is_genesis, None).start().await?;
     handle.start_mining()?;
 
     // wait for the node to be shut down
