--- conflicted
+++ resolved
@@ -14,12 +14,7 @@
 
 #[tokio::main]
 async fn main() -> eyre::Result<()> {
-<<<<<<< HEAD
-    let subscriber = tracing_subscriber::FmtSubscriber::new();
-    tracing::subscriber::set_global_default(subscriber)?;
-=======
     StorageSubmodulesConfig::load();
->>>>>>> 590175ff
 
     // TODO: fix this, we used to await the reth node exit future but can't anymore
     // so we need another near-infinite blocking future
