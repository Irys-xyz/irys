--- conflicted
+++ resolved
@@ -1,44 +1,12 @@
 use base58::ToBase58;
-<<<<<<< HEAD
-use std::{
-    collections::{HashSet, VecDeque},
-    net::SocketAddr,
-    sync::Arc,
-};
-use tokio::{
-    sync::{
-        mpsc::{Sender, UnboundedSender},
-        Mutex,
-    },
-    time::{sleep, Duration},
-=======
 use irys_api_client::{ApiClient, IrysApiClient};
-pub use irys_reth_node_bridge::node::{
-    RethNode, RethNodeAddOns, RethNodeExitHandle, RethNodeProvider,
-};
+pub use irys_reth_node_bridge::node::{RethNode, RethNodeAddOns, RethNodeHandle, RethNodeProvider};
 use irys_types::block::CombinedBlockHeader;
 use irys_types::{
     BlockIndexItem, CommitmentTransaction, IrysBlockHeader, IrysTransactionResponse, H256,
->>>>>>> ac067380
 };
 use std::net::SocketAddr;
 use tracing::{info, warn};
-
-use irys_actors::{
-    block_discovery::{BlockDiscoveredMessage, BlockDiscoveryActor},
-    broadcast_mining_service::BroadcastMiningSeed,
-    mempool_service::{MempoolService, TxIngressMessage},
-    vdf_service::VdfServiceMessage,
-};
-use irys_api_client::{ApiClient, IrysApiClient};
-use irys_p2p::fast_forward_vdf_steps_from_block;
-use irys_p2p::PeerListServiceFacade;
-pub use irys_reth_node_bridge::node::{RethNode, RethNodeAddOns, RethNodeHandle, RethNodeProvider};
-use irys_types::block::CombinedBlockHeader;
-use irys_types::{
-    BlockIndexItem, CommitmentTransaction, DataLedger, IrysBlockHeader, IrysTransactionResponse,
-    PeerAddress, H256,
-};
 
 pub async fn client_request(
     url: &str,
