[package]
edition = "2021"
name = "irys-chain"
version = "0.1.0"

[[bin]]
name = "irys"
path = "src/main.rs"

[features]
nvidia = ["irys-actors/nvidia"]
test-utils = []

[dependencies]
# Irys
irys-database.workspace = true
irys-storage.workspace = true
irys-reth-node-bridge.workspace = true
irys-types = { workspace = true, features = ["test-utils"] }
irys-api-server.workspace = true
irys-config.workspace = true
irys-testing-utils.workspace = true
irys-actors.workspace = true
irys-packing.workspace = true
irys-vdf.workspace = true
irys-price-oracle.workspace = true
irys-p2p.workspace = true
irys-api-client.workspace = true
irys-reward-curve.workspace = true

base58.workspace = true
color-eyre.workspace = true
tracing-error.workspace = true
eyre.workspace = true
rand.workspace = true
nodit.workspace = true
reth-db.workspace = true
reth-primitives.workspace = true
reth.workspace = true
toml.workspace = true
serde_json = "1"
sha2.workspace = true
actix-rt.workspace = true
actix-web.workspace = true
actix-http.workspace = true
tokio.workspace = true
tracing.workspace = true
tracing-subscriber.workspace = true

alloy-network = { path = "../../ext/alloy/crates/network" }
alloy-signer-local.workspace = true
alloy-core.workspace = true
actix.workspace = true
alloy-consensus.workspace = true
alloy-eips.workspace = true

awc.workspace = true
modular-bitfield.workspace = true
reth-cli-runner.workspace = true
futures.workspace = true
reth-tracing.workspace = true
hex.workspace = true
test-fuzz.workspace = true
k256 = { version = "0.13", default-features = false, features = [
<<<<<<< HEAD
    "ecdsa",
    "serde",
=======
	"ecdsa",
	"serde",
>>>>>>> f2b4858b
] }
alloy-sol-macro = { workspace = true, features = ["json"] }
alloy-provider.workspace = true
core_affinity = "0.8.1"

[dev-dependencies]
assert_matches = "1.5.0"
awc.workspace = true
irys-actors = { workspace = true, features = ["test-utils"] }
alloy-sol-types.workspace = true
alloy-contract.workspace = true
test-log.workspace = true
rstest.workspace = true
rust_decimal.workspace = true
rust_decimal_macros.workspace = true
semver.workspace = true

[package.metadata.cargo-machete]
ignored = ["alloy-sol-types", "alloy-contract"]<|MERGE_RESOLUTION|>--- conflicted
+++ resolved
@@ -62,13 +62,8 @@
 hex.workspace = true
 test-fuzz.workspace = true
 k256 = { version = "0.13", default-features = false, features = [
-<<<<<<< HEAD
     "ecdsa",
     "serde",
-=======
-	"ecdsa",
-	"serde",
->>>>>>> f2b4858b
 ] }
 alloy-sol-macro = { workspace = true, features = ["json"] }
 alloy-provider.workspace = true
