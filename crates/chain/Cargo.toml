[package]
edition = "2021"
name = "irys-chain"
version = "0.1.0"

[[bin]]
name = "irys"
path = "src/main.rs"

[features]
nvidia = ["irys-actors/nvidia"]
test-utils = []

[dependencies]
# Irys
irys-database.workspace = true
irys-domain.workspace = true
irys-storage.workspace = true
irys-reth-node-bridge.workspace = true
irys-types = { workspace = true, features = ["test-utils"] }
irys-api-server.workspace = true
irys-config.workspace = true
irys-testing-utils.workspace = true
irys-actors.workspace = true
irys-packing.workspace = true
irys-vdf.workspace = true
irys-price-oracle.workspace = true
irys-p2p.workspace = true
irys-api-client.workspace = true
irys-reward-curve.workspace = true
irys-primitives.workspace = true
irys-utils.workspace = true
irys-packing-worker.workspace = true

base58.workspace = true
tracing-error.workspace = true
eyre.workspace = true
rand.workspace = true
toml.workspace = true
serde_json = "1"
sha2.workspace = true
actix-rt.workspace = true
actix-web.workspace = true
actix-http.workspace = true
tokio.workspace = true
tracing.workspace = true
tracing-subscriber.workspace = true
actix.workspace = true
awc.workspace = true
modular-bitfield.workspace = true
futures.workspace = true
hex.workspace = true
test-fuzz.workspace = true
k256 = { version = "0.13", default-features = false, features = [
    "ecdsa",
    "serde",
] }
alloy-sol-macro = { workspace = true, features = ["json"] }
alloy-provider.workspace = true
core_affinity = "0.8.1"
reth-db.workspace = true
reth.workspace = true
alloy-core.workspace = true
alloy-genesis.workspace = true
alloy-eips.workspace = true
alloy-network.workspace = true
alloy-signer-local.workspace = true
alloy-sol-types.workspace = true
reth-tracing.workspace = true
alloy-contract.workspace = true
alloy-rpc-types-eth.workspace = true
reth-cli-util = { workspace = true, features = ["jemalloc"] }
reqwest.workspace=true

[dev-dependencies]
assert_matches = "1.5.0"
awc.workspace = true
irys-actors = { workspace = true, features = ["test-utils"] }
test-log.workspace = true
rstest.workspace = true
rust_decimal.workspace = true
rust_decimal_macros.workspace = true
semver.workspace = true
thiserror.workspace = true
itertools.workspace = true
alloy-rpc-types-trace.workspace = true
<<<<<<< HEAD
serde = { workspace = true, features = ["derive"] }
reqwest = { workspace = true, features = ["json"] }
=======
alloy-consensus.workspace = true
alloy-primitives.workspace = true
>>>>>>> 6f30ecf1


[package.metadata.cargo-machete]
ignored = ["alloy-sol-types", "alloy-contract"]

[lints]
workspace = true<|MERGE_RESOLUTION|>--- conflicted
+++ resolved
@@ -84,13 +84,11 @@
 thiserror.workspace = true
 itertools.workspace = true
 alloy-rpc-types-trace.workspace = true
-<<<<<<< HEAD
 serde = { workspace = true, features = ["derive"] }
 reqwest = { workspace = true, features = ["json"] }
-=======
 alloy-consensus.workspace = true
 alloy-primitives.workspace = true
->>>>>>> 6f30ecf1
+
 
 
 [package.metadata.cargo-machete]
