--- conflicted
+++ resolved
@@ -14,9 +14,6 @@
 uint = "0.9.5"
 base58 = "0.2.0"
 base64-url.workspace = true
-<<<<<<< HEAD
-derive_more = { version = "2.0.1", features = ["add", "mul", "from", "into"], default-features = true }
-=======
 reth-transaction-pool.workspace = true
 derive_more = { version = "2.0.1", features = [
     "add",
@@ -24,7 +21,6 @@
     "from",
     "into",
 ], default-features = true }
->>>>>>> a7a74f7f
 eyre = "0.6.8"
 fixed-hash = "0.8.0" # TODO: if removing the dependency, ensure you also remove the [features] dev = [] section above.
 rand = "0.8.5"
