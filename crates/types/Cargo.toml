[package]
edition = "2021"
name = "irys-types"
version = "0.1.0"

[features]
dev = [

] # Empty list defined to prevent a warning that the macro `construct_fixed_hash!` generates without it. fixed-hash = "0.8.0"
test-utils = []

[dependencies]
semver.workspace = true
uint = "0.9.5"
base58 = "0.2.0"
base64-url.workspace = true
<<<<<<< HEAD
derive_more = { version = "2.0.1", features = [
	"add",
	"mul",
	"from",
	"into",
], default-features = true }
reth-transaction-pool.workspace=true
=======
derive_more = { version = "2.0.1", features = ["add", "mul", "from", "into"], default-features = true }
>>>>>>> d5ab8a5d
eyre = "0.6.8"
fixed-hash = "0.8.0" # TODO: if removing the dependency, ensure you also remove the [features] dev = [] section above.
rand = "0.8.5"
reth-codecs = { path = "../../ext/reth/crates/storage/codecs" }
reth-db-api = { path = "../../ext/reth/crates/storage/db-api" }
serde = { version = "1.0", features = ["derive"] }
serde_json = "1.0.107"
borsh = "1.3.0"
borsh-derive = "1.3.0"
chrono = "0.4.*"
alloy-rpc-types-engine.workspace = true
k256 = { version = "0.13", default-features = false, features = ["ecdsa"] }
tokio.workspace = true
actix.workspace = true
openssl.workspace = true
tracing.workspace = true
reth-db.workspace = true
alloy-core.workspace = true
alloy-signer.workspace = true
alloy-signer-local.workspace = true
alloy-primitives.workspace = true
arbitrary.workspace = true
reth-primitives.workspace = true
nodit.workspace = true
bytes.workspace = true
modular-bitfield.workspace = true
alloy-rlp.workspace = true
zerocopy = "0.8.9"
rust_decimal.workspace = true
rust_decimal_macros.workspace = true
bytemuck.workspace = true
hex.workspace = true
toml.workspace = true
reth-chainspec.workspace = true

[dev-dependencies]
test-fuzz.workspace = true
rstest.workspace = true
pretty_assertions.workspace = true

[build-dependencies]
build-print = "0"<|MERGE_RESOLUTION|>--- conflicted
+++ resolved
@@ -14,17 +14,8 @@
 uint = "0.9.5"
 base58 = "0.2.0"
 base64-url.workspace = true
-<<<<<<< HEAD
-derive_more = { version = "2.0.1", features = [
-	"add",
-	"mul",
-	"from",
-	"into",
-], default-features = true }
 reth-transaction-pool.workspace=true
-=======
 derive_more = { version = "2.0.1", features = ["add", "mul", "from", "into"], default-features = true }
->>>>>>> d5ab8a5d
 eyre = "0.6.8"
 fixed-hash = "0.8.0" # TODO: if removing the dependency, ensure you also remove the [features] dev = [] section above.
 rand = "0.8.5"
