[package]
edition = "2021"
name = "irys-types"
version = "0.1.0"

[features]
dev = [] # Empty list defined to prevent a warning that the macro `construct_fixed_hash!` generates without it. fixed-hash = "0.8.0"
test-utils = []

[dependencies]
uint = "0.9.5"
base58 = "0.2.0"
base64-url.workspace = true
derive_more = { version = "2.0.1", features = ["add", "mul", "from", "into"], default-features = true }
eyre = "0.6.8"
fixed-hash = "0.8.0" # TODO: if removing the dependency, ensure you also remove the [features] dev = [] section above.
rand = "0.8.5"
reth-codecs = { path = "../../ext/reth/crates/storage/codecs" }
reth-db-api = { path = "../../ext/reth/crates/storage/db-api" }
serde = { version = "1.0", features = ["derive"] }
serde_json = "1.0.107"
borsh = "1.3.0"
borsh-derive = "1.3.0"
alloy-rpc-types-engine.workspace = true
k256 = { version = "0.13", default-features = false, features = ["ecdsa"] }
assert_matches = "1.5.0"
tokio.workspace = true
actix.workspace = true
openssl.workspace = true
tracing.workspace = true
reth-db.workspace = true
alloy-core.workspace = true
alloy-signer.workspace = true
alloy-signer-local.workspace = true
alloy-primitives.workspace = true
arbitrary.workspace = true
reth-primitives.workspace = true
nodit.workspace = true
bytes.workspace = true
modular-bitfield.workspace = true
alloy-rlp.workspace = true
zerocopy = "0.8.9"
rust_decimal.workspace = true
rust_decimal_macros.workspace = true
irys-macros.workspace = true
bytemuck.workspace = true
<<<<<<< HEAD
hex.workspace = true

[dev-dependencies]
toml.workspace = true
=======
test-fuzz.workspace = true

>>>>>>> 5d699b91

[build-dependencies]
build-print = "0"<|MERGE_RESOLUTION|>--- conflicted
+++ resolved
@@ -44,15 +44,11 @@
 rust_decimal_macros.workspace = true
 irys-macros.workspace = true
 bytemuck.workspace = true
-<<<<<<< HEAD
 hex.workspace = true
 
 [dev-dependencies]
 toml.workspace = true
-=======
 test-fuzz.workspace = true
-
->>>>>>> 5d699b91
 
 [build-dependencies]
 build-print = "0"