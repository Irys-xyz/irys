--- conflicted
+++ resolved
@@ -177,12 +177,8 @@
             num_partitions_in_slot: 1,
             miner_address: Address::random(),
             min_writes_before_sync: 1,
-<<<<<<< HEAD
             entropy_packing_iterations: CONFIG.packing_sha_1_5_s,
-=======
-            entropy_packing_iterations: PACKING_SHA_1_5_S,
             num_confirmations_for_finality: 1, // Testnet / single node config
->>>>>>> 4d2927ce
         };
 
         let mut storage_module_count = 3;
