--- conflicted
+++ resolved
@@ -108,25 +108,11 @@
 }
 
 pub fn get_leaf_proof(path_buff: &Base64) -> Result<LeafProof, Error> {
-<<<<<<< HEAD
-    // Validate that path_buff has sufficient length to avoid arithmetic underflow
-    let min_required_length = HASH_SIZE + NOTE_SIZE;
-    if path_buff.len() < min_required_length {
-        return Err(eyre!(
-            "Invalid path buffer: length {} is less than minimum required length {}",
-            path_buff.len(),
-            min_required_length
-        ));
-    }
-
-    let (_, leaf) = path_buff.split_at(path_buff.len() - HASH_SIZE - NOTE_SIZE);
-=======
     // Basic size checks to avoid underflow and malformed proofs
     let total_len = path_buff.len();
     let leaf_len = HASH_SIZE + NOTE_SIZE;
     eyre::ensure!(total_len >= leaf_len, "Invalid proof: too short");
     let (_, leaf) = path_buff.split_at(total_len - leaf_len);
->>>>>>> c07838e1
     let leaf_proof = LeafProof::try_from_proof_slice(leaf)?;
     Ok(leaf_proof)
 }
@@ -136,17 +122,6 @@
     path_buff: &Base64,
     target_offset: u128,
 ) -> Result<ValidatePathResult, Error> {
-<<<<<<< HEAD
-    // Validate that path_buff has sufficient length to avoid arithmetic underflow
-    let min_required_length = HASH_SIZE + NOTE_SIZE;
-    if path_buff.len() < min_required_length {
-        return Err(eyre!(
-            "Invalid path buffer: length {} is less than minimum required length {}",
-            path_buff.len(),
-            min_required_length
-        ));
-    }
-=======
     // Basic size checks to avoid underflow and malformed proofs
     let total_len = path_buff.len();
     let leaf_len = HASH_SIZE + NOTE_SIZE;
@@ -158,7 +133,6 @@
         branches_len % branch_item_len == 0,
         "Invalid proof: misaligned branch length"
     );
->>>>>>> c07838e1
 
     // Split proof into branches and leaf. Leaf is the final proof and branches
     // are ordered from root to leaf.
@@ -247,16 +221,6 @@
 
 /// Utility method for logging a proof out to the terminal.
 pub fn print_debug(proof: &[u8], target_offset: u128) -> Result<([u8; 32], u128, u128), Error> {
-    // Validate that proof has sufficient length to avoid arithmetic underflow
-    let min_required_length = HASH_SIZE + NOTE_SIZE;
-    if proof.len() < min_required_length {
-        return Err(eyre!(
-            "Invalid proof buffer: length {} is less than minimum required length {}",
-            proof.len(),
-            min_required_length
-        ));
-    }
-
     // Split proof into branches and leaf. Leaf is at the end and branches are
     // ordered from root to leaf.
     // Basic size checks to avoid underflow and malformed proofs
