--- conflicted
+++ resolved
@@ -1,14 +1,6 @@
-<<<<<<< HEAD
 use crate::{Arbitrary, IrysSignature, Signature, IRYS_CHAIN_ID};
 use alloy_primitives::{bytes, Address, Parity, U256 as RethU256};
 use alloy_rlp::{Decodable, Encodable, Error as RlpError, RlpDecodable, RlpEncodable};
-=======
-use crate::{Arbitrary, Signature, IRYS_CHAIN_ID};
-use alloy_primitives::{bytes, Parity, U256 as RethU256};
-use alloy_rlp::{
-    Decodable, Encodable, Error as RlpError, RlpDecodable, RlpEncodable, EMPTY_STRING_CODE,
-};
->>>>>>> 8024a6bf
 use arbitrary::Unstructured;
 use base58::{FromBase58, ToBase58};
 use bytes::Buf;
