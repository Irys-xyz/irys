--- conflicted
+++ resolved
@@ -1,14 +1,8 @@
-<<<<<<< HEAD
-use crate::Arbitrary;
-use alloy_primitives::bytes;
-use alloy_rlp::{Decodable, Encodable};
-=======
 use crate::{Arbitrary, Signature, IRYS_CHAIN_ID};
 use alloy_primitives::{bytes, Parity, U256 as RethU256};
 use alloy_rlp::{
     Decodable, Encodable, Error as RlpError, RlpDecodable, RlpEncodable, EMPTY_STRING_CODE,
 };
->>>>>>> 035c6b3e
 use arbitrary::Unstructured;
 use base58::{FromBase58, ToBase58};
 use bytes::Buf;
