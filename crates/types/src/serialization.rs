--- conflicted
+++ resolved
@@ -609,10 +609,7 @@
 mod tests {
     use super::*;
     use bytes::BytesMut;
-<<<<<<< HEAD
-=======
     use serde_json::json;
->>>>>>> 71585e88
 
     #[test]
     fn test_u256_to_compact() {
