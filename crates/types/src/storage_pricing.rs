--- conflicted
+++ resolved
@@ -387,25 +387,6 @@
 }
 
 impl Amount<(NetworkFee, Irys)> {
-<<<<<<< HEAD
-=======
-    /// Add additional network fee for storing data to increase incentivization.
-    /// Percentage must be expressed using PRECISION_SCALE.
-    ///
-    /// # Errors
-    ///
-    /// Whenever any of the math operations fail due to bounds checks.
-    pub fn add_multiplier(self, percentage: Amount<Percentage>) -> Result<Self> {
-        // total = amount * (1 + percentage) / SCALE
-        let one_plus = safe_add(PRECISION_SCALE, percentage.amount)?;
-        let total = mul_div(self.amount, one_plus, PRECISION_SCALE)?;
-        Ok(Self {
-            amount: total,
-            _t: PhantomData,
-        })
-    }
-
->>>>>>> d1c93fdb
     /// Add ingress proof rewards to the base network fee.
     ///
     /// According to business rules:
@@ -486,35 +467,6 @@
 
         Ok(Self::new(ema_value))
     }
-<<<<<<< HEAD
-=======
-
-    /// Add extra percentage on top of the existing price.
-    /// Percentage must be expressed using PRECISION_SCALE.
-    ///
-    /// # Errors
-    ///
-    /// Whenever any of the math operations fail due to bounds checks.
-    pub fn add_multiplier(self, percentage: Amount<Percentage>) -> Result<Self> {
-        // total = amount * (1 + percentage) / SCALE
-        let one_plus = safe_add(PRECISION_SCALE, percentage.amount)?;
-        let total = mul_div(self.amount, one_plus, PRECISION_SCALE)?;
-        Ok(Self::new(total))
-    }
-
-    /// Remove extra percentage on top of the existing price.
-    /// Percentage must be expressed using PRECISION_SCALE.
-    ///
-    /// # Errors
-    ///
-    /// Whenever any of the math operations fail due to bounds checks.
-    pub fn sub_multiplier(self, percentage: Amount<Percentage>) -> Result<Self> {
-        // total = (amount * (1 - percentage)) / PRECISION_SCALE
-        let one_minus = safe_sub(PRECISION_SCALE, percentage.amount)?;
-        let total = mul_div(self.amount, one_minus, PRECISION_SCALE)?;
-        Ok(Self::new(total))
-    }
->>>>>>> d1c93fdb
 }
 
 impl<T> core::fmt::Display for Amount<T> {
