--- conflicted
+++ resolved
@@ -515,39 +515,15 @@
     }
 }
 
-<<<<<<< HEAD
-// ===== Fee Calculation Functions =====
-
-use crate::ConsensusConfig;
-
-/// Calculate term fee for temporary storage using ConsensusConfig
-/// Uses the same replica count as permanent storage but for submit_ledger_epoch_length duration
-pub fn calculate_term_fee_from_config(
-    bytes_to_store: u64,
-=======
 /// Calculate term fee for temporary storage with dynamic epoch count
 /// Uses the same replica count as permanent storage but for the specified number of epochs
 pub fn calculate_term_fee(
     bytes_to_store: u64,
     epochs_for_storage: u64,
->>>>>>> 6d4f3c43
     config: &ConsensusConfig,
     ema_price: Amount<(IrysPrice, Usd)>,
 ) -> Result<U256> {
     let cost_per_chunk_per_epoch = config.cost_per_chunk_per_epoch()?;
-<<<<<<< HEAD
-    
-    // Apply duration (no decay for short-term storage)
-    let zero_decay = Amount::percentage(Decimal::ZERO)?;
-    let cost_per_chunk_duration = cost_per_chunk_per_epoch.cost_per_replica(
-        config.epoch.submit_ledger_epoch_length, 
-        zero_decay
-    )?;
-    
-    // Apply same replica count as perm storage
-    let cost_with_replicas = cost_per_chunk_duration.replica_count(config.number_of_ingress_proofs)?;
-    
-=======
 
     // Apply duration (no decay for short-term storage)
     let zero_decay = Amount::percentage(Decimal::ZERO)?;
@@ -558,18 +534,13 @@
     let cost_with_replicas =
         cost_per_chunk_duration.replica_count(config.number_of_ingress_proofs)?;
 
->>>>>>> 6d4f3c43
     // Calculate base network fee using current EMA price
     let base_fee = cost_with_replicas.base_network_fee(
         U256::from(bytes_to_store),
         config.chunk_size,
         ema_price,
     )?;
-<<<<<<< HEAD
-    
-=======
-
->>>>>>> 6d4f3c43
+
     // Ensure minimum fee in USD terms
     // Convert minimum USD to IRYS tokens using the current EMA price
     let min_fee_irys = config.minimum_term_fee_usd.base_network_fee(
@@ -577,11 +548,7 @@
         config.chunk_size,
         ema_price,
     )?;
-<<<<<<< HEAD
-    
-=======
-
->>>>>>> 6d4f3c43
+
     if base_fee.amount < min_fee_irys.amount {
         Ok(min_fee_irys.amount)
     } else {
@@ -589,8 +556,6 @@
     }
 }
 
-<<<<<<< HEAD
-=======
 /// Calculate term fee for temporary storage using ConsensusConfig
 /// Uses the same replica count as permanent storage but for submit_ledger_epoch_length duration
 pub fn calculate_term_fee_from_config(
@@ -606,7 +571,6 @@
     )
 }
 
->>>>>>> 6d4f3c43
 /// Calculate permanent storage fee including base network fee and ingress proof rewards
 pub fn calculate_perm_fee_from_config(
     bytes_to_store: u64,
@@ -615,17 +579,6 @@
     term_fee: U256,
 ) -> Result<Amount<(NetworkFee, Irys)>> {
     let cost_per_chunk_per_epoch = config.cost_per_chunk_per_epoch()?;
-<<<<<<< HEAD
-    
-    // Calculate epochs for storage duration
-    let epochs_for_storage = config.safe_minimum_number_of_years * config.epochs_per_year();
-    
-    // Apply decay over storage duration
-    let cost_per_chunk_duration_adjusted = cost_per_chunk_per_epoch
-        .cost_per_replica(epochs_for_storage, config.decay_rate)?
-        .replica_count(config.number_of_ingress_proofs)?;
-    
-=======
 
     // Calculate epochs for storage duration
     let epochs_for_storage = config.safe_minimum_number_of_years * config.epochs_per_year();
@@ -644,29 +597,20 @@
         .cost_per_replica(epochs_for_storage, decay_rate_per_epoch)?
         .replica_count(config.number_of_ingress_proofs)?;
 
->>>>>>> 6d4f3c43
     // Calculate base network fee
     let base_network_fee = cost_per_chunk_duration_adjusted.base_network_fee(
         U256::from(bytes_to_store),
         config.chunk_size,
         ema_price,
     )?;
-<<<<<<< HEAD
-    
-=======
-
->>>>>>> 6d4f3c43
+
     // Add ingress proof rewards to the base network fee
     let total_perm_fee = base_network_fee.add_ingress_proof_rewards(
         term_fee,
         config.number_of_ingress_proofs,
         config.immediate_tx_inclusion_reward_percent,
     )?;
-<<<<<<< HEAD
-    
-=======
-
->>>>>>> 6d4f3c43
+
     Ok(total_perm_fee)
 }
 
@@ -914,16 +858,6 @@
             // Setup:
             // This test verifies the mathematical formula produces consistent results
             // Golden values from original test: 0.01 cost, 200 periods, 1% decay = 0.8661 total
-<<<<<<< HEAD
-            
-            // We use abstract values that match the original test to maintain golden values
-            let cost_per_period = Amount::token(dec!(0.01)).unwrap();
-            let decay_rate = Amount::percentage(dec!(0.01)).unwrap(); // 1% per period
-            let periods = 200;
-
-            // Action
-            let total_cost = cost_per_period.cost_per_replica(periods, decay_rate)?.replica_count(1)?;
-=======
 
             // We use abstract values that match the original test to maintain golden values
             let cost_per_period = Amount::token(dec!(0.01)).unwrap();
@@ -934,7 +868,6 @@
             let total_cost = cost_per_period
                 .cost_per_replica(periods, decay_rate_per_year)?
                 .replica_count(1)?;
->>>>>>> 6d4f3c43
 
             // Convert the result to Decimal for comparison
             let actual = total_cost.token_to_decimal().unwrap();
@@ -965,26 +898,15 @@
         }
 
         #[test]
-<<<<<<< HEAD
-        // r = 0 => division by zero => should error.
-        fn test_zero_decay_rate() {
-            // cost_per_epoch = 1000 (scaled 1e18)
-            // decay = 0 BPS => division by zero.
-=======
         // r = 0 => no decay, cost is simply epochs * cost_per_epoch
         fn test_zero_decay_rate() -> Result<()> {
             // cost_per_epoch = 1000 (scaled 1e18)
             // decay = 0 => no decay over time
->>>>>>> 6d4f3c43
             let cost_per_epoch = Amount::token(dec!(1000)).unwrap();
             let decay = Amount::percentage(dec!(0)).unwrap();
             let epochs = 10;
 
-<<<<<<< HEAD
-            let result = cost_per_epoch.cost_per_replica(epochs, decay);
-=======
             let result = cost_per_epoch.cost_per_replica(epochs, decay)?;
->>>>>>> 6d4f3c43
 
             // With zero decay, total = cost_per_epoch * epochs = 1000 * 10 = 10000
             let expected = dec!(10000);
@@ -1041,13 +963,9 @@
             let decay = Amount::percentage(dec!(0.05)).unwrap(); // 5%
             let epochs = 0;
 
-<<<<<<< HEAD
-            let total = cost_per_epoch.cost_per_replica(epochs, decay)?.replica_count(1)?;
-=======
             let total = cost_per_epoch
                 .cost_per_replica(epochs, decay)?
                 .replica_count(1)?;
->>>>>>> 6d4f3c43
 
             let actual_dec = total.token_to_decimal().unwrap();
             let expected_dec = Decimal::ZERO;
@@ -1064,13 +982,9 @@
             let decay = Amount::percentage(dec!(0.05)).unwrap(); // 5%
             let epochs = 10;
 
-<<<<<<< HEAD
-            let total = cost_per_epoch.cost_per_replica(epochs, decay)?.replica_count(1)?;
-=======
             let total = cost_per_epoch
                 .cost_per_replica(epochs, decay)?
                 .replica_count(1)?;
->>>>>>> 6d4f3c43
 
             let actual_dec = total.token_to_decimal().unwrap();
             assert_eq!(
@@ -1098,16 +1012,11 @@
             let fee_percentage = Amount::percentage(dec!(0.05)).unwrap(); // 5%
 
             // Action
-<<<<<<< HEAD
-            let network_fee = cost_per_chunk_adjusted
-                .base_network_fee(U256::from(bytes_to_store), chunk_size, price_irys)?;
-=======
             let network_fee = cost_per_chunk_adjusted.base_network_fee(
                 U256::from(bytes_to_store),
                 chunk_size,
                 price_irys,
             )?;
->>>>>>> 6d4f3c43
             let price_with_network_reward = network_fee.add_multiplier(fee_percentage)?;
 
             // Convert results for checking
