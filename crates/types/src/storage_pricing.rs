--- conflicted
+++ resolved
@@ -1,3 +1,4 @@
+//! A utility module for calculating network fees, costs for storing different amounts of data, and EMA for blocks.
 //! A utility module for calculating network fees, costs for storing different amounts of data, and EMA for blocks.
 //!
 //! Core data types:
@@ -334,13 +335,8 @@
     pub fn calculate_ema(
         self,
         total_past_blocks: u64,
-<<<<<<< HEAD
         previous_ema: Self,
     ) -> Result<Self> {
-=======
-        previous_ema: Amount<(IrysPrice, Usd)>,
-    ) -> Result<Amount<(IrysPrice, Usd)>> {
->>>>>>> f4634641
         // denominator = n+1
         let denom = U256::from(total_past_blocks)
             .checked_add(U256::one())
