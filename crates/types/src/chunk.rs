--- conflicted
+++ resolved
@@ -45,9 +45,7 @@
 
 pub type DataChunks = Vec<Vec<u8>>;
 
-<<<<<<< HEAD
 /// the Block and ledger relative chunk offset
 pub type BlockLedgerRelativeChunkOffset = u64;
-=======
-pub type ChunkOffset = u32;
->>>>>>> 996eada4
+
+pub type ChunkOffset = u32;