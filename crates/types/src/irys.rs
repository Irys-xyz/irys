--- conflicted
+++ resolved
@@ -1,6 +1,6 @@
 use crate::{
-    generate_data_root, generate_leaves, resolve_proofs, Address, Base64, IrysTransaction,
-    IrysTransactionHeader, Signature, H256, IRYS_CHAIN_ID, MAX_CHUNK_SIZE,
+    generate_data_root, generate_leaves, resolve_proofs, Address, Base64, IrysSignature,
+    IrysTransaction, IrysTransactionHeader, Signature, H256, IRYS_CHAIN_ID, MAX_CHUNK_SIZE,
 };
 use alloy_core::primitives::keccak256;
 
@@ -76,10 +76,6 @@
 
         // Create the signature hash and sign it
         let prehash = transaction.signature_hash();
-<<<<<<< HEAD
-        let signature: Signature = self.signer.sign_prehash_recoverable(&prehash)?.into();
-=======
->>>>>>> 71585e88
 
         let signature: Signature = self.signer.sign_prehash_recoverable(&prehash)?.into();
 
@@ -95,13 +91,8 @@
     fn merklize(&self, data: Vec<u8>, chunk_size: usize) -> Result<IrysTransaction> {
         let chunks = generate_leaves(&data, chunk_size)?;
         let root = generate_data_root(chunks.clone())?;
-<<<<<<< HEAD
-        let data_root = H256(root.id);
-        let mut proofs = resolve_proofs(root, None)?;
-=======
         let data_root = H256(root.id.clone());
         let proofs = resolve_proofs(root, None)?;
->>>>>>> 71585e88
 
         // Error if the last chunk or proof is zero length.
         let last_chunk = chunks.last().unwrap();
@@ -123,9 +114,9 @@
     }
 }
 
-impl From<IrysSigner> for LocalSigner<SigningKey> {
-    fn from(val: IrysSigner) -> Self {
-        LocalSigner::from_signing_key(val.signer)
+impl Into<LocalSigner<SigningKey>> for IrysSigner {
+    fn into(self) -> LocalSigner<SigningKey> {
+        LocalSigner::from_signing_key(self.signer)
     }
 }
 
@@ -163,7 +154,7 @@
             );
         }
 
-        println!("{}", serde_json::to_string_pretty(&tx.header).unwrap());
+        print!("{}\n", serde_json::to_string_pretty(&tx.header).unwrap());
 
         // Make sure the size of the last chunk is just whatever is left over
         // after chunking the rest of the data at MAX_CHUNK_SIZE intervals.
@@ -186,12 +177,12 @@
             // Ensure every chunk proof (data_path) is valid
             let root_id = tx.header.data_root.0;
             let proof = tx.proofs[index].clone();
-            let proof_result = validate_chunk(root_id, chunk_node, &proof);
+            let proof_result = validate_chunk(root_id, &chunk_node, &proof);
             assert_matches!(proof_result, Ok(_));
 
             // Ensure the data_hash is valid by hashing the chunk data
             let chunk_bytes: &[u8] = &data_bytes[min..max];
-            let computed_hash = hash_sha256(chunk_bytes).unwrap();
+            let computed_hash = hash_sha256(&chunk_bytes).unwrap();
             let data_hash = chunk_node.data_hash.unwrap();
 
             assert_eq!(data_hash, computed_hash);
