--- conflicted
+++ resolved
@@ -64,7 +64,6 @@
         Ok(transaction)
     }
 
-<<<<<<< HEAD
     /// Creates a transaction from a data buffer - which it stores in .data -  with an optional anchor.
     /// The txid will not be set until the transaction is signed with [sign_transaction]
     pub fn create_transaction(
@@ -83,7 +82,7 @@
         anchor: Option<H256>,
     ) -> Result<DataTransaction> {
         self.create_transaction_from_iter(vec_to_chunk_iter(data), anchor, false)
-=======
+    }
     /// Creates a transaction with explicit fee and ledger parameters
     pub fn create_transaction_with_fees(
         &self,
@@ -93,7 +92,7 @@
         term_fee: U256,
         perm_fee: Option<U256>,
     ) -> Result<DataTransaction> {
-        let mut transaction = self.merklize(data, self.chunk_size as usize)?;
+        let mut transaction = self.create_transaction(data, anchor)?;
 
         // Set the provided fees directly as U256
         transaction.header.ledger_id = ledger as u32;
@@ -122,7 +121,6 @@
             term_price,       // Term storage fee
             Some(perm_price), // Permanent storage fee
         )
->>>>>>> 874a627d
     }
 
     /// signs and sets signature and id.
