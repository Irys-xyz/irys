pub use crate::{
    address_base58_stringify, optional_string_u64, string_u64, Address, Arbitrary, Base64, Compact,
    ConsensusConfig, IrysSignature, Node, Proof, Signature, TxIngressProof, H256, U256,
};
use alloy_primitives::keccak256;
use alloy_rlp::{Encodable as _, RlpDecodable, RlpEncodable};
pub use irys_primitives::CommitmentType;
use serde::{Deserialize, Serialize};

pub type IrysTransactionId = H256;

#[derive(
    Clone,
    Debug,
    Eq,
    Serialize,
    Default,
    Deserialize,
    PartialEq,
    Arbitrary,
    Compact,
    RlpEncodable,
    RlpDecodable,
)]
#[rlp(trailing)]
/// Stores deserialized fields from a JSON formatted Irys transaction header.
/// will decode from strings or numeric literals for u64 fields, due to JS's max safe int being 2^53-1 instead of 2^64
/// We include the Irys prefix to differentiate from EVM transactions.
#[serde(rename_all = "camelCase", default)]
pub struct DataTransactionHeader {
    /// A SHA-256 hash of the transaction signature.
    #[rlp(skip)]
    #[rlp(default)]
    // NOTE: both rlp skip AND rlp default must be present in order for field skipping to work
    pub id: H256,

    /// The transaction's version
    pub version: u8,

    /// block_hash of a recent (last 50) blocks or the a recent transaction id
    /// from the signer. Multiple transactions can share the same anchor.
    pub anchor: H256,

    /// The ecdsa/secp256k1 public key of the transaction signer
    #[serde(default, with = "address_base58_stringify")]
    pub signer: Address,

    /// The merkle root of the transactions data chunks
    // #[serde(default, with = "address_base58_stringify")]
    pub data_root: H256,

    /// Size of the transaction data in bytes
    #[serde(with = "string_u64")]
    pub data_size: u64,

    /// Funds the storage of the transaction data during the storage term
    #[serde(with = "string_u64")]
    pub term_fee: u64,

    /// Destination ledger for the transaction, default is 0 - Permanent Ledger
    pub ledger_id: u32,

    /// EVM chain ID - used to prevent cross-chain replays
    #[serde(with = "string_u64")]
    pub chain_id: u64,

    /// Transaction signature bytes
    #[rlp(skip)]
    #[rlp(default)]
    pub signature: IrysSignature,

    #[serde(default, with = "optional_string_u64")]
    pub bundle_format: Option<u64>,

    /// Funds the storage of the transaction for the next 200+ years
    #[serde(default, with = "optional_string_u64")]
    pub perm_fee: Option<u64>,

    /// INTERNAL: Signed ingress proofs used to promote this transaction to the Publish ledger
    /// TODO: put these somewhere else?
    #[rlp(skip)]
    #[rlp(default)]
    #[serde(skip)]
    pub ingress_proofs: Option<TxIngressProof>,
}

impl DataTransactionHeader {
    /// RLP Encoding of Transactions for Signing
    ///
    /// When RLP encoding a transaction for signing, an extra byte is included
    /// for the transaction type. This serves to simplify future parsing and
    /// decoding of RLP-encoded headers.
    ///
    /// When signing a transaction, the prehash is formed by RLP encoding the
    /// transaction's header fields. It's important to note that the prehash
    ///
    /// **excludes** certain fields:
    ///
    /// - **Transaction ID**: This is excluded from the prehash.
    /// - **Signature fields**: These are not part of the prehash.
    /// - **Optional fields**: Any optional fields that are `Option::None` are
    ///                        also excluded from the prehash.
    ///
    /// This method ensures that the transaction signature reflects only the
    /// essential data needed for validation and security purposes.
    pub fn encode_for_signing(&self, out: &mut dyn alloy_rlp::BufMut) {
        self.encode(out)
    }

    pub fn signature_hash(&self) -> [u8; 32] {
        let mut bytes = Vec::new();
        self.encode_for_signing(&mut bytes);

        keccak256(&bytes).0
    }

    /// Validates the transaction signature by:
    /// 1.) generating the prehash
    /// 2.) recovering the sender address, and comparing it to the tx's sender (sender MUST be part of the prehash)
    pub fn is_signature_valid(&self) -> bool {
        let id: [u8; 32] = keccak256(self.signature.as_bytes()).into();
        let id_matches_signature = self.id.0 == id;
        id_matches_signature
            && self
                .signature
                .validate_signature(self.signature_hash(), self.signer)
    }
}

/// Wrapper for the underlying DataTransactionHeader fields, this wrapper
/// contains the data/chunk/proof info that is necessary for clients to seed
/// a transactions data to the network.
#[derive(Clone, Default, Debug, Serialize, Deserialize, PartialEq)]
pub struct DataTransaction {
    pub header: DataTransactionHeader,
    // TODO: make this compatible with stream/iterator data sources
    pub data: Option<Base64>,
    #[serde(skip)]
    pub chunks: Vec<Node>,
    #[serde(skip)]
    pub proofs: Vec<Proof>,
}

impl DataTransaction {
    pub fn signature_hash(&self) -> [u8; 32] {
        self.header.signature_hash()
    }
}

impl DataTransactionHeader {
    pub fn new(config: &ConsensusConfig) -> Self {
        Self {
            id: H256::zero(),
            anchor: H256::zero(),
            signer: Address::default(),
            data_root: H256::zero(),
            data_size: 0,
            term_fee: 0,
            perm_fee: None,
            ledger_id: 0,
            bundle_format: None,
            version: 0,
            chain_id: config.chain_id,
            signature: Signature::test_signature().into(),
            ingress_proofs: None,
        }
    }
}

pub type TxPath = Vec<u8>;

/// sha256(tx_path)
pub type TxPathHash = H256;

#[derive(
    Clone,
    Debug,
    Eq,
    Serialize,
    Default,
    Deserialize,
    PartialEq,
    Arbitrary,
    Compact,
    RlpEncodable,
    RlpDecodable,
)]
#[rlp(trailing)]
/// Stores deserialized fields from a JSON formatted commitment transaction.
#[serde(rename_all = "camelCase", default)]
pub struct CommitmentTransaction {
    // NOTE: both rlp skip AND rlp default must be present in order for field skipping to work
    #[rlp(skip)]
    #[rlp(default)]
    /// A SHA-256 hash of the transaction signature.
    pub id: H256,

    /// block_hash of a recent (last 50) blocks or the a recent transaction id
    /// from the signer. Multiple transactions can share the same anchor.
    pub anchor: H256,

    /// The ecdsa/secp256k1 public key of the transaction signer
    #[serde(default, with = "address_base58_stringify")]
    pub signer: Address,

    /// The type of commitment Stake/UnStake Pledge/UnPledge
    pub commitment_type: CommitmentType,

    /// The transaction's version
    pub version: u8,

    /// EVM chain ID - used to prevent cross-chain replays
    #[serde(with = "string_u64")]
    pub chain_id: u64,

    /// Pay the fee required to mitigate tx spam
    #[serde(with = "string_u64")]
    pub fee: u64,

    /// The value being staked, pledged, unstaked or unpledged
    pub value: U256,

    /// Transaction signature bytes
    #[rlp(skip)]
    #[rlp(default)]
    pub signature: IrysSignature,
}

impl CommitmentTransaction {
    /// Create a new CommitmentTransaction with default values from config
    pub fn new(config: &ConsensusConfig) -> Self {
        Self {
            id: H256::zero(),
            anchor: H256::zero(),
            signer: Address::default(),
            commitment_type: CommitmentType::default(),
            version: 0,
            chain_id: config.chain_id,
            fee: 0,
            value: U256::zero(),
            signature: IrysSignature::new(Signature::test_signature()),
        }
    }

    /// Create a new stake transaction with the configured stake fee as value
    pub fn new_stake(config: &ConsensusConfig, anchor: H256, fee: u64) -> Self {
        Self {
            commitment_type: CommitmentType::Stake,
            anchor,
            fee,
            value: config.stake_value.amount,
            ..Self::new(config)
        }
    }

    /// Create a new unstake transaction with the configured stake fee as value
    pub fn new_unstake(config: &ConsensusConfig, anchor: H256, fee: u64) -> Self {
        Self {
            commitment_type: CommitmentType::Unstake,
            anchor,
            fee,
            value: config.stake_value.amount,
            ..Self::new(config)
        }
    }

    /// Create a new pledge transaction with decreasing cost per pledge.
    /// Cost = pledge_base_fee / ((existing_pledges + 1) ^ pledge_decay)
    /// The calculated cost is stored in the transaction's `value` field.
    pub async fn new_pledge(
        config: &ConsensusConfig,
        anchor: H256,
        fee: u64,
        provider: &impl PledgeDataProvider,
        signer_address: Address,
    ) -> Self {
        let count = provider.pledge_count(signer_address).await;

        // Calculate: pledge_base_fee / ((count + 1) ^ pledge_decay)
        let value = config
            .pledge_base_value
            .apply_pledge_decay(count, config.pledge_decay)
            .map(|a| a.amount)
            .unwrap_or(config.pledge_base_value.amount);

        Self {
            commitment_type: CommitmentType::Pledge,
            anchor,
            fee,
            value,
            ..Self::new(config)
        }
    }

    /// Create a new unpledge transaction that refunds the most recent pledge's cost.
    /// Refund = cost of the last pledge made (existing_pledges - 1)
    /// Returns 0 if user has no pledges. The refund is in the `value` field.
    pub async fn new_unpledge(
        config: &ConsensusConfig,
        anchor: H256,
        fee: u64,
        provider: &impl PledgeDataProvider,
        signer_address: Address,
    ) -> Self {
        let count = provider.pledge_count(signer_address).await;

        // If user has no pledges, they get 0 back
        let value = if count == 0 {
            U256::zero()
        } else {
            // Calculate the value of the most recent pledge (count - 1)
            // This ensures unpledge matches the cost of the last pledge made
            config
                .pledge_base_value
                .apply_pledge_decay(count - 1, config.pledge_decay)
                .map(|a| a.amount)
                .unwrap_or(config.pledge_base_value.amount)
        };

        Self {
            commitment_type: CommitmentType::Unpledge,
            anchor,
            fee,
            value,
            ..Self::new(config)
        }
    }

    /// Rely on RLP encoding for signing
    pub fn encode_for_signing(&self, out: &mut dyn alloy_rlp::BufMut) {
        self.encode(out)
    }

    pub fn signature_hash(&self) -> [u8; 32] {
        let mut bytes = Vec::new();
        self.encode_for_signing(&mut bytes);

        keccak256(&bytes).0
    }

    /// Returns the value stored in the transaction
    pub fn commitment_value(&self) -> U256 {
        self.value
    }

    /// Validates the transaction signature by:
    /// 1.) generating the prehash (signature_hash)
    /// 2.) recovering the sender address, and comparing it to the tx's sender (sender MUST be part of the prehash)
    pub fn is_signature_valid(&self) -> bool {
        let id: [u8; 32] = keccak256(self.signature.as_bytes()).into();
        let id_matches_signature = self.id.0 == id;
        id_matches_signature
            && self
                .signature
                .validate_signature(self.signature_hash(), self.signer)
    }
}

// Trait to abstract common behavior
pub trait IrysTransactionCommon {
    fn is_signature_valid(&self) -> bool;
    fn id(&self) -> IrysTransactionId;
    fn total_cost(&self) -> U256;
    fn signer(&self) -> Address;
    fn signature(&self) -> &IrysSignature;
    fn anchor(&self) -> H256;
    fn user_fee(&self) -> U256;

    /// Sign this transaction with the provided signer
    fn sign(self, signer: &crate::irys::IrysSigner) -> Result<Self, eyre::Error>
    where
        Self: Sized;
}

impl IrysTransactionCommon for DataTransactionHeader {
    fn is_signature_valid(&self) -> bool {
        self.is_signature_valid()
    }

    fn id(&self) -> IrysTransactionId {
        self.id
    }

    fn total_cost(&self) -> U256 {
        U256::from(self.perm_fee.unwrap_or(0) + self.term_fee)
    }

    fn signer(&self) -> Address {
        self.signer
    }

    fn signature(&self) -> &IrysSignature {
        &self.signature
    }

    fn anchor(&self) -> H256 {
        self.anchor
    }

    fn user_fee(&self) -> U256 {
        U256::from(self.perm_fee.unwrap_or(0) + self.term_fee)
    }

    fn sign(mut self, signer: &crate::irys::IrysSigner) -> Result<Self, eyre::Error> {
        use crate::Address;
        use alloy_primitives::keccak256;

        // Store the signer address
        self.signer = Address::from_public_key(signer.signer.verifying_key());

        // Create the signature hash and sign it
        let prehash = self.signature_hash();
        let signature: Signature = signer.signer.sign_prehash_recoverable(&prehash)?.into();

        self.signature = IrysSignature::new(signature);

        // Derive the txid by hashing the signature
        let id: [u8; 32] = keccak256(signature.as_bytes()).into();
        self.id = H256::from(id);

        Ok(self)
    }
}

impl IrysTransactionCommon for CommitmentTransaction {
    fn is_signature_valid(&self) -> bool {
        self.is_signature_valid()
    }

    fn id(&self) -> IrysTransactionId {
        self.id
    }

    fn total_cost(&self) -> U256 {
        let additional_fee = match self.commitment_type {
            CommitmentType::Stake => self.value,
            CommitmentType::Pledge => self.value,
            CommitmentType::Unpledge => U256::zero(),
            CommitmentType::Unstake => U256::zero(),
        };
        U256::from(self.fee).saturating_add(additional_fee)
    }

    fn signer(&self) -> Address {
        self.signer
    }

    fn anchor(&self) -> H256 {
        self.anchor
    }

    fn signature(&self) -> &IrysSignature {
        &self.signature
    }

    fn user_fee(&self) -> U256 {
        U256::from(self.fee)
    }

    fn sign(mut self, signer: &crate::irys::IrysSigner) -> Result<Self, eyre::Error> {
        use alloy_primitives::keccak256;

        // Store the signer address
        self.signer = signer.address();

        // Create the signature hash and sign it
        let prehash = self.signature_hash();
        let signature: Signature = signer.signer.sign_prehash_recoverable(&prehash)?.into();

        self.signature = IrysSignature::new(signature);

        // Derive the txid by hashing the signature
        let id: [u8; 32] = keccak256(signature.as_bytes()).into();
        self.id = H256::from(id);

        Ok(self)
    }
}

#[derive(Serialize, Deserialize, Debug, PartialEq, Clone)]
pub enum IrysTransaction {
    Data(DataTransactionHeader),
    Commitment(CommitmentTransaction),
}

impl TryInto<DataTransactionHeader> for IrysTransaction {
    type Error = eyre::Report;

    fn try_into(self) -> Result<DataTransactionHeader, Self::Error> {
        match self {
            Self::Data(tx) => Ok(tx),
            Self::Commitment(_) => Err(eyre::eyre!("This is a commitment tx")),
        }
    }
}

impl TryInto<CommitmentTransaction> for IrysTransaction {
    type Error = eyre::Report;

    fn try_into(self) -> Result<CommitmentTransaction, Self::Error> {
        match self {
            Self::Data(_) => Err(eyre::eyre!("This is a data tx")),
            Self::Commitment(tx) => Ok(tx),
        }
    }
}

// route to IrysTransactionCommon impl
// TODO: a better way to do this?
impl IrysTransactionCommon for IrysTransaction {
    fn is_signature_valid(&self) -> bool {
        match self {
            Self::Data(tx) => tx.is_signature_valid(),
            Self::Commitment(tx) => tx.is_signature_valid(),
        }
    }

    fn id(&self) -> IrysTransactionId {
        match self {
            Self::Data(tx) => tx.id(),
            Self::Commitment(tx) => tx.id(),
        }
    }

    // fn total_fee(&self) -> u64 {
    //     match self {
    //         Self::Data(tx) => tx.total_fee(),
    //         Self::Commitment(tx) => tx.total_fee(),
    //     }
    // }

    fn signer(&self) -> Address {
        match self {
            Self::Data(tx) => tx.signer(),
            Self::Commitment(tx) => tx.signer(),
        }
    }

    fn signature(&self) -> &IrysSignature {
        match self {
            Self::Data(tx) => tx.signature(),
            Self::Commitment(tx) => tx.signature(),
        }
    }

    fn anchor(&self) -> H256 {
        match self {
            Self::Data(tx) => tx.anchor(),
            Self::Commitment(tx) => tx.anchor(),
        }
    }

    fn total_cost(&self) -> U256 {
        match self {
            Self::Data(tx) => tx.total_cost(),
            Self::Commitment(tx) => tx.total_cost(),
        }
    }

    fn user_fee(&self) -> U256 {
        match self {
            Self::Data(tx) => tx.user_fee(),
            Self::Commitment(tx) => tx.user_fee(),
        }
    }

    fn sign(self, signer: &crate::irys::IrysSigner) -> Result<Self, eyre::Error>
    where
        Self: Sized,
    {
        Ok(match self {
            Self::Data(tx) => Self::Data(tx.sign(signer)?),
            Self::Commitment(tx) => Self::Commitment(tx.sign(signer)?),
        })
    }
}

impl From<DataTransactionHeader> for IrysTransaction {
    fn from(tx: DataTransactionHeader) -> Self {
        Self::Data(tx)
    }
}

impl From<CommitmentTransaction> for IrysTransaction {
    fn from(tx: CommitmentTransaction) -> Self {
        Self::Commitment(tx)
    }
}

// API variant (extra serialisation logic)
#[derive(Serialize, Deserialize, Debug, PartialEq, Clone)]
#[serde(tag = "type", rename_all = "camelCase")]
pub enum IrysTransactionResponse {
    #[serde(rename = "commitment")]
    Commitment(CommitmentTransaction),

    #[serde(rename = "storage")]
    Storage(DataTransactionHeader),
}

impl From<CommitmentTransaction> for IrysTransactionResponse {
    fn from(tx: CommitmentTransaction) -> Self {
        Self::Commitment(tx)
    }
}

impl From<DataTransactionHeader> for IrysTransactionResponse {
    fn from(tx: DataTransactionHeader) -> Self {
        Self::Storage(tx)
    }
}

/// Trait for providing pledge count information for dynamic fee calculation
pub trait PledgeDataProvider {
    /// Returns the number of existing pledges for a given user address
    async fn pledge_count(&self, user_address: Address) -> usize;
}

#[cfg(test)]
mod test_helpers {
    use super::*;
    use std::collections::HashMap;

    pub(super) struct MockPledgeProvider {
        pub pledge_counts: HashMap<Address, usize>,
    }

    impl MockPledgeProvider {
        pub(super) fn new() -> Self {
            Self {
                pledge_counts: HashMap::new(),
            }
        }

        pub(super) fn with_pledge_count(mut self, address: Address, count: usize) -> Self {
            self.pledge_counts.insert(address, count);
            self
        }
    }

    impl PledgeDataProvider for MockPledgeProvider {
        async fn pledge_count(&self, user_address: Address) -> usize {
            self.pledge_counts.get(&user_address).copied().unwrap_or(0)
        }
    }
}

#[cfg(test)]
mod tests {
    use super::*;
    use crate::irys::IrysSigner;

    use alloy_rlp::Decodable as _;

    use k256::ecdsa::SigningKey;
    use serde_json;

    #[test]
    fn test_irys_transaction_header_rlp_round_trip() {
        // setup
        let config = ConsensusConfig::testing();
        let mut header = mock_header(&config);

        // action
        let mut buffer = vec![];
        header.encode(&mut buffer);
        let decoded = DataTransactionHeader::decode(&mut buffer.as_slice()).unwrap();

        // Assert
        // zero out the id and signature, those do not get encoded
        header.id = H256::zero();
        header.signature = IrysSignature::new(Signature::try_from([0_u8; 65].as_slice()).unwrap());
        assert_eq!(header, decoded);
    }

    #[test]
    fn test_commitment_transaction_rlp_round_trip() {
        // setup
        let config = ConsensusConfig::testing();
        let mut header = mock_commitment_tx(&config);

        // action
        let mut buffer = vec![];
        header.encode(&mut buffer);
        let decoded = CommitmentTransaction::decode(&mut buffer.as_slice()).unwrap();

        // Assert
        // zero out the id and signature, those do not get encoded
        header.id = H256::zero();
        header.signature = IrysSignature::new(Signature::try_from([0_u8; 65].as_slice()).unwrap());
        assert_eq!(header, decoded);
    }

    #[test]
    fn test_irys_transaction_header_serde() {
        // Create a sample DataTransactionHeader
        let config = ConsensusConfig::testing();
        let original_header = mock_header(&config);

        // Serialize the DataTransactionHeader to JSON
        let serialized =
            serde_json::to_string_pretty(&original_header).expect("Failed to serialize");

        println!("{}", &serialized);
        // Deserialize the JSON back to DataTransactionHeader
        let deserialized: DataTransactionHeader =
            serde_json::from_str(&serialized).expect("Failed to deserialize");

        // Ensure the deserialized struct matches the original
        assert_eq!(original_header, deserialized);
    }

    #[test]
    fn test_commitment_transaction_serde() {
        // Create a sample commitment tx
        let config = ConsensusConfig::testing();
        let original_tx = mock_commitment_tx(&config);

        // Serialize the commitment tx to JSON
        let serialized = serde_json::to_string_pretty(&original_tx).expect("Failed to serialize");

        println!("{}", &serialized);
        // Deserialize the JSON back to a commitment tx
        let deserialized: CommitmentTransaction =
            serde_json::from_str(&serialized).expect("Failed to deserialize");

        // Ensure the deserialized tx matches the original
        assert_eq!(original_tx, deserialized);
    }

    #[test]
    fn test_tx_encode_and_signing() {
        // setup
        let config = ConsensusConfig::testing();
        let original_header = mock_header(&config);
        let mut sig_data = Vec::new();
        original_header.encode(&mut sig_data);
        let dec: DataTransactionHeader =
            DataTransactionHeader::decode(&mut sig_data.as_slice()).unwrap();

        // action
        let signer = IrysSigner {
            signer: SigningKey::random(&mut rand::thread_rng()),
            chain_id: config.chain_id,
            chunk_size: config.chunk_size,
        };

        // Test signing the header directly using the trait method
        let signed_header = dec.sign(&signer).unwrap();
        assert!(signed_header.is_signature_valid());

        // Also test the old way for IrysTransaction
        let tx = DataTransaction {
            header: mock_header(&config),
            ..Default::default()
        };

        let signed_tx = signer.sign_transaction(tx).unwrap();
        assert!(signed_tx.header.is_signature_valid());
    }

    #[test]
    fn test_commitment_tx_encode_and_signing() {
        // setup
        let config = ConsensusConfig::testing();
        let original_tx = mock_commitment_tx(&config);
        let mut sig_data = Vec::new();
        original_tx.encode(&mut sig_data);
        let _dec = CommitmentTransaction::decode(&mut sig_data.as_slice()).unwrap();

        // action
        let signer = IrysSigner {
            signer: SigningKey::random(&mut rand::thread_rng()),
            chain_id: config.chain_id,
            chunk_size: config.chunk_size,
        };

        // Test using the new trait method
        let signed_tx = original_tx.clone().sign(&signer).unwrap();

        println!(
            "{}",
            serde_json::to_string_pretty(&signed_tx).expect("Failed to serialize")
        );

        assert!(signed_tx.is_signature_valid());
    }

    fn mock_header(config: &ConsensusConfig) -> DataTransactionHeader {
        DataTransactionHeader {
            id: H256::from([255_u8; 32]),
            anchor: H256::from([1_u8; 32]),
            signer: Address::default(),
            data_root: H256::from([3_u8; 32]),
            data_size: 1024,
            term_fee: 100,
            perm_fee: Some(200),
            ledger_id: 1,
            bundle_format: None,
            chain_id: config.chain_id,
            version: 0,
            ingress_proofs: None,
            signature: Signature::test_signature().into(),
        }
    }

    fn mock_commitment_tx(config: &ConsensusConfig) -> CommitmentTransaction {
        let mut tx = CommitmentTransaction::new_stake(config, H256::from([1_u8; 32]), 1);
        tx.id = H256::from([255_u8; 32]);
        tx.signer = Address::default();
        tx.signature = Signature::test_signature().into();
        tx
    }
}

#[cfg(test)]
mod pledge_decay_parametrized_tests {
    use super::test_helpers::MockPledgeProvider;
    use super::*;
    use crate::storage_pricing::Amount;
    use rstest::rstest;
    use rust_decimal::Decimal;
    use rust_decimal_macros::dec;

    #[tokio::test]
    #[rstest]
    #[case(0, dec!(20000.0))]
    #[case(1, dec!(10717.7))]
    #[case(2, dec!(7440.8))]
    #[case(3, dec!(5743.4))]
    #[case(4, dec!(4698.4))]
    #[case(5, dec!(3987.4))]
    #[case(6, dec!(3470.8))]
    #[case(7, dec!(3077.8))]
    #[case(8, dec!(2768.2))]
    #[case(9, dec!(2517.8))]
    #[case(10, dec!(2310.8))]
    #[case(11, dec!(2136.8))]
    #[case(12, dec!(1988.2))]
    #[case(13, dec!(1860.0))]
    #[case(14, dec!(1748.0))]
    #[case(15, dec!(1649.3))]
    #[case(16, dec!(1561.8))]
    #[case(17, dec!(1483.4))]
    #[case(18, dec!(1413.0))]
    #[case(19, dec!(1349.2))]
    #[case(20, dec!(1291.3))]
    #[case(21, dec!(1238.3))]
    #[case(22, dec!(1189.8))]
    #[case(23, dec!(1145.0))]
    #[case(24, dec!(1103.7))]
    async fn test_pledge_cost_with_decay(
        #[case] existing_pledges: usize,
        #[case] expected_cost: Decimal,
    ) {
        // Setup config with $20,000 base fee and 0.9 decay rate
<<<<<<< HEAD
        let mut config = ConsensusConfig::testnet();
        config.pledge_base_value = crate::storage_pricing::Amount::token(dec!(20000.0)).unwrap();
=======
        let mut config = ConsensusConfig::testing();
        config.pledge_base_fee = crate::storage_pricing::Amount::token(dec!(20000.0)).unwrap();
>>>>>>> 1beb83ad
        config.pledge_decay = crate::storage_pricing::Amount::percentage(dec!(0.9)).unwrap();

        // Create provider with existing pledge count
        let signer_address = Address::default();
        let provider =
            MockPledgeProvider::new().with_pledge_count(signer_address, existing_pledges);

        // Create a new pledge transaction
        let pledge_tx =
            CommitmentTransaction::new_pledge(&config, H256::zero(), 1, &provider, signer_address)
                .await;

        // Convert actual value to decimal for comparison
        let actual_amount = Amount::<()>::new(pledge_tx.value)
            .token_to_decimal()
            .unwrap();

        assert_eq!(actual_amount.round_dp(0), expected_cost.round_dp(0));
    }

    #[tokio::test]
    #[rstest]
    #[case(0, dec!(0))]
    #[case(1, dec!(20000.0))]
    #[case(2, dec!(10717.7))]
    #[case(3, dec!(7440.8))]
    #[case(4, dec!(5743.4))]
    #[case(5, dec!(4698.4))]
    #[case(6, dec!(3987.4))]
    #[case(7, dec!(3470.8))]
    #[case(8, dec!(3077.8))]
    #[case(9, dec!(2768.2))]
    #[case(10,dec!(2517.8))]
    #[case(11,dec!(2310.8))]
    #[case(12,dec!(2136.8))]
    #[case(13,dec!(1988.2))]
    #[case(14,dec!(1860.0))]
    #[case(15,dec!(1748.0))]
    #[case(16,dec!(1649.3))]
    #[case(17,dec!(1561.8))]
    #[case(18,dec!(1483.4))]
    #[case(19,dec!(1413.0))]
    #[case(20,dec!(1349.2))]
    #[case(21,dec!(1291.3))]
    #[case(22,dec!(1238.3))]
    #[case(23,dec!(1189.8))]
    #[case(24,dec!(1145.0))]
    async fn test_unpledge_cost(
        #[case] existing_pledges: usize,
        #[case] expected_unpledge_value: Decimal,
    ) {
        // Setup config with 20,000 IRYS base fee and 0.9 decay rate (same as test_pledge_cost_with_decay)
<<<<<<< HEAD
        let mut config = ConsensusConfig::testnet();
        config.pledge_base_value = crate::storage_pricing::Amount::token(dec!(20000.0)).unwrap();
=======
        let mut config = ConsensusConfig::testing();
        config.pledge_base_fee = crate::storage_pricing::Amount::token(dec!(20000.0)).unwrap();
>>>>>>> 1beb83ad
        config.pledge_decay = crate::storage_pricing::Amount::percentage(dec!(0.9)).unwrap();

        // Create provider with existing pledge count
        let signer_address = Address::default();
        let provider =
            MockPledgeProvider::new().with_pledge_count(signer_address, existing_pledges);

        // Create an unpledge transaction
        let unpledge_tx = CommitmentTransaction::new_unpledge(
            &config,
            H256::zero(),
            1,
            &provider,
            signer_address,
        )
        .await;

        // Verify the commitment type is correct
        assert_eq!(unpledge_tx.commitment_type, CommitmentType::Unpledge);

        // Verify unpledge total cost only includes fee (not value)
        assert_eq!(
            unpledge_tx.total_cost(),
            U256::from(unpledge_tx.fee),
            "Unpledge total cost should only include fee"
        );

        // Convert actual value to decimal for comparison
        let actual_amount = Amount::<()>::new(unpledge_tx.value)
            .token_to_decimal()
            .unwrap();

        assert_eq!(
            actual_amount.round_dp(0),
            expected_unpledge_value.round_dp(0)
        );
    }
}<|MERGE_RESOLUTION|>--- conflicted
+++ resolved
@@ -854,13 +854,8 @@
         #[case] expected_cost: Decimal,
     ) {
         // Setup config with $20,000 base fee and 0.9 decay rate
-<<<<<<< HEAD
-        let mut config = ConsensusConfig::testnet();
+        let mut config = ConsensusConfig::testing();
         config.pledge_base_value = crate::storage_pricing::Amount::token(dec!(20000.0)).unwrap();
-=======
-        let mut config = ConsensusConfig::testing();
-        config.pledge_base_fee = crate::storage_pricing::Amount::token(dec!(20000.0)).unwrap();
->>>>>>> 1beb83ad
         config.pledge_decay = crate::storage_pricing::Amount::percentage(dec!(0.9)).unwrap();
 
         // Create provider with existing pledge count
@@ -913,13 +908,8 @@
         #[case] expected_unpledge_value: Decimal,
     ) {
         // Setup config with 20,000 IRYS base fee and 0.9 decay rate (same as test_pledge_cost_with_decay)
-<<<<<<< HEAD
-        let mut config = ConsensusConfig::testnet();
+        let mut config = ConsensusConfig::testing();
         config.pledge_base_value = crate::storage_pricing::Amount::token(dec!(20000.0)).unwrap();
-=======
-        let mut config = ConsensusConfig::testing();
-        config.pledge_base_fee = crate::storage_pricing::Amount::token(dec!(20000.0)).unwrap();
->>>>>>> 1beb83ad
         config.pledge_decay = crate::storage_pricing::Amount::percentage(dec!(0.9)).unwrap();
 
         // Create provider with existing pledge count
