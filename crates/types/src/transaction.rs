pub use crate::ingress::IngressProof;
use crate::versioning::{
    compact_with_discriminant, split_discriminant, Signable, VersionDiscriminant, Versioned,
    VersioningError,
};
pub use crate::{
    address_base58_stringify, optional_string_u64, string_u64, Address, Arbitrary, Base64, Compact,
    ConsensusConfig, IrysSignature, Node, Proof, Signature, H256, U256,
};
use crate::{TxChunkOffset, UnpackedChunk};
use alloy_primitives::keccak256;
use alloy_rlp::{Encodable as _, RlpDecodable, RlpEncodable};
use irys_macros_integer_tagged::IntegerTagged;
pub use irys_primitives::CommitmentType;
use serde::{Deserialize, Serialize};
use std::ops::{Deref, DerefMut};
use thiserror::Error;
use tracing::error;

pub mod fee_distribution;

pub type IrysTransactionId = H256;

/// Errors that can occur during commitment transaction validation
#[derive(Debug, Clone, PartialEq, Eq, Error)]
pub enum CommitmentValidationError {
    /// The provided fee is insufficient
    #[error("Insufficient fee: {provided} < required {required}")]
    InsufficientFee { provided: u64, required: u64 },
    /// Invalid stake or unstake value
    #[error("Invalid stake value: {provided} != expected {expected}")]
    InvalidStakeValue { provided: U256, expected: U256 },
    /// Invalid pledge value
    #[error(
        "Invalid pledge value: {provided} != expected {expected} (pledge_count: {pledge_count})"
    )]
    InvalidPledgeValue {
        provided: U256,
        expected: U256,
        pledge_count: u64,
    },
    /// Invalid unpledge value
    #[error(
        "Invalid unpledge value: {provided} != expected {expected} (pledge_count: {pledge_count})"
    )]
    InvalidUnpledgeValue {
        provided: U256,
        expected: U256,
        pledge_count: u64,
    },
    /// Invalid unpledge because pledge_count_before_executing is zero
    #[error("Invalid unpledge: pledge_count_before_executing must be > 0")]
    InvalidUnpledgeCountZero,
    #[error("Signer address is not allowed to stake/pledge")]
    ForbiddenSigner,
}

#[derive(Clone, Debug, Eq, IntegerTagged, PartialEq, Arbitrary)]
#[repr(u8)]
#[integer_tagged(tag = "version")]
pub enum DataTransactionHeader {
    #[integer_tagged(version = 1)]
    V1(DataTransactionHeaderV1) = 1,
}

impl VersionDiscriminant for DataTransactionHeader {
    fn version(&self) -> u8 {
        match self {
            Self::V1(_) => 1,
        }
    }
}

impl Default for DataTransactionHeader {
    fn default() -> Self {
        Self::V1(DataTransactionHeaderV1::default())
    }
}

impl Ord for DataTransactionHeader {
    fn cmp(&self, other: &Self) -> std::cmp::Ordering {
        match (self, other) {
            (Self::V1(a), Self::V1(b)) => a.cmp(b),
        }
    }
}

impl PartialOrd for DataTransactionHeader {
    fn partial_cmp(&self, other: &Self) -> Option<std::cmp::Ordering> {
        Some(self.cmp(other))
    }
}

// deref & derefmut will only work while we have a single version
// this is what allows us to "hide" the complexity for the rest of the codebase.
impl Deref for DataTransactionHeader {
    type Target = DataTransactionHeaderV1;

    fn deref(&self) -> &Self::Target {
        match self {
            Self::V1(v1) => v1,
        }
    }
}

impl DerefMut for DataTransactionHeader {
    fn deref_mut(&mut self) -> &mut Self::Target {
        match self {
            Self::V1(v1) => v1,
        }
    }
}

impl Compact for DataTransactionHeader {
    fn to_compact<B>(&self, buf: &mut B) -> usize
    where
        B: bytes::BufMut + AsMut<[u8]>,
    {
        match self {
            Self::V1(inner) => compact_with_discriminant(1, inner, buf),
        }
    }
    fn from_compact(buf: &[u8], _len: usize) -> (Self, &[u8]) {
        let (disc, rest) = split_discriminant(buf);
        match disc {
            1 => {
                let (inner, rest2) = DataTransactionHeaderV1::from_compact(rest, rest.len());
                (Self::V1(inner), rest2)
            }
            other => panic!("{:?}", VersioningError::UnsupportedVersion(other)),
        }
    }
}

impl Signable for DataTransactionHeader {
    fn encode_for_signing(&self, out: &mut dyn bytes::BufMut) {
        out.put_u8(self.version());
        match self {
            Self::V1(inner) => {
                let mut tmp = Vec::new();
                inner.encode_for_signing(&mut tmp);
                out.put_slice(&tmp);
            }
        }
    }
}

impl alloy_rlp::Encodable for DataTransactionHeader {
    fn encode(&self, out: &mut dyn bytes::BufMut) {
        // Encode discriminant followed by inner struct
        out.put_u8(self.version());
        match self {
            Self::V1(inner) => inner.encode(out),
        }
    }
}

impl alloy_rlp::Decodable for DataTransactionHeader {
    fn decode(buf: &mut &[u8]) -> alloy_rlp::Result<Self> {
        // Read discriminant
        if buf.is_empty() {
            return Err(alloy_rlp::Error::InputTooShort);
        }
        let discriminant = buf[0];
        *buf = &buf[1..];

        match discriminant {
            1 => {
                let inner = DataTransactionHeaderV1::decode(buf)?;
                Ok(Self::V1(inner))
            }
            _ => Err(alloy_rlp::Error::Custom("Unsupported version")),
        }
    }
}

impl DataTransactionHeader {
    /// Create a new DataTransactionHeader wrapped in the versioned wrapper
    pub fn new(config: &ConsensusConfig) -> Self {
        Self::V1(DataTransactionHeaderV1::new(config))
    }
}

impl Versioned for DataTransactionHeaderV1 {
    const VERSION: u8 = 1;
}

// impl HasInnerVersion for DataTransactionHeaderV1 {
//     fn inner_version(&self) -> u8 {
//         self.VERSION
//     }
// }

// Commitment Transaction versioned wrapper
#[derive(Clone, Debug, Eq, IntegerTagged, PartialEq, Arbitrary, Hash)]
#[repr(u8)]
#[integer_tagged(tag = "version")]
pub enum CommitmentTransaction {
    #[integer_tagged(version = 1)]
    V1(CommitmentTransactionV1) = 1,
}

impl Default for CommitmentTransaction {
    fn default() -> Self {
        Self::V1(CommitmentTransactionV1::default())
    }
}

impl Ord for CommitmentTransaction {
    fn cmp(&self, other: &Self) -> std::cmp::Ordering {
        match (self, other) {
            (Self::V1(a), Self::V1(b)) => a.cmp(b),
        }
    }
}

impl PartialOrd for CommitmentTransaction {
    fn partial_cmp(&self, other: &Self) -> Option<std::cmp::Ordering> {
        Some(self.cmp(other))
    }
}

impl VersionDiscriminant for CommitmentTransaction {
    fn version(&self) -> u8 {
        match self {
            Self::V1(_) => 1,
        }
    }
}

impl Deref for CommitmentTransaction {
    type Target = CommitmentTransactionV1;
    fn deref(&self) -> &Self::Target {
        match self {
            Self::V1(v) => v,
        }
    }
}
impl DerefMut for CommitmentTransaction {
    fn deref_mut(&mut self) -> &mut Self::Target {
        match self {
            Self::V1(v) => v,
        }
    }
}

impl CommitmentTransaction {
    /// Calculate the value for a pledge at the given count
    /// Delegates to the inner type's implementation
    pub fn calculate_pledge_value_at_count(config: &ConsensusConfig, pledge_count: u64) -> U256 {
        CommitmentTransactionV1::calculate_pledge_value_at_count(config, pledge_count)
    }
}

impl Compact for CommitmentTransaction {
    fn to_compact<B>(&self, buf: &mut B) -> usize
    where
        B: bytes::BufMut + AsMut<[u8]>,
    {
        match self {
            Self::V1(inner) => compact_with_discriminant(1, inner, buf),
        }
    }
    fn from_compact(buf: &[u8], _len: usize) -> (Self, &[u8]) {
        let (disc, rest) = split_discriminant(buf);
        match disc {
            1 => {
                let (inner, rest2) = CommitmentTransactionV1::from_compact(rest, rest.len());
                (Self::V1(inner), rest2)
            }
            other => panic!("{:?}", VersioningError::UnsupportedVersion(other)),
        }
    }
}

impl Signable for CommitmentTransaction {
    fn encode_for_signing(&self, out: &mut dyn bytes::BufMut) {
        out.put_u8(self.version());
        match self {
            Self::V1(inner) => {
                let mut tmp = Vec::new();
                inner.encode_for_signing(&mut tmp);
                out.put_slice(&tmp);
            }
        }
    }
}

impl alloy_rlp::Encodable for CommitmentTransaction {
    fn encode(&self, out: &mut dyn bytes::BufMut) {
        // Encode discriminant followed by inner struct
        out.put_u8(self.version());
        match self {
            Self::V1(inner) => inner.encode(out),
        }
    }
}

impl alloy_rlp::Decodable for CommitmentTransaction {
    fn decode(buf: &mut &[u8]) -> alloy_rlp::Result<Self> {
        // Read discriminant
        if buf.is_empty() {
            return Err(alloy_rlp::Error::InputTooShort);
        }
        let discriminant = buf[0];
        *buf = &buf[1..];

        match discriminant {
            1 => {
                let inner = CommitmentTransactionV1::decode(buf)?;
                Ok(Self::V1(inner))
            }
            _ => Err(alloy_rlp::Error::Custom("Unsupported version")),
        }
    }
}

impl CommitmentTransaction {
    /// Create a new CommitmentTransaction wrapped in the versioned wrapper
    pub fn new(config: &ConsensusConfig) -> Self {
        Self::V1(CommitmentTransactionV1::new(config))
    }

    /// Create a new stake transaction with the configured stake fee as value
    pub fn new_stake(config: &ConsensusConfig, anchor: H256) -> Self {
        Self::V1(CommitmentTransactionV1::new_stake(config, anchor))
    }

    /// Create a new unstake transaction with the configured stake fee as value
    pub fn new_unstake(config: &ConsensusConfig, anchor: H256) -> Self {
        Self::V1(CommitmentTransactionV1::new_unstake(config, anchor))
    }

    /// Create a new pledge transaction with decreasing cost per pledge
    pub async fn new_pledge(
        config: &ConsensusConfig,
        anchor: H256,
        provider: &impl PledgeDataProvider,
        signer_address: Address,
    ) -> Self {
        Self::V1(
            CommitmentTransactionV1::new_pledge(config, anchor, provider, signer_address).await,
        )
    }

    /// Create a new unpledge transaction that refunds the most recent pledge's cost
    pub async fn new_unpledge(
        config: &ConsensusConfig,
        anchor: H256,
        provider: &impl PledgeDataProvider,
        signer_address: Address,
    ) -> Self {
        Self::V1(
            CommitmentTransactionV1::new_unpledge(config, anchor, provider, signer_address).await,
        )
    }
}

impl Versioned for CommitmentTransactionV1 {
    const VERSION: u8 = 1;
}

#[derive(
    Clone,
    Debug,
    Default,
    Eq,
    Serialize,
    Deserialize,
    PartialEq,
    Arbitrary,
    Compact,
    RlpEncodable,
    RlpDecodable,
)]
#[rlp(trailing)]
/// Stores deserialized fields from a JSON formatted Irys transaction header.
/// will decode from strings or numeric literals for u64 fields, due to JS's max safe int being 2^53-1 instead of 2^64
/// We include the Irys prefix to differentiate from EVM transactions.
/// NOTE: be CAREFUL with using serde(default) it should ONLY be for `Option`al fields.
#[serde(rename_all = "camelCase")]
pub struct DataTransactionHeaderV1 {
    /// A 256-bit hash of the transaction signature.
    #[rlp(skip)]
    #[rlp(default)]
    // NOTE: both rlp skip AND rlp default must be present in order for field skipping to work
    pub id: H256,

    /// block_hash of a recent (last 50) blocks or the a recent transaction id
    /// from the signer. Multiple transactions can share the same anchor.
    pub anchor: H256,

    /// The ecdsa/secp256k1 public key of the transaction signer
    #[serde(with = "address_base58_stringify")]
    pub signer: Address,

    /// The merkle root of the transactions data chunks
    // #[serde(default, with = "address_base58_stringify")]
    pub data_root: H256,

    /// Size of the transaction data in bytes
    #[serde(with = "string_u64")]
    pub data_size: u64,

    /// Size of the header (to store tags etc.) in bytes
    #[serde(with = "string_u64")]
    pub header_size: u64,

    /// Funds the storage of the transaction data during the storage term (protocol-enforced cost)
    pub term_fee: U256,

    /// Destination ledger for the transaction, default is 0 - Permanent Ledger
    pub ledger_id: u32,

    /// EVM chain ID - used to prevent cross-chain replays
    #[serde(with = "string_u64")]
    pub chain_id: u64,

    /// Transaction signature bytes
    #[rlp(skip)]
    #[rlp(default)]
    pub signature: IrysSignature,

    #[serde(default, with = "optional_string_u64")]
    /// WARNING: None == Some(0) for RLP!!
    pub bundle_format: Option<u64>,

    /// Funds the storage of the transaction for the next 200+ years (protocol-enforced cost)
    #[serde(default)]
    pub perm_fee: Option<U256>,

    /// INTERNAL: Tracks what block this transaction was promoted in, can look up ingress proofs there
    #[rlp(skip)]
    #[rlp(default)]
    #[serde(skip)]
    pub promoted_height: Option<u64>,
}

/// Ordering for DataTransactionHeader by transaction ID
impl Ord for DataTransactionHeaderV1 {
    fn cmp(&self, other: &Self) -> std::cmp::Ordering {
        self.id.cmp(&other.id)
    }
}

impl PartialOrd for DataTransactionHeaderV1 {
    fn partial_cmp(&self, other: &Self) -> Option<std::cmp::Ordering> {
        Some(self.cmp(other))
    }
}

impl DataTransactionHeaderV1 {
    /// RLP Encoding of Transactions for Signing
    ///
    /// When RLP encoding a transaction for signing, an extra byte is included
    /// for the transaction type. This serves to simplify future parsing and
    /// decoding of RLP-encoded headers.
    ///
    /// When signing a transaction, the prehash is formed by RLP encoding the
    /// transaction's header fields. It's important to note that the prehash
    ///
    /// **excludes** certain fields:
    ///
    /// - **Transaction ID**: This is excluded from the prehash.
    /// - **Signature fields**: These are not part of the prehash.
    /// - **Optional fields**: Any optional fields that are `Option::None` are
    ///                        also excluded from the prehash.
    ///
    /// This method ensures that the transaction signature reflects only the
    /// essential data needed for validation and security purposes.
    pub fn encode_for_signing(&self, out: &mut dyn alloy_rlp::BufMut) {
        self.encode(out)
    }
}

/// Wrapper for the underlying DataTransactionHeader fields, this wrapper
/// contains the data/chunk/proof info that is necessary for clients to seed
/// a transactions data to the network.
#[derive(Clone, Default, Debug, Serialize, Deserialize, PartialEq)]
pub struct DataTransaction {
    pub header: DataTransactionHeader,
    // TODO: make this compatible with stream/iterator data sources
    pub data: Option<Base64>,
    #[serde(skip)]
    pub chunks: Vec<Node>,
    #[serde(skip)]
    pub proofs: Vec<Proof>,
}

impl DataTransaction {
    pub fn signature_hash(&self) -> [u8; 32] {
        self.header.signature_hash()
    }

    pub fn data_chunks(&self) -> eyre::Result<Vec<UnpackedChunk>> {
        // TODO: find a better version
        let data = match &self.data {
            Some(d) => d,
            None => eyre::bail!("missing required tx data"),
        };
        let mut chunks = Vec::with_capacity(self.chunks.len());
        for (idx, chunk) in self.chunks.iter().enumerate() {
            let unpacked_chunk = UnpackedChunk {
                data_root: self.header.data_root,
                data_size: self.header.data_size,
                data_path: Base64(self.proofs[idx].proof.clone()),
                bytes: Base64(data.0[chunk.min_byte_range..chunk.max_byte_range].to_vec()),
                tx_offset: TxChunkOffset::from(idx as u32),
            };
            chunks.push(unpacked_chunk);
        }
        Ok(chunks)
    }
}

impl DataTransactionHeaderV1 {
    pub fn new(config: &ConsensusConfig) -> Self {
        Self {
            id: H256::zero(),
            anchor: H256::zero(),
            signer: Address::default(),
            data_root: H256::zero(),
            data_size: 0,
            header_size: 0,
            term_fee: U256::zero(),
            perm_fee: None,
            ledger_id: 0,
            bundle_format: None,
            chain_id: config.chain_id,
            signature: Signature::test_signature().into(),
            promoted_height: None,
        }
    }

    /// Simple getter methods for IrysTransaction compatibility
    pub fn id(&self) -> IrysTransactionId {
        self.id
    }

    pub fn signer(&self) -> Address {
        self.signer
    }

    pub fn signature(&self) -> &IrysSignature {
        &self.signature
    }

    pub fn anchor(&self) -> H256 {
        self.anchor
    }

    pub fn user_fee(&self) -> U256 {
        self.term_fee
    }

    pub fn total_cost(&self) -> U256 {
        self.perm_fee.unwrap_or(U256::zero()) + self.term_fee
    }
}

pub type TxPath = Vec<u8>;

/// sha256(tx_path)
pub type TxPathHash = H256;

#[derive(
    Clone,
    Debug,
    Default,
    Eq,
    Serialize,
    Deserialize,
    PartialEq,
    Arbitrary,
    Compact,
    RlpEncodable,
    RlpDecodable,
    Hash,
)]
#[rlp(trailing)]
/// Stores deserialized fields from a JSON formatted commitment transaction.
/// NOTE: be CAREFUL with using serde(default) it should ONLY be for `Option`al fields.
#[serde(rename_all = "camelCase")]
pub struct CommitmentTransactionV1 {
    // NOTE: both rlp skip AND rlp default must be present in order for field skipping to work
    #[rlp(skip)]
    #[rlp(default)]
    /// A SHA-256 hash of the transaction signature.
    pub id: H256,

    /// block_hash of a recent (last 50) blocks or the a recent transaction id
    /// from the signer. Multiple transactions can share the same anchor.
    pub anchor: H256,

    /// The ecdsa/secp256k1 public key of the transaction signer
    #[serde(with = "address_base58_stringify")]
    pub signer: Address,

    /// The type of commitment Stake/UnStake Pledge/UnPledge
    pub commitment_type: CommitmentType,

    /// EVM chain ID - used to prevent cross-chain replays
    #[serde(with = "string_u64")]
    pub chain_id: u64,

    /// Pay the fee required to mitigate tx spam
    #[serde(with = "string_u64")]
    pub fee: u64,

    /// The value being staked, pledged, unstaked or unpledged
    pub value: U256,

    /// Transaction signature bytes
    #[rlp(skip)]
    #[rlp(default)]
    pub signature: IrysSignature,
}

/// Ordering for CommitmentTransaction prioritizes transactions as follows:
<<<<<<< HEAD
/// 1. Stake commitments (fee desc, then id tie-breaker)
/// 2. Pledge (count asc, then fee desc, then id tie-breaker)
/// 3. Unpledge (count asc, then fee desc, then id tie-breaker)
/// 4. Unstake (last, fee desc, then id tie-breaker)
impl Ord for CommitmentTransaction {
=======
/// 1. Stake commitments (sorted by fee, highest first)
/// 2. Pledge commitments (sorted by pledge_count_before_executing ascending, then by fee descending)
/// 3. Other commitment types (sorted by fee)
impl Ord for CommitmentTransactionV1 {
>>>>>>> 0646c56f
    fn cmp(&self, other: &Self) -> std::cmp::Ordering {
        use std::cmp::Ordering;

        fn commitment_priority(commitment_type: &CommitmentType) -> u8 {
            match commitment_type {
                CommitmentType::Stake => 0,
                CommitmentType::Pledge { .. } => 1,
                CommitmentType::Unpledge { .. } => 2,
                CommitmentType::Unstake => 3,
            }
        }

        let self_priority = commitment_priority(&self.commitment_type);
        let other_priority = commitment_priority(&other.commitment_type);

        match self_priority.cmp(&other_priority) {
            Ordering::Less => Ordering::Less,
            Ordering::Greater => Ordering::Greater,
            Ordering::Equal => match (&self.commitment_type, &other.commitment_type) {
                (CommitmentType::Stake, CommitmentType::Stake) => other
                    .user_fee()
                    .cmp(&self.user_fee())
                    .then_with(|| self.id.cmp(&other.id)),
                (
                    CommitmentType::Pledge {
                        pledge_count_before_executing: count_a,
                    },
                    CommitmentType::Pledge {
                        pledge_count_before_executing: count_b,
                    },
                ) => count_a
                    .cmp(count_b)
                    .then_with(|| other.user_fee().cmp(&self.user_fee()))
                    .then_with(|| self.id.cmp(&other.id)),
                (
                    CommitmentType::Unpledge {
                        pledge_count_before_executing: count_a,
                        ..
                    },
                    CommitmentType::Unpledge {
                        pledge_count_before_executing: count_b,
                        ..
                    },
                ) => count_b
                    .cmp(count_a)
                    .then_with(|| other.user_fee().cmp(&self.user_fee()))
                    .then_with(|| self.id.cmp(&other.id)),
                (CommitmentType::Unstake, CommitmentType::Unstake) => other
                    .user_fee()
                    .cmp(&self.user_fee())
                    .then_with(|| self.id.cmp(&other.id)),
                // With unique priorities we should never reach a mixed-type Ordering::Equal
                _ => Ordering::Equal,
            },
        }
    }
}

impl PartialOrd for CommitmentTransactionV1 {
    fn partial_cmp(&self, other: &Self) -> Option<std::cmp::Ordering> {
        Some(self.cmp(other))
    }
}

impl CommitmentTransactionV1 {
    /// Create a new CommitmentTransaction with default values from config
    pub fn new(config: &ConsensusConfig) -> Self {
        Self {
            id: H256::zero(),
            anchor: H256::zero(),
            signer: Address::default(),
            commitment_type: CommitmentType::default(),
            chain_id: config.chain_id,
            fee: 0,
            value: U256::zero(),
            signature: IrysSignature::new(Signature::test_signature()),
        }
    }

    /// Calculate the value for a pledge at the given count
    /// For pledge N, use count = N
    /// For unpledge refund, use count = N - 1 (to get the value of the most recent pledge)
    pub fn calculate_pledge_value_at_count(config: &ConsensusConfig, pledge_count: u64) -> U256 {
        config
            .pledge_base_value
            .apply_pledge_decay(pledge_count, config.pledge_decay)
            .map(|a| a.amount)
            .unwrap_or(config.pledge_base_value.amount)
    }

    /// Create a new stake transaction with the configured stake fee as value
    pub fn new_stake(config: &ConsensusConfig, anchor: H256) -> Self {
        Self {
            commitment_type: CommitmentType::Stake,
            anchor,
            fee: config.mempool.commitment_fee,
            value: config.stake_value.amount,
            ..Self::new(config)
        }
    }

    /// Create a new unstake transaction with the configured stake fee as value
    pub fn new_unstake(config: &ConsensusConfig, anchor: H256) -> Self {
        Self {
            commitment_type: CommitmentType::Unstake,
            anchor,
            fee: config.mempool.commitment_fee,
            value: config.stake_value.amount,
            ..Self::new(config)
        }
    }

    /// Create a new pledge transaction with decreasing cost per pledge.
    /// Cost = pledge_base_fee / ((existing_pledges + 1) ^ pledge_decay)
    /// The calculated cost is stored in the transaction's `value` field.
    pub async fn new_pledge(
        config: &ConsensusConfig,
        anchor: H256,
        provider: &impl PledgeDataProvider,
        signer_address: Address,
    ) -> Self {
        let count = provider.pledge_count(signer_address).await;
        let value = Self::calculate_pledge_value_at_count(config, count);

        Self {
            commitment_type: CommitmentType::Pledge {
                pledge_count_before_executing: count,
            },
            anchor,
            fee: config.mempool.commitment_fee,
            value,
            ..Self::new(config)
        }
    }

    /// Create a new unpledge transaction that refunds the most recent pledge's cost.
    /// Refund = cost of the last pledge made (existing_pledges - 1)
    /// Returns 0 if user has no pledges. The refund is in the `value` field.
    pub async fn new_unpledge(
        config: &ConsensusConfig,
        anchor: H256,
        provider: &impl PledgeDataProvider,
        signer_address: Address,
        partition_hash: H256,
    ) -> Self {
        let count = provider.pledge_count(signer_address).await;
        let value = Self::calculate_pledge_value_at_count(config, count.checked_sub(1).unwrap());

        Self {
            commitment_type: CommitmentType::Unpledge {
                pledge_count_before_executing: count,
                partition_hash: partition_hash.into(),
            },
            anchor,
            fee: config.mempool.commitment_fee,
            value,
            ..Self::new(config)
        }
    }

    /// Rely on RLP encoding for signing
    pub fn encode_for_signing(&self, out: &mut dyn alloy_rlp::BufMut) {
        self.encode(out)
    }

    /// Returns the value stored in the transaction
    pub fn commitment_value(&self) -> U256 {
        self.value
    }

    /// Returns the user fee for prioritization
    pub fn user_fee(&self) -> U256 {
        U256::from(self.fee)
    }

    /// Returns the total cost including value
    pub fn total_cost(&self) -> U256 {
        let additional_fee = match &self.commitment_type {
            CommitmentType::Stake => self.value,
            CommitmentType::Pledge { .. } => self.value,
            CommitmentType::Unpledge { .. } => U256::zero(),
            CommitmentType::Unstake => U256::zero(),
        };
        U256::from(self.fee).saturating_add(additional_fee)
    }

    /// Simple getter methods for IrysTransaction compatibility
    pub fn id(&self) -> IrysTransactionId {
        self.id
    }

    pub fn signer(&self) -> Address {
        self.signer
    }

    pub fn signature(&self) -> &IrysSignature {
        &self.signature
    }

    pub fn anchor(&self) -> H256 {
        self.anchor
    }

    /// Validates that the commitment transaction has a sufficient fee
    pub fn validate_fee(&self, config: &ConsensusConfig) -> Result<(), CommitmentValidationError> {
        let required_fee = config.mempool.commitment_fee;

        if self.fee < required_fee {
            return Err(CommitmentValidationError::InsufficientFee {
                provided: self.fee,
                required: required_fee,
            });
        }

        Ok(())
    }

    /// Validates the value field based on commitment type
    pub fn validate_value(
        &self,
        config: &ConsensusConfig,
    ) -> Result<(), CommitmentValidationError> {
        match &self.commitment_type {
            CommitmentType::Stake | CommitmentType::Unstake => {
                // For stake/unstake, value must match configured stake value
                let expected_value = config.stake_value.amount;
                if self.value != expected_value {
                    return Err(CommitmentValidationError::InvalidStakeValue {
                        provided: self.value,
                        expected: expected_value,
                    });
                }
            }
            CommitmentType::Pledge {
                pledge_count_before_executing,
            } => {
                // For pledge, validate using the embedded pledge count
                let expected_value =
                    Self::calculate_pledge_value_at_count(config, *pledge_count_before_executing);

                if self.value != expected_value {
                    return Err(CommitmentValidationError::InvalidPledgeValue {
                        provided: self.value,
                        expected: expected_value,
                        pledge_count: *pledge_count_before_executing,
                    });
                }
            }
            CommitmentType::Unpledge {
                pledge_count_before_executing,
                ..
            } => {
                // Unpledge must reference an existing pledge (count > 0)
                if *pledge_count_before_executing == 0 {
                    return Err(CommitmentValidationError::InvalidUnpledgeCountZero);
                }

                // Calculate expected refund value: value of the most recent pledge (count-1)
                let expected_value = Self::calculate_pledge_value_at_count(
                    config,
                    *pledge_count_before_executing - 1,
                );

                if self.value != expected_value {
                    return Err(CommitmentValidationError::InvalidUnpledgeValue {
                        provided: self.value,
                        expected: expected_value,
                        pledge_count: *pledge_count_before_executing,
                    });
                }
            }
        }

        Ok(())
    }
}

// Trait to abstract common behavior
pub trait IrysTransactionCommon {
    fn is_signature_valid(&self) -> bool;
    fn id(&self) -> IrysTransactionId;
    fn total_cost(&self) -> U256;
    fn signer(&self) -> Address;
    fn signature(&self) -> &IrysSignature;
    fn anchor(&self) -> H256;
    fn user_fee(&self) -> U256;

    /// Sign this transaction with the provided signer
    fn sign(self, signer: &crate::irys::IrysSigner) -> Result<Self, eyre::Error>
    where
        Self: Sized;
}

impl DataTransactionHeader {
    pub fn user_fee(&self) -> U256 {
        // Return term_fee as the user fee for prioritization
        // todo: use TermFeeCharges to get the fee that will go to the miner
        self.term_fee
    }

    pub fn total_cost(&self) -> U256 {
        self.perm_fee.unwrap_or(U256::zero()) + self.term_fee
    }
}

impl IrysTransactionCommon for DataTransactionHeader {
    fn is_signature_valid(&self) -> bool {
        self.signature
            .validate_signature(self.signature_hash(), self.signer)
            && keccak256(self.signature.as_bytes()).0 == self.id.0
    }

    fn id(&self) -> IrysTransactionId {
        self.id
    }

    fn total_cost(&self) -> U256 {
<<<<<<< HEAD
        self.perm_fee.unwrap_or_default() + self.term_fee
=======
        self.total_cost()
>>>>>>> 0646c56f
    }

    fn signer(&self) -> Address {
        self.signer
    }

    fn signature(&self) -> &IrysSignature {
        &self.signature
    }

    fn anchor(&self) -> H256 {
        self.anchor
    }

    fn user_fee(&self) -> U256 {
        self.user_fee()
    }

    fn sign(mut self, signer: &crate::irys::IrysSigner) -> Result<Self, eyre::Error> {
        use crate::Address;
        use alloy_primitives::keccak256;

        // Store the signer address
        self.signer = Address::from_public_key(signer.signer.verifying_key());

        // Create the signature hash and sign it
        let prehash = self.signature_hash();
        let signature: Signature = signer.signer.sign_prehash_recoverable(&prehash)?.into();

        self.signature = IrysSignature::new(signature);

        // Derive the txid by hashing the signature
        let id: [u8; 32] = keccak256(signature.as_bytes()).into();
        self.id = H256::from(id);

        Ok(self)
    }
}

impl CommitmentTransaction {
    pub fn user_fee(&self) -> U256 {
        U256::from(self.fee)
    }

    pub fn total_cost(&self) -> U256 {
        let additional_fee = match &self.commitment_type {
            CommitmentType::Stake => self.value,
            CommitmentType::Pledge { .. } => self.value,
            CommitmentType::Unpledge { .. } => U256::zero(),
            CommitmentType::Unstake => U256::zero(),
        };
        U256::from(self.fee).saturating_add(additional_fee)
    }
}

impl IrysTransactionCommon for CommitmentTransaction {
    fn is_signature_valid(&self) -> bool {
        self.signature
            .validate_signature(self.signature_hash(), self.signer)
            && keccak256(self.signature.as_bytes()).0 == self.id.0
    }

    fn id(&self) -> IrysTransactionId {
        self.id
    }

    fn total_cost(&self) -> U256 {
        self.total_cost()
    }

    fn signer(&self) -> Address {
        self.signer
    }

    fn anchor(&self) -> H256 {
        self.anchor
    }

    fn signature(&self) -> &IrysSignature {
        &self.signature
    }

    fn user_fee(&self) -> U256 {
        self.user_fee()
    }

    fn sign(mut self, signer: &crate::irys::IrysSigner) -> Result<Self, eyre::Error> {
        use alloy_primitives::keccak256;

        // Store the signer address
        self.signer = signer.address();

        // Create the signature hash and sign it
        let prehash = self.signature_hash();
        let signature: Signature = signer.signer.sign_prehash_recoverable(&prehash)?.into();

        self.signature = IrysSignature::new(signature);

        // Derive the txid by hashing the signature
        let id: [u8; 32] = keccak256(signature.as_bytes()).into();
        self.id = H256::from(id);

        Ok(self)
    }
}

#[derive(Serialize, Deserialize, Debug, PartialEq, Clone)]
pub enum IrysTransaction {
    Data(DataTransactionHeader),
    Commitment(CommitmentTransaction),
}

impl TryInto<DataTransactionHeader> for IrysTransaction {
    type Error = eyre::Report;
    fn try_into(self) -> Result<DataTransactionHeader, Self::Error> {
        match self {
            Self::Data(tx) => Ok(tx),
            Self::Commitment(_) => Err(eyre::eyre!("This is a commitment tx")),
        }
    }
}

impl TryInto<CommitmentTransaction> for IrysTransaction {
    type Error = eyre::Report;

    fn try_into(self) -> Result<CommitmentTransaction, Self::Error> {
        match self {
            Self::Data(_) => Err(eyre::eyre!("This is a data tx")),
            Self::Commitment(tx) => Ok(tx),
        }
    }
}

// route to IrysTransactionCommon impl
// TODO: a better way to do this?
impl IrysTransactionCommon for IrysTransaction {
    fn is_signature_valid(&self) -> bool {
        match self {
            Self::Data(tx) => tx.is_signature_valid(),
            Self::Commitment(tx) => tx.is_signature_valid(),
        }
    }

    fn id(&self) -> IrysTransactionId {
        match self {
            Self::Data(tx) => tx.id(),
            Self::Commitment(tx) => tx.id(),
        }
    }

    fn signer(&self) -> Address {
        match self {
            Self::Data(tx) => tx.signer(),
            Self::Commitment(tx) => tx.signer(),
        }
    }

    fn signature(&self) -> &IrysSignature {
        match self {
            Self::Data(tx) => tx.signature(),
            Self::Commitment(tx) => tx.signature(),
        }
    }

    fn anchor(&self) -> H256 {
        match self {
            Self::Data(tx) => tx.anchor(),
            Self::Commitment(tx) => tx.anchor(),
        }
    }

    fn total_cost(&self) -> U256 {
        match self {
            Self::Data(tx) => tx.total_cost(),
            Self::Commitment(tx) => tx.total_cost(),
        }
    }

    fn user_fee(&self) -> U256 {
        match self {
            Self::Data(tx) => tx.user_fee(),
            Self::Commitment(tx) => tx.user_fee(),
        }
    }

    fn sign(self, signer: &crate::irys::IrysSigner) -> Result<Self, eyre::Error>
    where
        Self: Sized,
    {
        Ok(match self {
            Self::Data(tx) => Self::Data(tx.sign(signer)?),
            Self::Commitment(tx) => Self::Commitment(tx.sign(signer)?),
        })
    }
}

impl From<DataTransactionHeader> for IrysTransaction {
    fn from(tx: DataTransactionHeader) -> Self {
        Self::Data(tx)
    }
}

impl From<CommitmentTransaction> for IrysTransaction {
    fn from(tx: CommitmentTransaction) -> Self {
        Self::Commitment(tx)
    }
}

// API variant (extra serialisation logic)
#[derive(Serialize, Deserialize, Debug, PartialEq, Clone)]
#[serde(tag = "type", rename_all = "camelCase")]
pub enum IrysTransactionResponse {
    #[serde(rename = "commitment")]
    Commitment(CommitmentTransaction),

    #[serde(rename = "storage")]
    Storage(DataTransactionHeader),
}

impl From<CommitmentTransaction> for IrysTransactionResponse {
    fn from(tx: CommitmentTransaction) -> Self {
        Self::Commitment(tx)
    }
}

impl From<DataTransactionHeader> for IrysTransactionResponse {
    fn from(tx: DataTransactionHeader) -> Self {
        Self::Storage(tx)
    }
}

/// Trait for providing pledge count information for dynamic fee calculation
#[async_trait::async_trait]
pub trait PledgeDataProvider {
    /// Returns the number of existing pledges for a given user address
    async fn pledge_count(&self, user_address: Address) -> u64;
}

#[async_trait::async_trait]
impl PledgeDataProvider for u64 {
    async fn pledge_count(&self, _user_address: Address) -> Self {
        *self
    }
}

#[cfg(test)]
mod test_helpers {
    use super::*;
    use std::collections::HashMap;

    pub(super) struct MockPledgeProvider {
        pub pledge_counts: HashMap<Address, u64>,
    }

    impl MockPledgeProvider {
        pub(super) fn new() -> Self {
            Self {
                pledge_counts: HashMap::new(),
            }
        }

        pub(super) fn with_pledge_count(mut self, address: Address, count: u64) -> Self {
            self.pledge_counts.insert(address, count);
            self
        }
    }

    #[async_trait::async_trait]
    impl PledgeDataProvider for MockPledgeProvider {
        async fn pledge_count(&self, user_address: Address) -> u64 {
            self.pledge_counts.get(&user_address).copied().unwrap_or(0)
        }
    }
}

#[cfg(test)]
mod tests {
    use super::*;
    use crate::irys::IrysSigner;

    use alloy_rlp::Decodable as _;

    use k256::ecdsa::SigningKey;
    use serde_json;

    #[test]
    fn test_irys_transaction_header_rlp_round_trip() {
        // setup
        let config = ConsensusConfig::testing();
        let mut header = mock_header(&config);

        // action - test RLP encoding/decoding the outer versioned structure
        let mut buffer = vec![];
        header.encode(&mut buffer);
        let decoded = DataTransactionHeader::decode(&mut buffer.as_slice()).unwrap();

        // Assert
        // zero out the id and signature, those do not get encoded
        header.id = H256::zero();
        header.signature = IrysSignature::new(Signature::try_from([0_u8; 65].as_slice()).unwrap());
        assert_eq!(header, decoded);
        // Verify version discriminant is preserved in RLP encoding
        assert_eq!(decoded.version(), 1);
    }

    #[test]
    fn test_commitment_transaction_rlp_round_trip() {
        // setup
        let config = ConsensusConfig::testing();
        let mut header = mock_commitment_tx(&config);

        // test RLP encoding/decoding the outer versioned structure
        let mut buffer = vec![];
        header.encode(&mut buffer);
        let decoded = CommitmentTransaction::decode(&mut buffer.as_slice()).unwrap();

        // Assert
        // zero out the id and signature, those do not get encoded
        header.id = H256::zero();
        header.signature = IrysSignature::new(Signature::try_from([0_u8; 65].as_slice()).unwrap());
        assert_eq!(header, decoded);
        // Verify version discriminant is preserved in RLP encoding
        assert_eq!(decoded.version(), 1);
    }

    #[test]
    fn test_irys_transaction_header_compact_round_trip() {
        // setup
        let config = ConsensusConfig::testing();
        let original_header = mock_header(&config);

        // action - test Compact encoding/decoding the outer versioned structure
        let mut buffer = vec![];
        original_header.to_compact(&mut buffer);
        let (decoded_header, rest) = DataTransactionHeader::from_compact(&buffer, buffer.len());

        // Assert - Compact encodes ALL fields including id and signature (unlike RLP)
        assert_eq!(original_header, decoded_header);
        // Verify version discriminant is preserved in Compact encoding
        assert_eq!(decoded_header.version(), 1);
        assert_eq!(buffer[0], 1); // First byte should be the version discriminant
        assert!(rest.is_empty(), "the whole buffer should be consumed");
    }

    #[test]
    fn test_commitment_transaction_compact_round_trip() {
        // setup
        let config = ConsensusConfig::testing();
        let original_tx = mock_commitment_tx(&config);

        // action - test Compact encoding/decoding the outer versioned structure
        let mut buffer = vec![];
        original_tx.to_compact(&mut buffer);
        let (decoded_tx, rest) = CommitmentTransaction::from_compact(&buffer, buffer.len());

        // Assert - Compact encodes ALL fields including id and signature (unlike RLP)
        assert_eq!(original_tx, decoded_tx);
        // Verify version discriminant is preserved in Compact encoding
        assert_eq!(decoded_tx.version(), 1);
        assert_eq!(buffer[0], 1); // First byte should be the version discriminant
        assert!(rest.is_empty(), "the whole buffer should be consumed");
    }

    #[test]
    fn test_irys_transaction_header_serde() {
        // Create a sample DataTransactionHeader
        let config = ConsensusConfig::testing();
        let original_header = mock_header(&config);

        // Serialize the DataTransactionHeader to JSON
        let serialized =
            serde_json::to_string_pretty(&original_header).expect("Failed to serialize");

        println!("{}", &serialized);
        // Deserialize the JSON back to DataTransactionHeader
        let deserialized: DataTransactionHeader =
            serde_json::from_str(&serialized).expect("Failed to deserialize");

        // Ensure the deserialized struct matches the original
        assert_eq!(original_header, deserialized);
    }

    #[test]
    fn test_commitment_transaction_serde() {
        // Create a sample commitment tx
        let config = ConsensusConfig::testing();
        let original_tx = mock_commitment_tx(&config);

        // Serialize the commitment tx to JSON
        let serialized = serde_json::to_string_pretty(&original_tx).expect("Failed to serialize");

        println!("{}", &serialized);
        // Deserialize the JSON back to a CommitmentTransaction
        let deserialized: CommitmentTransaction =
            serde_json::from_str(&serialized).expect("Failed to deserialize");

        // Ensure the deserialized tx matches the original
        assert_eq!(original_tx, deserialized);
    }

    #[test]
    fn test_tx_encode_and_signing() {
        let config = ConsensusConfig::testing();
        let signer = IrysSigner {
            signer: SigningKey::random(&mut rand::thread_rng()),
            chain_id: config.chain_id,
            chunk_size: config.chunk_size,
        };

        // Test signing the header directly using the outer versioned type
        let header = mock_header(&config);
        let signed_header = header.sign(&signer).unwrap();
        assert!(signed_header.is_signature_valid());

        // Also test with DataTransaction
        let tx = DataTransaction {
            header: mock_header(&config),
            ..Default::default()
        };

        let signed_tx = signer.sign_transaction(tx).unwrap();
        assert!(signed_tx.header.is_signature_valid());
    }

    #[test]
    fn test_commitment_tx_encode_and_signing() {
        let config = ConsensusConfig::testing();
        let signer = IrysSigner {
            signer: SigningKey::random(&mut rand::thread_rng()),
            chain_id: config.chain_id,
            chunk_size: config.chunk_size,
        };

        // Test signing the outer versioned type directly
        let tx = mock_commitment_tx(&config);
        let signed_tx = tx.sign(&signer).unwrap();

        println!(
            "{}",
            serde_json::to_string_pretty(&signed_tx).expect("Failed to serialize")
        );

        assert!(signed_tx.is_signature_valid());
    }

    #[test]
    fn test_data_transaction_signature_validation() {
        // setup
        let config = ConsensusConfig::testing();
        let signer = IrysSigner {
            signer: SigningKey::random(&mut rand::thread_rng()),
            chain_id: config.chain_id,
            chunk_size: config.chunk_size,
        };

        let tx = DataTransaction {
            header: mock_header(&config),
            ..Default::default()
        };

        // Sign the transaction
        let mut signed_tx = signer.sign_transaction(tx).unwrap();

        // Verify initial signature is valid
        assert!(signed_tx.header.is_signature_valid());

        // Test: changing the ID should make validation fail
        signed_tx.header.id = H256::random();
        assert!(
            !signed_tx.header.is_signature_valid(),
            "Signature validation should fail when ID is changed"
        );
    }

    #[test]
    fn test_commitment_transaction_signature_validation() {
        // setup
        let config = ConsensusConfig::testing();
        let signer = IrysSigner {
            signer: SigningKey::random(&mut rand::thread_rng()),
            chain_id: config.chain_id,
            chunk_size: config.chunk_size,
        };

        let tx = mock_commitment_tx(&config);

        // Sign the transaction
        let mut signed_tx = tx.sign(&signer).unwrap();

        // Verify initial signature is valid
        assert!(signed_tx.is_signature_valid());

        // Test: changing the ID should make validation fail
        signed_tx.id = H256::random();
        assert!(
            !signed_tx.is_signature_valid(),
            "Signature validation should fail when ID is changed"
        );
    }

    fn mock_header(config: &ConsensusConfig) -> DataTransactionHeader {
        DataTransactionHeader::V1(DataTransactionHeaderV1 {
            id: H256::from([255_u8; 32]),
            anchor: H256::from([1_u8; 32]),
            signer: Address::default(),
            data_root: H256::from([3_u8; 32]),
            data_size: 1024,
            header_size: 0,
            term_fee: U256::from(100),
            perm_fee: Some(U256::from(200)),
            ledger_id: 1,
            bundle_format: None,
            chain_id: config.chain_id,
            promoted_height: None,
            signature: Signature::test_signature().into(),
        })
    }

    fn mock_commitment_tx(config: &ConsensusConfig) -> CommitmentTransaction {
        let mut tx = CommitmentTransaction::new_stake(config, H256::from([1_u8; 32]));
        tx.id = H256::from([255_u8; 32]);
        tx.signer = Address::default();
        tx.signature = Signature::test_signature().into();
        tx
    }
}

#[cfg(test)]
mod pledge_decay_parametrized_tests {
    use super::test_helpers::MockPledgeProvider;
    use super::*;
    use crate::storage_pricing::Amount;
    use rstest::rstest;
    use rust_decimal::Decimal;
    use rust_decimal_macros::dec;

    #[tokio::test]
    #[rstest]
    #[case(0, dec!(20000.0))]
    #[case(1, dec!(10717.7))]
    #[case(2, dec!(7440.8))]
    #[case(3, dec!(5743.4))]
    #[case(4, dec!(4698.4))]
    #[case(5, dec!(3987.4))]
    #[case(6, dec!(3470.8))]
    #[case(7, dec!(3077.8))]
    #[case(8, dec!(2768.2))]
    #[case(9, dec!(2517.8))]
    #[case(10, dec!(2310.8))]
    #[case(11, dec!(2136.8))]
    #[case(12, dec!(1988.2))]
    #[case(13, dec!(1860.0))]
    #[case(14, dec!(1748.0))]
    #[case(15, dec!(1649.3))]
    #[case(16, dec!(1561.8))]
    #[case(17, dec!(1483.4))]
    #[case(18, dec!(1413.0))]
    #[case(19, dec!(1349.2))]
    #[case(20, dec!(1291.3))]
    #[case(21, dec!(1238.3))]
    #[case(22, dec!(1189.8))]
    #[case(23, dec!(1145.0))]
    #[case(24, dec!(1103.7))]
    async fn test_pledge_cost_with_decay(
        #[case] existing_pledges: u64,
        #[case] expected_cost: Decimal,
    ) {
        // Setup config with $20,000 base fee and 0.9 decay rate
        let mut config = ConsensusConfig::testing();
        config.pledge_base_value = crate::storage_pricing::Amount::token(dec!(20000.0)).unwrap();
        config.pledge_decay = crate::storage_pricing::Amount::percentage(dec!(0.9)).unwrap();

        // Create provider with existing pledge count
        let signer_address = Address::default();
        let provider =
            MockPledgeProvider::new().with_pledge_count(signer_address, existing_pledges);

        // Create a new pledge transaction
        let pledge_tx =
            CommitmentTransactionV1::new_pledge(&config, H256::zero(), &provider, signer_address)
                .await;

        // Convert actual value to decimal for comparison
        let actual_amount = Amount::<()>::new(pledge_tx.value)
            .token_to_decimal()
            .unwrap();

        assert_eq!(actual_amount.round_dp(0), expected_cost.round_dp(0));
    }

    #[tokio::test]
    #[rstest]
    #[case(1, dec!(20000.0))]
    #[case(2, dec!(10717.7))]
    #[case(3, dec!(7440.8))]
    #[case(4, dec!(5743.4))]
    #[case(5, dec!(4698.4))]
    #[case(6, dec!(3987.4))]
    #[case(7, dec!(3470.8))]
    #[case(8, dec!(3077.8))]
    #[case(9, dec!(2768.2))]
    #[case(10,dec!(2517.8))]
    #[case(11,dec!(2310.8))]
    #[case(12,dec!(2136.8))]
    #[case(13,dec!(1988.2))]
    #[case(14,dec!(1860.0))]
    #[case(15,dec!(1748.0))]
    #[case(16,dec!(1649.3))]
    #[case(17,dec!(1561.8))]
    #[case(18,dec!(1483.4))]
    #[case(19,dec!(1413.0))]
    #[case(20,dec!(1349.2))]
    #[case(21,dec!(1291.3))]
    #[case(22,dec!(1238.3))]
    #[case(23,dec!(1189.8))]
    #[case(24,dec!(1145.0))]
    async fn test_unpledge_cost(
        #[case] existing_pledges: u64,
        #[case] expected_unpledge_value: Decimal,
    ) {
        // Setup config with 20,000 IRYS base fee and 0.9 decay rate (same as test_pledge_cost_with_decay)
        let mut config = ConsensusConfig::testing();
        config.pledge_base_value = crate::storage_pricing::Amount::token(dec!(20000.0)).unwrap();
        config.pledge_decay = crate::storage_pricing::Amount::percentage(dec!(0.9)).unwrap();

        // Create provider with existing pledge count
        let signer_address = Address::default();
        let provider =
            MockPledgeProvider::new().with_pledge_count(signer_address, existing_pledges);

        // Create an unpledge transaction
<<<<<<< HEAD
        let unpledge_tx = CommitmentTransaction::new_unpledge(
            &config,
            H256::zero(),
            &provider,
            signer_address,
            H256::zero(),
        )
        .await;
=======
        let unpledge_tx =
            CommitmentTransactionV1::new_unpledge(&config, H256::zero(), &provider, signer_address)
                .await;
>>>>>>> 0646c56f

        // Verify the commitment type is correct
        assert!(matches!(
            unpledge_tx.commitment_type,
            CommitmentType::Unpledge { .. }
        ));

        // Verify unpledge total cost only includes fee (not value)
        assert_eq!(
            unpledge_tx.total_cost(),
            U256::from(unpledge_tx.fee),
            "Unpledge total cost should only include fee"
        );

        // Convert actual value to decimal for comparison
        let actual_amount = Amount::<()>::new(unpledge_tx.value)
            .token_to_decimal()
            .unwrap();

        assert_eq!(
            actual_amount.round_dp(0),
            expected_unpledge_value.round_dp(0)
        );
    }

    #[tokio::test]
    async fn test_new_unpledge_includes_partition_hash() {
        let config = ConsensusConfig::testing();
        let signer = Address::default();
        let provider = MockPledgeProvider::new().with_pledge_count(signer, 2);
        let ph = H256::from([0xAB_u8; 32]);
        let tx =
            CommitmentTransaction::new_unpledge(&config, H256::zero(), &provider, signer, ph).await;

        match tx.commitment_type {
            CommitmentType::Unpledge {
                partition_hash,
                pledge_count_before_executing,
            } => {
                assert_eq!(pledge_count_before_executing, 2);
                let ph_bytes: [u8; 32] = ph.into();
                assert_eq!(partition_hash, ph_bytes);
            }
            _ => panic!("unexpected type"),
        }
    }
}

#[cfg(test)]
mod commitment_ordering_tests {
    use super::*;
    use alloy_primitives::keccak256;

    fn create_test_commitment(
        id: &str,
        commitment_type: CommitmentType,
        fee: u64,
<<<<<<< HEAD
    ) -> CommitmentTransaction {
        let hash: [u8; 32] = keccak256(id.as_bytes()).into();
        CommitmentTransaction {
            id: H256::from(hash),
=======
    ) -> CommitmentTransactionV1 {
        CommitmentTransactionV1 {
            id: H256::from_slice(&[id.as_bytes()[0]; 32]),
>>>>>>> 0646c56f
            anchor: H256::zero(),
            signer: Address::default(),
            signature: IrysSignature::default(),
            fee,
            value: U256::zero(),
            commitment_type,
            chain_id: 1,
        }
    }

    fn partition_hash(tag: u8) -> [u8; 32] {
        let mut bytes = [0_u8; 32];
        bytes[31] = tag;
        bytes
    }

    #[test]
    fn test_stake_comes_before_pledge() {
        let stake = create_test_commitment("stake", CommitmentType::Stake, 100);
        let pledge = create_test_commitment(
            "pledge",
            CommitmentType::Pledge {
                pledge_count_before_executing: 1,
            },
            200,
        );

        assert!(stake < pledge);
    }

    #[test]
    fn test_stake_sorted_by_fee() {
        let stake_low = create_test_commitment("stake1", CommitmentType::Stake, 50);
        let stake_high = create_test_commitment("stake2", CommitmentType::Stake, 150);

        assert!(stake_high < stake_low);
    }

    #[test]
    fn test_pledge_sorted_by_count_then_fee() {
        let pledge_count2_fee100 = create_test_commitment(
            "p1",
            CommitmentType::Pledge {
                pledge_count_before_executing: 2,
            },
            100,
        );
        let pledge_count2_fee200 = create_test_commitment(
            "p2",
            CommitmentType::Pledge {
                pledge_count_before_executing: 2,
            },
            200,
        );
        let pledge_count5_fee300 = create_test_commitment(
            "p3",
            CommitmentType::Pledge {
                pledge_count_before_executing: 5,
            },
            300,
        );

        // Lower count comes first
        assert!(pledge_count2_fee100 < pledge_count5_fee300);
        assert!(pledge_count2_fee200 < pledge_count5_fee300);

        // Same count, higher fee comes first
        assert!(pledge_count2_fee200 < pledge_count2_fee100);
    }

    #[test]
    fn test_unpledge_sorted_by_count_then_fee() {
        let unpledge_count1_fee50 = create_test_commitment(
            "unpledge_1_fee50",
            CommitmentType::Unpledge {
                pledge_count_before_executing: 1,
                partition_hash: partition_hash(1),
            },
            50,
        );
        let unpledge_count1_fee10 = create_test_commitment(
            "unpledge_1_fee10",
            CommitmentType::Unpledge {
                pledge_count_before_executing: 1,
                partition_hash: partition_hash(2),
            },
            10,
        );
        let unpledge_count4_fee80 = create_test_commitment(
            "unpledge_4_fee80",
            CommitmentType::Unpledge {
                pledge_count_before_executing: 4,
                partition_hash: partition_hash(3),
            },
            80,
        );

        assert!(unpledge_count1_fee50 > unpledge_count4_fee80);
        assert!(unpledge_count1_fee50 < unpledge_count1_fee10);
    }

    #[test]
    fn test_complete_ordering() {
        // Create commitments with distinct IDs for easier verification
        let stake_high = create_test_commitment("stake_high", CommitmentType::Stake, 150);
        let stake_low = create_test_commitment("stake_low", CommitmentType::Stake, 50);
        let pledge_2_high = create_test_commitment(
            "pledge_2_high",
            CommitmentType::Pledge {
                pledge_count_before_executing: 2,
            },
            200,
        );
        let pledge_2_low = create_test_commitment(
            "pledge_2_low",
            CommitmentType::Pledge {
                pledge_count_before_executing: 2,
            },
            50,
        );
        let pledge_5 = create_test_commitment(
            "pledge_5",
            CommitmentType::Pledge {
                pledge_count_before_executing: 5,
            },
            100,
        );
        let pledge_10 = create_test_commitment(
            "pledge_10",
            CommitmentType::Pledge {
                pledge_count_before_executing: 10,
            },
            300,
        );
        let unpledge_count1 = create_test_commitment(
            "unpledge_1",
            CommitmentType::Unpledge {
                pledge_count_before_executing: 1,
                partition_hash: partition_hash(4),
            },
            40,
        );
        let unpledge_count3 = create_test_commitment(
            "unpledge_3",
            CommitmentType::Unpledge {
                pledge_count_before_executing: 3,
                partition_hash: partition_hash(5),
            },
            20,
        );
        let unstake = create_test_commitment("unstake", CommitmentType::Unstake, 75);

        let mut commitments = vec![
            pledge_5.clone(),
            stake_low.clone(),
            pledge_2_high.clone(),
            stake_high.clone(),
            pledge_2_low.clone(),
            pledge_10.clone(),
            unstake.clone(),
            unpledge_count1.clone(),
            unpledge_count3.clone(),
        ];

        commitments.sort();

        // Verify the expected order:
        // 1. stake_high (Stake, fee=150)
        // 2. stake_low (Stake, fee=50)
        // 3. pledge_2_high (Pledge count=2, fee=200)
        // 4. pledge_2_low (Pledge count=2, fee=50)
        // 5. pledge_5 (Pledge count=5, fee=100)
        // 6. pledge_10 (Pledge count=10, fee=300)
        // 7. unpledge_count3 (Unpledge count=3, fee=20)
        // 8. unpledge_count1 (Unpledge count=1, fee=40)
        // 9. unstake (Other type, fee=75)

        assert_eq!(commitments[0].id, stake_high.id);
        assert_eq!(commitments[1].id, stake_low.id);
        assert_eq!(commitments[2].id, pledge_2_high.id);
        assert_eq!(commitments[3].id, pledge_2_low.id);
        assert_eq!(commitments[4].id, pledge_5.id);
        assert_eq!(commitments[5].id, pledge_10.id);
        assert_eq!(commitments[6].id, unpledge_count3.id);
        assert_eq!(commitments[7].id, unpledge_count1.id);
        assert_eq!(commitments[8].id, unstake.id);
    }
}<|MERGE_RESOLUTION|>--- conflicted
+++ resolved
@@ -349,9 +349,17 @@
         anchor: H256,
         provider: &impl PledgeDataProvider,
         signer_address: Address,
+        partition_hash: H256,
     ) -> Self {
         Self::V1(
-            CommitmentTransactionV1::new_unpledge(config, anchor, provider, signer_address).await,
+            CommitmentTransactionV1::new_unpledge(
+                config,
+                anchor,
+                provider,
+                signer_address,
+                partition_hash,
+            )
+            .await,
         )
     }
 }
@@ -616,19 +624,12 @@
     pub signature: IrysSignature,
 }
 
-/// Ordering for CommitmentTransaction prioritizes transactions as follows:
-<<<<<<< HEAD
+/// Ordering for `CommitmentTransactionV1` prioritizes transactions as follows:
 /// 1. Stake commitments (fee desc, then id tie-breaker)
-/// 2. Pledge (count asc, then fee desc, then id tie-breaker)
-/// 3. Unpledge (count asc, then fee desc, then id tie-breaker)
-/// 4. Unstake (last, fee desc, then id tie-breaker)
-impl Ord for CommitmentTransaction {
-=======
-/// 1. Stake commitments (sorted by fee, highest first)
-/// 2. Pledge commitments (sorted by pledge_count_before_executing ascending, then by fee descending)
-/// 3. Other commitment types (sorted by fee)
+/// 2. Pledge commitments (count asc, then fee desc, then id tie-breaker)
+/// 3. Unpledge commitments (count asc, then fee desc, then id tie-breaker)
+/// 4. Unstake commitments (last, fee desc, then id tie-breaker)
 impl Ord for CommitmentTransactionV1 {
->>>>>>> 0646c56f
     fn cmp(&self, other: &Self) -> std::cmp::Ordering {
         use std::cmp::Ordering;
 
@@ -946,11 +947,7 @@
     }
 
     fn total_cost(&self) -> U256 {
-<<<<<<< HEAD
-        self.perm_fee.unwrap_or_default() + self.term_fee
-=======
-        self.total_cost()
->>>>>>> 0646c56f
+        DataTransactionHeader::total_cost(self)
     }
 
     fn signer(&self) -> Address {
@@ -966,7 +963,7 @@
     }
 
     fn user_fee(&self) -> U256 {
-        self.user_fee()
+        DataTransactionHeader::user_fee(self)
     }
 
     fn sign(mut self, signer: &crate::irys::IrysSigner) -> Result<Self, eyre::Error> {
@@ -1018,7 +1015,7 @@
     }
 
     fn total_cost(&self) -> U256 {
-        self.total_cost()
+        CommitmentTransaction::total_cost(self)
     }
 
     fn signer(&self) -> Address {
@@ -1034,7 +1031,7 @@
     }
 
     fn user_fee(&self) -> U256 {
-        self.user_fee()
+        CommitmentTransaction::user_fee(self)
     }
 
     fn sign(mut self, signer: &crate::irys::IrysSigner) -> Result<Self, eyre::Error> {
@@ -1582,8 +1579,7 @@
             MockPledgeProvider::new().with_pledge_count(signer_address, existing_pledges);
 
         // Create an unpledge transaction
-<<<<<<< HEAD
-        let unpledge_tx = CommitmentTransaction::new_unpledge(
+        let unpledge_tx = CommitmentTransactionV1::new_unpledge(
             &config,
             H256::zero(),
             &provider,
@@ -1591,11 +1587,6 @@
             H256::zero(),
         )
         .await;
-=======
-        let unpledge_tx =
-            CommitmentTransactionV1::new_unpledge(&config, H256::zero(), &provider, signer_address)
-                .await;
->>>>>>> 0646c56f
 
         // Verify the commitment type is correct
         assert!(matches!(
@@ -1647,22 +1638,14 @@
 #[cfg(test)]
 mod commitment_ordering_tests {
     use super::*;
-    use alloy_primitives::keccak256;
 
     fn create_test_commitment(
         id: &str,
         commitment_type: CommitmentType,
         fee: u64,
-<<<<<<< HEAD
-    ) -> CommitmentTransaction {
-        let hash: [u8; 32] = keccak256(id.as_bytes()).into();
-        CommitmentTransaction {
-            id: H256::from(hash),
-=======
     ) -> CommitmentTransactionV1 {
         CommitmentTransactionV1 {
             id: H256::from_slice(&[id.as_bytes()[0]; 32]),
->>>>>>> 0646c56f
             anchor: H256::zero(),
             signer: Address::default(),
             signature: IrysSignature::default(),
