use crate::{
    address_base58_stringify, optional_string_u64, string_u64, Address, Arbitrary, Base64, Compact,
    ConsensusConfig, IrysSignature, Node, Proof, Signature, TxIngressProof, H256, U256,
};
use alloy_primitives::keccak256;
use alloy_rlp::{Encodable as _, RlpDecodable, RlpEncodable};
use irys_primitives::CommitmentType;
use serde::{Deserialize, Serialize};

pub type IrysTransactionId = H256;

#[derive(
    Clone,
    Debug,
    Eq,
    Serialize,
    Default,
    Deserialize,
    PartialEq,
    Arbitrary,
    Compact,
    RlpEncodable,
    RlpDecodable,
)]
#[rlp(trailing)]
/// Stores deserialized fields from a JSON formatted Irys transaction header.
/// will decode from strings or numeric literals for u64 fields, due to JS's max safe int being 2^53-1 instead of 2^64
/// We include the Irys prefix to differentiate from EVM transactions.
#[serde(rename_all = "camelCase", default)]
pub struct DataTransactionHeader {
    /// A SHA-256 hash of the transaction signature.
    #[rlp(skip)]
    #[rlp(default)]
    // NOTE: both rlp skip AND rlp default must be present in order for field skipping to work
    pub id: H256,

    /// The transaction's version
    pub version: u8,

    /// block_hash of a recent (last 50) blocks or the a recent transaction id
    /// from the signer. Multiple transactions can share the same anchor.
    pub anchor: H256,

    /// The ecdsa/secp256k1 public key of the transaction signer
    #[serde(default, with = "address_base58_stringify")]
    pub signer: Address,

    /// The merkle root of the transactions data chunks
    // #[serde(default, with = "address_base58_stringify")]
    pub data_root: H256,

    /// Size of the transaction data in bytes
    #[serde(with = "string_u64")]
    pub data_size: u64,

    /// Funds the storage of the transaction data during the storage term
    #[serde(with = "string_u64")]
    pub term_fee: u64,

    /// Destination ledger for the transaction, default is 0 - Permanent Ledger
    pub ledger_id: u32,

    /// EVM chain ID - used to prevent cross-chain replays
    #[serde(with = "string_u64")]
    pub chain_id: u64,

    /// Transaction signature bytes
    #[rlp(skip)]
    #[rlp(default)]
    pub signature: IrysSignature,

    #[serde(default, with = "optional_string_u64")]
    pub bundle_format: Option<u64>,

    /// Funds the storage of the transaction for the next 200+ years
    #[serde(default, with = "optional_string_u64")]
    pub perm_fee: Option<u64>,

    /// INTERNAL: Signed ingress proofs used to promote this transaction to the Publish ledger
    /// TODO: put these somewhere else?
    #[rlp(skip)]
    #[rlp(default)]
    #[serde(skip)]
    pub ingress_proofs: Option<TxIngressProof>,
}

impl DataTransactionHeader {
    /// RLP Encoding of Transactions for Signing
    ///
    /// When RLP encoding a transaction for signing, an extra byte is included
    /// for the transaction type. This serves to simplify future parsing and
    /// decoding of RLP-encoded headers.
    ///
    /// When signing a transaction, the prehash is formed by RLP encoding the
    /// transaction's header fields. It's important to note that the prehash
    ///
    /// **excludes** certain fields:
    ///
    /// - **Transaction ID**: This is excluded from the prehash.
    /// - **Signature fields**: These are not part of the prehash.
    /// - **Optional fields**: Any optional fields that are `Option::None` are
    ///                        also excluded from the prehash.
    ///
    /// This method ensures that the transaction signature reflects only the
    /// essential data needed for validation and security purposes.
    pub fn encode_for_signing(&self, out: &mut dyn alloy_rlp::BufMut) {
        self.encode(out)
    }

    pub fn signature_hash(&self) -> [u8; 32] {
        let mut bytes = Vec::new();
        self.encode_for_signing(&mut bytes);

        keccak256(&bytes).0
    }

    /// Validates the transaction signature by:
    /// 1.) generating the prehash
    /// 2.) recovering the sender address, and comparing it to the tx's sender (sender MUST be part of the prehash)
    pub fn is_signature_valid(&self) -> bool {
        let id: [u8; 32] = keccak256(self.signature.as_bytes()).into();
        let id_matches_signature = self.id.0 == id;
        id_matches_signature
            && self
                .signature
                .validate_signature(self.signature_hash(), self.signer)
    }
}

/// Wrapper for the underlying DataTransactionHeader fields, this wrapper
/// contains the data/chunk/proof info that is necessary for clients to seed
/// a transactions data to the network.
#[derive(Clone, Default, Debug, Serialize, Deserialize, PartialEq)]
pub struct DataTransaction {
    pub header: DataTransactionHeader,
    // TODO: make this compatible with stream/iterator data sources
    pub data: Option<Base64>,
    #[serde(skip)]
    pub chunks: Vec<Node>,
    #[serde(skip)]
    pub proofs: Vec<Proof>,
}

impl DataTransaction {
    pub fn signature_hash(&self) -> [u8; 32] {
        self.header.signature_hash()
    }
}

impl DataTransactionHeader {
    pub fn new(config: &ConsensusConfig) -> Self {
        Self {
            id: H256::zero(),
            anchor: H256::zero(),
            signer: Address::default(),
            data_root: H256::zero(),
            data_size: 0,
            term_fee: 0,
            perm_fee: None,
            ledger_id: 0,
            bundle_format: None,
            version: 0,
            chain_id: config.chain_id,
            signature: Signature::test_signature().into(),
            ingress_proofs: None,
        }
    }
}

pub type TxPath = Vec<u8>;

/// sha256(tx_path)
pub type TxPathHash = H256;

#[derive(
    Clone,
    Debug,
    Eq,
    Serialize,
    Default,
    Deserialize,
    PartialEq,
    Arbitrary,
    Compact,
    RlpEncodable,
    RlpDecodable,
)]
#[rlp(trailing)]
/// Stores deserialized fields from a JSON formatted commitment transaction.
#[serde(rename_all = "camelCase", default)]
pub struct CommitmentTransaction {
    // NOTE: both rlp skip AND rlp default must be present in order for field skipping to work
    #[rlp(skip)]
    #[rlp(default)]
    /// A SHA-256 hash of the transaction signature.
    pub id: H256,

    /// block_hash of a recent (last 50) blocks or the a recent transaction id
    /// from the signer. Multiple transactions can share the same anchor.
    pub anchor: H256,

    /// The ecdsa/secp256k1 public key of the transaction signer
    #[serde(default, with = "address_base58_stringify")]
    pub signer: Address,

    /// The type of commitment Stake/UnStake Pledge/UnPledge
    pub commitment_type: CommitmentType,

    /// The transaction's version
    pub version: u8,

    /// EVM chain ID - used to prevent cross-chain replays
    #[serde(with = "string_u64")]
    pub chain_id: u64,

    /// Pay the fee required to mitigate tx spam
    #[serde(with = "string_u64")]
    pub fee: u64,

    /// The value being staked, pledged, unstaked or unpledged
    pub value: U256,

    /// Transaction signature bytes
    #[rlp(skip)]
    #[rlp(default)]
    pub signature: IrysSignature,
}

impl CommitmentTransaction {
    /// Create a new CommitmentTransaction with default values from config
    pub fn new(config: &ConsensusConfig) -> Self {
        Self {
            id: H256::zero(),
            anchor: H256::zero(),
            signer: Address::default(),
            commitment_type: CommitmentType::default(),
            version: 0,
            chain_id: config.chain_id,
            fee: 0,
            value: U256::zero(),
            signature: IrysSignature::new(Signature::test_signature()),
        }
    }

    /// Create a new stake transaction with the configured stake fee as value
    pub fn new_stake(config: &ConsensusConfig, anchor: H256, fee: u64) -> Self {
        Self {
            commitment_type: CommitmentType::Stake,
            anchor,
            fee,
            value: config.stake_fee.amount,
            ..Self::new(config)
        }
    }

    /// Create a new unstake transaction with the configured stake fee as value
    pub fn new_unstake(config: &ConsensusConfig, anchor: H256, fee: u64) -> Self {
        Self {
            commitment_type: CommitmentType::Unstake,
            anchor,
            fee,
            value: config.stake_fee.amount,
            ..Self::new(config)
        }
    }

    /// Create a new pledge transaction with decreasing cost per pledge.
    /// Cost = pledge_base_fee / ((existing_pledges + 1) ^ pledge_decay)
    /// The calculated cost is stored in the transaction's `value` field.
    pub fn new_pledge(
        config: &ConsensusConfig,
        anchor: H256,
        fee: u64,
        provider: &impl PledgeDataProvider,
        signer_address: Address,
    ) -> Self {
        let count = provider.pledge_count(signer_address);

        // Calculate: pledge_base_fee / ((count + 1) ^ pledge_decay)
        let value = config
            .pledge_base_fee
            .apply_pledge_decay(count, config.pledge_decay)
            .map(|a| a.amount)
            .unwrap_or(config.pledge_base_fee.amount);

        Self {
            commitment_type: CommitmentType::Pledge,
            anchor,
            fee,
            value,
            ..Self::new(config)
        }
    }

    /// Create a new unpledge transaction that refunds the most recent pledge's cost.
    /// Refund = cost of the last pledge made (existing_pledges - 1)
    /// Returns 0 if user has no pledges. The refund is in the `value` field.
    pub fn new_unpledge(
        config: &ConsensusConfig,
        anchor: H256,
        fee: u64,
        provider: &impl PledgeDataProvider,
        signer_address: Address,
    ) -> Self {
        let count = provider.pledge_count(signer_address);

        // If user has no pledges, they get 0 back
        let value = if count == 0 {
            U256::zero()
        } else {
            // Calculate the value of the most recent pledge (count - 1)
            // This ensures unpledge matches the cost of the last pledge made
            config
                .pledge_base_fee
                .apply_pledge_decay(count - 1, config.pledge_decay)
                .map(|a| a.amount)
                .unwrap_or(config.pledge_base_fee.amount)
        };

        Self {
            commitment_type: CommitmentType::Unpledge,
            anchor,
            fee,
            value,
            ..Self::new(config)
        }
    }

    /// Rely on RLP encoding for signing
    pub fn encode_for_signing(&self, out: &mut dyn alloy_rlp::BufMut) {
        self.encode(out)
    }

    pub fn signature_hash(&self) -> [u8; 32] {
        let mut bytes = Vec::new();
        self.encode_for_signing(&mut bytes);

        keccak256(&bytes).0
    }

    /// Returns the value stored in the transaction
    pub fn commitment_value(&self) -> U256 {
        self.value
    }

    /// Validates the transaction signature by:
    /// 1.) generating the prehash (signature_hash)
    /// 2.) recovering the sender address, and comparing it to the tx's sender (sender MUST be part of the prehash)
    pub fn is_signature_valid(&self) -> bool {
        let id: [u8; 32] = keccak256(self.signature.as_bytes()).into();
        let id_matches_signature = self.id.0 == id;
        id_matches_signature
            && self
                .signature
                .validate_signature(self.signature_hash(), self.signer)
    }
}

// Trait to abstract common behavior
pub trait IrysTransactionCommon {
    fn is_signature_valid(&self) -> bool;
    fn id(&self) -> IrysTransactionId;
    fn total_cost(&self) -> U256;
    fn signer(&self) -> Address;
<<<<<<< HEAD
    fn signature(&self) -> &IrysSignature;
=======
    fn anchor(&self) -> H256;
>>>>>>> b8039e63
    fn user_fee(&self) -> U256;

    /// Sign this transaction with the provided signer
    fn sign(self, signer: &crate::irys::IrysSigner) -> Result<Self, eyre::Error>
    where
        Self: Sized;
}

impl IrysTransactionCommon for DataTransactionHeader {
    fn is_signature_valid(&self) -> bool {
        self.is_signature_valid()
    }

    fn id(&self) -> IrysTransactionId {
        self.id
    }

    fn total_cost(&self) -> U256 {
        U256::from(self.perm_fee.unwrap_or(0) + self.term_fee)
    }

    fn signer(&self) -> Address {
        self.signer
    }

<<<<<<< HEAD
    fn signature(&self) -> &IrysSignature {
        &self.signature
=======
    fn anchor(&self) -> H256 {
        self.anchor
>>>>>>> b8039e63
    }

    fn user_fee(&self) -> U256 {
        U256::from(self.perm_fee.unwrap_or(0) + self.term_fee)
    }

    fn sign(mut self, signer: &crate::irys::IrysSigner) -> Result<Self, eyre::Error> {
        use crate::Address;
        use alloy_primitives::keccak256;

        // Store the signer address
        self.signer = Address::from_public_key(signer.signer.verifying_key());

        // Create the signature hash and sign it
        let prehash = self.signature_hash();
        let signature: Signature = signer.signer.sign_prehash_recoverable(&prehash)?.into();

        self.signature = IrysSignature::new(signature);

        // Derive the txid by hashing the signature
        let id: [u8; 32] = keccak256(signature.as_bytes()).into();
        self.id = H256::from(id);

        Ok(self)
    }
}

impl IrysTransactionCommon for CommitmentTransaction {
    fn is_signature_valid(&self) -> bool {
        self.is_signature_valid()
    }

    fn id(&self) -> IrysTransactionId {
        self.id
    }

    fn total_cost(&self) -> U256 {
        let additional_fee = match self.commitment_type {
            CommitmentType::Stake => self.value,
            CommitmentType::Pledge => self.value,
            CommitmentType::Unpledge => U256::zero(),
            CommitmentType::Unstake => U256::zero(),
        };
        U256::from(self.fee).saturating_add(additional_fee)
    }

    fn signer(&self) -> Address {
        self.signer
    }
    fn anchor(&self) -> H256 {
        self.anchor
    }

    fn signature(&self) -> &IrysSignature {
        &self.signature
    }

    fn user_fee(&self) -> U256 {
        U256::from(self.fee)
    }

    fn sign(mut self, signer: &crate::irys::IrysSigner) -> Result<Self, eyre::Error> {
        use alloy_primitives::keccak256;

        // Store the signer address
        self.signer = signer.address();

        // Create the signature hash and sign it
        let prehash = self.signature_hash();
        let signature: Signature = signer.signer.sign_prehash_recoverable(&prehash)?.into();

        self.signature = IrysSignature::new(signature);

        // Derive the txid by hashing the signature
        let id: [u8; 32] = keccak256(signature.as_bytes()).into();
        self.id = H256::from(id);

        Ok(self)
    }
}

#[derive(Serialize, Deserialize, Debug, PartialEq, Clone)]
pub enum IrysTransaction {
    Data(DataTransactionHeader),
    Commitment(CommitmentTransaction),
}

impl TryInto<DataTransactionHeader> for IrysTransaction {
    type Error = eyre::Report;

    fn try_into(self) -> Result<DataTransactionHeader, Self::Error> {
        match self {
            Self::Data(tx) => Ok(tx),
            Self::Commitment(_) => Err(eyre::eyre!("This is a commitment tx")),
        }
    }
}

impl TryInto<CommitmentTransaction> for IrysTransaction {
    type Error = eyre::Report;

    fn try_into(self) -> Result<CommitmentTransaction, Self::Error> {
        match self {
            Self::Data(_) => Err(eyre::eyre!("This is a data tx")),
            Self::Commitment(tx) => Ok(tx),
        }
    }
}

// route to IrysTransactionCommon impl
// TODO: a better way to do this?
impl IrysTransactionCommon for IrysTransaction {
    fn is_signature_valid(&self) -> bool {
        match self {
            Self::Data(tx) => tx.is_signature_valid(),
            Self::Commitment(tx) => tx.is_signature_valid(),
        }
    }

    fn id(&self) -> IrysTransactionId {
        match self {
            Self::Data(tx) => tx.id(),
            Self::Commitment(tx) => tx.id(),
        }
    }

    // fn total_fee(&self) -> u64 {
    //     match self {
    //         Self::Data(tx) => tx.total_fee(),
    //         Self::Commitment(tx) => tx.total_fee(),
    //     }
    // }

    fn signer(&self) -> Address {
        match self {
            Self::Data(tx) => tx.signer(),
            Self::Commitment(tx) => tx.signer(),
        }
    }

    fn anchor(&self) -> H256 {
        match self {
            Self::Data(tx) => tx.anchor(),
            Self::Commitment(tx) => tx.anchor(),
        }
    }

    fn total_cost(&self) -> U256 {
        match self {
            Self::Data(tx) => tx.total_cost(),
            Self::Commitment(tx) => tx.total_cost(),
        }
    }

    fn user_fee(&self) -> U256 {
        match self {
            Self::Data(tx) => tx.user_fee(),
            Self::Commitment(tx) => tx.user_fee(),
        }
    }

    fn sign(self, signer: &crate::irys::IrysSigner) -> Result<Self, eyre::Error>
    where
        Self: Sized,
    {
        Ok(match self {
            Self::Data(tx) => Self::Data(tx.sign(signer)?),
            Self::Commitment(tx) => Self::Commitment(tx.sign(signer)?),
        })
    }
}

impl From<DataTransactionHeader> for IrysTransaction {
    fn from(tx: DataTransactionHeader) -> Self {
        Self::Data(tx)
    }
}

impl From<CommitmentTransaction> for IrysTransaction {
    fn from(tx: CommitmentTransaction) -> Self {
        Self::Commitment(tx)
    }
}

// API variant (extra serialisation logic)
#[derive(Serialize, Deserialize, Debug, PartialEq, Clone)]
#[serde(tag = "type", rename_all = "camelCase")]
pub enum IrysTransactionResponse {
    #[serde(rename = "commitment")]
    Commitment(CommitmentTransaction),

    #[serde(rename = "storage")]
    Storage(DataTransactionHeader),
}

impl From<CommitmentTransaction> for IrysTransactionResponse {
    fn from(tx: CommitmentTransaction) -> Self {
        Self::Commitment(tx)
    }
}

impl From<DataTransactionHeader> for IrysTransactionResponse {
    fn from(tx: DataTransactionHeader) -> Self {
        Self::Storage(tx)
    }
}

/// Trait for providing pledge count information for dynamic fee calculation
pub trait PledgeDataProvider {
    /// Returns the number of existing pledges for a given user address
    fn pledge_count(&self, user_address: Address) -> usize;
}

#[cfg(test)]
mod test_helpers {
    use super::*;
    use std::collections::HashMap;

    pub(super) struct MockPledgeProvider {
        pub pledge_counts: HashMap<Address, usize>,
    }

    impl MockPledgeProvider {
        pub(super) fn new() -> Self {
            Self {
                pledge_counts: HashMap::new(),
            }
        }

        pub(super) fn with_pledge_count(mut self, address: Address, count: usize) -> Self {
            self.pledge_counts.insert(address, count);
            self
        }
    }

    impl PledgeDataProvider for MockPledgeProvider {
        fn pledge_count(&self, user_address: Address) -> usize {
            self.pledge_counts.get(&user_address).copied().unwrap_or(0)
        }
    }
}

#[cfg(test)]
mod tests {
    use super::*;
    use crate::irys::IrysSigner;

    use alloy_rlp::Decodable as _;

    use k256::ecdsa::SigningKey;
    use serde_json;

    #[test]
    fn test_irys_transaction_header_rlp_round_trip() {
        // setup
        let config = ConsensusConfig::testnet();
        let mut header = mock_header(&config);

        // action
        let mut buffer = vec![];
        header.encode(&mut buffer);
        let decoded = DataTransactionHeader::decode(&mut buffer.as_slice()).unwrap();

        // Assert
        // zero out the id and signature, those do not get encoded
        header.id = H256::zero();
        header.signature = IrysSignature::new(Signature::try_from([0_u8; 65].as_slice()).unwrap());
        assert_eq!(header, decoded);
    }

    #[test]
    fn test_commitment_transaction_rlp_round_trip() {
        // setup
        let config = ConsensusConfig::testnet();
        let mut header = mock_commitment_tx(&config);

        // action
        let mut buffer = vec![];
        header.encode(&mut buffer);
        let decoded = CommitmentTransaction::decode(&mut buffer.as_slice()).unwrap();

        // Assert
        // zero out the id and signature, those do not get encoded
        header.id = H256::zero();
        header.signature = IrysSignature::new(Signature::try_from([0_u8; 65].as_slice()).unwrap());
        assert_eq!(header, decoded);
    }

    #[test]
    fn test_irys_transaction_header_serde() {
        // Create a sample DataTransactionHeader
        let config = ConsensusConfig::testnet();
        let original_header = mock_header(&config);

        // Serialize the DataTransactionHeader to JSON
        let serialized =
            serde_json::to_string_pretty(&original_header).expect("Failed to serialize");

        println!("{}", &serialized);
        // Deserialize the JSON back to DataTransactionHeader
        let deserialized: DataTransactionHeader =
            serde_json::from_str(&serialized).expect("Failed to deserialize");

        // Ensure the deserialized struct matches the original
        assert_eq!(original_header, deserialized);
    }

    #[test]
    fn test_commitment_transaction_serde() {
        // Create a sample commitment tx
        let config = ConsensusConfig::testnet();
        let original_tx = mock_commitment_tx(&config);

        // Serialize the commitment tx to JSON
        let serialized = serde_json::to_string_pretty(&original_tx).expect("Failed to serialize");

        println!("{}", &serialized);
        // Deserialize the JSON back to a commitment tx
        let deserialized: CommitmentTransaction =
            serde_json::from_str(&serialized).expect("Failed to deserialize");

        // Ensure the deserialized tx matches the original
        assert_eq!(original_tx, deserialized);
    }

    #[test]
    fn test_tx_encode_and_signing() {
        // setup
        let config = ConsensusConfig::testnet();
        let original_header = mock_header(&config);
        let mut sig_data = Vec::new();
        original_header.encode(&mut sig_data);
        let dec: DataTransactionHeader =
            DataTransactionHeader::decode(&mut sig_data.as_slice()).unwrap();

        // action
        let signer = IrysSigner {
            signer: SigningKey::random(&mut rand::thread_rng()),
            chain_id: config.chain_id,
            chunk_size: config.chunk_size,
        };

        // Test signing the header directly using the trait method
        let signed_header = dec.sign(&signer).unwrap();
        assert!(signed_header.is_signature_valid());

        // Also test the old way for IrysTransaction
        let tx = DataTransaction {
            header: mock_header(&config),
            ..Default::default()
        };

        let signed_tx = signer.sign_transaction(tx).unwrap();
        assert!(signed_tx.header.is_signature_valid());
    }

    #[test]
    fn test_commitment_tx_encode_and_signing() {
        // setup
        let config = ConsensusConfig::testnet();
        let original_tx = mock_commitment_tx(&config);
        let mut sig_data = Vec::new();
        original_tx.encode(&mut sig_data);
        let _dec = CommitmentTransaction::decode(&mut sig_data.as_slice()).unwrap();

        // action
        let signer = IrysSigner {
            signer: SigningKey::random(&mut rand::thread_rng()),
            chain_id: config.chain_id,
            chunk_size: config.chunk_size,
        };

        // Test using the new trait method
        let signed_tx = original_tx.clone().sign(&signer).unwrap();

        println!(
            "{}",
            serde_json::to_string_pretty(&signed_tx).expect("Failed to serialize")
        );

        assert!(signed_tx.is_signature_valid());
    }

    fn mock_header(config: &ConsensusConfig) -> DataTransactionHeader {
        DataTransactionHeader {
            id: H256::from([255_u8; 32]),
            anchor: H256::from([1_u8; 32]),
            signer: Address::default(),
            data_root: H256::from([3_u8; 32]),
            data_size: 1024,
            term_fee: 100,
            perm_fee: Some(200),
            ledger_id: 1,
            bundle_format: None,
            chain_id: config.chain_id,
            version: 0,
            ingress_proofs: None,
            signature: Signature::test_signature().into(),
        }
    }

    fn mock_commitment_tx(config: &ConsensusConfig) -> CommitmentTransaction {
        let mut tx = CommitmentTransaction::new_stake(config, H256::from([1_u8; 32]), 1);
        tx.id = H256::from([255_u8; 32]);
        tx.signer = Address::default();
        tx.signature = Signature::test_signature().into();
        tx
    }
}

#[cfg(test)]
mod pledge_decay_parametrized_tests {
    use super::test_helpers::MockPledgeProvider;
    use super::*;
    use crate::storage_pricing::Amount;
    use rstest::rstest;
    use rust_decimal::Decimal;
    use rust_decimal_macros::dec;

    #[rstest]
    #[case(0, dec!(20000.0))]
    #[case(1, dec!(10717.7))]
    #[case(2, dec!(7440.8))]
    #[case(3, dec!(5743.4))]
    #[case(4, dec!(4698.4))]
    #[case(5, dec!(3987.4))]
    #[case(6, dec!(3470.8))]
    #[case(7, dec!(3077.8))]
    #[case(8, dec!(2768.2))]
    #[case(9, dec!(2517.8))]
    #[case(10, dec!(2310.8))]
    #[case(11, dec!(2136.8))]
    #[case(12, dec!(1988.2))]
    #[case(13, dec!(1860.0))]
    #[case(14, dec!(1748.0))]
    #[case(15, dec!(1649.3))]
    #[case(16, dec!(1561.8))]
    #[case(17, dec!(1483.4))]
    #[case(18, dec!(1413.0))]
    #[case(19, dec!(1349.2))]
    #[case(20, dec!(1291.3))]
    #[case(21, dec!(1238.3))]
    #[case(22, dec!(1189.8))]
    #[case(23, dec!(1145.0))]
    #[case(24, dec!(1103.7))]
    fn test_pledge_cost_with_decay(
        #[case] existing_pledges: usize,
        #[case] expected_cost: Decimal,
    ) {
        // Setup config with $20,000 base fee and 0.9 decay rate
        let mut config = ConsensusConfig::testnet();
        config.pledge_base_fee = crate::storage_pricing::Amount::token(dec!(20000.0)).unwrap();
        config.pledge_decay = crate::storage_pricing::Amount::percentage(dec!(0.9)).unwrap();

        // Create provider with existing pledge count
        let signer_address = Address::default();
        let provider =
            MockPledgeProvider::new().with_pledge_count(signer_address, existing_pledges);

        // Create a new pledge transaction
        let pledge_tx =
            CommitmentTransaction::new_pledge(&config, H256::zero(), 1, &provider, signer_address);

        // Convert actual value to decimal for comparison
        let actual_amount = Amount::<()>::new(pledge_tx.value)
            .token_to_decimal()
            .unwrap();

        assert_eq!(actual_amount.round_dp(0), expected_cost.round_dp(0));
    }

    #[rstest]
    #[case(0, dec!(0))]
    #[case(1, dec!(20000.0))]
    #[case(2, dec!(10717.7))]
    #[case(3, dec!(7440.8))]
    #[case(4, dec!(5743.4))]
    #[case(5, dec!(4698.4))]
    #[case(6, dec!(3987.4))]
    #[case(7, dec!(3470.8))]
    #[case(8, dec!(3077.8))]
    #[case(9, dec!(2768.2))]
    #[case(10,dec!(2517.8))]
    #[case(11,dec!(2310.8))]
    #[case(12,dec!(2136.8))]
    #[case(13,dec!(1988.2))]
    #[case(14,dec!(1860.0))]
    #[case(15,dec!(1748.0))]
    #[case(16,dec!(1649.3))]
    #[case(17,dec!(1561.8))]
    #[case(18,dec!(1483.4))]
    #[case(19,dec!(1413.0))]
    #[case(20,dec!(1349.2))]
    #[case(21,dec!(1291.3))]
    #[case(22,dec!(1238.3))]
    #[case(23,dec!(1189.8))]
    #[case(24,dec!(1145.0))]
    fn test_unpledge_cost(
        #[case] existing_pledges: usize,
        #[case] expected_unpledge_value: Decimal,
    ) {
        // Setup config with 20,000 IRYS base fee and 0.9 decay rate (same as test_pledge_cost_with_decay)
        let mut config = ConsensusConfig::testnet();
        config.pledge_base_fee = crate::storage_pricing::Amount::token(dec!(20000.0)).unwrap();
        config.pledge_decay = crate::storage_pricing::Amount::percentage(dec!(0.9)).unwrap();

        // Create provider with existing pledge count
        let signer_address = Address::default();
        let provider =
            MockPledgeProvider::new().with_pledge_count(signer_address, existing_pledges);

        // Create an unpledge transaction
        let unpledge_tx = CommitmentTransaction::new_unpledge(
            &config,
            H256::zero(),
            1,
            &provider,
            signer_address,
        );

        // Verify the commitment type is correct
        assert_eq!(unpledge_tx.commitment_type, CommitmentType::Unpledge);

        // Verify unpledge total cost only includes fee (not value)
        assert_eq!(
            unpledge_tx.total_cost(),
            U256::from(unpledge_tx.fee),
            "Unpledge total cost should only include fee"
        );

        // Convert actual value to decimal for comparison
        let actual_amount = Amount::<()>::new(unpledge_tx.value)
            .token_to_decimal()
            .unwrap();

        assert_eq!(
            actual_amount.round_dp(0),
            expected_unpledge_value.round_dp(0)
        );
    }
}<|MERGE_RESOLUTION|>--- conflicted
+++ resolved
@@ -362,11 +362,8 @@
     fn id(&self) -> IrysTransactionId;
     fn total_cost(&self) -> U256;
     fn signer(&self) -> Address;
-<<<<<<< HEAD
     fn signature(&self) -> &IrysSignature;
-=======
     fn anchor(&self) -> H256;
->>>>>>> b8039e63
     fn user_fee(&self) -> U256;
 
     /// Sign this transaction with the provided signer
@@ -392,13 +389,11 @@
         self.signer
     }
 
-<<<<<<< HEAD
     fn signature(&self) -> &IrysSignature {
         &self.signature
-=======
+
     fn anchor(&self) -> H256 {
         self.anchor
->>>>>>> b8039e63
     }
 
     fn user_fee(&self) -> U256 {
