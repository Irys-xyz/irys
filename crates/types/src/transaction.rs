use crate::{
    address_base58_stringify, optional_string_u64, string_u256, string_u64, Address, Arbitrary,
    Base64, Compact, ConsensusConfig, IrysSignature, Node, Proof, Signature, TxIngressProof, H256,
    U256,
};
use alloy_primitives::keccak256;
use alloy_rlp::{Encodable as _, RlpDecodable, RlpEncodable};
use irys_primitives::CommitmentType;
use serde::{Deserialize, Serialize};

pub type IrysTransactionId = H256;

#[derive(
    Clone,
    Debug,
    Eq,
    Serialize,
    Default,
    Deserialize,
    PartialEq,
    Arbitrary,
    Compact,
    RlpEncodable,
    RlpDecodable,
)]
#[rlp(trailing)]
/// Stores deserialized fields from a JSON formatted Irys transaction header.
/// will decode from strings or numeric literals for u64 fields, due to JS's max safe int being 2^53-1 instead of 2^64
/// We include the Irys prefix to differentiate from EVM transactions.
#[serde(rename_all = "camelCase", default)]
pub struct DataTransactionHeader {
    /// A SHA-256 hash of the transaction signature.
    #[rlp(skip)]
    #[rlp(default)]
    // NOTE: both rlp skip AND rlp default must be present in order for field skipping to work
    pub id: H256,

    /// The transaction's version
    pub version: u8,

    /// block_hash of a recent (last 50) blocks or the a recent transaction id
    /// from the signer. Multiple transactions can share the same anchor.
    pub anchor: H256,

    /// The ecdsa/secp256k1 public key of the transaction signer
    #[serde(default, with = "address_base58_stringify")]
    pub signer: Address,

    /// The merkle root of the transactions data chunks
    // #[serde(default, with = "address_base58_stringify")]
    pub data_root: H256,

    /// Size of the transaction data in bytes
    #[serde(with = "string_u64")]
    pub data_size: u64,

    /// Funds the storage of the transaction data during the storage term
    #[serde(with = "string_u64")]
    pub term_fee: u64,

    /// Destination ledger for the transaction, default is 0 - Permanent Ledger
    pub ledger_id: u32,

    /// EVM chain ID - used to prevent cross-chain replays
    #[serde(with = "string_u64")]
    pub chain_id: u64,

    /// Transaction signature bytes
    #[rlp(skip)]
    #[rlp(default)]
    pub signature: IrysSignature,

    #[serde(default, with = "optional_string_u64")]
    pub bundle_format: Option<u64>,

    /// Funds the storage of the transaction for the next 200+ years
    #[serde(default, with = "optional_string_u64")]
    pub perm_fee: Option<u64>,

    /// INTERNAL: Signed ingress proofs used to promote this transaction to the Publish ledger
    /// TODO: put these somewhere else?
    #[rlp(skip)]
    #[rlp(default)]
    #[serde(skip)]
    pub ingress_proofs: Option<TxIngressProof>,
}

impl DataTransactionHeader {
    /// RLP Encoding of Transactions for Signing
    ///
    /// When RLP encoding a transaction for signing, an extra byte is included
    /// for the transaction type. This serves to simplify future parsing and
    /// decoding of RLP-encoded headers.
    ///
    /// When signing a transaction, the prehash is formed by RLP encoding the
    /// transaction's header fields. It's important to note that the prehash
    ///
    /// **excludes** certain fields:
    ///
    /// - **Transaction ID**: This is excluded from the prehash.
    /// - **Signature fields**: These are not part of the prehash.
    /// - **Optional fields**: Any optional fields that are `Option::None` are
    ///                        also excluded from the prehash.
    ///
    /// This method ensures that the transaction signature reflects only the
    /// essential data needed for validation and security purposes.
    pub fn encode_for_signing(&self, out: &mut dyn alloy_rlp::BufMut) {
        self.encode(out)
    }

    pub fn signature_hash(&self) -> [u8; 32] {
        let mut bytes = Vec::new();
        self.encode_for_signing(&mut bytes);

        keccak256(&bytes).0
    }

    /// Validates the transaction signature by:
    /// 1.) generating the prehash
    /// 2.) recovering the sender address, and comparing it to the tx's sender (sender MUST be part of the prehash)
    pub fn is_signature_valid(&self) -> bool {
        self.signature
            .validate_signature(self.signature_hash(), self.signer)
    }
}

/// Wrapper for the underlying DataTransactionHeader fields, this wrapper
/// contains the data/chunk/proof info that is necessary for clients to seed
/// a transactions data to the network.
#[derive(Clone, Default, Debug, Serialize, Deserialize, PartialEq)]
pub struct DataTransaction {
    pub header: DataTransactionHeader,
    // TODO: make this compatible with stream/iterator data sources
    pub data: Option<Base64>,
    #[serde(skip)]
    pub chunks: Vec<Node>,
    #[serde(skip)]
    pub proofs: Vec<Proof>,
}

impl DataTransaction {
    pub fn signature_hash(&self) -> [u8; 32] {
        self.header.signature_hash()
    }
}

impl DataTransactionHeader {
    pub fn new(config: &ConsensusConfig) -> Self {
        Self {
            id: H256::zero(),
            anchor: H256::zero(),
            signer: Address::default(),
            data_root: H256::zero(),
            data_size: 0,
            term_fee: 0,
            perm_fee: None,
            ledger_id: 0,
            bundle_format: None,
            version: 0,
            chain_id: config.chain_id,
            signature: Signature::test_signature().into(),
            ingress_proofs: None,
        }
    }
}

pub type TxPath = Vec<u8>;

/// sha256(tx_path)
pub type TxPathHash = H256;

#[derive(
    Clone,
    Debug,
    Eq,
    Serialize,
    Default,
    Deserialize,
    PartialEq,
    Arbitrary,
    Compact,
    RlpEncodable,
    RlpDecodable,
)]
#[rlp(trailing)]
/// Stores deserialized fields from a JSON formatted commitment transaction.
#[serde(rename_all = "camelCase", default)]
pub struct CommitmentTransaction {
    // NOTE: both rlp skip AND rlp default must be present in order for field skipping to work
    #[rlp(skip)]
    #[rlp(default)]
    /// A SHA-256 hash of the transaction signature.
    pub id: H256,

    /// block_hash of a recent (last 50) blocks or the a recent transaction id
    /// from the signer. Multiple transactions can share the same anchor.
    pub anchor: H256,

    /// The ecdsa/secp256k1 public key of the transaction signer
    #[serde(default, with = "address_base58_stringify")]
    pub signer: Address,

    /// The type of commitment Stake/UnStake Pledge/UnPledge
    pub commitment_type: CommitmentType,

    /// The transaction's version
    pub version: u8,

    /// EVM chain ID - used to prevent cross-chain replays
    #[serde(with = "string_u64")]
    pub chain_id: u64,

    /// Pay the fee required to mitigate tx spam
    #[serde(with = "string_u64")]
    pub fee: u64,

    /// The value being staked, pledged, unstaked or unpledged
    #[serde(with = "string_u256")]
    pub value: U256,

    /// Transaction signature bytes
    #[rlp(skip)]
    #[rlp(default)]
    pub signature: IrysSignature,
}

impl CommitmentTransaction {
    /// Create a new CommitmentTransaction with default values from config
    pub fn new(config: &ConsensusConfig) -> Self {
        Self {
            id: H256::zero(),
            anchor: H256::zero(),
            signer: Address::default(),
            commitment_type: CommitmentType::default(),
            version: 0,
            chain_id: config.chain_id,
            fee: 0,
            value: U256::zero(),
            signature: IrysSignature::new(Signature::test_signature()),
        }
    }

    /// Create a new stake transaction with the configured stake fee as value
    pub fn new_stake(config: &ConsensusConfig, anchor: H256, fee: u64) -> Self {
        Self {
            commitment_type: CommitmentType::Stake,
            anchor,
            fee,
            value: U256::from(config.stake_fee.amount.as_u64()),
            ..Self::new(config)
        }
    }

    /// Create a new unstake transaction with the configured stake fee as value
    pub fn new_unstake(config: &ConsensusConfig, anchor: H256, fee: u64) -> Self {
        Self {
            commitment_type: CommitmentType::Unstake,
            anchor,
            fee,
            value: U256::from(config.stake_fee.amount.as_u64()),
            ..Self::new(config)
        }
    }

    /// Create a new pledge transaction with the configured pledge fee as value
    pub fn new_pledge(config: &ConsensusConfig, anchor: H256, fee: u64) -> Self {
        Self {
            commitment_type: CommitmentType::Pledge,
            anchor,
            fee,
            value: U256::from(config.pledge_fee.amount.as_u64()),
            ..Self::new(config)
        }
    }

    /// Create a new unpledge transaction with the configured pledge fee as value
    pub fn new_unpledge(config: &ConsensusConfig, anchor: H256, fee: u64) -> Self {
        Self {
            commitment_type: CommitmentType::Unpledge,
            anchor,
            fee,
            value: U256::from(config.pledge_fee.amount.as_u64()),
            ..Self::new(config)
        }
    }

    /// Rely on RLP encoding for signing
    pub fn encode_for_signing(&self, out: &mut dyn alloy_rlp::BufMut) {
        self.encode(out)
    }

    pub fn signature_hash(&self) -> [u8; 32] {
        let mut bytes = Vec::new();
        self.encode_for_signing(&mut bytes);

        keccak256(&bytes).0
    }

    /// Returns the value stored in the transaction
    pub fn commitment_value(&self) -> U256 {
        self.value
    }

    /// Validates the transaction signature by:
    /// 1.) generating the prehash (signature_hash)
    /// 2.) recovering the sender address, and comparing it to the tx's sender (sender MUST be part of the prehash)
    pub fn is_signature_valid(&self) -> bool {
        self.signature
            .validate_signature(self.signature_hash(), self.signer)
    }
}

// Trait to abstract common behavior
pub trait IrysTransactionCommon {
    fn is_signature_valid(&self) -> bool;
    fn id(&self) -> IrysTransactionId;
    fn total_fee(&self) -> u64;
    fn signer(&self) -> Address;

    /// Sign this transaction with the provided signer
    fn sign(self, signer: &crate::irys::IrysSigner) -> Result<Self, eyre::Error>
    where
        Self: Sized;
}

impl IrysTransactionCommon for DataTransactionHeader {
    fn is_signature_valid(&self) -> bool {
        self.is_signature_valid()
    }

    fn id(&self) -> IrysTransactionId {
        self.id
    }

    fn total_fee(&self) -> u64 {
        self.perm_fee.unwrap_or(0) + self.term_fee
    }

    fn signer(&self) -> Address {
        self.signer
    }

    fn sign(mut self, signer: &crate::irys::IrysSigner) -> Result<Self, eyre::Error> {
        use crate::Address;
        use alloy_primitives::keccak256;

        // Store the signer address
        self.signer = Address::from_public_key(signer.signer.verifying_key());

        // Create the signature hash and sign it
        let prehash = self.signature_hash();
        let signature: Signature = signer.signer.sign_prehash_recoverable(&prehash)?.into();

        self.signature = IrysSignature::new(signature);

        // Derive the txid by hashing the signature
        let id: [u8; 32] = keccak256(signature.as_bytes()).into();
        self.id = H256::from(id);

        Ok(self)
    }
}

impl IrysTransactionCommon for CommitmentTransaction {
    fn is_signature_valid(&self) -> bool {
        self.is_signature_valid()
    }

    fn id(&self) -> IrysTransactionId {
        self.id
    }

    fn total_fee(&self) -> u64 {
        self.fee
    }

    fn signer(&self) -> Address {
        self.signer
    }

    fn sign(mut self, signer: &crate::irys::IrysSigner) -> Result<Self, eyre::Error> {
        use crate::Address;
        use alloy_primitives::keccak256;

        // Store the signer address
        self.signer = Address::from_public_key(signer.signer.verifying_key());

        // Create the signature hash and sign it
        let prehash = self.signature_hash();
        let signature: Signature = signer.signer.sign_prehash_recoverable(&prehash)?.into();

        self.signature = IrysSignature::new(signature);

        // Derive the txid by hashing the signature
        let id: [u8; 32] = keccak256(signature.as_bytes()).into();
        self.id = H256::from(id);

        Ok(self)
    }
}

#[cfg(test)]
mod tests {
    use super::*;
    use crate::irys::IrysSigner;

    use alloy_rlp::Decodable as _;

    use k256::ecdsa::SigningKey;
    use serde_json;

    #[test]
    fn test_irys_transaction_header_rlp_round_trip() {
        // setup
        let config = ConsensusConfig::testnet();
        let mut header = mock_header(&config);

        // action
        let mut buffer = vec![];
        header.encode(&mut buffer);
        let decoded = DataTransactionHeader::decode(&mut buffer.as_slice()).unwrap();

        // Assert
        // zero out the id and signature, those do not get encoded
        header.id = H256::zero();
        header.signature = IrysSignature::new(Signature::try_from([0_u8; 65].as_slice()).unwrap());
        assert_eq!(header, decoded);
    }

    #[test]
    fn test_commitment_transaction_rlp_round_trip() {
        // setup
        let config = ConsensusConfig::testnet();
        let mut header = mock_commitment_tx(&config);

        // action
        let mut buffer = vec![];
        header.encode(&mut buffer);
        let decoded = CommitmentTransaction::decode(&mut buffer.as_slice()).unwrap();

        // Assert
        // zero out the id and signature, those do not get encoded
        header.id = H256::zero();
        header.signature = IrysSignature::new(Signature::try_from([0_u8; 65].as_slice()).unwrap());
        assert_eq!(header, decoded);
    }

    #[test]
    fn test_irys_transaction_header_serde() {
        // Create a sample DataTransactionHeader
        let config = ConsensusConfig::testnet();
        let original_header = mock_header(&config);

        // Serialize the DataTransactionHeader to JSON
        let serialized =
            serde_json::to_string_pretty(&original_header).expect("Failed to serialize");

        println!("{}", &serialized);
        // Deserialize the JSON back to DataTransactionHeader
        let deserialized: DataTransactionHeader =
            serde_json::from_str(&serialized).expect("Failed to deserialize");

        // Ensure the deserialized struct matches the original
        assert_eq!(original_header, deserialized);
    }

    #[test]
    fn test_commitment_transaction_serde() {
        // Create a sample commitment tx
        let config = ConsensusConfig::testnet();
        let original_tx = mock_commitment_tx(&config);

        // Serialize the commitment tx to JSON
        let serialized = serde_json::to_string_pretty(&original_tx).expect("Failed to serialize");

        println!("{}", &serialized);
        // Deserialize the JSON back to a commitment tx
        let deserialized: CommitmentTransaction =
            serde_json::from_str(&serialized).expect("Failed to deserialize");

        // Ensure the deserialized tx matches the original
        assert_eq!(original_tx, deserialized);
    }

    #[test]
    fn test_tx_encode_and_signing() {
        // setup
        let config = ConsensusConfig::testnet();
        let original_header = mock_header(&config);
        let mut sig_data = Vec::new();
        original_header.encode(&mut sig_data);
        let dec: DataTransactionHeader =
            DataTransactionHeader::decode(&mut sig_data.as_slice()).unwrap();

        // action
        let signer = IrysSigner {
            signer: SigningKey::random(&mut rand::thread_rng()),
            chain_id: config.chain_id,
            chunk_size: config.chunk_size,
        };
<<<<<<< HEAD

        // Test signing the header directly using the trait method
        let signed_header = dec.sign(&signer).unwrap();
        assert!(signed_header.is_signature_valid());

        // Also test the old way for IrysTransaction
        let tx = IrysTransaction {
            header: mock_header(&config),
=======
        let tx = DataTransaction {
            header: dec,
>>>>>>> 19d2741c
            ..Default::default()
        };

        let signed_tx = signer.sign_transaction(tx).unwrap();
        assert!(signed_tx.header.is_signature_valid());
    }

    #[test]
    fn test_commitment_tx_encode_and_signing() {
        // setup
        let config = ConsensusConfig::testnet();
        let original_tx = mock_commitment_tx(&config);
        let mut sig_data = Vec::new();
        original_tx.encode(&mut sig_data);
        let _dec = CommitmentTransaction::decode(&mut sig_data.as_slice()).unwrap();

        // action
        let signer = IrysSigner {
            signer: SigningKey::random(&mut rand::thread_rng()),
            chain_id: config.chain_id,
            chunk_size: config.chunk_size,
        };

        // Test using the new trait method
        let signed_tx = original_tx.clone().sign(&signer).unwrap();

        println!(
            "{}",
            serde_json::to_string_pretty(&signed_tx).expect("Failed to serialize")
        );

        assert!(signed_tx.is_signature_valid());
    }

    fn mock_header(config: &ConsensusConfig) -> DataTransactionHeader {
        DataTransactionHeader {
            id: H256::from([255_u8; 32]),
            anchor: H256::from([1_u8; 32]),
            signer: Address::default(),
            data_root: H256::from([3_u8; 32]),
            data_size: 1024,
            term_fee: 100,
            perm_fee: Some(200),
            ledger_id: 1,
            bundle_format: None,
            chain_id: config.chain_id,
            version: 0,
            ingress_proofs: None,
            signature: Signature::test_signature().into(),
        }
    }

    fn mock_commitment_tx(config: &ConsensusConfig) -> CommitmentTransaction {
        let mut tx = CommitmentTransaction::new_stake(config, H256::from([1_u8; 32]), 1);
        tx.id = H256::from([255_u8; 32]);
        tx.signer = Address::default();
        tx.signature = Signature::test_signature().into();
        tx
    }
}

#[derive(Serialize, Deserialize, Debug, PartialEq, Clone)]
#[serde(tag = "type", rename_all = "camelCase")]
pub enum IrysTransactionResponse {
    #[serde(rename = "commitment")]
    Commitment(CommitmentTransaction),

    #[serde(rename = "storage")]
    Storage(DataTransactionHeader),
}

impl From<CommitmentTransaction> for IrysTransactionResponse {
    fn from(tx: CommitmentTransaction) -> Self {
        Self::Commitment(tx)
    }
}

impl From<DataTransactionHeader> for IrysTransactionResponse {
    fn from(tx: DataTransactionHeader) -> Self {
        Self::Storage(tx)
    }
}<|MERGE_RESOLUTION|>--- conflicted
+++ resolved
@@ -498,19 +498,14 @@
             chain_id: config.chain_id,
             chunk_size: config.chunk_size,
         };
-<<<<<<< HEAD
 
         // Test signing the header directly using the trait method
         let signed_header = dec.sign(&signer).unwrap();
         assert!(signed_header.is_signature_valid());
 
         // Also test the old way for IrysTransaction
-        let tx = IrysTransaction {
+        let tx = DataTransaction {
             header: mock_header(&config),
-=======
-        let tx = DataTransaction {
-            header: dec,
->>>>>>> 19d2741c
             ..Default::default()
         };
 
