use alloy_primitives::Address;
use rust_decimal::Decimal;
use serde::{Deserialize, Serialize};

use crate::{
    irys::IrysSigner,
    storage_pricing::{
        phantoms::{IrysPrice, Percentage, Usd},
        Amount,
    },
};

#[derive(Debug, Clone, PartialEq, Eq, Serialize, Deserialize)]
pub struct Config {
    /// Block time in seconds
    pub block_time: u64,
    pub max_data_txs_per_block: u64,
    pub difficulty_adjustment_interval: u64,
    pub max_difficulty_adjustment_factor: Decimal,
    pub min_difficulty_adjustment_factor: Decimal,
    pub chunk_size: u64,
    pub num_chunks_in_partition: u64,
    pub num_chunks_in_recall_range: u64,
    pub vdf_reset_frequency: usize,
    pub vdf_parallel_verification_thread_limit: usize,
    pub num_checkpoints_in_vdf_step: usize,
    pub vdf_sha_1s: u64,
    pub entropy_packing_iterations: u32,
    pub chain_id: u64,
    /// Scaling factor for the capacity projection curve
    pub capacity_scalar: u64,
    pub num_blocks_in_epoch: u64,
    pub submit_ledger_epoch_length: u64,
    pub num_partitions_per_slot: u64,
    pub num_writes_before_sync: u64,
    /// If `true`, the ledger will be persisted on disk when the node restarts. Otherwise the
    /// entire state of the node will reset to genesis upon restart.
    pub reset_state_on_restart: bool,
    // Longest chain consensus
    /// Number of block confirmations required before considering data final.
    ///
    /// In Nakamoto consensus, finality is probabilistic based on chain depth:
    /// - 6 confirmations protects against attackers with <25% hashpower
    /// - 20 confirmations protects against attackers with <40% hashpower
    /// - No number of confirmations is secure against attackers with >50% hashpower
    pub finalization_depth: u32,
    #[serde(
        deserialize_with = "serde_utils::signing_key_from_hex",
        serialize_with = "serde_utils::serializes_signing_key"
    )]
    pub mining_key: k256::ecdsa::SigningKey,
    // TODO: enable this after fixing option in toml
    pub num_capacity_partitions: Option<u64>,
    pub port: u16,
    /// the number of block a given anchor (tx or block hash) is valid for.
    /// The anchor must be included within the last X blocks otherwise the transaction it anchors will drop.
    pub anchor_expiry_depth: u8,
    /// defines for how long the protocol should use the geneses token price for (expressed in epoch count)
    pub genesis_price_valid_for_n_epochs: u8,
    /// defines the genesis price of the $IRYS, expressed in $USD
    #[serde(deserialize_with = "serde_utils::token_amount")]
    pub genesis_token_price: Amount<(IrysPrice, Usd)>,
    /// defines the range of how much can the token fluctuate since the last EMA price for it to be accepted
    #[serde(deserialize_with = "serde_utils::percentage_amount")]
    pub token_price_safe_range: Amount<Percentage>,
    /// number of blocks cache cleaning will lag behind block finalization
    pub cache_clean_lag: u8,
    /// number of packing threads
    pub cpu_packing_concurrency: u16,
    /// GPU kernel batch size
    pub gpu_packing_batch_size: u32,
    pub oracle_config: OracleConfig,
}

#[derive(Debug, Clone, PartialEq, Eq, Serialize, Deserialize)]
pub enum OracleConfig {
    Mock {
        #[serde(deserialize_with = "serde_utils::token_amount")]
        initial_price: Amount<(IrysPrice, Usd)>,
        #[serde(deserialize_with = "serde_utils::percentage_amount")]
        percent_change: Amount<Percentage>,
        smoothing_interval: u64,
    },
}

impl Config {
    pub fn irys_signer(&self) -> IrysSigner {
        IrysSigner::from_config(&self)
    }

    pub fn miner_address(&self) -> Address {
        Address::from_private_key(&self.mining_key)
    }

    #[cfg(any(test, feature = "test-utils"))]
    pub fn testnet() -> Self {
        use k256::ecdsa::SigningKey;

        const DEFAULT_BLOCK_TIME: u64 = 5;

        Config {
            block_time: DEFAULT_BLOCK_TIME,
            max_data_txs_per_block: 100,
            difficulty_adjustment_interval: (24u64 * 60 * 60 * 1000).div_ceil(DEFAULT_BLOCK_TIME)
                * 14,
            max_difficulty_adjustment_factor: rust_decimal_macros::dec!(4),
            min_difficulty_adjustment_factor: rust_decimal_macros::dec!(0.25),
            chunk_size: 256 * 1024,
            num_chunks_in_partition: 10,
            num_chunks_in_recall_range: 2,
            vdf_reset_frequency: 10 * 120,
            vdf_parallel_verification_thread_limit: 4,
            num_checkpoints_in_vdf_step: 25,
            vdf_sha_1s: 7_000,
            entropy_packing_iterations: 1000,
            chain_id: 1275,
            capacity_scalar: 100,
            num_blocks_in_epoch: 100,
            submit_ledger_epoch_length: 5,
            num_partitions_per_slot: 1,
            num_writes_before_sync: 1,
            reset_state_on_restart: false,
            finalization_depth: 1,
            mining_key: SigningKey::from_slice(
                &hex::decode(b"db793353b633df950842415065f769699541160845d73db902eadee6bc5042d0")
                    .expect("valid hex"),
            )
            .expect("valid key"),
            num_capacity_partitions: None,
            port: 8080,
            anchor_expiry_depth: 10,
            genesis_price_valid_for_n_epochs: 2,
            genesis_token_price: Amount::token(rust_decimal_macros::dec!(1))
                .expect("valid token amount"),
            token_price_safe_range: Amount::percentage(rust_decimal_macros::dec!(1))
                .expect("valid percentage"),
            cache_clean_lag: 2,
            cpu_packing_concurrency: 4,
            gpu_packing_batch_size: 1024,
            oracle_config: OracleConfig::Mock {
                initial_price: Amount::token(rust_decimal_macros::dec!(1))
                    .expect("valid token amount"),
                percent_change: Amount::percentage(rust_decimal_macros::dec!(0.01))
                    .expect("valid percentage"),
                smoothing_interval: 15,
            },
        }
    }
}

pub mod serde_utils {

    use rust_decimal::Decimal;
    use serde::{Deserialize as _, Deserializer, Serializer};

    use crate::storage_pricing::Amount;

    /// deserialize the token amount from a string.
    /// The string is expected to be in a format of "1.42".
    pub fn token_amount<'de, T: std::fmt::Debug, D>(deserializer: D) -> Result<Amount<T>, D::Error>
    where
        D: Deserializer<'de>,
    {
        amount_from_string(deserializer, |dec| Amount::<T>::token(dec))
    }

    /// deserialize the percentage amount from a string.
    ///
    /// The string is expected to be:
    /// - "0.1" (10%)
    /// - "1.0" (100%)
    pub fn percentage_amount<'de, T: std::fmt::Debug, D>(
        deserializer: D,
    ) -> Result<Amount<T>, D::Error>
    where
        D: Deserializer<'de>,
    {
        amount_from_string(deserializer, |dec| Amount::<T>::percentage(dec))
    }

    fn amount_from_string<'de, T: std::fmt::Debug, D>(
        deserializer: D,
        dec_to_amount: impl Fn(Decimal) -> eyre::Result<Amount<T>>,
    ) -> Result<Amount<T>, D::Error>
    where
        D: Deserializer<'de>,
    {
        use core::str::FromStr as _;

        let raw_string = String::deserialize(deserializer)?;
        let decimal = Decimal::from_str(&raw_string).map_err(serde::de::Error::custom)?;
        let amount = dec_to_amount(decimal).map_err(serde::de::Error::custom)?;
        Ok(amount)
    }

    /// Deserialize a secp256k1 private key from a hex encoded string slice
    pub fn signing_key_from_hex<'de, D>(
        deserializer: D,
    ) -> Result<k256::ecdsa::SigningKey, D::Error>
    where
        D: Deserializer<'de>,
    {
        let bytes = String::deserialize(deserializer)?;
        let decoded = hex::decode(bytes.as_bytes()).map_err(serde::de::Error::custom)?;
        let key =
            k256::ecdsa::SigningKey::from_slice(&decoded).map_err(serde::de::Error::custom)?;
        Ok(key)
    }

    pub fn serializes_signing_key<S>(
        key: &k256::ecdsa::SigningKey,
        serializer: S,
    ) -> Result<S::Ok, S::Error>
    where
        S: Serializer,
    {
        // Convert to bytes and then hex-encode
        let key_bytes = key.to_bytes();
        let hex_string = hex::encode(key_bytes);
        serializer.serialize_str(&hex_string)
    }
}

#[cfg(test)]
mod tests {
    use super::*;
    use rust_decimal_macros::dec;
    use toml;

    #[test]
    fn test_deserialize_config_from_toml() {
        let toml_data = r#"
<<<<<<< HEAD
block_time = 10
max_data_txs_per_block = 20
difficulty_adjustment_interval = 100
max_difficulty_adjustment_factor = "4"
min_difficulty_adjustment_factor = "0.25"
chunk_size = 262144
num_chunks_in_partition = 10
num_chunks_in_recall_range = 2
vdf_reset_frequency = 1200
vdf_parallel_verification_thread_limit = 4
num_checkpoints_in_vdf_step = 25
vdf_sha_1s = 7000
entropy_packing_iterations = 22500000
chain_id = 1275
capacity_scalar = 100
num_blocks_in_epoch = 100
submit_ledger_epoch_length = 5
num_partitions_per_slot = 1
num_writes_before_sync = 5
reset_state_on_restart = false
chunk_migration_depth = 1
mining_key = "db793353b633df950842415065f769699541160845d73db902eadee6bc5042d0"
num_capacity_partitions = 16
port = 8080
anchor_expiry_depth = 10
genesis_price_valid_for_n_epochs = 2
genesis_token_price = "1.0"
token_price_safe_range = "0.25"
cpu_packing_concurrency = 4
gpu_packing_batch_size = 1024

[oracle_config.Mock]
initial_price = "1"
percent_change = "0.01"
smoothing_interval = 15
"#;
=======
            block_time = 10
            max_data_txs_per_block = 20
            difficulty_adjustment_interval = 100
            max_difficulty_adjustment_factor = "4"
            min_difficulty_adjustment_factor = "0.25"
            chunk_size = 262144
            num_chunks_in_partition = 10
            num_chunks_in_recall_range = 2
            vdf_reset_frequency = 1200
            vdf_parallel_verification_thread_limit = 4
            num_checkpoints_in_vdf_step = 25
            vdf_sha_1s = 7000
            entropy_packing_iterations = 22500000
            chain_id = 1275
            capacity_scalar = 100
            num_blocks_in_epoch = 100
            submit_ledger_epoch_length = 5
            num_partitions_per_slot = 1
            num_writes_before_sync = 5
            reset_state_on_restart = false
            finalization_depth = 1
            mining_key = "db793353b633df950842415065f769699541160845d73db902eadee6bc5042d0"
            num_capacity_partitions = 16
            port = 8080
            anchor_expiry_depth = 10
            genesis_price_valid_for_n_epochs = 2
            genesis_token_price = "1.0"
            token_price_safe_range = "0.25"
            cpu_packing_concurrency = 4
            gpu_packing_batch_size = 1024   
            cache_clean_lag = 2
            "#;
>>>>>>> cd2af3b4

        // Attempt to deserialize the TOML string into a Config
        let config: Config =
            toml::from_str(toml_data).expect("Failed to deserialize Config from TOML");

        // Basic assertions to verify deserialization succeeded
        assert_eq!(config.block_time, 10);
        assert_eq!(config.max_data_txs_per_block, 20);
        assert_eq!(config.difficulty_adjustment_interval, 100);
        assert_eq!(config.reset_state_on_restart, false);
        assert_eq!(
            config.genesis_token_price,
            Amount::token(dec!(1.0)).unwrap()
        );
        assert_eq!(config.port, 8080);
    }
}<|MERGE_RESOLUTION|>--- conflicted
+++ resolved
@@ -73,6 +73,7 @@
 }
 
 #[derive(Debug, Clone, PartialEq, Eq, Serialize, Deserialize)]
+#[serde(rename_all = "snake_case", tag = "type")]
 pub enum OracleConfig {
     Mock {
         #[serde(deserialize_with = "serde_utils::token_amount")]
@@ -230,44 +231,6 @@
     #[test]
     fn test_deserialize_config_from_toml() {
         let toml_data = r#"
-<<<<<<< HEAD
-block_time = 10
-max_data_txs_per_block = 20
-difficulty_adjustment_interval = 100
-max_difficulty_adjustment_factor = "4"
-min_difficulty_adjustment_factor = "0.25"
-chunk_size = 262144
-num_chunks_in_partition = 10
-num_chunks_in_recall_range = 2
-vdf_reset_frequency = 1200
-vdf_parallel_verification_thread_limit = 4
-num_checkpoints_in_vdf_step = 25
-vdf_sha_1s = 7000
-entropy_packing_iterations = 22500000
-chain_id = 1275
-capacity_scalar = 100
-num_blocks_in_epoch = 100
-submit_ledger_epoch_length = 5
-num_partitions_per_slot = 1
-num_writes_before_sync = 5
-reset_state_on_restart = false
-chunk_migration_depth = 1
-mining_key = "db793353b633df950842415065f769699541160845d73db902eadee6bc5042d0"
-num_capacity_partitions = 16
-port = 8080
-anchor_expiry_depth = 10
-genesis_price_valid_for_n_epochs = 2
-genesis_token_price = "1.0"
-token_price_safe_range = "0.25"
-cpu_packing_concurrency = 4
-gpu_packing_batch_size = 1024
-
-[oracle_config.Mock]
-initial_price = "1"
-percent_change = "0.01"
-smoothing_interval = 15
-"#;
-=======
             block_time = 10
             max_data_txs_per_block = 20
             difficulty_adjustment_interval = 100
@@ -299,8 +262,13 @@
             cpu_packing_concurrency = 4
             gpu_packing_batch_size = 1024   
             cache_clean_lag = 2
+
+            [oracle_config]
+            type = "mock"
+            initial_price = "1"
+            percent_change = "0.01"
+            smoothing_interval = 15
             "#;
->>>>>>> cd2af3b4
 
         // Attempt to deserialize the TOML string into a Config
         let config: Config =
