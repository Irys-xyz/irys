use crate::{
    irys::IrysSigner,
    storage_pricing::{
        phantoms::{CostPerGb, DecayRate, Irys, IrysPrice, Percentage, Usd},
        Amount,
    },
    PeerAddress, RethPeerInfo, H256,
};
use alloy_eips::eip1559::ETHEREUM_BLOCK_GAS_LIMIT_30M;
use alloy_genesis::{Genesis, GenesisAccount};
use alloy_primitives::Address;
use reth_chainspec::Chain;
use rust_decimal::Decimal;
use rust_decimal_macros::dec;
use serde::{Deserialize, Serialize};
use std::{collections::BTreeMap, env, ops::Deref, path::PathBuf, sync::Arc, time::Duration};

/// Ergonomic and cheaply copyable Configuration that has the consensus and user-defined configs extracted out
#[derive(Debug, Clone)]
pub struct Config(Arc<CombinedConfigInner>);

impl Config {
    pub fn new(node_config: NodeConfig) -> Self {
        let consensus = node_config.consensus_config();
        Self(Arc::new(CombinedConfigInner {
            consensus,
            node_config,
        }))
    }

    pub fn irys_signer(&self) -> IrysSigner {
        IrysSigner {
            signer: self.node_config.mining_key.clone(),
            chain_id: self.consensus.chain_id,
            chunk_size: self.consensus.chunk_size,
        }
    }
}

impl Deref for Config {
    type Target = CombinedConfigInner;

    fn deref(&self) -> &Self::Target {
        self.0.as_ref()
    }
}

#[derive(Debug)]
pub struct CombinedConfigInner {
    pub consensus: ConsensusConfig,
    pub node_config: NodeConfig,
}

/// # Consensus Configuration
///
/// Defines the core parameters that govern the Irys network consensus rules.
/// These parameters determine how the network operates, including pricing,
/// storage requirements, and data validation mechanisms.
#[derive(Debug, Clone, PartialEq, Eq, Serialize, Deserialize)]
#[serde(deny_unknown_fields)]
pub struct ConsensusConfig {
    /// Unique identifier for the blockchain network
    pub chain_id: u64,

    /// Reth chain spec for the reth genesis
    pub reth: RethChainSpec,

    /// Settings for the transaction memory pool
    pub mempool: MempoolConfig,

    /// Controls how mining difficulty adjusts over time
    pub difficulty_adjustment: DifficultyAdjustmentConfig,

    /// Defines the acceptable range of token price fluctuation between consecutive blocks
    /// This helps prevent price manipulation and ensures price stability
    #[serde(
        deserialize_with = "serde_utils::percentage_amount",
        serialize_with = "serde_utils::serializes_percentage_amount"
    )]
    pub token_price_safe_range: Amount<Percentage>,

    /// The initial price of the Irys token at genesis in USD
    /// Sets the baseline for all future pricing calculations
    #[serde(
        deserialize_with = "serde_utils::token_amount",
        serialize_with = "serde_utils::serializes_token_amount"
    )]
    pub genesis_price: Amount<(IrysPrice, Usd)>,

    /// Genesis-specific config values
    pub genesis: GenesisConfig,

    /// The annual cost in USD for storing 1GB of data on the Irys network
    /// Used as the foundation for calculating storage fees
    #[serde(
        deserialize_with = "serde_utils::token_amount",
        serialize_with = "serde_utils::serializes_token_amount"
    )]
    pub annual_cost_per_gb: Amount<(CostPerGb, Usd)>,

    /// Annual rate at which storage costs are expected to decrease
    /// Accounts for technological improvements making storage cheaper over time
    #[serde(
        deserialize_with = "serde_utils::percentage_amount",
        serialize_with = "serde_utils::serializes_percentage_amount"
    )]
    pub decay_rate: Amount<DecayRate>,

    /// Configuration for the Verifiable Delay Function used in consensus
    pub vdf: VdfConfig,

    /// Configuration for block rewards
    pub block_reward_config: BlockRewardConfig,

    /// Size of each data chunk in bytes
    pub chunk_size: u64,

    /// Defines how many blocks must pass before a block is marked as finalized
    pub block_migration_depth: u32,

    /// Number of blocks to retain in the block tree from chain head
    pub block_tree_depth: u64,

    /// Number of chunks that make up a single partition
    pub num_chunks_in_partition: u64,

    /// Number of chunks that can be recalled in a single operation
    pub num_chunks_in_recall_range: u64,

    /// Number of partitions in each storage slot
    pub num_partitions_per_slot: u64,

    /// Number of iterations for entropy packing algorithm
    pub entropy_packing_iterations: u32,

    /// Cache management configuration
    pub epoch: EpochConfig,

    /// Configuration for Exponential Moving Average price calculations
    pub ema: EmaConfig,

    /// Minimum number of replicas required for data to be considered permanently stored
    /// Higher values increase data durability but require more network resources
    pub number_of_ingress_proofs: u64,

    /// Target number of years data should be preserved on the network
    /// Determines long-term storage pricing and incentives
    pub safe_minimum_number_of_years: u64,

    /// Fee required for staking operations in Irys tokens
    #[serde(
        deserialize_with = "serde_utils::token_amount",
        serialize_with = "serde_utils::serializes_token_amount"
    )]
    pub stake_value: Amount<Irys>,

    /// Base fee required for pledging operations in Irys tokens
    #[serde(
        deserialize_with = "serde_utils::token_amount",
        serialize_with = "serde_utils::serializes_token_amount"
    )]
    pub pledge_base_value: Amount<Irys>,

    /// Decay rate for pledge fees - subsequent pledges become cheaper
    #[serde(
        deserialize_with = "serde_utils::percentage_amount",
        serialize_with = "serde_utils::serializes_percentage_amount"
    )]
    pub pledge_decay: Amount<Percentage>,

    /// This is the fee that is used for immediate tx inclusion fees:
    /// miner receives: `tx.term_fee * immediate_tx_inclusion_reward_percent`
    ///
    /// This field is also used for immediate ingress proof rewards:
    /// ingress proof producer receives: `tx.term_fee * immediate_tx_inclusion_reward_percent`
    ///
    /// Both of these reward distribution mechanisms are opaque to the user,
    /// the user will only ever see `term_fee` and `perm_fee`.
    #[serde(
        deserialize_with = "serde_utils::percentage_amount",
        serialize_with = "serde_utils::serializes_percentage_amount"
    )]
    pub immediate_tx_inclusion_reward_percent: Amount<Percentage>,

    /// Maximum future drift
    #[serde(
        default = "default_max_future_timestamp_drift_millis",
        deserialize_with = "serde_utils::u128_millis_from_u64",
        serialize_with = "serde_utils::u128_millis_to_u64"
    )]
    pub max_future_timestamp_drift_millis: u128,
}

#[derive(Debug, Clone, PartialEq, Eq, Serialize, Deserialize)]
#[serde(deny_unknown_fields)]
pub struct GenesisConfig {
    /// The timestamp in milliseconds used for the genesis block
    #[serde(
        deserialize_with = "serde_utils::u128_millis_from_u64",
        serialize_with = "serde_utils::u128_millis_to_u64"
    )]
    pub timestamp_millis: u128,

    /// Address that signs the genesis block
    pub miner_address: Address,

    /// Address that receives the genesis block reward
    pub reward_address: Address,

    /// The initial last_epoch_hash used by the genesis block
    pub last_epoch_hash: H256,

    /// The initial VDF seed used by the genesis block
    /// Must be explicitly set for deterministic VDF output at genesis.
    pub vdf_seed: H256,

    /// The initial next VDF seed used after the first reset boundary.
    /// If not set in config, defaults to the same value as `vdf_seed`.
    #[serde(default)]
    pub vdf_next_seed: Option<H256>,
}

// removed erroneous derive on helper function
/// Default for `max_future_timestamp_drift_millis` when the field is not
/// present in the provided TOML. This keeps legacy configurations working.
fn default_max_future_timestamp_drift_millis() -> u128 {
    15_000
}

/// Default for `peer_filter_mode` when the field is not present in the provided TOML.
/// This keeps legacy configurations working by defaulting to unrestricted mode.
fn default_peer_filter_mode() -> PeerFilterMode {
    PeerFilterMode::Unrestricted
}

#[derive(Debug, Clone, PartialEq, Eq, Serialize, Deserialize)]
#[serde(deny_unknown_fields)]
pub struct BlockRewardConfig {
    #[serde(
        deserialize_with = "serde_utils::token_amount",
        serialize_with = "serde_utils::serializes_token_amount"
    )]
    pub inflation_cap: Amount<Irys>,
    pub half_life_secs: u64,
}

#[derive(Debug, Clone, PartialEq, Eq, Serialize, Deserialize)]
#[serde(deny_unknown_fields)]
pub struct RethChainSpec {
    /// The type of chain.
    pub chain: Chain,
    /// Genesis block.
    pub genesis: Genesis,
}

/// # Node Configuration
///
/// The main configuration for an Irys node, containing all settings needed
/// to participate in the network. This includes network mode, consensus rules,
/// pricing parameters, and system resource allocations.
#[derive(Debug, Clone, PartialEq, Eq, Serialize, Deserialize)]
#[serde(deny_unknown_fields)]
pub struct NodeConfig {
    /// Determines how the node joins and interacts with the network
    pub mode: NodeMode,

    /// The base directory where to look for artifact data
    #[serde(default = "default_irys_path")]
    pub base_directory: PathBuf,

    /// Private key used for mining operations
    /// This key identifies the node and receives mining rewards
    #[serde(
        deserialize_with = "serde_utils::signing_key_from_hex",
        serialize_with = "serde_utils::serializes_signing_key"
    )]
    pub mining_key: k256::ecdsa::SigningKey,

    /// The initial list of peers to contact for block sync
    pub trusted_peers: Vec<PeerAddress>,

    /// Controls how the node filters peer interactions
    #[serde(default = "default_peer_filter_mode")]
    pub peer_filter_mode: PeerFilterMode,

    pub reward_address: Address,

    // whether we should try to stake & pledge our local drives
    pub stake_pledge_drives: bool,

    pub genesis_peer_discovery_timeout_millis: u64,

    /// Peer-to-peer network communication settings
    pub gossip: GossipConfig,

    /// HTTP API server configuration
    pub http: HttpConfig,

    /// StorageModule configuration
    pub storage: StorageSyncConfig,

    /// DataSyncService configuration
    pub data_sync: DataSyncServiceConfig,

    /// Data packing and compression settings
    pub packing: PackingConfig,

    /// Cache management configuration
    pub cache: CacheConfig,

    /// Settings for the price oracle system
    pub oracle: OracleConfig,

    /// Reth node configuration
    pub reth: RethConfig,

    /// Reth settings
    pub reth_peer_info: RethPeerInfo,

    /// Specifies which consensus rules the node follows
    pub consensus: ConsensusOptions,
}

impl From<NodeConfig> for Config {
    fn from(val: NodeConfig) -> Self {
        Self::new(val)
    }
}

/// # Node Operation Mode
///
/// Defines how the node participates in the network - either as a genesis node
/// that starts a new network or as a peer that syncs with existing nodes.
#[derive(Debug, Clone, Copy, PartialEq, Eq, Serialize, Deserialize)]
#[serde(deny_unknown_fields)]
pub enum NodeMode {
    /// Start a new blockchain network as the first node
    Genesis,

    /// Join an existing network by connecting to trusted peers
    PeerSync,

    /// Trusted peer mode, where the node only connects to trusted peers
    TrustedPeerSync,
}

/// # Peer Filter Mode
///
/// Defines how the node filters which peers it will interact with.
#[derive(Debug, Clone, Copy, PartialEq, Eq, Serialize, Deserialize)]
#[serde(rename_all = "snake_case")]
pub enum PeerFilterMode {
    /// No restrictions - interact with any discovered peers (default behavior)
    Unrestricted,

    /// Only interact with peers specified in the `trusted_peers` list
    TrustedOnly,

    /// Interact with trusted peers and additional peers they return during handshake
    /// The combination of trusted peers + handshake peers forms the whitelist
    TrustedAndHandshake,
}

/// # Consensus Configuration Source
///
/// Specifies where the node should obtain its consensus rules from.
#[derive(Debug, Clone, PartialEq, Eq, Serialize, Deserialize)]
#[serde(deny_unknown_fields)]
pub enum ConsensusOptions {
    /// Load consensus configuration from a file at the specified path
    Path(PathBuf),

    /// Use predefined testnet consensus parameters
    Testnet,

    /// Use predefined testing consensus parameters
    Testing,

    /// Use custom consensus parameters defined elsewhere
    Custom(ConsensusConfig),
}

impl ConsensusOptions {
    pub fn extend_genesis_accounts(
        &mut self,
        accounts: impl IntoIterator<Item = (Address, GenesisAccount)>,
    ) {
        let config = self.get_mut();
        config.reth.genesis = config.reth.genesis.clone().extend_accounts(accounts);
    }

    pub fn get_mut(&mut self) -> &mut ConsensusConfig {
        let Self::Custom(config) = self else {
            panic!("only support mutating custom configs");
        };

        config
    }
}

/// # Oracle Configuration
///
/// Defines how the node obtains and processes external price information.
#[derive(Debug, Clone, PartialEq, Eq, Serialize, Deserialize)]
#[serde(rename_all = "snake_case", tag = "type", deny_unknown_fields)]
pub enum OracleConfig {
    /// A simulated price oracle for testing and development
    Mock {
        /// Starting price for the token in USD
        #[serde(
            deserialize_with = "serde_utils::token_amount",
            serialize_with = "serde_utils::serializes_token_amount"
        )]
        initial_price: Amount<(IrysPrice, Usd)>,

        /// How much the price can change between updates
        #[serde(
            deserialize_with = "serde_utils::token_amount",
            serialize_with = "serde_utils::serializes_token_amount"
        )]
        incremental_change: Amount<(IrysPrice, Usd)>,

        /// Number of blocks between price updates
        smoothing_interval: u64,
    },
}

/// # EMA (Exponential Moving Average) Configuration
///
/// Controls how token prices are smoothed over time to reduce volatility.
#[derive(Debug, Clone, PartialEq, Eq, Serialize, Deserialize)]
#[serde(deny_unknown_fields)]
pub struct EmaConfig {
    /// Number of blocks between EMA price recalculations
    /// Lower values make prices more responsive, higher values provide more stability
    pub price_adjustment_interval: u64,
}

/// # VDF (Verifiable Delay Function) Configuration
///
/// Settings for the time-delay proof mechanism used in consensus.
#[derive(Debug, Clone, PartialEq, Eq, Serialize, Deserialize)]
#[serde(deny_unknown_fields)]
pub struct VdfConfig {
    /// VDF reset frequency in global steps
    /// Formula: blocks_between_resets × vdf_steps_per_block
    /// Example: 50 blocks × 12 steps = 600 global steps
    /// At 12s/block target, resets occur every ~10 minutes
    pub reset_frequency: usize,

    /// Maximum number of threads to use for parallel VDF verification
    pub parallel_verification_thread_limit: usize,

    /// Number of checkpoints to include in each VDF step
    pub num_checkpoints_in_vdf_step: usize,

    /// Minimum number of steps to store in FIFO VecDeque to allow for network forks
    pub max_allowed_vdf_fork_steps: u64,

    /// Target number of SHA-1 operations per second for VDF calibration
    pub sha_1s_difficulty: u64,
}

impl VdfConfig {
    /// Returns the number of iterations per checkpoint,
    /// computed as the floor of (step difficulty ÷ number of checkpoints in a step).
    pub fn num_iterations_per_checkpoint(&self) -> u64 {
        self.sha_1s_difficulty / self.num_checkpoints_in_vdf_step as u64
    }
}

/// # Epoch Configuration
///
/// Controls the timing and parameters for network epochs.
#[derive(Debug, Clone, PartialEq, Eq, Serialize, Deserialize, Default)]
#[serde(deny_unknown_fields)]
pub struct EpochConfig {
    /// Scaling factor for the capacity projection curve
    /// Affects how network capacity is calculated and projected
    pub capacity_scalar: u64,

    /// Number of blocks in a single epoch
    pub num_blocks_in_epoch: u64,

    /// Number of epochs between ledger submissions
    pub submit_ledger_epoch_length: u64,

    /// Optional configuration for capacity partitioning
    pub num_capacity_partitions: Option<u64>,
}

#[derive(Debug, Clone, PartialEq, Eq, Serialize, Deserialize, Default)]
#[serde(deny_unknown_fields)]
pub struct StorageSyncConfig {
    /// Number of write operations before forcing a sync to disk
    /// Higher values improve performance but increase data loss risk on crashes
    pub num_writes_before_sync: u64,
}

#[derive(Debug, Clone, PartialEq, Eq, Serialize, Deserialize, Default)]
#[serde(deny_unknown_fields)]
pub struct DataSyncServiceConfig {
    pub max_pending_chunk_requests: u64,
    pub max_storage_throughput_bps: u64,
    #[serde(
        deserialize_with = "serde_utils::duration_from_string",
        serialize_with = "serde_utils::serialize_duration_string"
    )]
    pub bandwidth_adjustment_interval: Duration,
    #[serde(
        deserialize_with = "serde_utils::duration_from_string",
        serialize_with = "serde_utils::serialize_duration_string"
    )]
    pub chunk_request_timeout: Duration,
}

/// # Mempool Configuration
///
/// Controls how unconfirmed transactions are managed before inclusion in blocks.
#[derive(Debug, Clone, PartialEq, Eq, Serialize, Deserialize)]
#[serde(deny_unknown_fields)]
pub struct MempoolConfig {
    /// Maximum number of data transactions that can be included in a single block
    pub max_data_txs_per_block: u64,

    /// Maximum number of commitment transactions allowed in a single block
    pub max_commitment_txs_per_block: u64,

    /// The number of blocks a given anchor (tx or block hash) is valid for.
    /// The anchor must be included within the last X blocks otherwise the transaction it anchors will drop.
    pub anchor_expiry_depth: u8,

    /// Maximum number of addresses in the LRU cache for out-of-order stakes and pledges
    /// Controls memory usage for tracking transactions that arrive before their dependencies
    pub max_pending_pledge_items: usize,

    /// Maximum number of pending pledge transactions allowed per address
    /// Limits the resources that can be consumed by a single address
    pub max_pledges_per_item: usize,

    /// Maximum number of transaction data roots to keep in the pending cache
    /// For transactions whose chunks arrive before the transaction header
    pub max_pending_chunk_items: usize,

    /// Maximum number of chunks that can be cached per data root
    /// Prevents memory exhaustion from excessive chunk storage for a single transaction
    pub max_chunks_per_item: usize,

    /// Maximum number of pre-header chunks to keep per data root before the header arrives
    /// Limits speculative storage window for out-of-order chunks
    #[serde(default)]
    pub max_preheader_chunks_per_item: usize,

    /// Maximum allowed pre-header data_path bytes for chunk proofs
    /// Mitigates DoS on speculative chunk storage before header arrival
    #[serde(default)]
    pub max_preheader_data_path_bytes: usize,

    /// Maximum number of valid tx txids to keep track of
    /// Decreasing this will increase the amount of validation the node will have to perform
    pub max_valid_items: usize,

    /// Maximum number of invalid tx txids to keep track of
    /// Decreasing this will increase the amount of validation the node will have to perform
    pub max_invalid_items: usize,

    /// Fee required for commitment transactions (stake, unstake, pledge, unpledge)
    pub commitment_fee: u64,
}

/// # Gossip Network Configuration
///
/// Settings for peer-to-peer communication between nodes.
#[derive(Debug, Clone, PartialEq, Eq, Serialize, Deserialize)]
#[serde(deny_unknown_fields)]
pub struct GossipConfig {
    /// The IP address that's going to be announced to other peers
    pub public_ip: String,
    /// The port to accept connections from other peers
    pub public_port: u16,
    /// The IP address the gossip service binds to
    pub bind_ip: String,
    /// The port number the gossip service listens on
    pub bind_port: u16,
}

/// # Reth Configuration
///
/// Settings that are passed to the reth node
#[derive(Debug, Clone, PartialEq, Eq, Serialize, Deserialize)]
#[serde(deny_unknown_fields)]
pub struct RethConfig {
    pub use_random_ports: bool,
}

/// # Data Packing Configuration
///
/// Controls how data is compressed and packed for storage.
#[derive(Debug, Clone, PartialEq, Eq, Serialize, Deserialize)]
#[serde(deny_unknown_fields)]
pub struct PackingConfig {
    /// Number of CPU threads to use for data packing operations
    pub cpu_packing_concurrency: u16,

    /// Batch size for GPU-accelerated packing operations
    pub gpu_packing_batch_size: u32,
}

/// # Cache Configuration
///
/// Settings for in-memory caching to improve performance.
#[derive(Debug, Clone, PartialEq, Eq, Serialize, Deserialize)]
#[serde(deny_unknown_fields)]
pub struct CacheConfig {
    /// Number of blocks cache cleaning will lag behind block finalization
    /// Higher values keep more data in cache but use more memory
    pub cache_clean_lag: u8,
}

/// # HTTP API Configuration
///
/// Settings for the node's HTTP server that provides API access.
#[derive(Debug, Clone, PartialEq, Eq, Serialize, Deserialize)]
#[serde(deny_unknown_fields)]
pub struct HttpConfig {
    /// The IP address visible to the outside world
    pub public_ip: String,
    /// The port that is visible to the outside world
    pub public_port: u16,
    /// The IP address the HTTP service binds to
    pub bind_ip: String,
    /// The port that the Node's HTTP server should listen on. Set to 0 for randomization.
    pub bind_port: u16,
}

/// # Difficulty Adjustment Configuration
///
/// Controls how mining difficulty changes over time to maintain target block times.
#[derive(Debug, Clone, PartialEq, Eq, Serialize, Deserialize)]
#[serde(deny_unknown_fields)]
pub struct DifficultyAdjustmentConfig {
    /// Target time between blocks in seconds
    pub block_time: u64,

    /// Number of blocks between difficulty adjustments
    pub difficulty_adjustment_interval: u64,

    /// Maximum factor by which difficulty can increase in a single adjustment
    pub max_difficulty_adjustment_factor: Decimal,

    /// Minimum factor by which difficulty can decrease in a single adjustment
    pub min_difficulty_adjustment_factor: Decimal,
}

fn default_irys_path() -> PathBuf {
    env::current_dir()
        .expect("Unable to determine working dir, aborting")
        .join(".irys")
}

impl ConsensusConfig {
    // This is hardcoded here to be used just by C packing related stuff as it is also hardcoded right now in C sources
    // TODO: get rid of this hardcoded variable? Otherwise altering the `chunk_size` in the configs may have
    // discrepancies when using GPU mining
    pub const CHUNK_SIZE: u64 = 256 * 1024;

    // this is a config used for testing
    pub fn testing() -> Self {
        const DEFAULT_BLOCK_TIME: u64 = 1;
        const IRYS_TESTNET_CHAIN_ID: u64 = 1270;
        const CHUNK_SIZE: u64 = 32;
        // block reward params
        const HALF_LIFE_YEARS: u128 = 4;
        const SECS_PER_YEAR: u128 = 365 * 24 * 60 * 60;
        const INFLATION_CAP: u128 = 100_000_000;

        Self {
            chain_id: 1270,
            annual_cost_per_gb: Amount::token(dec!(0.01)).unwrap(), // 0.01$
            decay_rate: Amount::percentage(dec!(0.01)).unwrap(),    // 1%
            safe_minimum_number_of_years: 200,
            number_of_ingress_proofs: 10,
            genesis_price: Amount::token(dec!(1)).expect("valid token amount"),
            genesis: GenesisConfig {
                timestamp_millis: 0,
                miner_address: Address::ZERO,
                reward_address: Address::ZERO,
                last_epoch_hash: H256::zero(),
                vdf_seed: H256::zero(),
                vdf_next_seed: None,
            },
            token_price_safe_range: Amount::percentage(dec!(1)).expect("valid percentage"),
            mempool: MempoolConfig {
                max_data_txs_per_block: 100,
                max_commitment_txs_per_block: 100,
                anchor_expiry_depth: 10,
                // TODO: Move the following to a node config
                max_pending_pledge_items: 100,
                max_pledges_per_item: 100,
                max_pending_chunk_items: 30,
                max_chunks_per_item: 500,
                max_preheader_chunks_per_item: 64,
                max_preheader_data_path_bytes: 64 * 1024,
                max_invalid_items: 10_000,
                max_valid_items: 10_000,
                commitment_fee: 100,
            },
            vdf: VdfConfig {
                // Reset VDF every ~50 blocks (50 blocks × 12 steps/block = 600 global steps)
                // With 12s target block time, this resets approximately every 10 minutes
                reset_frequency: 50 * 12,
                parallel_verification_thread_limit: 4,
                num_checkpoints_in_vdf_step: 25,
                max_allowed_vdf_fork_steps: 60_000,
                sha_1s_difficulty: 70_000,
            },
            chunk_size: CHUNK_SIZE,
            num_chunks_in_partition: 10,
            num_chunks_in_recall_range: 2,
            num_partitions_per_slot: 1,
            block_migration_depth: 6,
            block_tree_depth: 50,
            epoch: EpochConfig {
                capacity_scalar: 100,
                num_blocks_in_epoch: 100,
                submit_ledger_epoch_length: 5,
                num_capacity_partitions: None,
            },
            entropy_packing_iterations: 1000,
            difficulty_adjustment: DifficultyAdjustmentConfig {
                block_time: DEFAULT_BLOCK_TIME,
                difficulty_adjustment_interval: (24_u64 * 60 * 60 * 1000)
                    .div_ceil(DEFAULT_BLOCK_TIME)
                    * 14,
                max_difficulty_adjustment_factor: dec!(4),
                min_difficulty_adjustment_factor: dec!(0.25),
            },
            ema: EmaConfig {
                price_adjustment_interval: 10,
            },
            reth: RethChainSpec {
                chain: Chain::from_id(IRYS_TESTNET_CHAIN_ID),
                genesis: Genesis {
                    gas_limit: ETHEREUM_BLOCK_GAS_LIMIT_30M,
                    alloc: {
                        let mut map = BTreeMap::new();
                        map.insert(
                            Address::from_slice(
                                hex::decode("64f1a2829e0e698c18e7792d6e74f67d89aa0a32")
                                    .unwrap()
                                    .as_slice(),
                            ),
                            GenesisAccount {
                                balance: alloy_primitives::U256::from(99999000000000000000000_u128),
                                ..Default::default()
                            },
                        );
                        map.insert(
                            Address::from_slice(
                                hex::decode("A93225CBf141438629f1bd906A31a1c5401CE924")
                                    .unwrap()
                                    .as_slice(),
                            ),
                            GenesisAccount {
                                balance: alloy_primitives::U256::from(99999000000000000000000_u128),
                                ..Default::default()
                            },
                        );
                        map
                    },
                    ..Default::default()
                },
            },
            block_reward_config: BlockRewardConfig {
                inflation_cap: Amount::token(rust_decimal::Decimal::from(INFLATION_CAP)).unwrap(),
                half_life_secs: (HALF_LIFE_YEARS * SECS_PER_YEAR).try_into().unwrap(),
            },
            stake_value: Amount::token(dec!(20000)).expect("valid token amount"),
            pledge_base_value: Amount::token(dec!(950)).expect("valid token amount"),
            pledge_decay: Amount::percentage(dec!(0.9)).expect("valid percentage"),
            immediate_tx_inclusion_reward_percent: Amount::percentage(dec!(0.05))
                .expect("valid percentage"),
            max_future_timestamp_drift_millis: 15_000,
        }
    }

    pub fn testnet() -> Self {
        const DEFAULT_BLOCK_TIME: u64 = 12;
        const IRYS_TESTNET_CHAIN_ID: u64 = 1270;

        // block reward params
        const HALF_LIFE_YEARS: u128 = 4;
        const SECS_PER_YEAR: u128 = 365 * 24 * 60 * 60;
        const INFLATION_CAP: u128 = 100_000_000;
        Self {
            chain_id: 1270,
            annual_cost_per_gb: Amount::token(dec!(0.01)).unwrap(), // 0.01$
            decay_rate: Amount::percentage(dec!(0.01)).unwrap(),    // 1%
            safe_minimum_number_of_years: 200,
            number_of_ingress_proofs: 10,
            genesis_price: Amount::token(dec!(1)).expect("valid token amount"),
            genesis: GenesisConfig {
                timestamp_millis: 0,
                miner_address: Address::ZERO,
                reward_address: Address::ZERO,
                last_epoch_hash: H256::zero(),
                vdf_seed: H256::zero(),
                vdf_next_seed: None,
            },
            token_price_safe_range: Amount::percentage(dec!(1)).expect("valid percentage"),
            chunk_size: Self::CHUNK_SIZE,
            num_chunks_in_partition: 51_872_000,
            num_chunks_in_recall_range: 800,
            num_partitions_per_slot: 1,
            block_migration_depth: 6,
            block_tree_depth: 50,
            entropy_packing_iterations: 1000,
            stake_value: Amount::token(dec!(20000)).expect("valid token amount"),
            pledge_base_value: Amount::token(dec!(950)).expect("valid token amount"),
            pledge_decay: Amount::percentage(dec!(0.9)).expect("valid percentage"),
            mempool: MempoolConfig {
                max_data_txs_per_block: 100,
                max_commitment_txs_per_block: 100,
                anchor_expiry_depth: 10,
                // TODO: Move the following to a node config
                max_pending_pledge_items: 100,
                max_pledges_per_item: 100,
                max_pending_chunk_items: 30,
                max_chunks_per_item: 500,
                max_preheader_chunks_per_item: 64,
                max_preheader_data_path_bytes: 64 * 1024,
                max_invalid_items: 10_000,
                max_valid_items: 10_000,
                commitment_fee: 100,
            },
            vdf: VdfConfig {
                // Reset VDF every ~50 blocks (50 blocks × 12 steps/block = 600 global steps)
                // With 12s target block time, this resets approximately every 10 minutes
                reset_frequency: 50 * 12,
                parallel_verification_thread_limit: 4,
                num_checkpoints_in_vdf_step: 25,
                max_allowed_vdf_fork_steps: 60_000,
                sha_1s_difficulty: 1_800_000,
            },

            epoch: EpochConfig {
                capacity_scalar: 100,
                num_blocks_in_epoch: 100,
                submit_ledger_epoch_length: 5,
                num_capacity_partitions: None,
            },

            difficulty_adjustment: DifficultyAdjustmentConfig {
                block_time: DEFAULT_BLOCK_TIME,
                difficulty_adjustment_interval: (24_u64 * 60 * 60 * 1000)
                    .div_ceil(DEFAULT_BLOCK_TIME)
                    * 14,
                max_difficulty_adjustment_factor: dec!(4),
                min_difficulty_adjustment_factor: dec!(0.25),
            },
            ema: EmaConfig {
                price_adjustment_interval: 10,
            },
            reth: RethChainSpec {
                chain: Chain::from_id(IRYS_TESTNET_CHAIN_ID),
                genesis: Genesis {
                    gas_limit: ETHEREUM_BLOCK_GAS_LIMIT_30M,
                    alloc: {
                        let mut map = BTreeMap::new();
                        map.insert(
                            Address::from_slice(
                                hex::decode("64f1a2829e0e698c18e7792d6e74f67d89aa0a32")
                                    .unwrap()
                                    .as_slice(),
                            ),
                            GenesisAccount {
                                balance: alloy_primitives::U256::from(99999000000000000000000_u128),
                                ..Default::default()
                            },
                        );
                        map.insert(
                            Address::from_slice(
                                hex::decode("A93225CBf141438629f1bd906A31a1c5401CE924")
                                    .unwrap()
                                    .as_slice(),
                            ),
                            GenesisAccount {
                                balance: alloy_primitives::U256::from(99999000000000000000000_u128),
                                ..Default::default()
                            },
                        );
                        map
                    },
                    ..Default::default()
                },
            },
            block_reward_config: BlockRewardConfig {
                inflation_cap: Amount::token(rust_decimal::Decimal::from(INFLATION_CAP)).unwrap(),
                half_life_secs: (HALF_LIFE_YEARS * SECS_PER_YEAR).try_into().unwrap(),
            },
            immediate_tx_inclusion_reward_percent: Amount::percentage(dec!(0.05))
                .expect("valid percentage"),
            max_future_timestamp_drift_millis: 15_000,
        }
    }
}

impl NodeConfig {
    pub fn consensus_config(&self) -> ConsensusConfig {
        // load the consensus config
        // todo: lazy load the consensus config, caching the result for subsequent calls

        match &self.consensus {
            ConsensusOptions::Path(path_buf) => std::fs::read_to_string(path_buf)
                .map(|consensus_cfg| {
                    toml::from_str::<ConsensusConfig>(&consensus_cfg)
                        .expect("invalid consensus file")
                })
                .expect("consensus cfg does not exist"),
            ConsensusOptions::Testnet => ConsensusConfig::testnet(),
            ConsensusOptions::Testing => ConsensusConfig::testing(),
            ConsensusOptions::Custom(consensus_config) => consensus_config.clone(),
        }
    }

    pub fn miner_address(&self) -> Address {
        Address::from_private_key(&self.mining_key)
    }

    pub fn new_random_signer(&self) -> IrysSigner {
        IrysSigner::random_signer(&self.consensus_config())
    }

    pub fn signer(&self) -> IrysSigner {
        IrysSigner {
            signer: self.mining_key.clone(),
            chain_id: self.consensus_config().chain_id,
            chunk_size: self.consensus_config().chunk_size,
        }
    }

    pub fn api_uri(&self) -> String {
        format!("http://{}:{}", self.http.public_ip, self.http.public_port)
    }

    #[cfg(any(test, feature = "test-utils"))]
    pub fn fund_genesis_accounts<'a>(
        &mut self,
        signers: impl IntoIterator<Item = &'a IrysSigner>,
    ) -> &mut Self {
        let mut accounts: Vec<(Address, GenesisAccount)> = Vec::new();
        for signer in signers {
            accounts.push((
                signer.address(),
                GenesisAccount {
                    balance: alloy_primitives::U256::from(99999000000000000000000_u128),
                    ..Default::default()
                },
            ))
        }
        self.consensus.extend_genesis_accounts(accounts);
        self
    }

    #[cfg(any(test, feature = "test-utils"))]
    pub fn testing_with_signer(signer: &IrysSigner) -> Self {
        let mining_key = signer.signer.clone();
        let reward_address = signer.address();
        let mut consensus = ConsensusConfig::testing();
        consensus.genesis.miner_address = reward_address;
        consensus.genesis.reward_address = reward_address;
        Self {
            mode: NodeMode::Genesis,
            consensus: ConsensusOptions::Custom(consensus),
            base_directory: default_irys_path(),

            oracle: OracleConfig::Mock {
                initial_price: Amount::token(dec!(1)).expect("valid token amount"),
                incremental_change: Amount::percentage(dec!(0.01)).expect("valid percentage"),
                smoothing_interval: 15,
            },
            mining_key,
            reward_address,
            storage: StorageSyncConfig {
                num_writes_before_sync: 1,
            },
            data_sync: DataSyncServiceConfig {
                max_pending_chunk_requests: 1000,
                max_storage_throughput_bps: 200 * 1024 * 1024, // 200 MB/s
                bandwidth_adjustment_interval: Duration::from_secs(5),
                chunk_request_timeout: Duration::from_secs(10),
            },
            trusted_peers: vec![PeerAddress {
                api: "127.0.0.1:8080".parse().expect("valid SocketAddr expected"),
                gossip: "127.0.0.1:8081".parse().expect("valid SocketAddr expected"),
                execution: crate::RethPeerInfo::default(), // TODO: figure out how to pre-compute peer IDs
            }],
<<<<<<< HEAD
            peer_filter_mode: PeerFilterMode::Unrestricted,
            pricing: PricingConfig {
                fee_percentage: Amount::percentage(dec!(0.01)).expect("valid percentage"),
            },
=======
>>>>>>> c07838e1
            gossip: GossipConfig {
                public_ip: "127.0.0.1".parse().expect("valid IP address"),
                public_port: 0,
                bind_ip: "127.0.0.1".parse().expect("valid IP address"),
                bind_port: 0,
            },
            reth: RethConfig {
                use_random_ports: true,
            },
            packing: PackingConfig {
                cpu_packing_concurrency: 4,
                gpu_packing_batch_size: 1024,
            },
            cache: CacheConfig { cache_clean_lag: 2 },
            http: HttpConfig {
                public_ip: "127.0.0.1".parse().expect("valid IP address"),
                public_port: 0,
                bind_ip: "127.0.0.1".parse().expect("valid IP address"),
                bind_port: 0,
            },
            reth_peer_info: RethPeerInfo::default(),

            genesis_peer_discovery_timeout_millis: 10000,
            stake_pledge_drives: false,
        }
    }

    #[cfg(any(test, feature = "test-utils"))]
    pub fn testing_with_epochs(num_blocks_in_epoch: usize) -> Self {
        let mut node_config = Self::testing();
        node_config.consensus.get_mut().epoch.num_blocks_in_epoch = num_blocks_in_epoch as u64;
        node_config
    }

    #[cfg(any(test, feature = "test-utils"))]
    pub fn testing() -> Self {
        use k256::ecdsa::SigningKey;
        let mining_key = SigningKey::from_slice(
            &hex::decode(b"db793353b633df950842415065f769699541160845d73db902eadee6bc5042d0")
                .expect("valid hex"),
        )
        .expect("valid key");
        let signer = IrysSigner {
            signer: mining_key,
            chain_id: 0,
            chunk_size: 0,
        };

        Self::testing_with_signer(&signer)
    }

    pub fn testnet() -> Self {
        use k256::ecdsa::SigningKey;
        let mining_key = SigningKey::from_slice(
            &hex::decode(b"db793353b633df950842415065f769699541160845d73db902eadee6bc5042d0")
                .expect("valid hex"),
        )
        .expect("valid key");
        let mut consensus = ConsensusConfig::testnet();
        let signer = IrysSigner {
            signer: mining_key,
            chain_id: consensus.chain_id,
            chunk_size: consensus.chunk_size,
        };

        let mining_key = signer.signer.clone();
        let reward_address = signer.address();
        consensus.genesis.miner_address = reward_address;
        consensus.genesis.reward_address = reward_address;
        Self {
            mode: NodeMode::PeerSync,
            consensus: ConsensusOptions::Custom(consensus),
            base_directory: default_irys_path(),

            oracle: OracleConfig::Mock {
                initial_price: Amount::token(dec!(1)).expect("valid token amount"),
                incremental_change: Amount::percentage(dec!(0.01)).expect("valid percentage"),
                smoothing_interval: 15,
            },
            mining_key,
            reward_address,
            storage: StorageSyncConfig {
                num_writes_before_sync: 1,
            },
            data_sync: DataSyncServiceConfig {
                max_pending_chunk_requests: 1000,
                max_storage_throughput_bps: 200 * 1024 * 1024, // 200 MB/s
                bandwidth_adjustment_interval: Duration::from_secs(5),
                chunk_request_timeout: Duration::from_secs(10),
            },
            trusted_peers: vec![],
            // trusted_peers: vec![PeerAddress {
            //     api: "127.0.0.1:8080".parse().expect("valid SocketAddr expected"),
            //     gossip: "127.0.0.1:8081".parse().expect("valid SocketAddr expected"),
            //     execution: reth_peer_info, // TODO: figure out how to pre-compute peer IDs
            // }],
<<<<<<< HEAD
            peer_filter_mode: PeerFilterMode::Unrestricted,
            pricing: PricingConfig {
                fee_percentage: Amount::percentage(dec!(0.01)).expect("valid percentage"),
            },
=======
>>>>>>> c07838e1
            gossip: GossipConfig {
                public_ip: "127.0.0.1".parse().expect("valid IP address"),
                public_port: 8081,
                bind_ip: "0.0.0.0".parse().expect("valid IP address"),
                bind_port: 8081,
            },
            reth: RethConfig {
                use_random_ports: false,
            },
            packing: PackingConfig {
                cpu_packing_concurrency: 4,
                gpu_packing_batch_size: 1024,
            },
            cache: CacheConfig { cache_clean_lag: 2 },
            http: HttpConfig {
                public_ip: "127.0.0.1".parse().expect("valid IP address"),
                public_port: 8080,
                bind_ip: "0.0.0.0".parse().expect("valid IP address"),
                bind_port: 8080,
            },
            reth_peer_info: crate::RethPeerInfo {
                peering_tcp_addr: std::net::SocketAddr::V4(std::net::SocketAddrV4::new(
                    std::net::Ipv4Addr::new(127, 0, 0, 1),
                    9009,
                )),
                peer_id: Default::default(),
            },

            genesis_peer_discovery_timeout_millis: 10000,
            stake_pledge_drives: false,
        }
    }

    /// get the storage module directory path
    pub fn storage_module_dir(&self) -> PathBuf {
        self.base_directory.join("storage_modules")
    }
    /// get the irys consensus data directory path
    pub fn irys_consensus_data_dir(&self) -> PathBuf {
        self.base_directory.join("irys_consensus_data")
    }

    /// get the irys mempool persistence path
    pub fn mempool_dir(&self) -> PathBuf {
        self.base_directory.join("mempool")
    }
    /// get the reth data directory path
    pub fn reth_data_dir(&self) -> PathBuf {
        self.base_directory.join("reth")
    }
    /// get the reth log directory path
    pub fn reth_log_dir(&self) -> PathBuf {
        self.reth_data_dir().join("logs")
    }
    /// get the `block_index` directory path
    pub fn block_index_dir(&self) -> PathBuf {
        self.base_directory.join("block_index")
    }

    /// get the `vdf_steps` directory path
    pub fn vdf_steps_dir(&self) -> PathBuf {
        self.base_directory.join("vdf_steps")
    }

    /// Get the PeerAddress for this node configuration
    pub fn peer_address(&self) -> PeerAddress {
        PeerAddress {
            api: format!("{}:{}", self.http.public_ip, self.http.public_port)
                .parse()
                .expect("valid SocketAddr expected"),
            gossip: format!("{}:{}", self.gossip.public_ip, self.gossip.public_port)
                .parse()
                .expect("valid SocketAddr expected"),
            execution: self.reth_peer_info,
        }
    }

    /// Check if the node should only interact with trusted peers
    pub fn is_trusted_peers_only(&self) -> bool {
        matches!(self.peer_filter_mode, PeerFilterMode::TrustedOnly)
    }

    /// Check if the node should interact with trusted peers and their handshake peers
    pub fn is_trusted_and_handshake_mode(&self) -> bool {
        matches!(self.peer_filter_mode, PeerFilterMode::TrustedAndHandshake)
    }

    /// Check if the node has peer filtering enabled (not unrestricted)
    pub fn has_peer_filtering(&self) -> bool {
        !matches!(self.peer_filter_mode, PeerFilterMode::Unrestricted)
    }
}

pub mod serde_utils {

    use std::time::Duration;

    use rust_decimal::Decimal;
    use serde::{Deserialize as _, Deserializer, Serializer};

    use crate::storage_pricing::Amount;

    /// deserialize the token amount from a float.
    /// The float is expected to be in a format of 1.42.
    pub fn token_amount<'de, T: std::fmt::Debug, D>(deserializer: D) -> Result<Amount<T>, D::Error>
    where
        D: Deserializer<'de>,
    {
        amount_from_float(deserializer, |dec| Amount::<T>::token(dec))
    }

    /// deserialize the percentage amount from a string.
    ///
    /// The string is expected to be:
    /// - 0.1 (10%)
    /// - 1.0 (100%)
    pub fn percentage_amount<'de, T: std::fmt::Debug, D>(
        deserializer: D,
    ) -> Result<Amount<T>, D::Error>
    where
        D: Deserializer<'de>,
    {
        amount_from_float(deserializer, |dec| Amount::<T>::percentage(dec))
    }

    fn amount_from_float<'de, T: std::fmt::Debug, D>(
        deserializer: D,
        dec_to_amount: impl Fn(Decimal) -> eyre::Result<Amount<T>>,
    ) -> Result<Amount<T>, D::Error>
    where
        D: Deserializer<'de>,
    {
        let raw_float = f64::deserialize(deserializer)?;
        let decimal = Decimal::try_from(raw_float).map_err(serde::de::Error::custom)?;
        let amount = dec_to_amount(decimal).map_err(serde::de::Error::custom)?;
        Ok(amount)
    }

    /// Deserialize a secp256k1 private key from a hex encoded string slice
    pub fn signing_key_from_hex<'de, D>(
        deserializer: D,
    ) -> Result<k256::ecdsa::SigningKey, D::Error>
    where
        D: Deserializer<'de>,
    {
        let bytes = String::deserialize(deserializer)?;
        let decoded = hex::decode(bytes.as_bytes()).map_err(serde::de::Error::custom)?;
        let key =
            k256::ecdsa::SigningKey::from_slice(&decoded).map_err(serde::de::Error::custom)?;
        Ok(key)
    }

    pub fn serializes_signing_key<S>(
        key: &k256::ecdsa::SigningKey,
        serializer: S,
    ) -> Result<S::Ok, S::Error>
    where
        S: Serializer,
    {
        // Convert to bytes and then hex-encode
        let key_bytes = key.to_bytes();
        let hex_string = hex::encode(key_bytes);
        serializer.serialize_str(&hex_string)
    }

    pub fn serializes_token_amount<S, T>(
        amount: &Amount<T>,
        serializer: S,
    ) -> Result<S::Ok, S::Error>
    where
        S: Serializer,
        T: std::fmt::Debug,
    {
        // Convert to bytes and then hex-encode
        let decimal = amount
            .token_to_decimal()
            .map_err(serde::ser::Error::custom)?;
        let float: f64 = decimal
            .try_into()
            .expect("decimal to be convertible to a f64");
        serializer.serialize_f64(float)
    }

    pub fn serializes_percentage_amount<S, T>(
        amount: &Amount<T>,
        serializer: S,
    ) -> Result<S::Ok, S::Error>
    where
        S: Serializer,
        T: std::fmt::Debug,
    {
        // Convert to bytes and then hex-encode
        let decimal = amount
            .percentage_to_decimal()
            .map_err(serde::ser::Error::custom)?;
        let float: f64 = decimal
            .try_into()
            .expect("decimal to be convertible to a f64");
        serializer.serialize_f64(float)
    }

    /// Deserialize a timestamp drift value (stored as `u64` in TOML) into a `u128`
    pub fn u128_millis_from_u64<'de, D>(deserializer: D) -> Result<u128, D::Error>
    where
        D: Deserializer<'de>,
    {
        let val = u64::deserialize(deserializer)?;
        Ok(val as u128)
    }

    /// Serialize a `u128` timestamp drift value as a `u64` so it can be encoded by `toml`
    /// As this stores time and only 15 seconds, the 128 bit -> 64bit conversion is not a concern
    pub fn u128_millis_to_u64<S>(value: &u128, serializer: S) -> Result<S::Ok, S::Error>
    where
        S: Serializer,
    {
        // this type conversion is safe as time stores a value of 15 seconds, and not millions of years
        serializer.serialize_u64(*value as u64)
    }

    pub fn duration_from_secs<'de, D>(deserializer: D) -> Result<Duration, D::Error>
    where
        D: Deserializer<'de>,
    {
        let secs = u64::deserialize(deserializer)?;
        Ok(Duration::from_secs(secs))
    }

    pub fn duration_from_millis<'de, D>(deserializer: D) -> Result<Duration, D::Error>
    where
        D: Deserializer<'de>,
    {
        let millis = u64::deserialize(deserializer)?;
        Ok(Duration::from_millis(millis))
    }

    pub fn duration_from_string<'de, D>(deserializer: D) -> Result<Duration, D::Error>
    where
        D: Deserializer<'de>,
    {
        let s = String::deserialize(deserializer)?;
        parse_duration_string(&s).map_err(serde::de::Error::custom)
    }

    fn parse_duration_string(s: &str) -> Result<Duration, String> {
        if let Some(secs_str) = s.strip_suffix('s') {
            let secs: u64 = secs_str
                .parse()
                .map_err(|_| format!("Invalid duration number: {}", secs_str))?;
            Ok(Duration::from_secs(secs))
        } else if let Some(millis_str) = s.strip_suffix("ms") {
            let millis: u64 = millis_str
                .parse()
                .map_err(|_| format!("Invalid duration number: {}", millis_str))?;
            Ok(Duration::from_millis(millis))
        } else {
            Err(format!("Duration must end with 's' or 'ms': {}", s))
        }
    }

    pub fn serialize_duration_secs<S>(duration: &Duration, serializer: S) -> Result<S::Ok, S::Error>
    where
        S: serde::Serializer,
    {
        serializer.serialize_u64(duration.as_secs())
    }

    pub fn serialize_duration_string<S>(
        duration: &Duration,
        serializer: S,
    ) -> Result<S::Ok, S::Error>
    where
        S: serde::Serializer,
    {
        let s = format!("{}s", duration.as_secs());
        serializer.serialize_str(&s)
    }
}

#[cfg(test)]
mod tests {
    use super::*;
    use pretty_assertions::assert_eq;
    use toml;

    #[test]
    fn test_deserialize_consensus_config_from_toml() {
        let toml_data = r#"
        chain_id = 1270
        token_price_safe_range = 1.0
        genesis_price = 1.0
        annual_cost_per_gb = 0.01
        decay_rate = 0.01
        chunk_size = 32
        block_migration_depth = 6
        block_tree_depth = 50
        num_chunks_in_partition = 10
        num_chunks_in_recall_range = 2
        num_partitions_per_slot = 1
        entropy_packing_iterations = 1000
        number_of_ingress_proofs = 10
        safe_minimum_number_of_years = 200
        stake_value = 20000.0
        pledge_base_value = 950.0
        pledge_decay = 0.9
        immediate_tx_inclusion_reward_percent = 0.05

        [genesis]
        miner_address = "0x0000000000000000000000000000000000000000"
        reward_address = "0x0000000000000000000000000000000000000000"
        last_epoch_hash = "11111111111111111111111111111111"
        vdf_seed = "11111111111111111111111111111111"
        # Optional: if omitted, defaults to vdf_seed
        # vdf_next_seed = "22222222222222222222222222222222"
        timestamp_millis = 0

        [reth]
        chain = 1270

        [reth.genesis]
        nonce = "0x0"
        timestamp = "0x0"
        extraData = "0x"
        gasLimit = "0x1c9c380"
        difficulty = "0x0"
        mixHash = "0x0000000000000000000000000000000000000000000000000000000000000000"
        coinbase = "0x0000000000000000000000000000000000000000"

        [reth.genesis.config]
        chainId = 1
        daoForkSupport = false
        terminalTotalDifficultyPassed = false

        [reth.genesis.alloc.0x64f1a2829e0e698c18e7792d6e74f67d89aa0a32]
        balance = "0x152cf4e72a974f1c0000"

        [reth.genesis.alloc.0xa93225cbf141438629f1bd906a31a1c5401ce924]
        balance = "0x152cf4e72a974f1c0000"

        [mempool]
        max_data_txs_per_block = 100
        max_commitment_txs_per_block = 100
        anchor_expiry_depth = 10
        max_pending_pledge_items = 100
        max_pledges_per_item = 100
        max_pending_chunk_items = 30
        max_chunks_per_item = 500
        max_preheader_chunks_per_item = 64
        max_preheader_data_path_bytes = 65536
        max_invalid_items = 10000
        max_valid_items = 10000
        commitment_fee = 100



        [difficulty_adjustment]
        block_time = 1
        difficulty_adjustment_interval = 1209600000
        max_difficulty_adjustment_factor = 4
        min_difficulty_adjustment_factor = 0.25

        [vdf]
        reset_frequency = 600
        max_allowed_vdf_fork_steps = 60000
        parallel_verification_thread_limit = 4
        num_checkpoints_in_vdf_step = 25

        sha_1s_difficulty = 70000

        [block_reward_config]
        inflation_cap = 100000000
        half_life_secs = 126144000

        [epoch]
        capacity_scalar = 100
        num_blocks_in_epoch = 100
        submit_ledger_epoch_length = 5

        [ema]
        price_adjustment_interval = 10
        "#;

        // Create the expected config
        let expected_config = ConsensusConfig::testing();
        let expected_toml_data = toml::to_string(&expected_config).unwrap();
        // for debugging purposes
        println!("{}", expected_toml_data);

        // Deserialize the TOML string into a ConsensusConfig
        let config = toml::from_str::<ConsensusConfig>(toml_data)
            .expect("Failed to deserialize ConsensusConfig from TOML");

        // Assert the entire struct matches
        assert_eq!(config, expected_config);
    }

    #[test]
    fn test_deserialize_config_from_toml() {
        let toml_data = r#"
        mode = "Genesis"
        base_directory = "~/.tmp/.irys"
        consensus = "Testing"
        mining_key = "db793353b633df950842415065f769699541160845d73db902eadee6bc5042d0"
        reward_address = "0x64f1a2829e0e698c18e7792d6e74f67d89aa0a32"
        peer_filter_mode = "trusted_and_handshake"
        genesis_peer_discovery_timeout_millis = 10000
        stake_pledge_drives = false

        [[trusted_peers]]
        gossip = "127.0.0.1:8081"
        api = "127.0.0.1:8080"

        [trusted_peers.execution]
        peering_tcp_addr = "127.0.0.1:30303"
        peer_id = "0x00000000000000000000000000000000000000000000000000000000000000000000000000000000000000000000000000000000000000000000000000000000"

        [oracle]
        type = "mock"
        initial_price = 1.0
        incremental_change = 0.00000000000001
        smoothing_interval = 15

        [storage]
        num_writes_before_sync = 1

        [data_sync]
        max_pending_chunk_requests = 1000
        max_storage_throughput_bps = 209715200
        bandwidth_adjustment_interval = "5s"
        chunk_request_timeout = "10s"


        [gossip]
        bind_ip = "127.0.0.1"
        bind_port = 0
        public_ip = "127.0.0.1"
        public_port = 0

        [packing]
        cpu_packing_concurrency = 4
        gpu_packing_batch_size = 1024

        [cache]
        cache_clean_lag = 2

        [http]
        bind_ip = "127.0.0.1"
        bind_port = 0
        public_ip = "127.0.0.1"
        public_port = 0

        [reth]
        use_random_ports = true

        [reth_peer_info]
        peering_tcp_addr = "0.0.0.0:0"
        peer_id = "0x00000000000000000000000000000000000000000000000000000000000000000000000000000000000000000000000000000000000000000000000000000000"
        "#;
        // Create the expected config
        let mut expected_config = NodeConfig::testing();
        expected_config.consensus = ConsensusOptions::Testing;
        expected_config.base_directory = PathBuf::from("~/.tmp/.irys");
        expected_config.peer_filter_mode = PeerFilterMode::TrustedAndHandshake;
        expected_config.trusted_peers.get_mut(0).unwrap().execution = RethPeerInfo {
            peering_tcp_addr: "127.0.0.1:30303".parse().unwrap(),
            peer_id: "0x00000000000000000000000000000000000000000000000000000000000000000000000000000000000000000000000000000000000000000000000000000000".parse().unwrap(),
        };
        let expected_toml_data = toml::to_string(&expected_config).unwrap();
        // for debugging purposes
        println!("{}", expected_toml_data);

        // Deserialize the TOML string into a NodeConfig
        let config = toml::from_str::<NodeConfig>(toml_data)
            .expect("Failed to deserialize NodeConfig from TOML");

        // Assert the entire struct matches
        assert_eq!(config, expected_config);
    }

    #[test]
    fn test_roundtrip_toml_serdes() {
        let cfg = NodeConfig::testing();
        let enc = toml::to_string_pretty(&cfg).unwrap();
        let dec: NodeConfig = toml::from_str(&enc).unwrap();
        assert_eq!(cfg, dec);
    }

    #[test]
    fn test_parse_testnet_config_template() {
        let template_path = std::path::Path::new(env!("CARGO_MANIFEST_DIR"))
            .parent()
            .unwrap()
            .join("config")
            .join("templates")
            .join("testnet_config.toml");

        println!("path: {:?}", template_path);

        let template_content = std::fs::read_to_string(&template_path)
            .expect("Failed to read testnet_config.toml template");

        let config = toml::from_str::<NodeConfig>(&template_content)
            .expect("Failed to parse testnet_config.toml template");

        // Basic sanity checks - just verify it parsed successfully
        assert_eq!(config.mode, NodeMode::PeerSync);

        // Check consensus config fields
        let consensus = config.consensus_config();
        assert_eq!(consensus.chain_id, 1270);
    }
}<|MERGE_RESOLUTION|>--- conflicted
+++ resolved
@@ -995,13 +995,7 @@
                 gossip: "127.0.0.1:8081".parse().expect("valid SocketAddr expected"),
                 execution: crate::RethPeerInfo::default(), // TODO: figure out how to pre-compute peer IDs
             }],
-<<<<<<< HEAD
             peer_filter_mode: PeerFilterMode::Unrestricted,
-            pricing: PricingConfig {
-                fee_percentage: Amount::percentage(dec!(0.01)).expect("valid percentage"),
-            },
-=======
->>>>>>> c07838e1
             gossip: GossipConfig {
                 public_ip: "127.0.0.1".parse().expect("valid IP address"),
                 public_port: 0,
@@ -1098,13 +1092,7 @@
             //     gossip: "127.0.0.1:8081".parse().expect("valid SocketAddr expected"),
             //     execution: reth_peer_info, // TODO: figure out how to pre-compute peer IDs
             // }],
-<<<<<<< HEAD
             peer_filter_mode: PeerFilterMode::Unrestricted,
-            pricing: PricingConfig {
-                fee_percentage: Amount::percentage(dec!(0.01)).expect("valid percentage"),
-            },
-=======
->>>>>>> c07838e1
             gossip: GossipConfig {
                 public_ip: "127.0.0.1".parse().expect("valid IP address"),
                 public_port: 8081,
