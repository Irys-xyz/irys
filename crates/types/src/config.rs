--- conflicted
+++ resolved
@@ -541,11 +541,7 @@
             num_chunks_in_partition: 10,
             num_chunks_in_recall_range: 2,
             num_partitions_per_slot: 1,
-<<<<<<< HEAD
             chunk_migration_depth: 6,
-=======
-            block_migration_depth: 1,
->>>>>>> 6f39c494
             block_cache_depth: 50,
             epoch: EpochConfig {
                 capacity_scalar: 100,
