use crate::{
    irys::IrysSigner,
    storage_pricing::{
        phantoms::{CostPerGb, DecayRate, IrysPrice, Percentage, Usd},
        Amount,
    },
    PeerAddress, RethPeerInfo,
};
use alloy_primitives::Address;
use reth_chainspec::Chain;
use reth_primitives::{constants::ETHEREUM_BLOCK_GAS_LIMIT, Genesis, GenesisAccount};
use rust_decimal::Decimal;
use rust_decimal_macros::dec;
use serde::{Deserialize, Serialize};
use std::{collections::BTreeMap, env, ops::Deref, path::PathBuf, sync::Arc};

/// Ergonomic and cheaply copyable Configuration that has the consensus and user-defined configs extracted out
#[derive(Debug, Clone)]
pub struct Config(Arc<CombinedConfigInner>);

impl Config {
    pub fn new(node_config: NodeConfig) -> Self {
        let consensus = node_config.consensus_config();
        Self(Arc::new(CombinedConfigInner {
            consensus,
            node_config,
        }))
    }

    pub fn irys_signer(&self) -> IrysSigner {
        IrysSigner {
            signer: self.node_config.mining_key.clone(),
            chain_id: self.consensus.chain_id,
            chunk_size: self.consensus.chunk_size,
        }
    }
}

impl Deref for Config {
    type Target = CombinedConfigInner;

    fn deref(&self) -> &Self::Target {
        self.0.as_ref()
    }
}

#[derive(Debug)]
pub struct CombinedConfigInner {
    pub consensus: ConsensusConfig,
    pub node_config: NodeConfig,
}

/// # Consensus Configuration
///
/// Defines the core parameters that govern the Irys network consensus rules.
/// These parameters determine how the network operates, including pricing,
/// storage requirements, and data validation mechanisms.
#[derive(Debug, Clone, PartialEq, Eq, Serialize, Deserialize)]
pub struct ConsensusConfig {
    /// Unique identifier for the blockchain network
    pub chain_id: u64,

    /// Reth chain spec for the reth genesis
    pub reth: RethChainSpec,

    /// Controls how mining difficulty adjusts over time
    pub difficulty_adjustment: DifficultyAdjustmentConfig,

    /// Defines the acceptable range of token price fluctuation between consecutive blocks
    /// This helps prevent price manipulation and ensures price stability
    #[serde(
        deserialize_with = "serde_utils::percentage_amount",
        serialize_with = "serde_utils::serializes_percentage_amount"
    )]
    pub token_price_safe_range: Amount<Percentage>,

    /// The initial price of the Irys token at genesis in USD
    /// Sets the baseline for all future pricing calculations
    #[serde(
        deserialize_with = "serde_utils::token_amount",
        serialize_with = "serde_utils::serializes_token_amount"
    )]
    pub genesis_price: Amount<(IrysPrice, Usd)>,

    /// The annual cost in USD for storing 1GB of data on the Irys network
    /// Used as the foundation for calculating storage fees
    #[serde(
        deserialize_with = "serde_utils::token_amount",
        serialize_with = "serde_utils::serializes_token_amount"
    )]
    pub annual_cost_per_gb: Amount<(CostPerGb, Usd)>,

    /// Annual rate at which storage costs are expected to decrease
    /// Accounts for technological improvements making storage cheaper over time
    #[serde(
        deserialize_with = "serde_utils::percentage_amount",
        serialize_with = "serde_utils::serializes_percentage_amount"
    )]
    pub decay_rate: Amount<DecayRate>,

    /// Configuration for the Verifiable Delay Function used in consensus
    pub vdf: VdfConfig,

    /// Size of each data chunk in bytes
    pub chunk_size: u64,

    /// Defines how many blocks must pass before a block is marked as finalized
    pub chunk_migration_depth: u32,

    /// Number of chunks that make up a single partition
    pub num_chunks_in_partition: u64,

    /// Number of chunks that can be recalled in a single operation
    pub num_chunks_in_recall_range: u64,

    /// Number of partitions in each storage slot
    pub num_partitions_per_slot: u64,

    /// Number of iterations for entropy packing algorithm
    pub entropy_packing_iterations: u32,

    /// Cache management configuration
    pub epoch: EpochConfig,

    /// Configuration for Exponential Moving Average price calculations
    pub ema: EmaConfig,

    /// Minimum number of replicas required for data to be considered permanently stored
    /// Higher values increase data durability but require more network resources
    pub number_of_ingress_proofs: u64,

    /// Target number of years data should be preserved on the network
    /// Determines long-term storage pricing and incentives
    pub safe_minimum_number_of_years: u64,
}

#[derive(Debug, Clone, PartialEq, Eq, Serialize, Deserialize)]
pub struct RethChainSpec {
    /// The type of chain.
    pub chain: Chain,
    /// Genesis block.
    pub genesis: Genesis,
}

/// # Node Configuration
///
/// The main configuration for an Irys node, containing all settings needed
/// to participate in the network. This includes network mode, consensus rules,
/// pricing parameters, and system resource allocations.
#[derive(Debug, Clone, PartialEq, Eq, Serialize, Deserialize)]
pub struct NodeConfig {
    /// Determines how the node joins and interacts with the network
    pub mode: NodeMode,

    /// The initial list of peers to contact for block sync
    pub trusted_peers: Vec<PeerAddress>,

    /// The base directory where to look for artifact data
    #[serde(default = "default_irys_path")]
    pub base_directory: PathBuf,

    /// Specifies which consensus rules the node follows
    pub consensus: ConsensusOptions,

    /// Settings for the transaction memory pool
    pub mempool: MempoolConfig,

    /// Settings for the price oracle system
    pub oracle: OracleConfig,

    /// Private key used for mining operations
    /// This key identifies the node and receives mining rewards
    #[serde(
        deserialize_with = "serde_utils::signing_key_from_hex",
        serialize_with = "serde_utils::serializes_signing_key"
    )]
    pub mining_key: k256::ecdsa::SigningKey,

    /// Data storage configuration
    pub storage: StorageSyncConfig,

    /// Fee and pricing settings
    pub pricing: PricingConfig,

    /// Peer-to-peer network communication settings
    pub gossip: GossipConfig,

    /// Data packing and compression settings
    pub packing: PackingConfig,

    /// Cache management configuration
    pub cache: CacheConfig,

    /// HTTP API server configuration
    pub http: HttpConfig,
}

impl Into<Config> for NodeConfig {
    fn into(self) -> Config {
        Config::new(self)
    }
}

/// # Node Operation Mode
///
/// Defines how the node participates in the network - either as a genesis node
/// that starts a new network or as a peer that syncs with existing nodes.
#[derive(Debug, Clone, PartialEq, Eq, Serialize, Deserialize)]
pub enum NodeMode {
    /// Start a new blockchain network as the first node
    Genesis,

    /// Join an existing network by connecting to trusted peers
    PeerSync,
}

/// # Consensus Configuration Source
///
/// Specifies where the node should obtain its consensus rules from.
#[derive(Debug, Clone, PartialEq, Eq, Serialize, Deserialize)]
pub enum ConsensusOptions {
    /// Load consensus configuration from a file at the specified path
    Path(PathBuf),

    /// Use predefined testnet consensus parameters
    Testnet,

    /// Use custom consensus parameters defined elsewhere
    Custom(ConsensusConfig),
}

impl ConsensusOptions {
    pub fn extend_genesis_accounts(
        &mut self,
        accounts: impl IntoIterator<Item = (Address, GenesisAccount)>,
    ) {
        let config = self.get_mut();
        config.reth.genesis = config.reth.genesis.clone().extend_accounts(accounts);
    }

    pub fn get_mut(&mut self) -> &mut ConsensusConfig {
        let Self::Custom(config) = self else {
            panic!("only support mutating custom configs");
        };

        config
    }
}

/// # Pricing Configuration
///
/// Controls how the node calculates fees for storage and other services.
#[derive(Debug, Clone, PartialEq, Eq, Serialize, Deserialize)]
pub struct PricingConfig {
    /// Additional fee percentage added by nodes to the base storage cost
    /// This provides an incentive for nodes to participate in the network
    #[serde(
        deserialize_with = "serde_utils::percentage_amount",
        serialize_with = "serde_utils::serializes_percentage_amount"
    )]
    pub fee_percentage: Amount<Percentage>,
}

/// # Oracle Configuration
///
/// Defines how the node obtains and processes external price information.
#[derive(Debug, Clone, PartialEq, Eq, Serialize, Deserialize)]
#[serde(rename_all = "snake_case", tag = "type")]
pub enum OracleConfig {
    /// A simulated price oracle for testing and development
    Mock {
        /// Starting price for the token in USD
        #[serde(
            deserialize_with = "serde_utils::token_amount",
            serialize_with = "serde_utils::serializes_token_amount"
        )]
        initial_price: Amount<(IrysPrice, Usd)>,

        /// How much the price can change between updates
        #[serde(
            deserialize_with = "serde_utils::percentage_amount",
            serialize_with = "serde_utils::serializes_percentage_amount"
        )]
        percent_change: Amount<Percentage>,

        /// Number of blocks between price updates
        smoothing_interval: u64,
    },
}

/// # EMA (Exponential Moving Average) Configuration
///
/// Controls how token prices are smoothed over time to reduce volatility.
#[derive(Debug, Clone, PartialEq, Eq, Serialize, Deserialize)]
pub struct EmaConfig {
    /// Number of blocks between EMA price recalculations
    /// Lower values make prices more responsive, higher values provide more stability
    pub price_adjustment_interval: u64,
}

/// # VDF (Verifiable Delay Function) Configuration
///
/// Settings for the time-delay proof mechanism used in consensus.
#[derive(Debug, Clone, PartialEq, Eq, Serialize, Deserialize)]
pub struct VdfConfig {
    /// How often the VDF parameters are reset (in blocks)
    pub reset_frequency: usize,

    /// Maximum number of threads to use for parallel VDF verification
    pub parallel_verification_thread_limit: usize,

    /// Number of checkpoints to include in each VDF step
    pub num_checkpoints_in_vdf_step: usize,

    /// Target number of SHA-1 operations per second for VDF calibration
    pub sha_1s_difficulty: u64,
}

/// # Epoch Configuration
///
/// Controls the timing and parameters for network epochs.
#[derive(Debug, Clone, PartialEq, Eq, Serialize, Deserialize, Default)]
pub struct EpochConfig {
    /// Scaling factor for the capacity projection curve
    /// Affects how network capacity is calculated and projected
    pub capacity_scalar: u64,

    /// Number of blocks in a single epoch
    pub num_blocks_in_epoch: u64,

    /// Number of epochs between ledger submissions
    pub submit_ledger_epoch_length: u64,

    /// Optional configuration for capacity partitioning
    pub num_capacity_partitions: Option<u64>,
}

#[derive(Debug, Clone, PartialEq, Eq, Serialize, Deserialize, Default)]
pub struct StorageSyncConfig {
    /// Number of write operations before forcing a sync to disk
    /// Higher values improve performance but increase data loss risk on crashes
    pub num_writes_before_sync: u64,
}

/// # Mempool Configuration
///
/// Controls how unconfirmed transactions are managed before inclusion in blocks.
#[derive(Debug, Clone, PartialEq, Eq, Serialize, Deserialize)]
pub struct MempoolConfig {
    /// Maximum number of data transactions that can be included in a single block
    pub max_data_txs_per_block: u64,

    /// The number of blocks a given anchor (tx or block hash) is valid for.
    /// The anchor must be included within the last X blocks otherwise the transaction it anchors will drop.
    pub anchor_expiry_depth: u8,
}

/// # Gossip Network Configuration
///
/// Settings for peer-to-peer communication between nodes.
#[derive(Debug, Clone, PartialEq, Eq, Serialize, Deserialize)]
pub struct GossipConfig {
    /// The IP address the gossip service binds to
    pub bind_ip: String,

    /// The port number the gossip service listens on
    pub port: u16,
}

/// # Data Packing Configuration
///
/// Controls how data is compressed and packed for storage.
#[derive(Debug, Clone, PartialEq, Eq, Serialize, Deserialize)]
pub struct PackingConfig {
    /// Number of CPU threads to use for data packing operations
    pub cpu_packing_concurrency: u16,

    /// Batch size for GPU-accelerated packing operations
    pub gpu_packing_batch_size: u32,
<<<<<<< HEAD
    /// Irys price oracle
    pub oracle_config: OracleConfig,
    /// The base directory where to look for artifact data
    #[serde(default = "default_irys_path")]
    pub base_directory: PathBuf,
    /// The initial list of peers to contact for block sync
    pub trusted_peers: Vec<PeerAddress>,
    /// The IP address of the gossip service
    pub gossip_service_bind_ip: String,
    /// The port of the gossip service
    pub gossip_service_port: u16,
    /// The annual cost per storing a single GB of data on Irys
    #[serde(deserialize_with = "serde_utils::percentage_amount")]
    pub annual_cost_per_gb: Amount<(CostPerGb, Usd)>,
    /// A percentage value used in pricing calculations. Accounts for storage hardware getting cheaper as time goes on
    #[serde(deserialize_with = "serde_utils::percentage_amount")]
    pub decay_rate: Amount<DecayRate>,
    /// Used in priding calculations. Extra fee percentage toped up by nodes
    #[serde(deserialize_with = "serde_utils::percentage_amount")]
    pub fee_percentage: Amount<Percentage>,
    /// The amount of years for a piece of data to be considered as permanent
    pub safe_minimum_number_of_years: u64,
    /// How many repliceas are needed for data to be considered as "upgraded to perm storage"
    pub number_of_ingress_proofs: u64,
    #[serde(default)]
    pub reth_peer_info: RethPeerInfo,
=======
}

/// # Cache Configuration
///
/// Settings for in-memory caching to improve performance.
#[derive(Debug, Clone, PartialEq, Eq, Serialize, Deserialize)]
pub struct CacheConfig {
    /// Number of blocks cache cleaning will lag behind block finalization
    /// Higher values keep more data in cache but use more memory
    pub cache_clean_lag: u8,
}

/// # HTTP API Configuration
///
/// Settings for the node's HTTP server that provides API access.
#[derive(Debug, Clone, PartialEq, Eq, Serialize, Deserialize)]
pub struct HttpConfig {
    /// The port that the Node's HTTP server should listen on. Set to 0 for randomisation.
    pub port: u16,
}

/// # Difficulty Adjustment Configuration
///
/// Controls how mining difficulty changes over time to maintain target block times.
#[derive(Debug, Clone, PartialEq, Eq, Serialize, Deserialize)]
pub struct DifficultyAdjustmentConfig {
    /// Target time between blocks in seconds
    pub block_time: u64,

    /// Number of blocks between difficulty adjustments
    pub difficulty_adjustment_interval: u64,

    /// Maximum factor by which difficulty can increase in a single adjustment
    pub max_difficulty_adjustment_factor: Decimal,

    /// Minimum factor by which difficulty can decrease in a single adjustment
    pub min_difficulty_adjustment_factor: Decimal,
>>>>>>> d5ab8a5d
}

fn default_irys_path() -> PathBuf {
    env::current_dir()
        .expect("Unable to determine working dir, aborting")
        .join(".irys")
}

impl ConsensusConfig {
    // This is hardcoded here to be used just by C packing related stuff as it is also hardcoded right now in C sources
    // TODO: get rid of this hardcoded variable? Otherwise altering the `chunk_size` in the configs may have
    // discrepancies when using GPU mining
    pub const CHUNK_SIZE: u64 = 256 * 1024;

    pub fn testnet() -> Self {
        const DEFAULT_BLOCK_TIME: u64 = 1;
        const IRYS_TESTNET_CHAIN_ID: u64 = 1270;

        Self {
            chain_id: 1270,
            annual_cost_per_gb: Amount::token(dec!(0.01)).unwrap(), // 0.01$
            decay_rate: Amount::percentage(dec!(0.01)).unwrap(),    // 1%
            safe_minimum_number_of_years: 200,
            number_of_ingress_proofs: 10,
            genesis_price: Amount::token(dec!(1)).expect("valid token amount"),
            token_price_safe_range: Amount::percentage(dec!(1)).expect("valid percentage"),
            vdf: VdfConfig {
                reset_frequency: 10 * 120,
                parallel_verification_thread_limit: 4,
                num_checkpoints_in_vdf_step: 25,
                sha_1s_difficulty: 7_000,
            },
            chunk_size: Self::CHUNK_SIZE,
            num_chunks_in_partition: 10,
            num_chunks_in_recall_range: 2,
            num_partitions_per_slot: 1,
            chunk_migration_depth: 1,
            epoch: EpochConfig {
                capacity_scalar: 100,
                num_blocks_in_epoch: 100,
                submit_ledger_epoch_length: 5,
                num_capacity_partitions: None,
            },
            entropy_packing_iterations: 1000,
            difficulty_adjustment: DifficultyAdjustmentConfig {
                block_time: DEFAULT_BLOCK_TIME,
                difficulty_adjustment_interval: (24u64 * 60 * 60 * 1000)
                    .div_ceil(DEFAULT_BLOCK_TIME)
                    * 14,
                max_difficulty_adjustment_factor: dec!(4),
                min_difficulty_adjustment_factor: dec!(0.25),
            },
            ema: EmaConfig {
                price_adjustment_interval: 10,
            },
            reth: RethChainSpec {
                chain: Chain::from_id(IRYS_TESTNET_CHAIN_ID),
                genesis: Genesis {
                    gas_limit: ETHEREUM_BLOCK_GAS_LIMIT,
                    alloc: {
                        let mut map = BTreeMap::new();
                        map.insert(
                            Address::from_slice(
                                hex::decode("64f1a2829e0e698c18e7792d6e74f67d89aa0a32")
                                    .unwrap()
                                    .as_slice(),
                            ),
                            GenesisAccount {
                                balance: alloy_primitives::U256::from(690000000000000000_u128),
                                ..Default::default()
                            },
                        );
                        map.insert(
                            Address::from_slice(
                                hex::decode("A93225CBf141438629f1bd906A31a1c5401CE924")
                                    .unwrap()
                                    .as_slice(),
                            ),
                            GenesisAccount {
                                balance: alloy_primitives::U256::from(
                                    1_000_000_000_000_000_000_000_000_u128,
                                ),
                                ..Default::default()
                            },
                        );
                        map
                    },
                    ..Default::default()
                },
            },
        }
    }
}

impl NodeConfig {
    pub fn consensus_config(&self) -> ConsensusConfig {
        // load the consensus config
        // todo: lazy load the consensus config, caching the result for subsequent calls

        match &self.consensus {
            ConsensusOptions::Path(path_buf) => std::fs::read_to_string(path_buf)
                .map(|consensus_cfg| {
                    toml::from_str::<ConsensusConfig>(&consensus_cfg)
                        .expect("invalid consensus file")
                })
                .expect("consensus cfg does not exist"),
            ConsensusOptions::Testnet => ConsensusConfig::testnet(),
            ConsensusOptions::Custom(consensus_config) => consensus_config.clone(),
        }
    }

    pub fn miner_address(&self) -> Address {
        Address::from_private_key(&self.mining_key)
    }

    #[cfg(any(test, feature = "test-utils"))]
    pub fn testnet() -> Self {
        use std::{net::SocketAddr, str::FromStr};

        use k256::ecdsa::SigningKey;
        use rust_decimal_macros::dec;

        Self {
            mode: NodeMode::Genesis,
            trusted_peers: vec![PeerAddress {
                gossip: SocketAddr::from_str("127.0.0.1:8081").unwrap(),
                api: SocketAddr::from_str("127.0.0.1:8080").unwrap(),
            }],
            consensus: ConsensusOptions::Custom(ConsensusConfig::testnet()),
            base_directory: default_irys_path(),
            mempool: MempoolConfig {
                max_data_txs_per_block: 100,
                anchor_expiry_depth: 10,
            },
            oracle: OracleConfig::Mock {
                initial_price: Amount::token(dec!(1)).expect("valid token amount"),
                percent_change: Amount::percentage(dec!(0.01)).expect("valid percentage"),
                smoothing_interval: 15,
            },
            mining_key: SigningKey::from_slice(
                &hex::decode(b"db793353b633df950842415065f769699541160845d73db902eadee6bc5042d0")
                    .expect("valid hex"),
            )
            .expect("valid key"),
            storage: StorageSyncConfig {
                num_writes_before_sync: 1,
            },
<<<<<<< HEAD
            base_directory: default_irys_path(),
            trusted_peers: vec![PeerAddress {
                api: "127.0.0.1:8080".parse().expect("valid SocketAddr expected"),
                gossip: "127.0.0.1:8081".parse().expect("valid SocketAddr expected"),
                execution: crate::RethPeerInfo::default(), // TODO: figure out how to pre-compute peer IDs
                mining_address: Address::ZERO,
            }],
            gossip_service_bind_ip: "127.0.0.1".into(),
            gossip_service_port: 0,
            annual_cost_per_gb: Amount::token(dec!(0.01)).unwrap(), // 0.01$
            decay_rate: Amount::percentage(dec!(0.01)).unwrap(),    // 1%
            fee_percentage: Amount::percentage(dec!(0.05)).unwrap(), // 5%
            safe_minimum_number_of_years: 200,
            number_of_ingress_proofs: 10,
            reth_peer_info: crate::RethPeerInfo::default(), // TODO: figure out how to pre-compute peer IDs
=======
            pricing: PricingConfig {
                fee_percentage: Amount::percentage(dec!(0.01)).expect("valid percentage"),
            },
            gossip: GossipConfig {
                bind_ip: "127.0.0.1".parse().expect("valid IP address"),
                port: 0,
            },
            packing: PackingConfig {
                cpu_packing_concurrency: 4,
                gpu_packing_batch_size: 1024,
            },
            cache: CacheConfig { cache_clean_lag: 2 },
            http: HttpConfig { port: 0 },
>>>>>>> d5ab8a5d
        }
    }

    /// get the storage module directory path
    pub fn storage_module_dir(&self) -> PathBuf {
        self.base_directory.join("storage_modules")
    }
    /// get the irys consensus data directory path
    pub fn irys_consensus_data_dir(&self) -> PathBuf {
        self.base_directory.join("irys_consensus_data")
    }
    /// get the reth data directory path
    pub fn reth_data_dir(&self) -> PathBuf {
        self.base_directory.join("reth")
    }
    /// get the reth log directory path
    pub fn reth_log_dir(&self) -> PathBuf {
        self.reth_data_dir().join("logs")
    }
    /// get the `block_index` directory path
    pub fn block_index_dir(&self) -> PathBuf {
        self.base_directory.join("block_index")
    }

    /// get the `vdf_steps` directory path
    pub fn vdf_steps_dir(&self) -> PathBuf {
        self.base_directory.join("vdf_steps")
    }
}

pub mod serde_utils {

    use rust_decimal::Decimal;
    use serde::{Deserialize as _, Deserializer, Serializer};

    use crate::storage_pricing::Amount;

    /// deserialize the token amount from a float.
    /// The float is expected to be in a format of 1.42.
    pub fn token_amount<'de, T: std::fmt::Debug, D>(deserializer: D) -> Result<Amount<T>, D::Error>
    where
        D: Deserializer<'de>,
    {
        amount_from_float(deserializer, |dec| Amount::<T>::token(dec))
    }

    /// deserialize the percentage amount from a string.
    ///
    /// The string is expected to be:
    /// - 0.1 (10%)
    /// - 1.0 (100%)
    pub fn percentage_amount<'de, T: std::fmt::Debug, D>(
        deserializer: D,
    ) -> Result<Amount<T>, D::Error>
    where
        D: Deserializer<'de>,
    {
        amount_from_float(deserializer, |dec| Amount::<T>::percentage(dec))
    }

    fn amount_from_float<'de, T: std::fmt::Debug, D>(
        deserializer: D,
        dec_to_amount: impl Fn(Decimal) -> eyre::Result<Amount<T>>,
    ) -> Result<Amount<T>, D::Error>
    where
        D: Deserializer<'de>,
    {
        let raw_float = f64::deserialize(deserializer)?;
        let decimal = Decimal::try_from(raw_float).map_err(serde::de::Error::custom)?;
        let amount = dec_to_amount(decimal).map_err(serde::de::Error::custom)?;
        Ok(amount)
    }

    /// Deserialize a secp256k1 private key from a hex encoded string slice
    pub fn signing_key_from_hex<'de, D>(
        deserializer: D,
    ) -> Result<k256::ecdsa::SigningKey, D::Error>
    where
        D: Deserializer<'de>,
    {
        let bytes = String::deserialize(deserializer)?;
        let decoded = hex::decode(bytes.as_bytes()).map_err(serde::de::Error::custom)?;
        let key =
            k256::ecdsa::SigningKey::from_slice(&decoded).map_err(serde::de::Error::custom)?;
        Ok(key)
    }

    pub fn serializes_signing_key<S>(
        key: &k256::ecdsa::SigningKey,
        serializer: S,
    ) -> Result<S::Ok, S::Error>
    where
        S: Serializer,
    {
        // Convert to bytes and then hex-encode
        let key_bytes = key.to_bytes();
        let hex_string = hex::encode(key_bytes);
        serializer.serialize_str(&hex_string)
    }

    pub fn serializes_token_amount<S, T>(
        amount: &Amount<T>,
        serializer: S,
    ) -> Result<S::Ok, S::Error>
    where
        S: Serializer,
        T: std::fmt::Debug,
    {
        // Convert to bytes and then hex-encode
        let decimal = amount
            .token_to_decimal()
            .map_err(serde::ser::Error::custom)?;
        let float: f64 = decimal
            .try_into()
            .expect("decimal to be convertible to a f64");
        serializer.serialize_f64(float)
    }

    pub fn serializes_percentage_amount<S, T>(
        amount: &Amount<T>,
        serializer: S,
    ) -> Result<S::Ok, S::Error>
    where
        S: Serializer,
        T: std::fmt::Debug,
    {
        // Convert to bytes and then hex-encode
        let decimal = amount
            .percentage_to_decimal()
            .map_err(serde::ser::Error::custom)?;
        let float: f64 = decimal
            .try_into()
            .expect("decimal to be convertible to a f64");
        serializer.serialize_f64(float)
    }
}

#[cfg(test)]
mod tests {
    use super::*;
    use pretty_assertions::assert_eq;
    use toml;

    #[test]
<<<<<<< HEAD
    fn t() {
        print!("{}", toml::to_string(&Config::testnet()).unwrap());
=======
    fn test_deserialize_consensus_config_from_toml() {
        let toml_data = r#"
        chain_id = 1270
        chunk_size = 262144
        chunk_migration_depth = 1
        num_chunks_in_partition = 10
        num_chunks_in_recall_range = 2
        num_partitions_per_slot = 1
        entropy_packing_iterations = 1000
        number_of_ingress_proofs = 10
        safe_minimum_number_of_years = 200
        token_price_safe_range = 1.0
        genesis_price = 1
        annual_cost_per_gb = 0.01
        decay_rate = 0.01

        [reth]
        chain = 1270

        [reth.genesis]
        nonce = "0x0"
        timestamp = "0x0"
        extraData = "0x"
        gasLimit = "0x1c9c380"
        difficulty = "0x0"
        mixHash = "0x0000000000000000000000000000000000000000000000000000000000000000"
        coinbase = "0x0000000000000000000000000000000000000000"

        [reth.genesis.config]
        chainId = 1
        daoForkSupport = false
        terminalTotalDifficultyPassed = false

        [reth.genesis.alloc.0x64f1a2829e0e698c18e7792d6e74f67d89aa0a32]
        balance = "0x9935f581f050000"

        [reth.genesis.alloc.0xa93225cbf141438629f1bd906a31a1c5401ce924]
        balance = "0xd3c21bcecceda1000000"

        [difficulty_adjustment]
        block_time = 1
        difficulty_adjustment_interval = 1209600000
        max_difficulty_adjustment_factor = 4
        min_difficulty_adjustment_factor = 0.25

        [vdf]
        reset_frequency = 1200
        parallel_verification_thread_limit = 4
        num_checkpoints_in_vdf_step = 25
        sha_1s_difficulty = 7000

        [epoch]
        capacity_scalar = 100
        num_blocks_in_epoch = 100
        submit_ledger_epoch_length = 5

        [ema]
        price_adjustment_interval = 10
        "#;

        // Create the expected config
        let expected_config = ConsensusConfig::testnet();
        let expected_toml_data = toml::to_string(&expected_config).unwrap();
        // for debugging purposes
        println!("{}", expected_toml_data);

        // Deserialize the TOML string into a ConsensusConfig
        let config = toml::from_str::<ConsensusConfig>(toml_data)
            .expect("Failed to deserialize ConsensusConfig from TOML");

        // Assert the entire struct matches
        assert_eq!(config, expected_config);
>>>>>>> d5ab8a5d
    }

    #[test]
    fn test_deserialize_config_from_toml() {
        let toml_data = r#"
<<<<<<< HEAD
            block_time = 10
            max_data_txs_per_block = 20
            difficulty_adjustment_interval = 100
            max_difficulty_adjustment_factor = "4"
            min_difficulty_adjustment_factor = "0.25"
            chunk_size = 262144
            num_chunks_in_partition = 10
            num_chunks_in_recall_range = 2
            vdf_reset_frequency = 1200
            vdf_parallel_verification_thread_limit = 4
            num_checkpoints_in_vdf_step = 25
            vdf_sha_1s = 7000
            entropy_packing_iterations = 22500000
            chain_id = 1270
            capacity_scalar = 100
            num_blocks_in_epoch = 100
            submit_ledger_epoch_length = 5
            num_partitions_per_slot = 1
            num_writes_before_sync = 5
            reset_state_on_restart = false
            chunk_migration_depth = 1
            mining_key = "db793353b633df950842415065f769699541160845d73db902eadee6bc5042d0"
            num_capacity_partitions = 16
            api_bind_ip = "127.0.0.1"
            api_port = 8080
            anchor_expiry_depth = 10
            genesis_price_valid_for_n_epochs = 2
            genesis_token_price = "1.0"
            token_price_safe_range = "0.25"
            price_adjustment_interval = 10
            cpu_packing_concurrency = 4
            gpu_packing_batch_size = 1024
            cache_clean_lag = 2
            base_directory = "~/.irys"
            trusted_peers = [{ api = "127.0.0.1:8080", gossip = "127.0.0.1:8081", execution = { peering_tcp_addr = "127.0.0.1:30303", peer_id = "0x00000000000000000000000000000000000000000000000000000000000000000000000000000000000000000000000000000000000000000000000000000000" }}]
            gossip_service_bind_ip = "127.0.0.1"
            gossip_service_port = 8081
            annual_cost_per_gb = "0.01"
            decay_rate = "0.01"
            fee_percentage = "0.05"
            safe_minimum_number_of_years = 200
            number_of_ingress_proofs = 10

            [oracle_config]
            type = "mock"
            initial_price = "1"
            percent_change = "0.01"
            smoothing_interval = 15
=======
        mode = "Genesis"
        base_directory = "~/.tmp/.irys"
        consensus = "Testnet"
        mining_key = "db793353b633df950842415065f769699541160845d73db902eadee6bc5042d0"

        [[trusted_peers]]
        gossip = "127.0.0.1:8081"
        api = "127.0.0.1:8080"

        [mempool]
        max_data_txs_per_block = 100
        anchor_expiry_depth = 10

        [oracle]
        type = "mock"
        initial_price = 1.0
        percent_change = 0.01
        smoothing_interval = 15

        [storage]
        num_writes_before_sync = 1

        [pricing]
        fee_percentage = 0.01

        [gossip]
        bind_ip = "127.0.0.1"
        port = 0

        [packing]
        cpu_packing_concurrency = 4
        gpu_packing_batch_size = 1024

        [cache]
        cache_clean_lag = 2

        [http]
        port = 0
>>>>>>> d5ab8a5d
        "#;
        // Create the expected config
        let mut expected_config = NodeConfig::testnet();
        expected_config.consensus = ConsensusOptions::Testnet;
        expected_config.base_directory = PathBuf::from("~/.tmp/.irys");
        let expected_toml_data = toml::to_string(&expected_config).unwrap();
        // for debugging purposes
        println!("{}", expected_toml_data);

        // Deserialize the TOML string into a NodeConfig
        let config = toml::from_str::<NodeConfig>(toml_data)
            .expect("Failed to deserialize NodeConfig from TOML");

        // Assert the entire struct matches
        assert_eq!(config, expected_config);
    }
}<|MERGE_RESOLUTION|>--- conflicted
+++ resolved
@@ -377,34 +377,6 @@
 
     /// Batch size for GPU-accelerated packing operations
     pub gpu_packing_batch_size: u32,
-<<<<<<< HEAD
-    /// Irys price oracle
-    pub oracle_config: OracleConfig,
-    /// The base directory where to look for artifact data
-    #[serde(default = "default_irys_path")]
-    pub base_directory: PathBuf,
-    /// The initial list of peers to contact for block sync
-    pub trusted_peers: Vec<PeerAddress>,
-    /// The IP address of the gossip service
-    pub gossip_service_bind_ip: String,
-    /// The port of the gossip service
-    pub gossip_service_port: u16,
-    /// The annual cost per storing a single GB of data on Irys
-    #[serde(deserialize_with = "serde_utils::percentage_amount")]
-    pub annual_cost_per_gb: Amount<(CostPerGb, Usd)>,
-    /// A percentage value used in pricing calculations. Accounts for storage hardware getting cheaper as time goes on
-    #[serde(deserialize_with = "serde_utils::percentage_amount")]
-    pub decay_rate: Amount<DecayRate>,
-    /// Used in priding calculations. Extra fee percentage toped up by nodes
-    #[serde(deserialize_with = "serde_utils::percentage_amount")]
-    pub fee_percentage: Amount<Percentage>,
-    /// The amount of years for a piece of data to be considered as permanent
-    pub safe_minimum_number_of_years: u64,
-    /// How many repliceas are needed for data to be considered as "upgraded to perm storage"
-    pub number_of_ingress_proofs: u64,
-    #[serde(default)]
-    pub reth_peer_info: RethPeerInfo,
-=======
 }
 
 /// # Cache Configuration
@@ -442,7 +414,6 @@
 
     /// Minimum factor by which difficulty can decrease in a single adjustment
     pub min_difficulty_adjustment_factor: Decimal,
->>>>>>> d5ab8a5d
 }
 
 fn default_irys_path() -> PathBuf {
@@ -590,7 +561,6 @@
             storage: StorageSyncConfig {
                 num_writes_before_sync: 1,
             },
-<<<<<<< HEAD
             base_directory: default_irys_path(),
             trusted_peers: vec![PeerAddress {
                 api: "127.0.0.1:8080".parse().expect("valid SocketAddr expected"),
@@ -606,7 +576,6 @@
             safe_minimum_number_of_years: 200,
             number_of_ingress_proofs: 10,
             reth_peer_info: crate::RethPeerInfo::default(), // TODO: figure out how to pre-compute peer IDs
-=======
             pricing: PricingConfig {
                 fee_percentage: Amount::percentage(dec!(0.01)).expect("valid percentage"),
             },
@@ -620,7 +589,6 @@
             },
             cache: CacheConfig { cache_clean_lag: 2 },
             http: HttpConfig { port: 0 },
->>>>>>> d5ab8a5d
         }
     }
 
@@ -765,10 +733,6 @@
     use toml;
 
     #[test]
-<<<<<<< HEAD
-    fn t() {
-        print!("{}", toml::to_string(&Config::testnet()).unwrap());
-=======
     fn test_deserialize_consensus_config_from_toml() {
         let toml_data = r#"
         chain_id = 1270
@@ -841,62 +805,34 @@
 
         // Assert the entire struct matches
         assert_eq!(config, expected_config);
->>>>>>> d5ab8a5d
     }
 
     #[test]
     fn test_deserialize_config_from_toml() {
         let toml_data = r#"
-<<<<<<< HEAD
-            block_time = 10
-            max_data_txs_per_block = 20
-            difficulty_adjustment_interval = 100
-            max_difficulty_adjustment_factor = "4"
-            min_difficulty_adjustment_factor = "0.25"
-            chunk_size = 262144
-            num_chunks_in_partition = 10
-            num_chunks_in_recall_range = 2
-            vdf_reset_frequency = 1200
-            vdf_parallel_verification_thread_limit = 4
-            num_checkpoints_in_vdf_step = 25
-            vdf_sha_1s = 7000
-            entropy_packing_iterations = 22500000
-            chain_id = 1270
-            capacity_scalar = 100
-            num_blocks_in_epoch = 100
-            submit_ledger_epoch_length = 5
-            num_partitions_per_slot = 1
-            num_writes_before_sync = 5
-            reset_state_on_restart = false
-            chunk_migration_depth = 1
-            mining_key = "db793353b633df950842415065f769699541160845d73db902eadee6bc5042d0"
-            num_capacity_partitions = 16
-            api_bind_ip = "127.0.0.1"
-            api_port = 8080
-            anchor_expiry_depth = 10
-            genesis_price_valid_for_n_epochs = 2
-            genesis_token_price = "1.0"
-            token_price_safe_range = "0.25"
-            price_adjustment_interval = 10
-            cpu_packing_concurrency = 4
-            gpu_packing_batch_size = 1024
-            cache_clean_lag = 2
-            base_directory = "~/.irys"
-            trusted_peers = [{ api = "127.0.0.1:8080", gossip = "127.0.0.1:8081", execution = { peering_tcp_addr = "127.0.0.1:30303", peer_id = "0x00000000000000000000000000000000000000000000000000000000000000000000000000000000000000000000000000000000000000000000000000000000" }}]
-            gossip_service_bind_ip = "127.0.0.1"
-            gossip_service_port = 8081
-            annual_cost_per_gb = "0.01"
-            decay_rate = "0.01"
-            fee_percentage = "0.05"
-            safe_minimum_number_of_years = 200
-            number_of_ingress_proofs = 10
-
-            [oracle_config]
-            type = "mock"
-            initial_price = "1"
-            percent_change = "0.01"
-            smoothing_interval = 15
-=======
+        max_data_txs_per_block = 20
+        chunk_size = 262144
+        num_chunks_in_partition = 10
+        num_chunks_in_recall_range = 2
+        num_partitions_per_slot = 1
+        num_writes_before_sync = 5
+        reset_state_on_restart = false
+        chunk_migration_depth = 1
+        num_capacity_partitions = 16
+        api_bind_ip = "127.0.0.1"
+        api_port = 8080
+        anchor_expiry_depth = 10
+        genesis_price_valid_for_n_epochs = 2
+        genesis_token_price = "1.0"
+        token_price_safe_range = "0.25"
+        price_adjustment_interval = 10
+        cpu_packing_concurrency = 4
+        gpu_packing_batch_size = 1024
+        annual_cost_per_gb = "0.01"
+        decay_rate = "0.01"
+        fee_percentage = "0.05"
+        safe_minimum_number_of_years = 200
+        number_of_ingress_proofs = 10
         mode = "Genesis"
         base_directory = "~/.tmp/.irys"
         consensus = "Testnet"
@@ -905,6 +841,10 @@
         [[trusted_peers]]
         gossip = "127.0.0.1:8081"
         api = "127.0.0.1:8080"
+      
+        [trusted_peers.execution]
+        peering_tcp_addr = "127.0.0.1:30303"
+        peer_id = "0x00000000000000000000000000000000000000000000000000000000000000000000000000000000000000000000000000000000000000000000000000000000"
 
         [mempool]
         max_data_txs_per_block = 100
@@ -935,7 +875,6 @@
 
         [http]
         port = 0
->>>>>>> d5ab8a5d
         "#;
         // Create the expected config
         let mut expected_config = NodeConfig::testnet();
