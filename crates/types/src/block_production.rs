--- conflicted
+++ resolved
@@ -1,19 +1,12 @@
 use actix::Message;
 use alloy_primitives::Address;
-
-use crate::H256;
 
 #[derive(Message)]
 #[rtype(result = "()")]
 pub struct SolutionContext {
     pub partition_id: u64,
-<<<<<<< HEAD
-    pub chunk_index: u64,
+    pub chunk_index: u32,
     pub mining_address: Address,
-=======
-    pub chunk_index: u32,
-    pub mining_address: H256,
->>>>>>> 1a9db990
 }
 
 pub struct Partition {
