//! Contains a common set of types used across all of the `irys-chain` modules.
//!
//! This module implements a single location where these types are managed,
//! making them easy to reference and maintain.

use crate::U256;
use std::{fmt, str::FromStr};

use crate::{
    option_u64_stringify, Arbitrary, Base64, Compact, H256List, IrysSignature, Signature, H256,
};
use alloy_primitives::{Address, B256};

use serde::{Deserialize, Serialize};

#[derive(Clone, Debug, Eq, Default, Serialize, Deserialize, PartialEq, Arbitrary, Compact)]
/// Stores deserialized fields from a JSON formatted Irys block header.
pub struct IrysBlockHeader {
    /// The block identifier.
    pub block_hash: H256,

    /// Difficulty threshold used to produce the current block.
    pub diff: U256,

    /// The sum of the average number of hashes computed by the network to
    /// produce the past blocks including this one.
    pub cumulative_diff: U256,

    /// Unix timestamp of the last difficulty adjustment
    pub last_retarget: u64,

    /// The solution hash for the block
    pub solution_hash: H256,

    /// The solution hash of the previous block in the chain.
    pub previous_solution_hash: H256,

    /// The solution hash of the last epoch block
    pub last_epoch_hash: H256,

    /// `SHA-256` hash of the PoA chunk (unencoded) bytes.
    pub chunk_hash: H256,

    /// The block height.
    pub height: u64,

    // Previous block identifier.
    pub previous_block_hash: H256,
    pub previous_cumulative_diff: U256,

    /// The recall chunk proof
    pub poa: PoaData,

    /// Address of the miner claiming the block reward, also used in validation
    /// of the poa chunks as the packing key.
    pub reward_address: Address,

    /// {KeyType, PubKey} - the public key the block was signed with. The only
    // supported KeyType is currently {rsa, 65537}.
    pub reward_key: Base64,

    /// The block signature
    pub signature: IrysSignature,

    /// timestamp of when the block was discovered/produced
    pub timestamp: u64,

    /// A list of transaction ledgers, one for each active data ledger
    /// Maintains the block->tx_root->data_root relationship for each block
    /// and ledger.
    pub ledgers: Vec<TransactionLedger>,

    pub evm_block_hash: Option<B256>,
}

impl IrysBlockHeader {
    pub fn new() -> Self {
        let txids = H256List::new();

        // Create a sample IrysBlockHeader object with mock data
        IrysBlockHeader {
            diff: U256::from(1000),
            cumulative_diff: U256::from(5000),
            last_retarget: 1622543200,
            solution_hash: H256::zero(),
            previous_solution_hash: H256::zero(),
            last_epoch_hash: H256::random(),
            chunk_hash: H256::zero(),
            height: 42,
            block_hash: H256::zero(),
            previous_block_hash: H256::zero(),
            previous_cumulative_diff: U256::from(4000),
            poa: PoaData {
                tx_path: Base64::from_str("").unwrap(),
                data_path: Base64::from_str("").unwrap(),
                chunk: Base64::from_str("").unwrap(),
            },
            reward_address: Address::ZERO,
            reward_key: Base64::from_str("").unwrap(),
            signature: IrysSignature {
                reth_signature: Signature::test_signature(),
            },
            timestamp: 1622543200,
<<<<<<< HEAD
            ledgers: vec![TransactionLedger {
                tx_root: H256::zero(),
                txids,
                ledger_size: U256::from(100),
                expires: Some(1622543200),
            }],
            evm_block_hash: None,
=======
            ledgers: vec![
                // Permanent Publish Ledger
                TransactionLedger {
                    tx_root: H256::zero(),
                    txids,
                    ledger_size: U256::from(0),
                    expires: None,
                },
                // Term Submit Ledger
                TransactionLedger {
                    tx_root: H256::zero(),
                    txids: H256List::new(),
                    ledger_size: U256::from(0),
                    expires: Some(1622543200),
                },
            ],
>>>>>>> 7a5c1647
        }
    }
}

#[derive(Default, Clone, Debug, Eq, PartialEq, Serialize, Deserialize, Compact, Arbitrary)]
/// Stores deserialized fields from a `poa` (Proof of Access) JSON
pub struct PoaData {
    pub tx_path: Base64,
    pub data_path: Base64,
    pub chunk: Base64,
}

#[derive(Default, Clone, Debug, Eq, PartialEq, Serialize, Deserialize, Compact, Arbitrary)]
pub struct TransactionLedger {
    pub tx_root: H256,
    /// List of transaction ids included in the block
    pub txids: H256List,
    pub ledger_size: U256,
    pub expires: Option<u64>,
}

/// Stores the `nonce_limiter_info` in the [`ArweaveBlockHeader`]
#[derive(Clone, Debug, Default, Eq, PartialEq, Serialize, Deserialize, Compact)]
pub struct NonceLimiterInfo {
    /// The output of the latest step - the source of the entropy for the mining nonces.
    pub output: H256,
    /// The global sequence number of the nonce limiter step at which the block was found.
    pub global_step_number: u64,
    /// The hash of the latest block mined below the current reset line.
    pub seed: H256,
    /// The hash of the latest block mined below the future reset line.
    pub next_seed: H256,
    /// The output of the latest step of the previous block
    pub prev_output: H256,
    /// NUM_CHECKPOINTS_IN_VDF_STEP from the most recent step in the nonce limiter process.
    pub last_step_checkpoints: H256List,
    /// A list of the output of each step of the nonce limiting process. Note: each step
    /// has NUM_CHECKPOINTS_IN_VDF_STEP, the last of which is that step's output.
    /// This field would be more accurately named "steps" as checkpoints are between steps.
    pub checkpoints: H256List,
    /// The number of SHA2-256 iterations in a single VDF checkpoint. The protocol aims to keep the
    /// checkpoint calculation time to around 40ms by varying this parameter. Note: there are
    /// 25 checkpoints in a single VDF step - so the protocol aims to keep the step calculation at
    /// 1 second by varying this parameter.
    #[serde(default, with = "option_u64_stringify")]
    pub vdf_difficulty: Option<u64>,
    /// The VDF difficulty scheduled for to be applied after the next VDF reset line.
    #[serde(default, with = "option_u64_stringify")]
    pub next_vdf_difficulty: Option<u64>,
}

// Implement the Display trait
impl fmt::Display for IrysBlockHeader {
    fn fmt(&self, f: &mut fmt::Formatter<'_>) -> fmt::Result {
        // Convert the struct to a JSON string using serde_json
        match serde_json::to_string_pretty(self) {
            Ok(json) => write!(f, "{}", json), // Write the JSON string to the formatter
            Err(_) => write!(f, "Failed to serialize IrysBlockHeader"), // Handle serialization errors
        }
    }
}

#[cfg(test)]
mod tests {
    use super::*;
    use alloy_primitives::Signature;
    use rand::{rngs::StdRng, Rng, SeedableRng};
    use serde_json;
    use std::str::FromStr;
    use zerocopy::IntoBytes;

    #[test]
    fn test_irys_block_header_serialization() {
        let txids = H256List::new();

        // Create a sample IrysBlockHeader object with mock data
        let mut header = IrysBlockHeader {
            diff: U256::from(1000),
            cumulative_diff: U256::from(5000),
            last_retarget: 1622543200,
            solution_hash: H256::zero(),
            previous_solution_hash: H256::zero(),
            last_epoch_hash: H256::random(),
            chunk_hash: H256::zero(),
            height: 42,
            block_hash: H256::zero(),
            previous_block_hash: H256::zero(),
            previous_cumulative_diff: U256::from(4000),
            poa: PoaData {
                tx_path: Base64::from_str("").unwrap(),
                data_path: Base64::from_str("").unwrap(),
                chunk: Base64::from_str("").unwrap(),
            },
            reward_address: Address::ZERO,
            reward_key: Base64::from_str("").unwrap(),
            signature: IrysSignature {
                reth_signature: Signature::test_signature(),
            },
            timestamp: 1622543200,
            ledgers: vec![TransactionLedger {
                tx_root: H256::zero(),
                txids,
                ledger_size: U256::from(100),
                expires: Some(1622543200),
            }],
            evm_block_hash: Some(B256::ZERO),
        };

        // Use a specific seed
        let seed: [u8; 32] = [0; 32]; // Example: use an array of zeros as the seed

        // Create a seeded RNG
        let mut rng = StdRng::from_seed(seed);

        // Populate some deterministic random hash data (will not pass consensus checks)
        rng.fill(&mut header.chunk_hash.as_bytes_mut()[..]);
        rng.fill(&mut header.solution_hash.as_bytes_mut()[..]);
        rng.fill(&mut header.previous_solution_hash.as_bytes_mut()[..]);
        rng.fill(&mut header.previous_block_hash.as_bytes_mut()[..]);
        rng.fill(&mut header.block_hash.as_bytes_mut()[..]);
        rng.fill(&mut header.reward_address.as_bytes_mut()[..]);

        // Serialize the header to a JSON string
        let serialized = serde_json::to_string(&header).unwrap();
        // println!("\n{}", serialized);

        // Deserialize back to IrysBlockHeader struct
        let deserialized: IrysBlockHeader = serde_json::from_str(&serialized).unwrap();

        // Assert that the deserialized object is equal to the original
        assert_eq!(header, deserialized);
    }
}<|MERGE_RESOLUTION|>--- conflicted
+++ resolved
@@ -101,15 +101,6 @@
                 reth_signature: Signature::test_signature(),
             },
             timestamp: 1622543200,
-<<<<<<< HEAD
-            ledgers: vec![TransactionLedger {
-                tx_root: H256::zero(),
-                txids,
-                ledger_size: U256::from(100),
-                expires: Some(1622543200),
-            }],
-            evm_block_hash: None,
-=======
             ledgers: vec![
                 // Permanent Publish Ledger
                 TransactionLedger {
@@ -126,7 +117,7 @@
                     expires: Some(1622543200),
                 },
             ],
->>>>>>> 7a5c1647
+            evm_block_hash: None,
         }
     }
 }
