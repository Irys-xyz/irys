--- conflicted
+++ resolved
@@ -243,7 +243,6 @@
         commitment_txids
     }
 
-<<<<<<< HEAD
     pub fn get_data_ledger_tx_ids(&self) -> HashMap<DataLedger, HashSet<H256>> {
         let mut data_txids = HashMap::new();
         for data_ledger in self.data_ledgers.iter() {
@@ -253,7 +252,8 @@
             );
         }
         data_txids
-=======
+    }
+
     /// get both submit and publish storage ledger txs from blocks data ledger
     pub fn get_storage_ledger_tx_ids(&self) -> Vec<H256> {
         let mut storage_txids = Vec::new();
@@ -269,7 +269,6 @@
         }
 
         storage_txids
->>>>>>> c3d70e64
     }
 }
 
