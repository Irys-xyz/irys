use crate::{
    BlockBody, BlockHash, ChunkPathHash, CommitmentTransaction, DataTransactionHeader,
    IngressProof, IrysAddress, IrysBlockHeader, IrysTransactionId, UnpackedChunk, H256,
};
use alloy_primitives::B256;
use reth::core::primitives::SealedBlock;
use reth_primitives::Block;
use serde::{Deserialize, Serialize};
use std::fmt::Debug;
use std::sync::Arc;

pub mod v1 {
    use std::fmt::Debug;
    use std::sync::Arc;
    use alloy_primitives::B256;
    use reth_primitives::Block;
    use reth_primitives_traits::SealedBlock;
    use serde::{Deserialize, Serialize};
    use crate::{BlockHash, ChunkPathHash, CommitmentTransaction, DataTransactionHeader, GossipCacheKey, IngressProof, IrysBlockHeader, UnpackedChunk, H256};
    use crate::v2::GossipDataRequestV2;

    #[derive(Clone, Debug)]
    pub struct GossipBroadcastMessageV1 {
        pub key: GossipCacheKey,
        pub data: GossipDataV1,
    }

    impl GossipBroadcastMessageV1 {
        pub fn new(key: GossipCacheKey, data: GossipDataV1) -> Self {
            Self { key, data }
        }

        pub fn data_type_and_id(&self) -> String {
            self.data.data_type_and_id()
        }
    }

    impl From<SealedBlock<Block>> for GossipBroadcastMessageV1 {
        fn from(sealed_block: SealedBlock<Block>) -> Self {
            let key = GossipCacheKey::sealed_evm_block(&sealed_block);
            let value = GossipDataV1::from(sealed_block);
            Self::new(key, value)
        }
    }

    impl From<UnpackedChunk> for GossipBroadcastMessageV1 {
        fn from(chunk: UnpackedChunk) -> Self {
            let key = GossipCacheKey::chunk(&chunk);
            let value = GossipDataV1::Chunk(chunk);
            Self::new(key, value)
        }
    }

    impl From<DataTransactionHeader> for GossipBroadcastMessageV1 {
        fn from(transaction: DataTransactionHeader) -> Self {
            let key = GossipCacheKey::transaction(&transaction);
            let value = GossipDataV1::Transaction(transaction);
            Self::new(key, value)
        }
    }

    impl From<CommitmentTransaction> for GossipBroadcastMessageV1 {
        fn from(commitment_tx: CommitmentTransaction) -> Self {
            let key = GossipCacheKey::commitment_transaction(&commitment_tx);
            let value = GossipDataV1::CommitmentTransaction(commitment_tx);
            Self::new(key, value)
        }
    }

    impl From<IngressProof> for GossipBroadcastMessageV1 {
        fn from(ingress_proof: IngressProof) -> Self {
            let key = GossipCacheKey::ingress_proof(&ingress_proof);
            let value = GossipDataV1::IngressProof(ingress_proof);
            Self::new(key, value)
        }
    }

    impl From<Arc<IrysBlockHeader>> for GossipBroadcastMessageV1 {
        fn from(block: Arc<IrysBlockHeader>) -> Self {
            let key = GossipCacheKey::irys_block(&block);
            let value = GossipDataV1::Block(block);
            Self::new(key, value)
        }
    }

    #[derive(Debug, Clone, Serialize, Deserialize)]
    pub enum GossipDataV1 {
        Chunk(UnpackedChunk),
        Transaction(DataTransactionHeader),
        CommitmentTransaction(CommitmentTransaction),
        Block(Arc<IrysBlockHeader>),
        ExecutionPayload(Block),
        IngressProof(IngressProof),
    }

    impl From<SealedBlock<Block>> for GossipDataV1 {
        fn from(sealed_block: SealedBlock<Block>) -> Self {
            Self::ExecutionPayload(sealed_block.into_block())
        }
    }

    impl GossipDataV1 {
        pub fn data_type_and_id(&self) -> String {
            match self {
                Self::Chunk(chunk) => {
                    format!("chunk data root {}", chunk.data_root)
                }
                Self::Transaction(tx) => {
                    format!("transaction {}", tx.id)
                }
                Self::CommitmentTransaction(commitment_tx) => {
                    format!("commitment transaction {}", commitment_tx.id)
                }
                Self::Block(block) => {
                    format!("block {} height: {}", block.block_hash, block.height)
                }
                Self::ExecutionPayload(execution_payload_data) => {
                    format!(
                        "execution payload for EVM block number {:?}",
                        execution_payload_data.number
                    )
                }
                Self::IngressProof(ingress_proof) => {
                    format!(
                        "ingress proof for data_root: {:?} from {:?}",
                        ingress_proof.data_root,
                        ingress_proof.recover_signer()
                    )
                }
            }
        }
    }

    #[derive(Clone, Eq, PartialEq, Serialize, Deserialize)]
    pub enum GossipDataRequestV1 {
        ExecutionPayload(B256),
        Block(BlockHash),
        Chunk(ChunkPathHash),
        Transaction(H256),
    }

    impl Debug for GossipDataRequestV1 {
        fn fmt(&self, f: &mut std::fmt::Formatter<'_>) -> std::fmt::Result {
            match self {
                Self::Block(hash) => write!(f, "block header {hash:?}"),
                Self::ExecutionPayload(block_hash) => {
                    write!(f, "execution payload for block {block_hash:?}")
                }
                Self::Chunk(chunk_path_hash) => {
                    write!(f, "chunk {chunk_path_hash:?}")
                }
                Self::Transaction(tx_id) => {
                    write!(f, "transaction {tx_id:?}")
                }
            }
        }
    }
}

pub mod v2 {
    use std::fmt::Debug;
    use std::sync::Arc;
    use alloy_primitives::B256;
    use reth_primitives::Block;
    use reth_primitives_traits::SealedBlock;
    use serde::{Deserialize, Serialize};
    use crate::{BlockBody, BlockHash, ChunkPathHash, CommitmentTransaction, DataTransactionHeader, GossipCacheKey, IngressProof, IrysBlockHeader, UnpackedChunk, H256};

    #[derive(Clone, Debug)]
    pub struct GossipBroadcastMessageV2 {
        pub key: GossipCacheKey,
        pub data: GossipDataV2,
    }

    impl GossipBroadcastMessageV2 {
        pub fn new(key: GossipCacheKey, data: GossipDataV2) -> Self {
            Self { key, data }
        }

        pub fn data_type_and_id(&self) -> String {
            self.data.data_type_and_id()
        }
    }

    impl From<SealedBlock<Block>> for GossipBroadcastMessageV2 {
        fn from(sealed_block: SealedBlock<Block>) -> Self {
            let key = GossipCacheKey::sealed_evm_block(&sealed_block);
            let value = GossipDataV2::from(sealed_block);
            Self::new(key, value)
        }
    }

    impl From<UnpackedChunk> for GossipBroadcastMessageV2 {
        fn from(chunk: UnpackedChunk) -> Self {
            let key = GossipCacheKey::chunk(&chunk);
            let value = GossipDataV2::Chunk(chunk);
            Self::new(key, value)
        }
    }

    impl From<DataTransactionHeader> for GossipBroadcastMessageV2 {
        fn from(transaction: DataTransactionHeader) -> Self {
            let key = GossipCacheKey::transaction(&transaction);
            let value = GossipDataV2::Transaction(transaction);
            Self::new(key, value)
        }
    }

    impl From<CommitmentTransaction> for GossipBroadcastMessageV2 {
        fn from(commitment_tx: CommitmentTransaction) -> Self {
            let key = GossipCacheKey::commitment_transaction(&commitment_tx);
            let value = GossipDataV2::CommitmentTransaction(commitment_tx);
            Self::new(key, value)
        }
    }

    impl From<IngressProof> for GossipBroadcastMessageV2 {
        fn from(ingress_proof: IngressProof) -> Self {
            let key = GossipCacheKey::ingress_proof(&ingress_proof);
            let value = GossipDataV2::IngressProof(ingress_proof);
            Self::new(key, value)
        }
    }

    impl From<Arc<IrysBlockHeader>> for GossipBroadcastMessageV2 {
        fn from(block: Arc<IrysBlockHeader>) -> Self {
            let key = GossipCacheKey::irys_block(&block);
            let value = GossipDataV2::BlockHeader(block);
            Self::new(key, value)
        }
    }

    #[derive(Debug, Clone, Serialize, Deserialize)]
    pub enum GossipDataV2 {
        Chunk(UnpackedChunk),
        Transaction(DataTransactionHeader),
        CommitmentTransaction(CommitmentTransaction),
        BlockHeader(Arc<IrysBlockHeader>),
        BlockBody(Arc<BlockBody>),
        ExecutionPayload(Block),
        IngressProof(IngressProof),
    }

    impl From<SealedBlock<Block>> for GossipDataV2 {
        fn from(sealed_block: SealedBlock<Block>) -> Self {
            Self::ExecutionPayload(sealed_block.into_block())
        }
    }

    impl GossipDataV2 {
        pub fn to_v1(&self) -> Option<super::v1::GossipDataV1> {
            match self {
                Self::Chunk(chunk) => Some(super::v1::GossipDataV1::Chunk(chunk.clone())),
                Self::Transaction(tx) => {
                    Some(super::v1::GossipDataV1::Transaction(tx.clone()))
                }
                Self::CommitmentTransaction(commitment_tx) => {
                    Some(super::v1::GossipDataV1::CommitmentTransaction(
                        commitment_tx.clone(),
                    ))
                }
                Self::BlockHeader(block) => {
                    Some(super::v1::GossipDataV1::Block(block.clone()))
                }
                Self::ExecutionPayload(execution_payload_data) => {
                    Some(super::v1::GossipDataV1::ExecutionPayload(
                        execution_payload_data.clone(),
                    ))
                }
                Self::IngressProof(ingress_proof) => {
                    Some(super::v1::GossipDataV1::IngressProof(ingress_proof.clone()))
                }
                Self::BlockBody(_) => None, // BlockBody does not exist in v1
            }
        }

        pub fn data_type_and_id(&self) -> String {
            match self {
                Self::Chunk(chunk) => {
                    format!("chunk data root {}", chunk.data_root)
                }
                Self::Transaction(tx) => {
                    format!("transaction {}", tx.id)
                }
                Self::CommitmentTransaction(commitment_tx) => {
                    format!("commitment transaction {}", commitment_tx.id)
                }
                Self::BlockHeader(block) => {
                    format!("block {} height: {}", block.block_hash, block.height)
                }
                Self::BlockBody(block_body) => {
                    format!("block body for block {}", block_body.block_hash)
                }
                Self::ExecutionPayload(execution_payload_data) => {
                    format!(
                        "execution payload for EVM block number {:?}",
                        execution_payload_data.number
                    )
                }
                Self::IngressProof(ingress_proof) => {
                    format!(
                        "ingress proof for data_root: {:?} from {:?}",
                        ingress_proof.data_root,
                        ingress_proof.recover_signer()
                    )
                }
            }
        }
    }

    #[derive(Clone, Eq, PartialEq, Serialize, Deserialize)]
    pub enum GossipDataRequestV2 {
        ExecutionPayload(B256),
        BlockHeader(BlockHash),
        BlockBody(BlockHash),
        Chunk(ChunkPathHash),
        Transaction(H256),
    }

    impl GossipDataRequestV2 {
        pub fn to_v1(&self) -> Option<super::v1::GossipDataRequestV1> {
            match self {
                Self::ExecutionPayload(b256) => {
                    Some(super::v1::GossipDataRequestV1::ExecutionPayload(*b256))
                }
                Self::BlockHeader(block_hash) => {
                    Some(super::v1::GossipDataRequestV1::Block(*block_hash))
                }
                Self::Chunk(chunk_path_hash) => {
                    Some(super::v1::GossipDataRequestV1::Chunk(*chunk_path_hash))
                }
                Self::Transaction(tx_id) => {
                    Some(super::v1::GossipDataRequestV1::Transaction(*tx_id))
                }
                Self::BlockBody(_) => None, // BlockBody does not exist in v1
            }
        }
    }

    impl Debug for GossipDataRequestV2 {
        fn fmt(&self, f: &mut std::fmt::Formatter<'_>) -> std::fmt::Result {
            match self {
                Self::BlockHeader(hash) => write!(f, "block header {hash:?}"),
                Self::BlockBody(hash) => write!(f, "block body {hash:?}"),
                Self::ExecutionPayload(block_hash) => {
                    write!(f, "execution payload for block {block_hash:?}")
                }
                Self::Chunk(chunk_path_hash) => {
                    write!(f, "chunk {chunk_path_hash:?}")
                }
                Self::Transaction(tx_id) => {
                    write!(f, "transaction {tx_id:?}")
                }
            }
        }
    }
}

#[derive(Clone, Copy, Debug, Eq, Hash, PartialEq)]
pub enum GossipCacheKey {
    Chunk(ChunkPathHash),
    Transaction(IrysTransactionId),
    Block(BlockHash),
    ExecutionPayload(B256),
    IngressProof(H256),
}

impl GossipCacheKey {
    pub fn chunk(chunk: &UnpackedChunk) -> Self {
        Self::Chunk(chunk.chunk_path_hash())
    }

    pub fn transaction(transaction: &DataTransactionHeader) -> Self {
        Self::Transaction(transaction.id)
    }

    pub fn commitment_transaction(commitment_tx: &CommitmentTransaction) -> Self {
        Self::Transaction(commitment_tx.id())
    }

    pub fn irys_block(block: &IrysBlockHeader) -> Self {
        Self::Block(block.block_hash)
    }

    pub fn sealed_evm_block(sealed_block: &SealedBlock<Block>) -> Self {
        Self::ExecutionPayload(sealed_block.hash())
    }

    pub fn ingress_proof(ingress_proof: &IngressProof) -> Self {
        Self::IngressProof(ingress_proof.proof)
    }
}

#[derive(Debug, Clone, Serialize, Deserialize)]
<<<<<<< HEAD
=======
pub enum GossipData {
    Chunk(UnpackedChunk),
    Transaction(DataTransactionHeader),
    CommitmentTransaction(CommitmentTransaction),
    Block(Arc<IrysBlockHeader>),
    ExecutionPayload(Block),
    IngressProof(IngressProof),
}

impl From<SealedBlock<Block>> for GossipData {
    fn from(sealed_block: SealedBlock<Block>) -> Self {
        Self::ExecutionPayload(sealed_block.into_block())
    }
}

impl GossipData {
    pub fn data_type_and_id(&self) -> String {
        match self {
            Self::Chunk(chunk) => {
                format!("chunk data root {}", chunk.data_root)
            }
            Self::Transaction(tx) => {
                format!("transaction {}", tx.id)
            }
            Self::CommitmentTransaction(commitment_tx) => {
                format!("commitment transaction {}", commitment_tx.id())
            }
            Self::Block(block) => {
                format!("block {} height: {}", block.block_hash, block.height)
            }
            Self::ExecutionPayload(execution_payload_data) => {
                format!(
                    "execution payload for EVM block number {:?}",
                    execution_payload_data.number
                )
            }
            Self::IngressProof(ingress_proof) => {
                format!(
                    "ingress proof for data_root: {:?} from {:?}",
                    ingress_proof.data_root,
                    ingress_proof.recover_signer()
                )
            }
        }
    }
}

#[derive(Debug, Clone, Serialize, Deserialize)]
>>>>>>> 0970e8fd
pub struct GossipRequest<T> {
    pub miner_address: IrysAddress,
    pub data: T,
}<|MERGE_RESOLUTION|>--- conflicted
+++ resolved
@@ -93,6 +93,17 @@
         IngressProof(IngressProof),
     }
 
+
+#[derive(Debug, Clone, Serialize, Deserialize)]
+pub enum GossipData {
+    Chunk(UnpackedChunk),
+    Transaction(DataTransactionHeader),
+    CommitmentTransaction(CommitmentTransaction),
+    Block(Arc<IrysBlockHeader>),
+    ExecutionPayload(Block),
+    IngressProof(IngressProof),
+}
+
     impl From<SealedBlock<Block>> for GossipDataV1 {
         fn from(sealed_block: SealedBlock<Block>) -> Self {
             Self::ExecutionPayload(sealed_block.into_block())
@@ -375,7 +386,7 @@
     }
 
     pub fn commitment_transaction(commitment_tx: &CommitmentTransaction) -> Self {
-        Self::Transaction(commitment_tx.id())
+        Self::Transaction(commitment_tx.id)
     }
 
     pub fn irys_block(block: &IrysBlockHeader) -> Self {
@@ -392,57 +403,6 @@
 }
 
 #[derive(Debug, Clone, Serialize, Deserialize)]
-<<<<<<< HEAD
-=======
-pub enum GossipData {
-    Chunk(UnpackedChunk),
-    Transaction(DataTransactionHeader),
-    CommitmentTransaction(CommitmentTransaction),
-    Block(Arc<IrysBlockHeader>),
-    ExecutionPayload(Block),
-    IngressProof(IngressProof),
-}
-
-impl From<SealedBlock<Block>> for GossipData {
-    fn from(sealed_block: SealedBlock<Block>) -> Self {
-        Self::ExecutionPayload(sealed_block.into_block())
-    }
-}
-
-impl GossipData {
-    pub fn data_type_and_id(&self) -> String {
-        match self {
-            Self::Chunk(chunk) => {
-                format!("chunk data root {}", chunk.data_root)
-            }
-            Self::Transaction(tx) => {
-                format!("transaction {}", tx.id)
-            }
-            Self::CommitmentTransaction(commitment_tx) => {
-                format!("commitment transaction {}", commitment_tx.id())
-            }
-            Self::Block(block) => {
-                format!("block {} height: {}", block.block_hash, block.height)
-            }
-            Self::ExecutionPayload(execution_payload_data) => {
-                format!(
-                    "execution payload for EVM block number {:?}",
-                    execution_payload_data.number
-                )
-            }
-            Self::IngressProof(ingress_proof) => {
-                format!(
-                    "ingress proof for data_root: {:?} from {:?}",
-                    ingress_proof.data_root,
-                    ingress_proof.recover_signer()
-                )
-            }
-        }
-    }
-}
-
-#[derive(Debug, Clone, Serialize, Deserialize)]
->>>>>>> 0970e8fd
 pub struct GossipRequest<T> {
     pub miner_address: IrysAddress,
     pub data: T,
