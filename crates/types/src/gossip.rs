use crate::{
    BlockHash, ChunkPathHash, CommitmentTransaction, IrysBlockHeader, IrysTransactionHeader,
    IrysTransactionId, UnpackedChunk,
};
use alloy_primitives::{Address, B256};
use base58::ToBase58 as _;
<<<<<<< HEAD
use reth::rpc::types::engine::{ExecutionData, ExecutionPayload};
=======
use reth::core::primitives::SealedBlock;
use reth_primitives::Block;
>>>>>>> bb470732
use serde::{Deserialize, Serialize};

#[derive(Clone, Debug)]
pub struct GossipBroadcastMessage {
    pub key: GossipCacheKey,
    pub data: GossipData,
}

impl GossipBroadcastMessage {
    pub fn new(key: GossipCacheKey, data: GossipData) -> Self {
        Self { key, data }
    }

    pub fn data_type_and_id(&self) -> String {
        self.data.data_type_and_id()
    }
}

impl From<SealedBlock<Block>> for GossipBroadcastMessage {
    fn from(sealed_block: SealedBlock<Block>) -> Self {
        let key = GossipCacheKey::sealed_evm_block(&sealed_block);
        let value = GossipData::from(sealed_block);
        Self::new(key, value)
    }
}

impl From<UnpackedChunk> for GossipBroadcastMessage {
    fn from(chunk: UnpackedChunk) -> Self {
        let key = GossipCacheKey::chunk(&chunk);
        let value = GossipData::Chunk(chunk);
        Self::new(key, value)
    }
}

impl From<IrysTransactionHeader> for GossipBroadcastMessage {
    fn from(transaction: IrysTransactionHeader) -> Self {
        let key = GossipCacheKey::transaction(&transaction);
        let value = GossipData::Transaction(transaction);
        Self::new(key, value)
    }
}

impl From<CommitmentTransaction> for GossipBroadcastMessage {
    fn from(commitment_tx: CommitmentTransaction) -> Self {
        let key = GossipCacheKey::commitment_transaction(&commitment_tx);
        let value = GossipData::CommitmentTransaction(commitment_tx);
        Self::new(key, value)
    }
}

impl From<IrysBlockHeader> for GossipBroadcastMessage {
    fn from(block: IrysBlockHeader) -> Self {
        let key = GossipCacheKey::irys_block(&block);
        let value = GossipData::Block(block);
        Self::new(key, value)
    }
}

#[derive(Clone, Copy, Debug, Eq, Hash, PartialEq)]
pub enum GossipCacheKey {
    Chunk(ChunkPathHash),
    Transaction(IrysTransactionId),
    Block(BlockHash),
    ExecutionPayload(B256),
}

impl GossipCacheKey {
    pub fn chunk(chunk: &UnpackedChunk) -> Self {
        Self::Chunk(chunk.chunk_path_hash())
    }

    pub fn transaction(transaction: &IrysTransactionHeader) -> Self {
        Self::Transaction(transaction.id)
    }

    pub fn commitment_transaction(commitment_tx: &CommitmentTransaction) -> Self {
        Self::Transaction(commitment_tx.id)
    }

    pub fn irys_block(block: &IrysBlockHeader) -> Self {
        Self::Block(block.block_hash)
    }

    pub fn sealed_evm_block(sealed_block: &SealedBlock<Block>) -> Self {
        Self::ExecutionPayload(sealed_block.hash())
    }
}

#[derive(Debug, Clone, Serialize, Deserialize)]
pub enum GossipData {
    Chunk(UnpackedChunk),
    Transaction(IrysTransactionHeader),
    CommitmentTransaction(CommitmentTransaction),
    Block(IrysBlockHeader),
<<<<<<< HEAD
    ExecutionPayload(ExecutionData),
=======
    ExecutionPayload(Block),
}

impl From<SealedBlock<Block>> for GossipData {
    fn from(sealed_block: SealedBlock<Block>) -> Self {
        Self::ExecutionPayload(sealed_block.into_block())
    }
>>>>>>> bb470732
}

impl GossipData {
    pub fn data_type_and_id(&self) -> String {
        match self {
            Self::Chunk(chunk) => {
                format!("chunk data root {}", chunk.data_root)
            }
            Self::Transaction(tx) => {
                format!("transaction {}", tx.id.0.to_base58())
            }
            Self::CommitmentTransaction(commitment_tx) => {
                format!("commitment transaction {}", commitment_tx.id.0.to_base58())
            }
            Self::Block(block) => {
                format!("block {} height: {}", block.block_hash, block.height)
            }
            Self::ExecutionPayload(execution_payload_data) => {
                format!(
<<<<<<< HEAD
                    "execution payload for block {}",
                    execution_payload.payload.as_v1().block_hash
=======
                    "execution payload for EVM block number {:?}",
                    execution_payload_data.number
>>>>>>> bb470732
                )
            }
        }
    }
}

#[derive(Debug, Clone, Serialize, Deserialize)]
pub struct GossipRequest<T> {
    pub miner_address: Address,
    pub data: T,
}<|MERGE_RESOLUTION|>--- conflicted
+++ resolved
@@ -4,12 +4,8 @@
 };
 use alloy_primitives::{Address, B256};
 use base58::ToBase58 as _;
-<<<<<<< HEAD
-use reth::rpc::types::engine::{ExecutionData, ExecutionPayload};
-=======
 use reth::core::primitives::SealedBlock;
 use reth_primitives::Block;
->>>>>>> bb470732
 use serde::{Deserialize, Serialize};
 
 #[derive(Clone, Debug)]
@@ -104,9 +100,6 @@
     Transaction(IrysTransactionHeader),
     CommitmentTransaction(CommitmentTransaction),
     Block(IrysBlockHeader),
-<<<<<<< HEAD
-    ExecutionPayload(ExecutionData),
-=======
     ExecutionPayload(Block),
 }
 
@@ -114,7 +107,6 @@
     fn from(sealed_block: SealedBlock<Block>) -> Self {
         Self::ExecutionPayload(sealed_block.into_block())
     }
->>>>>>> bb470732
 }
 
 impl GossipData {
@@ -134,13 +126,8 @@
             }
             Self::ExecutionPayload(execution_payload_data) => {
                 format!(
-<<<<<<< HEAD
-                    "execution payload for block {}",
-                    execution_payload.payload.as_v1().block_hash
-=======
                     "execution payload for EVM block number {:?}",
                     execution_payload_data.number
->>>>>>> bb470732
                 )
             }
         }
