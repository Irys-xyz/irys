use std::{
    ops::{Deref, DerefMut},
    path::PathBuf,
};

<<<<<<< HEAD
use nodit::{
    interval::ie,
    InclusiveInterval, Interval,
};
=======
use crate::CONFIG;
use nodit::{InclusiveInterval, Interval};
>>>>>>> b0756b89
use serde::{Deserialize, Serialize};

pub const MEGABYTE: usize = 1024 * 1024;
pub const GIGABYTE: usize = MEGABYTE * 1024;
pub const TERABYTE: usize = GIGABYTE * 1024;

/// Partition relative chunk offsets
pub type PartitionChunkOffset = u32;

/// Partition relative chunk interval/ranges
#[derive(Debug, Copy, Clone, PartialEq)]
pub struct PartitionChunkRange(pub Interval<PartitionChunkOffset>);

impl Deref for PartitionChunkRange {
    type Target = Interval<PartitionChunkOffset>;

    fn deref(&self) -> &Self::Target {
        &self.0
    }
}

impl From<Interval<u32>> for PartitionChunkRange {
    fn from(interval: Interval<PartitionChunkOffset>) -> Self {
        Self(interval)
    }
}

impl InclusiveInterval<u32> for PartitionChunkRange {
    fn start(&self) -> u32 {
        self.0.start()
    }

    fn end(&self) -> u32 {
        self.0.end()
    }
}

/// Ledger Relative chunk offsets
pub type LedgerChunkOffset = u64;

/// Ledger Relative chunk interval/ranges
#[derive(Debug, Copy, Clone)]
pub struct LedgerChunkRange(pub Interval<LedgerChunkOffset>);

impl Deref for LedgerChunkRange {
    type Target = Interval<LedgerChunkOffset>;

    fn deref(&self) -> &Self::Target {
        &self.0
    }
}

impl From<Interval<u64>> for LedgerChunkRange {
    fn from(interval: Interval<LedgerChunkOffset>) -> Self {
        Self(interval)
    }
}

/// Add impl Into<Interval<u64>> for owned conversion
impl From<LedgerChunkRange> for Interval<u64> {
    fn from(range: LedgerChunkRange) -> Self {
        range.0
    }
}

// Add Deref implementation to convert to Interval<u64>
impl AsRef<Interval<u64>> for LedgerChunkRange {
    fn as_ref(&self) -> &Interval<u64> {
        &self.0
    }
}

impl InclusiveInterval<u64> for LedgerChunkRange {
    fn start(&self) -> u64 {
        self.0.start()
    }

    fn end(&self) -> u64 {
        self.0.end()
    }
}

#[derive(Debug, Clone, Serialize, Deserialize)]
/// Storage provider config
pub struct PartitionStorageProviderConfig {
    /// vec of intervals to storage module configurations
    pub sm_paths_offsets: Vec<(Interval<u32>, StorageModuleConfig)>,
}

#[derive(Debug, Clone, Serialize, Deserialize)]

pub struct StorageModuleConfig {
    pub directory_path: PathBuf,
    pub size_bytes: u64,
    // pub chunks_per_lock_segment: u32,
}

impl Default for StorageModuleConfig {
    fn default() -> Self {
        Self {
            directory_path: "/tmp".into(),
            size_bytes: 100 * CONFIG.chunk_size,
            // chunks_per_lock_segment: 800, // 200MB
        }
    }
}

#[derive(Clone, Debug, Serialize, Deserialize)]
pub struct IntervalState {
    // common fields:
    pub chunk_state: ChunkState,
}

impl IntervalState {
    pub fn new(chunk_state: ChunkState) -> Self {
        Self { chunk_state }
    }

    pub fn packed() -> Self {
        Self {
            chunk_state: ChunkState::Packed,
        }
    }
}

// wrapper struct so we can "contain" the custom Eq impl that works off the state enum
#[derive(Clone, Debug, Serialize, Deserialize)]
pub struct IntervalStateWrapped {
    pub inner: IntervalState,
}

impl Deref for IntervalStateWrapped {
    type Target = IntervalState;

    fn deref(&self) -> &Self::Target {
        &self.inner
    }
}

impl DerefMut for IntervalStateWrapped {
    fn deref_mut(&mut self) -> &mut Self::Target {
        &mut self.inner
    }
}

impl IntervalStateWrapped {
    pub fn new(state: IntervalState) -> Self {
        Self { inner: state }
    }
}

impl PartialEq for IntervalStateWrapped {
    fn eq(&self, other: &Self) -> bool {
        // compare the state enum variant, not inner state
        std::mem::discriminant(&self.inner.chunk_state)
            == std::mem::discriminant(&other.inner.chunk_state)
    }
}

impl Eq for IntervalStateWrapped {}

#[derive(Clone, Debug, Copy, Serialize, Deserialize)]
pub enum ChunkState {
    Unpacked,
    Packed,
    Data,
    Writing,
}

/// Splits an interval into n equal-sized intervals
///
/// # Arguments
/// * `interval` - The interval to split
/// * `step` - Number of elements in each chunk
///
/// # Returns
/// * `Result<Vec<Interval>, IntervalSplitError>` - Vector of splitted chunks
///
/// # Examples
/// ```
/// use nodit::interval::ii;
/// use irys_types::storage::{PartitionChunkRange, split_interval};
/// let interval = PartitionChunkRange(ii(0, 4));
/// let splits = split_interval(&interval, 3).unwrap();
/// assert_eq!(splits.len(), 2);
/// assert_eq!(splits[0], PartitionChunkRange(ii(0, 2)));
/// assert_eq!(splits[1], PartitionChunkRange(ii(3, 4)));
/// ```
pub fn split_interval(
    interval: &PartitionChunkRange,
    step: u32,
) -> eyre::Result<Vec<PartitionChunkRange>> {
    if step == 0 {
        return Err(eyre::eyre!("Invalid zero step for split interval"));
    }

    let start = interval.start();
    let end = interval.end();

    if start >= end {
        return Err(eyre::eyre!("Invalid interval bounds: [{}, {}]", start, end));
    }

    let n = if (end - start + 1) % step == 0 {
        ((end - start + 1) / step).try_into().unwrap()
    } else {
        ((end - start + 1) / step + 1).try_into().unwrap()
    };

    let mut intervals = Vec::with_capacity(n);

    for i in 0..n {
        let interval_start = start + i as u32 * step;
        let interval_end = if i == n - 1 {
            end + 1 // exclusive end, last chunk could not be full
        } else {
            start + (i as u32 + 1) * step
        };

        intervals.push(PartitionChunkRange(ie(interval_start, interval_end)));
    }
    Ok(intervals)
}<|MERGE_RESOLUTION|>--- conflicted
+++ resolved
@@ -3,15 +3,11 @@
     path::PathBuf,
 };
 
-<<<<<<< HEAD
+use crate::CONFIG;
 use nodit::{
     interval::ie,
     InclusiveInterval, Interval,
 };
-=======
-use crate::CONFIG;
-use nodit::{InclusiveInterval, Interval};
->>>>>>> b0756b89
 use serde::{Deserialize, Serialize};
 
 pub const MEGABYTE: usize = 1024 * 1024;
