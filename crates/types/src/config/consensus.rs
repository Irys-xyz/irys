use crate::serde_utils;
use crate::{
    storage_pricing::{
        phantoms::{
            CostPerChunk, CostPerChunkDurationAdjusted, CostPerGb, DecayRate, Irys, IrysPrice,
            Percentage, Usd,
        },
        Amount,
    },
    H256,
};
use alloy_eips::eip1559::ETHEREUM_BLOCK_GAS_LIMIT_30M;
use alloy_genesis::{Genesis, GenesisAccount};
use alloy_primitives::Address;
use eyre::Result;
use irys_reth::chainspec::IrysHardforksInConfig;
use reth::rpc::types::serde_helpers::OtherFields;
use reth_chainspec::Chain;
use rust_decimal::Decimal;
use rust_decimal_macros::dec;
use serde::{Deserialize, Serialize};
use std::{collections::BTreeMap, path::PathBuf};

/// # Consensus Configuration
///
/// Defines the core parameters that govern the Irys network consensus rules.
/// These parameters determine how the network operates, including pricing,
/// storage requirements, and data validation mechanisms.
#[derive(Debug, Clone, PartialEq, Eq, Serialize, Deserialize)]
#[serde(deny_unknown_fields)]
pub struct ConsensusConfig {
    /// Unique identifier for the blockchain network
    pub chain_id: u64,

    /// Reth chain spec for the reth genesis
    pub reth: RethChainSpec,

    /// Settings for the transaction memory pool
    pub mempool: MempoolConsensusConfig,

    /// Controls how mining difficulty adjusts over time
    pub difficulty_adjustment: DifficultyAdjustmentConfig,

    /// Defines the acceptable range of token price fluctuation between consecutive blocks
    /// This helps prevent price manipulation and ensures price stability
    #[serde(
        deserialize_with = "serde_utils::percentage_amount",
        serialize_with = "serde_utils::serializes_percentage_amount"
    )]
    pub token_price_safe_range: Amount<Percentage>,

    /// Genesis-specific config values
    pub genesis: GenesisConfig,

    /// Expected genesis hash (when joining existing networks)
    #[serde(default)]
    pub expected_genesis_hash: Option<H256>,

    /// The annual cost in USD for storing 1GB of data on the Irys network
    /// Used as the foundation for calculating storage fees
    #[serde(
        deserialize_with = "serde_utils::token_amount",
        serialize_with = "serde_utils::serializes_token_amount"
    )]
    pub annual_cost_per_gb: Amount<(CostPerGb, Usd)>,

    /// Annual rate at which storage costs are expected to decrease
    /// Accounts for technological improvements making storage cheaper over time
    #[serde(
        deserialize_with = "serde_utils::percentage_amount",
        serialize_with = "serde_utils::serializes_percentage_amount"
    )]
    pub decay_rate: Amount<DecayRate>,

    /// Configuration for the Verifiable Delay Function used in consensus
    pub vdf: VdfConsensusConfig,

    /// Configuration for block rewards
    pub block_reward_config: BlockRewardConfig,

    /// Size of each data chunk in bytes
    pub chunk_size: u64,

    /// Defines how many blocks must pass before a block is marked as finalized
    pub block_migration_depth: u32,

    /// Number of blocks to retain in the block tree from chain head
    pub block_tree_depth: u64,

    /// Number of chunks that make up a single partition
    pub num_chunks_in_partition: u64,

    /// Number of chunks that can be recalled in a single operation
    pub num_chunks_in_recall_range: u64,

    /// Number of partitions in each storage slot
    pub num_partitions_per_slot: u64,

    /// Number of iterations for entropy packing algorithm
    pub entropy_packing_iterations: u32,

    /// Cache management configuration
    pub epoch: EpochConfig,

    /// Configuration for Exponential Moving Average price calculations
    pub ema: EmaConfig,

    /// Minimum number of replicas required for data to be considered permanently stored
    /// Higher values increase data durability but require more network resources
    pub number_of_ingress_proofs_total: u64,

    /// Minimum number of proofs from miners assigned to store the associated data
    /// required for data to be promoted
    pub number_of_ingress_proofs_from_assignees: u64,

    /// Enable full ingress proof verification against actual chunks during block validation.
    /// When enabled, nodes will reconstruct the data_root from locally available chunks and
    /// verify ingress proofs, enforcing data availability at validation time.
    /// Defaults to `true` to preserve current behavior.
    #[serde(default = "default_enable_full_ingress_proof_validation")]
    pub enable_full_ingress_proof_validation: bool,

    /// Target number of years data should be preserved on the network
    /// Determines long-term storage pricing and incentives
    pub safe_minimum_number_of_years: u64,

    /// Fee required for staking operations in Irys tokens
    #[serde(
        deserialize_with = "serde_utils::token_amount",
        serialize_with = "serde_utils::serializes_token_amount"
    )]
    pub stake_value: Amount<Irys>,

    /// Base fee required for pledging operations in Irys tokens
    #[serde(
        deserialize_with = "serde_utils::token_amount",
        serialize_with = "serde_utils::serializes_token_amount"
    )]
    pub pledge_base_value: Amount<Irys>,

    /// Decay rate for pledge fees - subsequent pledges become cheaper
    #[serde(
        deserialize_with = "serde_utils::percentage_amount",
        serialize_with = "serde_utils::serializes_percentage_amount"
    )]
    pub pledge_decay: Amount<Percentage>,

    /// This is the fee that is used for immediate tx inclusion fees:
    /// miner receives: `tx.term_fee * immediate_tx_inclusion_reward_percent`
    ///
    /// This field is also used for immediate ingress proof rewards:
    /// ingress proof producer receives: `tx.term_fee * immediate_tx_inclusion_reward_percent`
    ///
    /// Both of these reward distribution mechanisms are opaque to the user,
    /// the user will only ever see `term_fee` and `perm_fee`.
    #[serde(
        deserialize_with = "serde_utils::percentage_amount",
        serialize_with = "serde_utils::serializes_percentage_amount"
    )]
    pub immediate_tx_inclusion_reward_percent: Amount<Percentage>,

    /// Minimum term fee in USD that must be paid for term storage
    /// If calculated fee is below this threshold, it will be rounded up
    #[serde(
        deserialize_with = "serde_utils::token_amount",
        serialize_with = "serde_utils::serializes_token_amount"
    )]
    pub minimum_term_fee_usd: Amount<(CostPerChunkDurationAdjusted, Usd)>,

    /// Maximum future drift
    #[serde(
        default = "default_max_future_timestamp_drift_millis",
        deserialize_with = "serde_utils::u128_millis_from_u64",
        serialize_with = "serde_utils::u128_millis_to_u64"
    )]
    pub max_future_timestamp_drift_millis: u128,
}

/// Default for `max_future_timestamp_drift_millis` when the field is not
/// present in the provided TOML. This keeps legacy configurations working.
fn default_max_future_timestamp_drift_millis() -> u128 {
    15_000
}

/// Default for `enable_full_ingress_proof_validation` when the field is not
/// present in the provided TOML. This preserves current behavior.
fn default_enable_full_ingress_proof_validation() -> bool {
    false
}

/// # Consensus Configuration Source
///
/// Specifies where the node should obtain its consensus rules from.
#[derive(Debug, Clone, PartialEq, Eq, Serialize, Deserialize)]
#[serde(deny_unknown_fields)]
pub enum ConsensusOptions {
    /// Load consensus configuration from a file at the specified path
    Path(PathBuf),

    /// Use predefined testnet consensus parameters
    Testnet,

    /// Use predefined testing consensus parameters
    Testing,

    /// Use custom consensus parameters defined elsewhere
    Custom(ConsensusConfig),
}

impl ConsensusOptions {
    pub fn extend_genesis_accounts(
        &mut self,
        accounts: impl IntoIterator<Item = (Address, GenesisAccount)>,
    ) {
        let config = self.get_mut();
        config.reth.genesis = config.reth.genesis.clone().extend_accounts(accounts);
    }

    pub fn get_mut(&mut self) -> &mut ConsensusConfig {
        let Self::Custom(config) = self else {
            panic!("only support mutating custom configs");
        };

        config
    }
}

#[derive(Debug, Clone, PartialEq, Eq, Serialize, Deserialize)]
#[serde(deny_unknown_fields)]
pub struct BlockRewardConfig {
    #[serde(
        deserialize_with = "serde_utils::token_amount",
        serialize_with = "serde_utils::serializes_token_amount"
    )]
    pub inflation_cap: Amount<Irys>,
    pub half_life_secs: u64,
}

#[derive(Debug, Clone, PartialEq, Eq, Serialize, Deserialize)]
#[serde(deny_unknown_fields)]
pub struct RethChainSpec {
    /// The type of chain.
    pub chain: Chain,
    /// Genesis block.
    pub genesis: Genesis,
}

#[derive(Debug, Clone, PartialEq, Eq, Serialize, Deserialize)]
#[serde(deny_unknown_fields)]
pub struct GenesisConfig {
    /// The timestamp in milliseconds used for the genesis block
    #[serde(
        deserialize_with = "serde_utils::u128_millis_from_u64",
        serialize_with = "serde_utils::u128_millis_to_u64"
    )]
    pub timestamp_millis: u128,

    /// Address that signs the genesis block
    pub miner_address: Address,

    /// Address that receives the genesis block reward
    pub reward_address: Address,

    /// The initial last_epoch_hash used by the genesis block
    pub last_epoch_hash: H256,

    /// The initial VDF seed used by the genesis block
    /// Must be explicitly set for deterministic VDF output at genesis.
    pub vdf_seed: H256,

    /// The initial next VDF seed used after the first reset boundary.
    /// If not set in config, defaults to the same value as `vdf_seed`.
    #[serde(default)]
    pub vdf_next_seed: Option<H256>,

    /// The initial price of the Irys token at genesis in USD
    /// Sets the baseline for all future pricing calculations
    #[serde(
        deserialize_with = "serde_utils::token_amount",
        serialize_with = "serde_utils::serializes_token_amount"
    )]
    pub genesis_price: Amount<(IrysPrice, Usd)>,
}

/// # Epoch Configuration
///
/// Controls the timing and parameters for network epochs.
#[derive(Debug, Clone, PartialEq, Eq, Serialize, Deserialize, Default)]
#[serde(deny_unknown_fields)]
pub struct EpochConfig {
    /// Scaling factor for the capacity projection curve
    /// Affects how network capacity is calculated and projected
    pub capacity_scalar: u64,

    /// Number of blocks in a single epoch
    pub num_blocks_in_epoch: u64,

    /// Number of epochs between ledger submissions
    pub submit_ledger_epoch_length: u64,

    /// Optional configuration for capacity partitioning
    pub num_capacity_partitions: Option<u64>,
}

/// # EMA (Exponential Moving Average) Configuration
///
/// Controls how token prices are smoothed over time to reduce volatility.
#[derive(Debug, Clone, PartialEq, Eq, Serialize, Deserialize)]
#[serde(deny_unknown_fields)]
pub struct EmaConfig {
    /// Number of blocks between EMA price recalculations
    /// Lower values make prices more responsive, higher values provide more stability
    pub price_adjustment_interval: u64,
}

/// # VDF (Verifiable Delay Function) Configuration
///
/// Settings for the time-delay proof mechanism used in consensus.
#[derive(Debug, Clone, PartialEq, Eq, Serialize, Deserialize)]
#[serde(deny_unknown_fields)]
pub struct VdfConsensusConfig {
    /// VDF reset frequency in global steps
    /// Formula: blocks_between_resets × vdf_steps_per_block
    /// Example: 50 blocks × 12 steps = 600 global steps
    /// At 12s/block target, resets occur every ~10 minutes
    pub reset_frequency: usize,

    /// Maximum number of threads to use for parallel VDF verification
    /// This is part of the NodeConfig
    // pub parallel_verification_thread_limit: usize,

    /// Number of checkpoints to include in each VDF step
    pub num_checkpoints_in_vdf_step: usize,

    /// Minimum number of steps to store in FIFO VecDeque to allow for network forks
    pub max_allowed_vdf_fork_steps: u64,

    /// Target number of SHA-1 operations per second for VDF calibration
    pub sha_1s_difficulty: u64,
}

/// # Difficulty Adjustment Configuration
///
/// Controls how mining difficulty changes over time to maintain target block times.
#[derive(Debug, Clone, PartialEq, Eq, Serialize, Deserialize)]
#[serde(deny_unknown_fields)]
pub struct DifficultyAdjustmentConfig {
    /// Target time between blocks in seconds
    pub block_time: u64,

    /// Number of blocks between difficulty adjustments
    pub difficulty_adjustment_interval: u64,

    /// Maximum factor by which difficulty can increase in a single adjustment
    pub max_difficulty_adjustment_factor: Decimal,

    /// Minimum factor by which difficulty can decrease in a single adjustment
    pub min_difficulty_adjustment_factor: Decimal,
}

/// # Mempool Configuration
///
/// Controls how unconfirmed transactions are managed before inclusion in blocks.
#[derive(Debug, Clone, PartialEq, Eq, Serialize, Deserialize)]
#[serde(deny_unknown_fields)]
pub struct MempoolConsensusConfig {
    /// Maximum number of data transactions that can be included in a single block
    pub max_data_txs_per_block: u64,

    /// Maximum number of commitment transactions allowed in a single block
    pub max_commitment_txs_per_block: u64,

    /// The number of blocks a given anchor (tx or block hash) is valid for.
    /// The anchor must be included within the last X blocks otherwise the transaction it anchors will drop.
    pub anchor_expiry_depth: u8,

    /// Fee required for commitment transactions (stake, unstake, pledge, unpledge)
    pub commitment_fee: u64,
}

impl ConsensusConfig {
    // This is hardcoded here to be used just by C packing related stuff as it is also hardcoded right now in C sources
    // TODO: get rid of this hardcoded variable? Otherwise altering the `chunk_size` in the configs may have
    // discrepancies when using GPU mining
    pub const CHUNK_SIZE: u64 = 256 * 1024;

    /// Calculate the number of epochs in one year based on network parameters
    pub fn epochs_per_year(&self) -> u64 {
        const SECONDS_PER_YEAR: u64 = 365 * 24 * 60 * 60;
        let seconds_per_epoch =
            self.difficulty_adjustment.block_time * self.epoch.num_blocks_in_epoch;
        SECONDS_PER_YEAR / seconds_per_epoch
    }

    /// Convert years to epochs based on network parameters
    pub fn years_to_epochs(&self, years: u64) -> u64 {
        years * self.epochs_per_year()
    }

    /// Compute cost per chunk per epoch from annual cost per GB
    pub fn cost_per_chunk_per_epoch(&self) -> Result<Amount<(CostPerChunk, Usd)>> {
        const BYTES_PER_GB: u64 = 1024 * 1024 * 1024;
        let chunks_per_gb = BYTES_PER_GB / self.chunk_size;
        let epochs_per_year = self.epochs_per_year();

        // Convert annual_cost_per_gb to cost_per_chunk_per_epoch
        // annual_cost_per_gb / chunks_per_gb / epochs_per_year
        let annual_decimal = self.annual_cost_per_gb.token_to_decimal()?;
        let cost_per_chunk_per_year = annual_decimal / Decimal::from(chunks_per_gb);
        let cost_per_chunk_per_epoch = cost_per_chunk_per_year / Decimal::from(epochs_per_year);

        Amount::token(cost_per_chunk_per_epoch)
    }

    pub fn testing() -> Self {
        const DEFAULT_BLOCK_TIME: u64 = 1;
        const CHUNK_SIZE: u64 = 32;
        const SHA1_DIFFICULTY: u64 = 70_000;
        const TEST_NUM_CHUNKS_IN_PARTITION: u64 = 10;
        const TEST_NUM_CHUNKS_IN_RECALL_RANGE: u64 = 2;

        let base = Self::testnet();

        let difficulty_adjustment = DifficultyAdjustmentConfig {
            block_time: DEFAULT_BLOCK_TIME,
            difficulty_adjustment_interval: (24_u64 * 60 * 60 * 1000).div_ceil(DEFAULT_BLOCK_TIME)
                * 14,
            ..base.difficulty_adjustment
        };

        let vdf = VdfConsensusConfig {
            sha_1s_difficulty: SHA1_DIFFICULTY,
            ..base.vdf
        };

        Self {
            chunk_size: CHUNK_SIZE,
<<<<<<< HEAD
            num_chunks_in_partition: 10,
            num_chunks_in_recall_range: 2,
            num_partitions_per_slot: 1,
            block_migration_depth: 6,
            block_tree_depth: 50,
            epoch: EpochConfig {
                capacity_scalar: 100,
                num_blocks_in_epoch: 100,
                submit_ledger_epoch_length: 5,
                num_capacity_partitions: None,
            },
            entropy_packing_iterations: 1000,
            difficulty_adjustment: DifficultyAdjustmentConfig {
                block_time: DEFAULT_BLOCK_TIME,
                difficulty_adjustment_interval: (24_u64 * 60 * 60 * 1000)
                    .div_ceil(DEFAULT_BLOCK_TIME)
                    * 14,
                max_difficulty_adjustment_factor: dec!(4),
                min_difficulty_adjustment_factor: dec!(0.25),
            },
            ema: EmaConfig {
                price_adjustment_interval: 10,
            },
            reth: RethChainSpec {
                chain: Chain::from_id(IRYS_TESTNET_CHAIN_ID),
                genesis: Genesis {
                    gas_limit: ETHEREUM_BLOCK_GAS_LIMIT_30M,
                    alloc: {
                        let mut map = BTreeMap::new();
                        map.insert(
                            Address::from_slice(
                                hex::decode("64f1a2829e0e698c18e7792d6e74f67d89aa0a32")
                                    .unwrap()
                                    .as_slice(),
                            ),
                            GenesisAccount {
                                balance: alloy_primitives::U256::from(99999000000000000000000_u128),
                                ..Default::default()
                            },
                        );
                        map.insert(
                            Address::from_slice(
                                hex::decode("A93225CBf141438629f1bd906A31a1c5401CE924")
                                    .unwrap()
                                    .as_slice(),
                            ),
                            GenesisAccount {
                                balance: alloy_primitives::U256::from(99999000000000000000000_u128),
                                ..Default::default()
                            },
                        );
                        map
                    },
                    ..Default::default()
                },
            },
            block_reward_config: BlockRewardConfig {
                inflation_cap: Amount::token(rust_decimal::Decimal::from(INFLATION_CAP)).unwrap(),
                half_life_secs: (HALF_LIFE_YEARS * SECS_PER_YEAR).try_into().unwrap(),
            },
            stake_value: Amount::token(dec!(20000)).expect("valid token amount"),
            pledge_base_value: Amount::token(dec!(950)).expect("valid token amount"),
            pledge_decay: Amount::percentage(dec!(0.9)).expect("valid percentage"),
            immediate_tx_inclusion_reward_percent: Amount::percentage(dec!(0.05))
                .expect("valid percentage"),
            minimum_term_fee_usd: Amount::token(dec!(0.01)).expect("valid token amount"), // $0.01 USD minimum
            enable_full_ingress_proof_validation: false,
            max_future_timestamp_drift_millis: 15_000,
=======
            num_chunks_in_partition: TEST_NUM_CHUNKS_IN_PARTITION,
            num_chunks_in_recall_range: TEST_NUM_CHUNKS_IN_RECALL_RANGE,
            difficulty_adjustment,
            vdf,
            ..base
>>>>>>> 15b2912c
        }
    }

    pub fn testnet() -> Self {
        const DEFAULT_BLOCK_TIME: u64 = 12;
        const IRYS_TESTNET_CHAIN_ID: u64 = 1270;

        // block reward params
        const HALF_LIFE_YEARS: u128 = 4;
        const SECS_PER_YEAR: u128 = 365 * 24 * 60 * 60;
        const INFLATION_CAP: u128 = 100_000_000;
        Self {
            chain_id: 1270,
            annual_cost_per_gb: Amount::token(dec!(0.01)).unwrap(), // 0.01$
            decay_rate: Amount::percentage(dec!(0.01)).unwrap(),    // 1%
            safe_minimum_number_of_years: 200,
            number_of_ingress_proofs_total: 1,
            number_of_ingress_proofs_from_assignees: 0,
            genesis: GenesisConfig {
                timestamp_millis: 0,
                miner_address: Address::ZERO,
                reward_address: Address::ZERO,
                last_epoch_hash: H256::zero(),
                vdf_seed: H256::zero(),
                vdf_next_seed: None,
                genesis_price: Amount::token(dec!(1)).expect("valid token amount"),
            },
            expected_genesis_hash: None,
            token_price_safe_range: Amount::percentage(dec!(1)).expect("valid percentage"),
            chunk_size: Self::CHUNK_SIZE,
            num_chunks_in_partition: 51_872_000,
            num_chunks_in_recall_range: 800,
            num_partitions_per_slot: 1,
            block_migration_depth: 6,
            block_tree_depth: 50,
            entropy_packing_iterations: 1000,
            stake_value: Amount::token(dec!(20000)).expect("valid token amount"),
            pledge_base_value: Amount::token(dec!(950)).expect("valid token amount"),
            pledge_decay: Amount::percentage(dec!(0.9)).expect("valid percentage"),
            mempool: MempoolConsensusConfig {
                max_data_txs_per_block: 100,
                max_commitment_txs_per_block: 100,
                anchor_expiry_depth: 20,
                commitment_fee: 100,
            },
            vdf: VdfConsensusConfig {
                // Reset VDF every ~50 blocks (50 blocks × 12 steps/block = 600 global steps)
                // With 12s target block time, this resets approximately every 10 minutes
                reset_frequency: 50 * 12,
                num_checkpoints_in_vdf_step: 25,
                max_allowed_vdf_fork_steps: 60_000,
                sha_1s_difficulty: 1_800_000,
            },

            epoch: EpochConfig {
                capacity_scalar: 100,
                num_blocks_in_epoch: 100,
                submit_ledger_epoch_length: 5,
                num_capacity_partitions: None,
            },

            difficulty_adjustment: DifficultyAdjustmentConfig {
                block_time: DEFAULT_BLOCK_TIME,
                difficulty_adjustment_interval: (24_u64 * 60 * 60 * 1000)
                    .div_ceil(DEFAULT_BLOCK_TIME)
                    * 14,
                max_difficulty_adjustment_factor: dec!(4),
                min_difficulty_adjustment_factor: dec!(0.25),
            },
            ema: EmaConfig {
                price_adjustment_interval: 10,
            },
            reth: RethChainSpec {
                chain: Chain::from_id(IRYS_TESTNET_CHAIN_ID),
                genesis: Genesis {
                    gas_limit: ETHEREUM_BLOCK_GAS_LIMIT_30M,
                    config: alloy_genesis::ChainConfig {
                        chain_id: IRYS_TESTNET_CHAIN_ID,
                        homestead_block: None,
                        dao_fork_block: None,
                        dao_fork_support: false,
                        eip150_block: None,
                        eip155_block: None,
                        eip158_block: None,
                        byzantium_block: None,
                        constantinople_block: None,
                        petersburg_block: None,
                        istanbul_block: None,
                        muir_glacier_block: None,
                        berlin_block: None,
                        london_block: None,
                        arrow_glacier_block: None,
                        gray_glacier_block: None,
                        merge_netsplit_block: None,
                        shanghai_time: None,
                        cancun_time: None,
                        prague_time: None,
                        osaka_time: None,
                        terminal_total_difficulty: None,
                        terminal_total_difficulty_passed: true,
                        ethash: None,
                        clique: None,
                        parlia: None,
                        extra_fields: OtherFields::new(IrysHardforksInConfig {}.into()),
                        deposit_contract_address: None,
                        blob_schedule: BTreeMap::new(),
                    },
                    alloc: {
                        let mut map = BTreeMap::new();
                        map.insert(
                            Address::from_slice(
                                hex::decode("64f1a2829e0e698c18e7792d6e74f67d89aa0a32")
                                    .unwrap()
                                    .as_slice(),
                            ),
                            GenesisAccount {
                                balance: alloy_primitives::U256::from(99999000000000000000000_u128),
                                ..Default::default()
                            },
                        );
                        map.insert(
                            Address::from_slice(
                                hex::decode("A93225CBf141438629f1bd906A31a1c5401CE924")
                                    .unwrap()
                                    .as_slice(),
                            ),
                            GenesisAccount {
                                balance: alloy_primitives::U256::from(99999000000000000000000_u128),
                                ..Default::default()
                            },
                        );
                        map
                    },
                    ..Default::default()
                },
            },
            block_reward_config: BlockRewardConfig {
                inflation_cap: Amount::token(rust_decimal::Decimal::from(INFLATION_CAP)).unwrap(),
                half_life_secs: (HALF_LIFE_YEARS * SECS_PER_YEAR).try_into().unwrap(),
            },
            immediate_tx_inclusion_reward_percent: Amount::percentage(dec!(0.05))
                .expect("valid percentage"),
            minimum_term_fee_usd: Amount::token(dec!(0.01)).expect("valid token amount"), // $0.01 USD minimum
            enable_full_ingress_proof_validation: false,
            max_future_timestamp_drift_millis: 15_000,
        }
    }
}<|MERGE_RESOLUTION|>--- conflicted
+++ resolved
@@ -435,82 +435,11 @@
 
         Self {
             chunk_size: CHUNK_SIZE,
-<<<<<<< HEAD
-            num_chunks_in_partition: 10,
-            num_chunks_in_recall_range: 2,
-            num_partitions_per_slot: 1,
-            block_migration_depth: 6,
-            block_tree_depth: 50,
-            epoch: EpochConfig {
-                capacity_scalar: 100,
-                num_blocks_in_epoch: 100,
-                submit_ledger_epoch_length: 5,
-                num_capacity_partitions: None,
-            },
-            entropy_packing_iterations: 1000,
-            difficulty_adjustment: DifficultyAdjustmentConfig {
-                block_time: DEFAULT_BLOCK_TIME,
-                difficulty_adjustment_interval: (24_u64 * 60 * 60 * 1000)
-                    .div_ceil(DEFAULT_BLOCK_TIME)
-                    * 14,
-                max_difficulty_adjustment_factor: dec!(4),
-                min_difficulty_adjustment_factor: dec!(0.25),
-            },
-            ema: EmaConfig {
-                price_adjustment_interval: 10,
-            },
-            reth: RethChainSpec {
-                chain: Chain::from_id(IRYS_TESTNET_CHAIN_ID),
-                genesis: Genesis {
-                    gas_limit: ETHEREUM_BLOCK_GAS_LIMIT_30M,
-                    alloc: {
-                        let mut map = BTreeMap::new();
-                        map.insert(
-                            Address::from_slice(
-                                hex::decode("64f1a2829e0e698c18e7792d6e74f67d89aa0a32")
-                                    .unwrap()
-                                    .as_slice(),
-                            ),
-                            GenesisAccount {
-                                balance: alloy_primitives::U256::from(99999000000000000000000_u128),
-                                ..Default::default()
-                            },
-                        );
-                        map.insert(
-                            Address::from_slice(
-                                hex::decode("A93225CBf141438629f1bd906A31a1c5401CE924")
-                                    .unwrap()
-                                    .as_slice(),
-                            ),
-                            GenesisAccount {
-                                balance: alloy_primitives::U256::from(99999000000000000000000_u128),
-                                ..Default::default()
-                            },
-                        );
-                        map
-                    },
-                    ..Default::default()
-                },
-            },
-            block_reward_config: BlockRewardConfig {
-                inflation_cap: Amount::token(rust_decimal::Decimal::from(INFLATION_CAP)).unwrap(),
-                half_life_secs: (HALF_LIFE_YEARS * SECS_PER_YEAR).try_into().unwrap(),
-            },
-            stake_value: Amount::token(dec!(20000)).expect("valid token amount"),
-            pledge_base_value: Amount::token(dec!(950)).expect("valid token amount"),
-            pledge_decay: Amount::percentage(dec!(0.9)).expect("valid percentage"),
-            immediate_tx_inclusion_reward_percent: Amount::percentage(dec!(0.05))
-                .expect("valid percentage"),
-            minimum_term_fee_usd: Amount::token(dec!(0.01)).expect("valid token amount"), // $0.01 USD minimum
-            enable_full_ingress_proof_validation: false,
-            max_future_timestamp_drift_millis: 15_000,
-=======
             num_chunks_in_partition: TEST_NUM_CHUNKS_IN_PARTITION,
             num_chunks_in_recall_range: TEST_NUM_CHUNKS_IN_RECALL_RANGE,
             difficulty_adjustment,
             vdf,
             ..base
->>>>>>> 15b2912c
         }
     }
 
