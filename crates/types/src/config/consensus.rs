use crate::hardfork_config::{FrontierParams, IrysHardforkConfig};
use crate::serde_utils;
use crate::{
    storage_pricing::{
        phantoms::{
            CostPerChunk, CostPerChunkDurationAdjusted, CostPerGb, DecayRate, Irys, IrysPrice,
            Percentage, Usd,
        },
        Amount,
    },
    H256,
};
use alloy_core::hex::FromHex as _;
use alloy_eips::eip1559::ETHEREUM_BLOCK_GAS_LIMIT_30M;
use alloy_genesis::GenesisAccount;
use alloy_primitives::{Address, U256};
use eyre::Result;
use rust_decimal::Decimal;
use rust_decimal_macros::dec;
use serde::{Deserialize, Serialize};
use std::{collections::BTreeMap, path::PathBuf};

/// # Consensus Configuration
///
/// Defines the core parameters that govern the Irys network consensus rules.
/// These parameters determine how the network operates, including pricing,
/// storage requirements, and data validation mechanisms.
#[derive(Debug, Clone, PartialEq, Eq, Serialize, Deserialize)]
#[serde(deny_unknown_fields)]
pub struct ConsensusConfig {
    /// Unique identifier for the blockchain network
    pub chain_id: u64,

    /// Reth-specific configuration
    pub reth: IrysRethConfig,

    /// Settings for the transaction memory pool
    pub mempool: MempoolConsensusConfig,

    /// Controls how mining difficulty adjusts over time
    pub difficulty_adjustment: DifficultyAdjustmentConfig,

    /// Defines the acceptable range of token price fluctuation between consecutive blocks
    /// This helps prevent price manipulation and ensures price stability
    #[serde(
        deserialize_with = "serde_utils::percentage_amount",
        serialize_with = "serde_utils::serializes_percentage_amount"
    )]
    pub token_price_safe_range: Amount<Percentage>,

    /// Genesis-specific config values
    pub genesis: GenesisConfig,

    /// Expected genesis hash (when joining existing networks)
    #[serde(default)]
    pub expected_genesis_hash: Option<H256>,

    /// The annual cost in USD for storing 1GB of data on the Irys network
    /// Used as the foundation for calculating storage fees
    #[serde(
        deserialize_with = "serde_utils::token_amount",
        serialize_with = "serde_utils::serializes_token_amount"
    )]
    pub annual_cost_per_gb: Amount<(CostPerGb, Usd)>,

    /// Annual rate at which storage costs are expected to decrease
    /// Accounts for technological improvements making storage cheaper over time
    #[serde(
        deserialize_with = "serde_utils::percentage_amount",
        serialize_with = "serde_utils::serializes_percentage_amount"
    )]
    pub decay_rate: Amount<DecayRate>,

    /// Configuration for the Verifiable Delay Function used in consensus
    pub vdf: VdfConsensusConfig,

    /// Configuration for block rewards
    pub block_reward_config: BlockRewardConfig,

    /// Size of each data chunk in bytes
    pub chunk_size: u64,

    /// Defines how many blocks must pass before a block is marked as finalized
    pub block_migration_depth: u32,

    /// Number of blocks to retain in the block tree from chain head
    pub block_tree_depth: u64,

    /// Number of chunks that make up a single partition
    pub num_chunks_in_partition: u64,

    /// Number of chunks that can be recalled in each partition by a mining step
    pub num_chunks_in_recall_range: u64,

    /// Number of replica partitions in each storage slot
    pub num_partitions_per_slot: u64,

    /// Number of iterations for entropy packing algorithm
    pub entropy_packing_iterations: u32,

    /// Cache management configuration
    pub epoch: EpochConfig,

    /// Configuration for Exponential Moving Average price calculations
    pub ema: EmaConfig,

    /// Hardfork configuration with parameters for each fork.
    pub hardforks: IrysHardforkConfig,

    /// Enable full ingress proof verification against actual chunks during block validation.
    /// When enabled, nodes will reconstruct the data_root from locally available chunks and
    /// verify ingress proofs, enforcing data availability at validation time.
    /// Defaults to `false` to preserve current behavior.
    #[serde(default = "default_disable_full_ingress_proof_validation")]
    pub enable_full_ingress_proof_validation: bool,

    /// Target number of years data should be preserved on the network
    /// Determines long-term storage pricing and incentives
    pub safe_minimum_number_of_years: u64,

    /// Fee required to stake a mining address in Irys tokens
    #[serde(
        deserialize_with = "serde_utils::token_amount",
        serialize_with = "serde_utils::serializes_token_amount"
    )]
    pub stake_value: Amount<Irys>,

    /// Base fee required for pledging a partition in Irys tokens
    #[serde(
        deserialize_with = "serde_utils::token_amount",
        serialize_with = "serde_utils::serializes_token_amount"
    )]
    pub pledge_base_value: Amount<Irys>,

    /// Decay rate for pledge fees - subsequent pledges become cheaper
    #[serde(
        deserialize_with = "serde_utils::percentage_amount",
        serialize_with = "serde_utils::serializes_percentage_amount"
    )]
    pub pledge_decay: Amount<Percentage>,

    /// This is the fee that is used for immediate tx inclusion fees:
    /// miner receives: `tx.term_fee * immediate_tx_inclusion_reward_percent`
    ///
    /// This field is also used for immediate ingress proof rewards:
    /// ingress proof producer receives: `tx.term_fee * immediate_tx_inclusion_reward_percent`
    ///
    /// Both of these reward distribution mechanisms are opaque to the user,
    /// the user will only ever see `term_fee` and `perm_fee`.
    #[serde(
        deserialize_with = "serde_utils::percentage_amount",
        serialize_with = "serde_utils::serializes_percentage_amount"
    )]
    pub immediate_tx_inclusion_reward_percent: Amount<Percentage>,

    /// Minimum term fee in USD that must be paid for term storage
    /// If calculated fee is below this threshold, it will be rounded up
    #[serde(
        deserialize_with = "serde_utils::token_amount",
        serialize_with = "serde_utils::serializes_token_amount"
    )]
    pub minimum_term_fee_usd: Amount<(CostPerChunkDurationAdjusted, Usd)>,

    /// Maximum future drift
    #[serde(
        default = "default_max_future_timestamp_drift_millis",
        deserialize_with = "serde_utils::u128_millis_from_u64",
        serialize_with = "serde_utils::u128_millis_to_u64"
    )]
    /// Tolerance for future block timestamps due to clock drift (ms)
    pub max_future_timestamp_drift_millis: u128,

    /// Configuration for Programmable Data (PD) transactions
    pub programmable_data: ProgrammableDataConfig,
}

/// Default for `max_future_timestamp_drift_millis` when the field is not
/// present in the provided TOML. This keeps legacy configurations working.
fn default_max_future_timestamp_drift_millis() -> u128 {
    15_000
}

/// Default for `enable_full_ingress_proof_validation` when the field is not
/// present in the provided TOML. This preserves current behavior.
fn default_disable_full_ingress_proof_validation() -> bool {
    false
}

/// # Consensus Configuration Source
///
/// Specifies where the node should obtain its consensus rules from.
#[derive(Debug, Clone, PartialEq, Eq, Serialize, Deserialize)]
#[serde(deny_unknown_fields)]
pub enum ConsensusOptions {
    /// Load consensus configuration from a file at the specified path
    Path(PathBuf),

    /// Use predefined testnet consensus parameters
    Testnet,

    /// Use predefined testing consensus parameters
    Testing,

    /// Use predefined mainnet consensus parameters
    Mainnet,

    /// Use custom consensus parameters defined elsewhere
    Custom(ConsensusConfig),
}

impl ConsensusOptions {
    pub fn extend_genesis_accounts(
        &mut self,
        accounts: impl IntoIterator<Item = (Address, GenesisAccount)>,
    ) {
        let config = self.get_mut();
        config.reth.extend_accounts(accounts);
    }

    pub fn get_mut(&mut self) -> &mut ConsensusConfig {
        let Self::Custom(config) = self else {
            panic!("only support mutating custom configs");
        };

        config
    }
}

#[derive(Debug, Clone, PartialEq, Eq, Serialize, Deserialize)]
#[serde(deny_unknown_fields)]
pub struct BlockRewardConfig {
    #[serde(
        deserialize_with = "serde_utils::token_amount",
        serialize_with = "serde_utils::serializes_token_amount"
    )]
    /// The total number of tokens emitted by inflation
    pub inflation_cap: Amount<Irys>,
    /// The number of seconds in each emission half life, determines inflation curve
    pub half_life_secs: u64,
}

/// # Reth Configuration
///
/// Minimal configuration needed for reth integration.
/// The full `alloy_genesis::Genesis` is constructed at runtime from these fields.
#[derive(Debug, Clone, PartialEq, Eq, Serialize, Deserialize)]
#[serde(deny_unknown_fields)]
pub struct IrysRethConfig {
    /// Gas limit for genesis block (defaults to Ethereum 30M)
    #[serde(default = "default_gas_limit")]
    pub gas_limit: u64,

    /// Initial account allocations (address -> balance/code/storage)
    #[serde(default)]
    pub alloc: BTreeMap<Address, GenesisAccount>,
}

fn default_gas_limit() -> u64 {
    ETHEREUM_BLOCK_GAS_LIMIT_30M
}

impl IrysRethConfig {
    /// Extend the genesis allocations with additional accounts
    pub fn extend_accounts(
        &mut self,
        accounts: impl IntoIterator<Item = (Address, GenesisAccount)>,
    ) {
        self.alloc.extend(accounts);
    }
}

#[derive(Debug, Clone, PartialEq, Eq, Serialize, Deserialize)]
#[serde(deny_unknown_fields)]
pub struct GenesisConfig {
    /// The timestamp in milliseconds used for the genesis block
    #[serde(
        deserialize_with = "serde_utils::u128_millis_from_u64",
        serialize_with = "serde_utils::u128_millis_to_u64"
    )]
    pub timestamp_millis: u128,

    /// Address that signs the genesis block
    pub miner_address: Address,

    /// Address that receives the genesis block reward
    pub reward_address: Address,

    /// The initial last_epoch_hash used by the genesis block
    pub last_epoch_hash: H256,

    /// The initial VDF seed used by the genesis block
    /// Must be explicitly set for deterministic VDF output at genesis.
    pub vdf_seed: H256,

    /// The initial next VDF seed used after the first reset boundary.
    /// If not set in config, defaults to the same value as `vdf_seed`.
    #[serde(default)]
    pub vdf_next_seed: Option<H256>,

    /// The initial price of the Irys token at genesis in USD
    /// Sets the baseline for all future pricing calculations
    #[serde(
        deserialize_with = "serde_utils::token_amount",
        serialize_with = "serde_utils::serializes_token_amount"
    )]
    pub genesis_price: Amount<(IrysPrice, Usd)>,
}

/// # Epoch Configuration
///
/// Controls the timing and parameters for network epochs.
#[derive(Debug, Clone, PartialEq, Eq, Serialize, Deserialize, Default)]
#[serde(deny_unknown_fields)]
pub struct EpochConfig {
    /// Scaling factor for the capacity projection curve
    /// Affects how network capacity is calculated and projected
    pub capacity_scalar: u64,

    /// Number of blocks in a single epoch
    pub num_blocks_in_epoch: u64,

    /// Number of epochs before a submit ledger partition expires
    pub submit_ledger_epoch_length: u64,

    /// Optional configuration for capacity provisioning at genesis
    pub num_capacity_partitions: Option<u64>,
}

/// # EMA (Exponential Moving Average) Configuration
///
/// Controls how token prices are smoothed over time to reduce volatility.
#[derive(Debug, Clone, PartialEq, Eq, Serialize, Deserialize)]
#[serde(deny_unknown_fields)]
pub struct EmaConfig {
    /// Number of blocks between EMA price recalculations
    /// Lower values make prices more responsive, higher values provide more stability
    pub price_adjustment_interval: u64,
}

/// # VDF (Verifiable Delay Function) Configuration
///
/// Settings for the time-delay proof mechanism used in consensus.
#[derive(Debug, Clone, PartialEq, Eq, Serialize, Deserialize)]
#[serde(deny_unknown_fields)]
pub struct VdfConsensusConfig {
    /// VDF reset frequency in global steps
    /// Formula: blocks_between_resets × vdf_steps_per_block
    /// Example: 50 blocks × 12 steps = 600 global steps
    /// At 12s/block target, resets occur every ~10 minutes
    pub reset_frequency: usize,

    /// Maximum number of threads to use for parallel VDF verification
    /// This is part of the NodeConfig
    // pub parallel_verification_thread_limit: usize,

    /// Number of checkpoints to include in each VDF step
    pub num_checkpoints_in_vdf_step: usize,

    /// Minimum number of steps to store in FIFO VecDeque to allow for network forks
    pub max_allowed_vdf_fork_steps: u64,

    /// Target number of SHA-1 operations per second for VDF calibration
    pub sha_1s_difficulty: u64,
}

/// # Difficulty Adjustment Configuration
///
/// Controls how mining difficulty changes over time to maintain target block times.
#[derive(Debug, Clone, PartialEq, Eq, Serialize, Deserialize)]
#[serde(deny_unknown_fields)]
pub struct DifficultyAdjustmentConfig {
    /// Target time between blocks in seconds
    pub block_time: u64,

    /// Number of blocks between difficulty adjustments
    pub difficulty_adjustment_interval: u64,

    /// Maximum factor by which difficulty can increase in a single adjustment
    pub max_difficulty_adjustment_factor: Decimal,

    /// Minimum factor by which difficulty can decrease in a single adjustment
    pub min_difficulty_adjustment_factor: Decimal,
}

// todo move this to a hardfork configuration
/// # Programmable Data Configuration
///
/// Controls pricing and cost parameters for Programmable Data (PD) transactions.
#[derive(Debug, Clone, PartialEq, Eq, Serialize, Deserialize)]
#[serde(deny_unknown_fields)]
pub struct ProgrammableDataConfig {
    /// Cost per 1MB of Programmable Data in USD
    #[serde(
        deserialize_with = "serde_utils::token_amount",
        serialize_with = "serde_utils::serializes_token_amount"
    )]
    pub cost_per_mb: Amount<Usd>,

    /// Floor for base fee - base fee cannot drop below this value in USD
    /// (expressed as USD per mb)
    #[serde(
        deserialize_with = "serde_utils::token_amount",
        serialize_with = "serde_utils::serializes_token_amount"
    )]
    pub base_fee_floor: Amount<Usd>,

    /// Maximum number of PD (Programmable Data) chunks that can be included in a single block.
    /// PD-aware transactions embed a PD header and list required data chunks in their access list.
    /// This limit prevents exceeding the network's chunk processing capacity per block.
    pub max_pd_chunks_per_block: u64,
}

/// # Mempool Configuration
///
/// Controls how unconfirmed transactions are managed before inclusion in blocks.
#[derive(Debug, Clone, PartialEq, Eq, Serialize, Deserialize)]
#[serde(deny_unknown_fields)]
pub struct MempoolConsensusConfig {
    /// Maximum number of data transactions that can be included in a single block
    pub max_data_txs_per_block: u64,

    /// Maximum number of commitment transactions allowed in a single block
    pub max_commitment_txs_per_block: u64,

    /// The number of blocks a given anchor (tx or block hash) is valid for.
    /// The anchor must be included within the last X blocks otherwise the transaction it anchors will drop.
    pub tx_anchor_expiry_depth: u8,

    /// The number of blocks a given anchor (tx or block hash) is valid for.
    /// The anchor must be included within the last X blocks otherwise the ingress proof it anchors will drop.
    pub ingress_proof_anchor_expiry_depth: u16,

    /// Fee required for commitment transactions (stake, unstake, pledge, unpledge)
    pub commitment_fee: u64,
}

impl ConsensusConfig {
    // This is hardcoded here to be used just by C packing related stuff as it is also hardcoded right now in C sources
    // TODO: get rid of this hardcoded variable? Otherwise altering the `chunk_size` in the configs may have
    // discrepancies when using GPU mining
    pub const CHUNK_SIZE: u64 = 256 * 1024;

    /// Calculate the number of epochs in one year based on network parameters
    pub fn epochs_per_year(&self) -> u64 {
        const SECONDS_PER_YEAR: u64 = 365 * 24 * 60 * 60;
        let seconds_per_epoch =
            self.difficulty_adjustment.block_time * self.epoch.num_blocks_in_epoch;
        SECONDS_PER_YEAR / seconds_per_epoch
    }

    /// Convert years to epochs based on network parameters
    pub fn years_to_epochs(&self, years: u64) -> u64 {
        years * self.epochs_per_year()
    }

    /// Compute cost per chunk per epoch from annual cost per GB
    pub fn cost_per_chunk_per_epoch(&self) -> Result<Amount<(CostPerChunk, Usd)>> {
        const BYTES_PER_GB: u64 = 1024 * 1024 * 1024;
        let chunks_per_gb = BYTES_PER_GB / self.chunk_size;
        let epochs_per_year = self.epochs_per_year();

        // Convert annual_cost_per_gb to cost_per_chunk_per_epoch
        // annual_cost_per_gb / chunks_per_gb / epochs_per_year
        let annual_decimal = self.annual_cost_per_gb.token_to_decimal()?;
        let cost_per_chunk_per_year = annual_decimal / Decimal::from(chunks_per_gb);
        let cost_per_chunk_per_epoch = cost_per_chunk_per_year / Decimal::from(epochs_per_year);

        Amount::token(cost_per_chunk_per_epoch)
    }

    pub fn mainnet() -> Self {
        const IRYS_MAINNET_CHAIN_ID: u64 = 3282;
        const IRYS_BLOCK_TIME: u64 = 12;

        // block reward params
        const HALF_LIFE_YEARS: u128 = 4;
        const SECS_PER_YEAR: u128 = 365 * 24 * 60 * 60;
        const INFLATION_CAP: u128 = 1_300_000_000;

        Self {
            chain_id: IRYS_MAINNET_CHAIN_ID,
            // The annual cost in USD for storing 1GB of data on the Irys network Used as the foundation for calculating storage fees
            annual_cost_per_gb: Amount::token(dec!(0.01)).unwrap(), // 0.01$
            // Annual rate at which storage costs are expected to decrease Accounts for technological improvements making storage cheaper over time
            decay_rate: Amount::percentage(dec!(0.01)).unwrap(), // 1%
            // Target number of years data should be preserved on the network Determines long-term storage pricing and incentives
            safe_minimum_number_of_years: 200,
            // Size of each data chunk in bytes
            chunk_size: 256 * 1024, // 256KiB
            // Defines the number of confirmations before a block is migrated to the index
            block_migration_depth: 6,
            // Number of blocks to retain in the block tree from chain head
            block_tree_depth: 100,
            // Configures how mining difficulty changes over time to maintain target block times
            difficulty_adjustment: DifficultyAdjustmentConfig {
                // Target time between blocks in seconds
                block_time: IRYS_BLOCK_TIME,
                // Number of blocks between difficulty adjustments
                difficulty_adjustment_interval: 2000,
                // Maximum factor by which difficulty can increase in a single adjustment
                max_difficulty_adjustment_factor: dec!(4),
                // Minimum factor by which difficulty can decrease in a single adjustment
                min_difficulty_adjustment_factor: dec!(0.25),
            },
            // Configures inflation parameters
            block_reward_config: BlockRewardConfig {
                // The total number of tokens emitted by inflation
                inflation_cap: Amount::token(rust_decimal::Decimal::from(INFLATION_CAP)).unwrap(),
                // The number of seconds in each emission half life, determines inflation curve
                half_life_secs: (HALF_LIFE_YEARS * SECS_PER_YEAR).try_into().unwrap(),
            },
            // Reth config
            reth: IrysRethConfig {
                gas_limit: ETHEREUM_BLOCK_GAS_LIMIT_30M,
                alloc: {
                    let mut map = BTreeMap::new();
                    map.insert(
                        Address::from_slice(
                            hex::decode("3f0b21c8641c8cB28A9381fEa4F619B8d11dD35c")
                                .unwrap()
                                .as_slice(),
                        ),
                        GenesisAccount {
                            // 10 billion IRYS
                            balance: U256::from(10 * 1_000_000_000_u128)
                                * U256::from(1_000_000_000_000_000_000_u128),
                            ..Default::default()
                        },
                    );
                    map
                },
            },
            genesis: GenesisConfig {
                // The timestamp in milliseconds used for the genesis block
                timestamp_millis: 1763749823171,
                // Address that signs the genesis block
                miner_address: Address::from_hex("faf11d0e472d0b2dc4dab8d4817d0854e3f9e03e")
                    .unwrap(), // todo()
                // Address that receives the genesis block reward
                reward_address: Address::from_hex("faf11d0e472d0b2dc4dab8d4817d0854e3f9e03e")
                    .unwrap(), // todo()
                // The initial last_epoch_hash used by the genesis block
                last_epoch_hash: H256::from_base58("4eiVupeZoaBgxyDMacRHnvbbzodLRTEcGUG3yjXpAE4i"),
                // The initial VDF seed used by the genesis block Must be explicitly set for deterministic VDF output at genesis.
                vdf_seed: H256::from_base58("3peqVpX6VF8GjEsSeFk6XPN19bSn7fQbjgT6PJMkpzDo"),
                // The initial next VDF seed used after the first reset boundary. If not set in config, defaults to the same value as vdf_seed
                vdf_next_seed: None,
                // The initial price of the Irys token at genesis in USD Sets the baseline for all future pricing calculations
                genesis_price: Amount::token(dec!(0.15)).expect("valid token amount"),
            },
            mempool: MempoolConsensusConfig {
                // Maximum number of data transactions that can be included in a single block
                max_data_txs_per_block: 100,
                // Maximum number of commitment transactions allowed in a single block
                max_commitment_txs_per_block: 100,
                // The number of blocks a given anchor (tx or block hash) is valid for. The anchor must be included within the last X blocks otherwise the transaction it anchors will drop.
                tx_anchor_expiry_depth: 20,
                // The number of blocks a given anchor (tx or block hash) is valid for. The anchor must be included within the last X blocks otherwise the ingress proof it anchors will drop.
                ingress_proof_anchor_expiry_depth: 200,
                // Fee required for commitment transactions (stake, unstake, pledge, unpledge)
                commitment_fee: 62500000000000000,
            },
            epoch: EpochConfig {
                // Scaling factor for the capacity projection curve Affects how network capacity is calculated and projected
                capacity_scalar: 100,
                // Number of blocks in a single epoch
                num_blocks_in_epoch: 60_u64.div_ceil(IRYS_BLOCK_TIME) * 60 * 24, // Number of blocks in a day (7,200)
                // Number of epochs before a submit ledger partition expires
                submit_ledger_epoch_length: 5,
                // Optional configuration for capacity provisioning at genesis
                num_capacity_partitions: None,
            },
            // Number of blocks between EMA price recalculations Lower values make prices more responsive, higher values provide more stability
            ema: EmaConfig {
                price_adjustment_interval: 10,
            },
            // Defines the acceptable range of token price fluctuation between consecutive blocks This helps prevent price manipulation and ensures price stability
            token_price_safe_range: Amount::percentage(dec!(1)).expect("valid percentage"),
            // Settings for the time-delay proof mechanism used in consensus.
            vdf: VdfConsensusConfig {
                // Reset VDF every ~50 blocks (50 blocks × 12 steps/block = 600 global steps)
                // With 12s target block time, this resets approximately every 10 minutes
                reset_frequency: 50 * 12,
                // Number of checkpoints to include in each VDF step
                num_checkpoints_in_vdf_step: 25,
                // Minimum number of steps to store in FIFO VecDeque to allow for network forks
                // num_chunks_in_partition / num_chunks_in_recall_range + some safety buffer for forks
                max_allowed_vdf_fork_steps: 190_000,
                // Target number of SHA-256 operations per second for the VDF
                sha_1s_difficulty: 13_000_000,
            },
            // Number of chunks that make up a single partition
            num_chunks_in_partition: 75_534_400, //  ~20 TB,
            // Number of chunks that can be recalled in each partition by a mining step
            num_chunks_in_recall_range: 400,
            // Number of replica partitions in each storage slot
            num_partitions_per_slot: 10,
            // Number of iterations for Matrix (entropy) packing algorithm
            entropy_packing_iterations: 1_000_000,
            // Toggles full ingress proof validation on or off
            enable_full_ingress_proof_validation: false,
            // Fee required to stake a mining address in Irys tokens
            stake_value: Amount::token(dec!(400_000)).expect("valid token amount"),
            // Base fee required for pledging a partition in Irys tokens
            pledge_base_value: Amount::token(dec!(14_000)).expect("valid token amount"),
            // Decay rate for pledge fees - subsequent pledges become cheaper
            pledge_decay: Amount::percentage(dec!(0.9)).expect("valid percentage"),
            // Percentage of the storage fee used to reward the miner for inclusion
            immediate_tx_inclusion_reward_percent: Amount::percentage(dec!(0.05))
                .expect("valid percentage"),
            // Minimum term fee in USD that must be paid for term storage If calculated fee is below this threshold, it will be rounded up
            minimum_term_fee_usd: Amount::token(dec!(0.01)).expect("valid token amount"), // $0.01 USD minimum,
            // Tolerance for future block timestamps due to clock drift (ms)
            max_future_timestamp_drift_millis: 15_000,
            // Expected genesis block hash (when joining existing networks)
            expected_genesis_hash: Some(H256::from_base58(
                "2Pgf5vJvvFifTnyJy9gTg31Yba2HFh2hC6imqsmJqdF7",
            )),
            // Hardfork configuration - mainnet values
            hardforks: IrysHardforkConfig {
                frontier: FrontierParams {
                    number_of_ingress_proofs_total: 10,
                    number_of_ingress_proofs_from_assignees: 0,
                },
                next_name_tbd: None, // Disabled on mainnet
            },
        }
    }

    pub fn testing() -> Self {
        const DEFAULT_BLOCK_TIME: u64 = 1;
        const CHUNK_SIZE: u64 = 32;
        const SHA1_DIFFICULTY: u64 = 70_000;
        const TEST_NUM_CHUNKS_IN_PARTITION: u64 = 10;
        const TEST_NUM_CHUNKS_IN_RECALL_RANGE: u64 = 2;

        let base = Self::testnet();

        let difficulty_adjustment = DifficultyAdjustmentConfig {
            block_time: DEFAULT_BLOCK_TIME,
            difficulty_adjustment_interval: (24_u64 * 60 * 60 * 1000).div_ceil(DEFAULT_BLOCK_TIME)
                * 14,
            ..base.difficulty_adjustment
        };

        let vdf = VdfConsensusConfig {
            sha_1s_difficulty: SHA1_DIFFICULTY,
            ..base.vdf
        };

        Self {
            chunk_size: CHUNK_SIZE,
            num_chunks_in_partition: TEST_NUM_CHUNKS_IN_PARTITION,
            num_chunks_in_recall_range: TEST_NUM_CHUNKS_IN_RECALL_RANGE,
            difficulty_adjustment,
            vdf,
            programmable_data: ProgrammableDataConfig {
                cost_per_mb: Amount::token(dec!(0.01)).expect("valid token amount"), // $0.01 USD per MB
                base_fee_floor: Amount::token(dec!(0.01)).expect("valid token amount"), // $0.01 USD floor
                max_pd_chunks_per_block: 7_500,
            },
            ..base
        }
    }

    pub fn testnet() -> Self {
        const DEFAULT_BLOCK_TIME: u64 = 12;

        // block reward params
        const HALF_LIFE_YEARS: u128 = 4;
        const SECS_PER_YEAR: u128 = 365 * 24 * 60 * 60;
        const INFLATION_CAP: u128 = 100_000_000;
        Self {
            chain_id: 1270,
            annual_cost_per_gb: Amount::token(dec!(0.01)).unwrap(), // 0.01$
            decay_rate: Amount::percentage(dec!(0.01)).unwrap(),    // 1%
            safe_minimum_number_of_years: 200,
            genesis: GenesisConfig {
                timestamp_millis: 0,
                miner_address: Address::ZERO,
                reward_address: Address::ZERO,
                last_epoch_hash: H256::zero(),
                vdf_seed: H256::zero(),
                vdf_next_seed: None,
                genesis_price: Amount::token(dec!(1)).expect("valid token amount"),
            },
            expected_genesis_hash: None,
            token_price_safe_range: Amount::percentage(dec!(1)).expect("valid percentage"),
            chunk_size: Self::CHUNK_SIZE,
            num_chunks_in_partition: 51_872_000,
            num_chunks_in_recall_range: 800,
            num_partitions_per_slot: 1,
            block_migration_depth: 6,
            block_tree_depth: 50,
            entropy_packing_iterations: 1000,
            stake_value: Amount::token(dec!(20000)).expect("valid token amount"),
            pledge_base_value: Amount::token(dec!(950)).expect("valid token amount"),
            pledge_decay: Amount::percentage(dec!(0.9)).expect("valid percentage"),
            mempool: MempoolConsensusConfig {
                max_data_txs_per_block: 100,
                max_commitment_txs_per_block: 100,
                tx_anchor_expiry_depth: 20,
                ingress_proof_anchor_expiry_depth: 200,
                commitment_fee: 100,
            },
            vdf: VdfConsensusConfig {
                // Reset VDF every ~50 blocks (50 blocks × 12 steps/block = 600 global steps)
                // With 12s target block time, this resets approximately every 10 minutes
                reset_frequency: 50 * 12,
                num_checkpoints_in_vdf_step: 25,
                max_allowed_vdf_fork_steps: 60_000,
                sha_1s_difficulty: 1_800_000,
            },

            epoch: EpochConfig {
                capacity_scalar: 100,
                num_blocks_in_epoch: 100,
                submit_ledger_epoch_length: 5,
                num_capacity_partitions: None,
            },

            difficulty_adjustment: DifficultyAdjustmentConfig {
                block_time: DEFAULT_BLOCK_TIME,
                difficulty_adjustment_interval: (24_u64 * 60 * 60 * 1000)
                    .div_ceil(DEFAULT_BLOCK_TIME)
                    * 14,
                max_difficulty_adjustment_factor: dec!(4),
                min_difficulty_adjustment_factor: dec!(0.25),
            },
            ema: EmaConfig {
                price_adjustment_interval: 10,
            },
            reth: IrysRethConfig {
                gas_limit: ETHEREUM_BLOCK_GAS_LIMIT_30M,
                alloc: {
                    let mut map = BTreeMap::new();
                    map.insert(
                        Address::from_slice(
                            hex::decode("64f1a2829e0e698c18e7792d6e74f67d89aa0a32")
                                .unwrap()
                                .as_slice(),
                        ),
                        GenesisAccount {
                            balance: U256::from(99999000000000000000000_u128),
                            ..Default::default()
                        },
                    );
                    map.insert(
                        Address::from_slice(
                            hex::decode("A93225CBf141438629f1bd906A31a1c5401CE924")
                                .unwrap()
                                .as_slice(),
                        ),
                        GenesisAccount {
                            balance: U256::from(99999000000000000000000_u128),
                            ..Default::default()
                        },
                    );
                    map
                },
            },
            block_reward_config: BlockRewardConfig {
                inflation_cap: Amount::token(rust_decimal::Decimal::from(INFLATION_CAP)).unwrap(),
                half_life_secs: (HALF_LIFE_YEARS * SECS_PER_YEAR).try_into().unwrap(),
            },
            immediate_tx_inclusion_reward_percent: Amount::percentage(dec!(0.05))
                .expect("valid percentage"),
            minimum_term_fee_usd: Amount::token(dec!(0.01)).expect("valid token amount"), // $0.01 USD minimum
            enable_full_ingress_proof_validation: false,
            max_future_timestamp_drift_millis: 15_000,
<<<<<<< HEAD
            programmable_data: ProgrammableDataConfig {
                cost_per_mb: Amount::token(dec!(0.01)).expect("valid token amount"), // $0.01 USD per MB
                base_fee_floor: Amount::token(dec!(0.01)).expect("valid token amount"), // $0.01 USD floor
                max_pd_chunks_per_block: 7_500,
=======
            // Hardfork configuration - testnet uses 1 proof for easier testing
            hardforks: IrysHardforkConfig {
                frontier: FrontierParams {
                    number_of_ingress_proofs_total: 1,
                    number_of_ingress_proofs_from_assignees: 0,
                },
                next_name_tbd: None, // Can be enabled for testnet experiments
>>>>>>> d1c93fdb
            },
        }
    }
}<|MERGE_RESOLUTION|>--- conflicted
+++ resolved
@@ -616,6 +616,11 @@
             expected_genesis_hash: Some(H256::from_base58(
                 "2Pgf5vJvvFifTnyJy9gTg31Yba2HFh2hC6imqsmJqdF7",
             )),
+            programmable_data: ProgrammableDataConfig {
+                cost_per_mb: Amount::token(dec!(0.01)).expect("valid token amount"), // $0.01 USD per MB
+                base_fee_floor: Amount::token(dec!(0.01)).expect("valid token amount"), // $0.01 USD floor
+                max_pd_chunks_per_block: 7_500,
+            },
             // Hardfork configuration - mainnet values
             hardforks: IrysHardforkConfig {
                 frontier: FrontierParams {
@@ -768,12 +773,11 @@
             minimum_term_fee_usd: Amount::token(dec!(0.01)).expect("valid token amount"), // $0.01 USD minimum
             enable_full_ingress_proof_validation: false,
             max_future_timestamp_drift_millis: 15_000,
-<<<<<<< HEAD
             programmable_data: ProgrammableDataConfig {
                 cost_per_mb: Amount::token(dec!(0.01)).expect("valid token amount"), // $0.01 USD per MB
                 base_fee_floor: Amount::token(dec!(0.01)).expect("valid token amount"), // $0.01 USD floor
                 max_pd_chunks_per_block: 7_500,
-=======
+            },
             // Hardfork configuration - testnet uses 1 proof for easier testing
             hardforks: IrysHardforkConfig {
                 frontier: FrontierParams {
@@ -781,7 +785,6 @@
                     number_of_ingress_proofs_from_assignees: 0,
                 },
                 next_name_tbd: None, // Can be enabled for testnet experiments
->>>>>>> d1c93fdb
             },
         }
     }
