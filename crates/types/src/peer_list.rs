--- conflicted
+++ resolved
@@ -559,7 +559,7 @@
         assert_eq!(decoded_address, original_address);
     }
 
-<<<<<<< HEAD
+
     mod peer_score_tests {
         use super::*;
         use rstest::rstest;
@@ -763,7 +763,7 @@
             assert!(score1.get() > score2.get());
             assert!(score2.get() > score3.get());
         }
-=======
+
     #[test]
     fn peer_list_item_compact_remainder_empty() {
         let item = PeerListItem::default();
@@ -796,6 +796,5 @@
         assert_eq!(decoded.address, item.address);
         assert_eq!(decoded.last_seen, item.last_seen);
         assert!(!decoded.is_online);
->>>>>>> df82618a
     }
 }