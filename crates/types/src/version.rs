use crate::{address_base58_stringify, U256};
use crate::{
    decode_address, encode_address, serialization::string_u64, Arbitrary, IrysSignature,
    RethPeerInfo, H256,
};
use alloy_primitives::{keccak256, Address};
use bytes::Buf as _;
use reth_codecs::Compact;
use semver::Version;
use serde::{Deserialize, Serialize};
use std::hash::Hash;
use std::net::{IpAddr, Ipv4Addr, SocketAddr};
use std::time::{SystemTime, UNIX_EPOCH};

#[derive(Debug, Serialize, Deserialize)]
#[serde(tag = "status")]
pub enum PeerResponse {
    #[serde(rename = "accepted")]
    Accepted(AcceptedResponse),
    #[serde(rename = "rejected")]
    Rejected(RejectedResponse),
}

// Explicit integer protocol versions
#[derive(Debug, Clone, Copy, PartialEq, Eq, PartialOrd, Ord, Serialize, Deserialize)]
#[repr(u32)]
pub enum ProtocolVersion {
    V1 = 1,
    // V2 = 2,
    // V3 = 3,
}

impl Default for ProtocolVersion {
    fn default() -> Self {
        Self::V1
    }
}

/// Builds a user-agent string to identify this node implementation in the P2P network.
///
/// Format: "{name}/{version} ({os}/{arch})"
///
/// # Examples
/// ```
/// use irys_types::build_user_agent;
///
/// let ua = build_user_agent("my-node", "1.2.0");
/// //assert_eq!(ua, "my-node/1.2.0 (linux/x86_64)");
///
/// let ua = build_user_agent("irys-p2p", "0.1.0");
/// //assert_eq!(ua, "irys-p2p/0.1.0 (macos/aarch64)");
/// ```
///
/// The OS and architecture are automatically detected using std::env::consts.
pub fn build_user_agent(name: &str, version: &str) -> String {
    let os = std::env::consts::OS;
    let arch = std::env::consts::ARCH;

    format!("{}/{} ({}/{})", name, version, os, arch)
}

/// Parses a user-agent string into its component parts.
///
/// Input Format: "{name}/{version} ({os}/{arch})"
///
/// # Examples
/// ```
/// use irys_types::parse_user_agent;
///
/// let (name, version, os, arch) = parse_user_agent("my-node/1.2.0 (linux/x86_64)").unwrap();
/// assert_eq!(name, "my-node");
/// assert_eq!(version, "1.2.0");
/// assert_eq!(os, "linux");
/// assert_eq!(arch, "x86_64");
///
/// let (name, version, os, arch) = parse_user_agent("irys-p2p/0.1.0 (macos/aarch64)").unwrap();
/// assert_eq!(name, "irys-p2p");
/// assert_eq!(version, "0.1.0");
/// assert_eq!(os, "macos");
/// assert_eq!(arch, "aarch64");
/// ```
///
/// Returns None if the user-agent string doesn't match the expected format.
pub fn parse_user_agent(user_agent: &str) -> Option<(String, String, String, String)> {
    // Split into main parts and system info
    let parts: Vec<&str> = user_agent.split(" (").collect();
    if parts.len() != 2 {
        return None;
    }

    // Parse name/version
    let name_version: Vec<&str> = parts[0].split('/').collect();
    if name_version.len() != 2 {
        return None;
    }

    // Parse os/arch
    let system_info = parts[1].trim_end_matches(')');
    let system_parts: Vec<&str> = system_info.split('/').collect();
    if system_parts.len() != 2 {
        return None;
    }

    Some((
        name_version[0].to_string(),
        name_version[1].to_string(),
        system_parts[0].to_string(),
        system_parts[1].to_string(),
    ))
}

/// Example handshake request JSON:
/// ```json
/// {
///   "version": "1.2.0",             // Node version using semver
///   "protocol_version": "1",        // Supported protocol version (V1, V2, etc)
///   "mining_address": "0x11111...", // Mining address as hex
///   "chain_id": 1270,               // Network chain identifier
///   "address": "203.0.113.1:8333",  // External listening address/port
///   "timestamp": 1645567124437,     // Current timestamp in milliseconds
///   "user_agent": "my-node/1.2.0"   // Optional identification string
/// }
/// ```
#[derive(Debug, Clone, Serialize, Deserialize)]
pub struct VersionRequest {
    pub version: Version,
    pub protocol_version: ProtocolVersion,
    pub mining_address: Address,
    pub chain_id: u64,
    pub address: PeerAddress,
    pub timestamp: u64,
    pub user_agent: Option<String>,
    pub signature: IrysSignature,
}

impl Default for VersionRequest {
    fn default() -> Self {
        Self {
            version: Version::new(0, 1, 0), // Default to 0.1.0
            mining_address: Address::ZERO,
            protocol_version: ProtocolVersion::default(),
            timestamp: SystemTime::now()
                .duration_since(UNIX_EPOCH)
                .unwrap_or_default()
                .as_millis() as u64,
            chain_id: 0,
            address: PeerAddress::default(),
            user_agent: None,
            signature: IrysSignature::default(),
        }
    }
}

impl VersionRequest {
    fn encode_for_signing<B>(&self, buf: &mut B) -> usize
    where
        B: bytes::BufMut + AsMut<[u8]>,
    {
        let mut size = 0;
        size += encode_version_for_signing(&self.version, buf);
        size += (self.protocol_version as u32).to_compact(buf);
        size += self.mining_address.to_compact(buf);
        size += self.chain_id.to_compact(buf);
        size += self.address.to_compact(buf);
        size += self.timestamp.to_compact(buf);
        size += self.user_agent.to_compact(buf);
        size
    }

    pub fn signature_hash(&self) -> [u8; 32] {
        let mut bytes = Vec::new();
        self.encode_for_signing(&mut bytes);

        keccak256(&bytes).0
    }

    pub fn verify_signature(&self) -> bool {
        self.signature
            .validate_signature(self.signature_hash(), self.mining_address)
    }
}

pub fn encode_version_for_signing<B>(version: &Version, buf: &mut B) -> usize
where
    B: bytes::BufMut + AsMut<[u8]>,
{
    let mut size = 0;
    size += version.major.to_compact(buf);
    size += version.minor.to_compact(buf);
    size += version.patch.to_compact(buf);
    // size += version.pre.to_string().to_compact(buf);
    // size += version.build.to_string().to_compact(buf);
    size
}

#[derive(
    Debug, Clone, Copy, Serialize, Deserialize, PartialOrd, Ord, Hash, Eq, PartialEq, Arbitrary,
)]
#[serde(deny_unknown_fields)]
pub struct PeerAddress {
    pub gossip: SocketAddr,
    pub api: SocketAddr,
    pub execution: RethPeerInfo,
}

impl Default for PeerAddress {
    fn default() -> Self {
        Self {
            gossip: SocketAddr::new(IpAddr::V4(Ipv4Addr::new(127, 0, 0, 1)), 8080),
            api: SocketAddr::new(IpAddr::V4(Ipv4Addr::new(127, 0, 0, 1)), 8081),
            execution: RethPeerInfo::default(),
        }
    }
}

impl Compact for PeerAddress {
    fn to_compact<B>(&self, buf: &mut B) -> usize
    where
        B: bytes::BufMut + AsMut<[u8]>,
    {
        let mut size = 0;
        size += encode_address(&self.gossip, buf);
        size += encode_address(&self.api, buf);
        size += self.execution.to_compact(buf);
        size
    }

    fn from_compact(buf: &[u8], _: usize) -> (Self, &[u8]) {
        let mut buf = buf;
        let (gossip, consumed) = decode_address(buf);
        buf.advance(consumed);
        let (api, consumed) = decode_address(buf);
        buf.advance(consumed);
        let (execution, buf) = RethPeerInfo::from_compact(buf, buf.len());
        (
            Self {
                gossip,
                api,
                execution,
            },
            buf,
        )
    }
}

/// Example serialized JSON AcceptedResponse:
/// ```json
/// {
///   "status": "accepted",         // comes from PeerResponse Enum
///   "version": "1.2.0",           // semver formatted
///   "protocol_version": "2",      // or however ProtocolVersion is configured to serialize
///   "peers": [
///     "203.0.113.1:8333",         // IPv4 address:port
///     "203.0.113.2:8333",
///     "[2001:db8::1]:8333",       // IPv6 addresses use [] notation
///     "[2001:db8::2]:8333"
///   ],
///   "timestamp": 1645567124437,   // Number of milliseconds since UNIX epoch
///   "message": "Welcome to the network"  // or null if None
/// }
/// ```
#[derive(Debug, Clone, Serialize, Deserialize)]
pub struct AcceptedResponse {
    pub version: Version,
    pub protocol_version: ProtocolVersion,
    // pub features: Vec<Feature>,  // perhaps something like "features": ["DHT", "NAT"], in the future
    pub peers: Vec<PeerAddress>,
    pub timestamp: u64,
    pub message: Option<String>,
}

impl Default for AcceptedResponse {
    fn default() -> Self {
        Self {
            version: Version::new(0, 1, 0), // Default to 0.1.0
            protocol_version: ProtocolVersion::default(),
            peers: Vec::new(),
            timestamp: SystemTime::now()
                .duration_since(UNIX_EPOCH)
                .unwrap_or_default()
                .as_millis() as u64,
            message: None,
        }
    }
}

/// Example serialized JSON RejectedResponse:
/// ```json
/// {
///   "status":"rejected",                // comes from PeerResponse Enum
///   "reason": "max_peers_reached",      // snake_case of RejectionReason enum variant
///   "message": "Node is at capacity",   // Optional string message, null if None
///   "retry_after": 3600                 // Optional seconds to wait before retry, null if None
/// }
/// ```
#[derive(Debug, Clone, Serialize, Deserialize)]
pub struct RejectedResponse {
    pub reason: RejectionReason,
    pub message: Option<String>,
    pub retry_after: Option<u32>,
}

#[derive(Debug, Clone, Serialize, Deserialize)]
#[serde(rename_all = "snake_case")]
pub enum ConnectionStatus {
    Accepted,     // Peer accepts the connection
    Rejected,     // Peer explicitly declines the connection
    Busy,         // Peer is at capacity and can't accept new connections
    Incompatible, // Protocol/version mismatch prevents connection
    Maintenance,  // Peer is temporarily unavailable for maintenance
    Redirected,   // Peer suggests connecting to another node instead
}

#[derive(Debug, Clone, Serialize, Deserialize)]
#[serde(rename_all = "snake_case")]
pub enum RejectionReason {
    MaxPeersReached,    // Node is at capacity for peer connections
    VersionMismatch,    // Incompatible software versions
    ProtocolMismatch,   // Incompatible protocol versions
    InvalidCredentials, // If the network requires authentication
    BlackListed,        // Requesting peer's address is blacklisted
    InvalidFeatures,    // Requesting peer's features are incompatible
    RegionRestricted,   // Geographical restrictions (if applicable)
    MaintenanceMode,    // Node is in maintenance mode
    RateLimited,        // Too many connection attempts
    NetworkMismatch,    // Wrong network (e.g. testnet vs mainnet)
    BadHandshake,       // Malformed or invalid handshake request
    Untrusted,          // Peer doesn't meet trust requirements
    InternalError,      // Unable to complete request
}

#[derive(Debug, Default, Deserialize, Serialize)]
#[serde(rename_all = "camelCase")]
pub struct NodeInfo {
    pub version: String,
    pub peer_count: usize,
    #[serde(with = "string_u64")]
    pub chain_id: u64,
    #[serde(with = "string_u64")]
    pub height: u64,
    pub block_hash: H256,
    #[serde(with = "string_u64")]
    pub block_index_height: u64,
    pub block_index_hash: H256,
    #[serde(with = "string_u64")]
    pub pending_blocks: u64,
    pub is_syncing: bool,
    pub current_sync_height: usize,
    pub uptime_secs: u64,
    #[serde(with = "address_base58_stringify")]
    pub mining_address: Address,
    pub latest_cumulative_difficulty: U256,
}

#[cfg(test)]
mod tests {
    use super::NodeInfo;
<<<<<<< HEAD
    use crate::{Config, IrysSignature, NodeConfig, VersionRequest, H256, U256};
    use irys_primitives::Address;
=======
    use crate::Address;
    use crate::{Config, IrysSignature, NodeConfig, VersionRequest, H256};
>>>>>>> 451e50b9
    use serde_json;

    #[test]
    fn should_sign_and_verify_signature() {
        let mut version_request = VersionRequest::default();
        let testing_config = NodeConfig::testing();
        let config = Config::new(testing_config);
        let signer = config.irys_signer();

        signer.sign_p2p_handshake(&mut version_request).unwrap();
        assert!(
            version_request.verify_signature(),
            "Signature should be valid"
        );

        version_request.signature = IrysSignature::default();
        assert!(
            !version_request.verify_signature(),
            "Signature should be invalid after reset"
        );
    }

    #[test]
    fn test_large_u64_serialization() {
        let large_value = u64::MAX;
        let node_info = NodeInfo {
            version: "1.0.0".to_string(),
            peer_count: 10,
            chain_id: large_value,
            height: large_value,
            block_hash: H256::zero(),
            block_index_height: large_value,
            block_index_hash: H256::zero(),
            pending_blocks: large_value,
            is_syncing: false,
            current_sync_height: 0,
            uptime_secs: 0,
            mining_address: Address::ZERO,
            latest_cumulative_difficulty: U256::zero(),
        };

        let json = serde_json::to_string(&node_info).unwrap();

        // Verify all u64 fields are serialized as strings
        assert!(json.contains(&format!("\"chainId\":\"{}\"", large_value)));
        assert!(json.contains(&format!("\"height\":\"{}\"", large_value)));
        assert!(json.contains(&format!("\"blockIndexHeight\":\"{}\"", large_value)));
        assert!(json.contains(&format!("\"pendingBlocks\":\"{}\"", large_value)));

        // Verify no numeric serialization for large values
        assert!(!json.contains(&format!("\"chainId\":{}", large_value)));

        // Verify deserialization
        let deserialized: NodeInfo = serde_json::from_str(&json).unwrap();
        assert_eq!(deserialized.chain_id, large_value);
        assert_eq!(deserialized.height, large_value);
    }

    // Test JavaScript parsing would  work, this tries to simulate what would happen in a JavaScript environment
    #[test]
    fn test_javascript_max_safe_integer() {
        const JS_MAX_SAFE_INTEGER: u64 = (1_u64 << 53) - 1; // 2^53 - 1
        let above_safe_limit = JS_MAX_SAFE_INTEGER + 1;

        let node_info = NodeInfo {
            height: above_safe_limit,
            chain_id: above_safe_limit,
            ..Default::default()
        };

        let json = serde_json::to_string(&node_info).unwrap();

        // Should be string, not number
        assert!(json.contains(&format!("\"height\":\"{}\"", above_safe_limit)));
        assert!(json.contains(&format!("\"chainId\":\"{}\"", above_safe_limit)));

        let parsed: serde_json::Value = serde_json::from_str(&json).unwrap();
        if let Some(height_str) = parsed.get("height").and_then(|v| v.as_str()) {
            let parsed_height: u64 = height_str.parse().unwrap();
            assert_eq!(parsed_height, above_safe_limit);
        } else {
            panic!("height should be serialized as string");
        }
    }

    #[test]
    fn test_backwards_compatibility() -> eyre::Result<()> {
        // Test that we can still deserialize old numeric format for small values
        let old_json = r#"{"version":"1.0.0","peerCount":10,"chainId":"12345","height":"67890","blockHash":"5TLJx8LqeDGxJ6b6R4JWfZFmPunoM9VgpGDVo9fHexKD","blockIndexHeight":"0","blockIndexHash":"5TLJx8LqeDGxJ6b6R4JWfZFmPunoM9VgpGDVo9fHexKD","pendingBlocks":"0","isSyncing":false,"currentSyncHeight":0, "uptimeSecs": 0,"miningAddress":"11111111111111111111"}"#;

        let node_info: NodeInfo = serde_json::from_str(old_json)?;

        assert_eq!(node_info.chain_id, 12345);
        assert_eq!(node_info.height, 67890);
        Ok(())
    }
}<|MERGE_RESOLUTION|>--- conflicted
+++ resolved
@@ -355,13 +355,8 @@
 #[cfg(test)]
 mod tests {
     use super::NodeInfo;
-<<<<<<< HEAD
+    use crate::Address;
     use crate::{Config, IrysSignature, NodeConfig, VersionRequest, H256, U256};
-    use irys_primitives::Address;
-=======
-    use crate::Address;
-    use crate::{Config, IrysSignature, NodeConfig, VersionRequest, H256};
->>>>>>> 451e50b9
     use serde_json;
 
     #[test]
