--- conflicted
+++ resolved
@@ -29,11 +29,8 @@
 async-trait = "0.1"
 reth.workspace = true
 moka.workspace = true
-<<<<<<< HEAD
 futures.workspace = true
-=======
 serde_json.workspace = true
->>>>>>> fde13655
 dashmap = "6.1.0"
 
 [dev-dependencies]
