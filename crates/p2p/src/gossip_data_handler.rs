use crate::{
    block_pool::{order_transactions_for_block, BlockPool},
    cache::GossipCache,
    rate_limiting::DataRequestTracker,
    types::{AdvisoryGossipError, InternalGossipError, InvalidDataError},
    GossipClient, GossipError, GossipResult,
};
use core::net::SocketAddr;
use futures::stream::{self, StreamExt as _};
use irys_actors::{
    block_discovery::{BlockDiscoveryFacade, BlockTransactions},
    AdvisoryChunkIngressError, ChunkIngressError, CriticalChunkIngressError, MempoolFacade,
};
use irys_api_client::ApiClient;
use irys_database::reth_db::Database as _;
use irys_domain::chain_sync_state::ChainSyncState;
use irys_domain::{ExecutionPayloadCache, PeerList, ScoreDecreaseReason};
use irys_types::IrysAddress;
use irys_types::{
    BlockHash, CommitmentTransaction, DataTransactionHeader, EvmBlockHash, GossipCacheKey,
    GossipData, GossipDataRequest, GossipRequest, IngressProof, IrysBlockHeader,
    IrysTransactionResponse, PeerListItem, UnpackedChunk, H256,
};
use rand::prelude::SliceRandom as _;
use reth::builder::Block as _;
use reth::primitives::Block;
use std::collections::HashSet;
use std::sync::Arc;
use tracing::{debug, error, instrument, warn, Instrument as _, Span};

pub(crate) const MAX_PEERS_TO_SELECT_FROM: usize = 15;
pub(crate) const MAX_TX_PEERS_TO_TRY: usize = 7;

/// Handles data received by the `GossipServer`
#[derive(Debug)]
pub struct GossipDataHandler<TMempoolFacade, TBlockDiscovery, TApiClient>
where
    TMempoolFacade: MempoolFacade,
    TBlockDiscovery: BlockDiscoveryFacade,
    TApiClient: ApiClient,
{
    pub mempool: TMempoolFacade,
    pub block_pool: Arc<BlockPool<TBlockDiscovery, TMempoolFacade>>,
    pub(crate) cache: Arc<GossipCache>,
    pub api_client: TApiClient,
    pub gossip_client: GossipClient,
    pub peer_list: PeerList,
    pub sync_state: ChainSyncState,
    /// Tracing span
    pub span: Span,
    pub execution_payload_cache: ExecutionPayloadCache,
    pub data_request_tracker: DataRequestTracker,
}

impl<M, B, A> Clone for GossipDataHandler<M, B, A>
where
    M: MempoolFacade,
    B: BlockDiscoveryFacade,
    A: ApiClient,
{
    fn clone(&self) -> Self {
        Self {
            mempool: self.mempool.clone(),
            block_pool: self.block_pool.clone(),
            cache: Arc::clone(&self.cache),
            api_client: self.api_client.clone(),
            gossip_client: self.gossip_client.clone(),
            peer_list: self.peer_list.clone(),
            sync_state: self.sync_state.clone(),
            span: self.span.clone(),
            execution_payload_cache: self.execution_payload_cache.clone(),
            data_request_tracker: DataRequestTracker::new(),
        }
    }
}

impl<M, B, A> GossipDataHandler<M, B, A>
where
    M: MempoolFacade,
    B: BlockDiscoveryFacade,
    A: ApiClient,
{
    #[tracing::instrument(level = "trace", skip_all, err)]
    pub(crate) async fn handle_chunk(
        &self,
        chunk_request: GossipRequest<UnpackedChunk>,
    ) -> GossipResult<()> {
        let source_miner_address = chunk_request.miner_address;
        let chunk = chunk_request.data;
        let chunk_path_hash = chunk.chunk_path_hash();
        match self.mempool.handle_chunk_ingress(chunk).await {
            Ok(()) => {
                // Success. Mempool will send the tx data to the internal mempool,
                //  but we still need to update the cache with the source address.
                self.cache
                    .record_seen(source_miner_address, GossipCacheKey::Chunk(chunk_path_hash))
            }
            Err(error) => {
                match error {
                    ChunkIngressError::Critical(err) => {
                        match err {
                            // ===== External invalid data errors
                            CriticalChunkIngressError::InvalidProof => Err(
                                GossipError::InvalidData(InvalidDataError::ChunkInvalidProof),
                            ),
                            CriticalChunkIngressError::InvalidDataHash => Err(
                                GossipError::InvalidData(InvalidDataError::ChunkInvalidDataHash),
                            ),
                            CriticalChunkIngressError::InvalidChunkSize => Err(
                                GossipError::InvalidData(InvalidDataError::ChunkInvalidChunkSize),
                            ),
                            CriticalChunkIngressError::InvalidDataSize => Err(
                                GossipError::InvalidData(InvalidDataError::ChunkInvalidDataSize),
                            ),
                            // ===== Internal errors
                            CriticalChunkIngressError::DatabaseError => {
                                Err(GossipError::Internal(InternalGossipError::Database(
                                    "Chunk ingress database error".to_string(),
                                )))
                            }
                            CriticalChunkIngressError::ServiceUninitialized => Err(
                                GossipError::Internal(InternalGossipError::ServiceUninitialized),
                            ),
                            CriticalChunkIngressError::Other(other) => {
                                Err(GossipError::Internal(InternalGossipError::Unknown(other)))
                            }
                        }
                    }

                    ChunkIngressError::Advisory(err) => {
                        match err {
                            // ===== Interval data 'errors' (peers should not be punished)
                            AdvisoryChunkIngressError::PreHeaderOversizedBytes => {
                                Err(GossipError::Advisory(AdvisoryGossipError::ChunkIngress(
                                    AdvisoryChunkIngressError::PreHeaderOversizedBytes,
                                )))
                            }
                            AdvisoryChunkIngressError::PreHeaderOversizedDataPath => {
                                Err(GossipError::Advisory(AdvisoryGossipError::ChunkIngress(
                                    AdvisoryChunkIngressError::PreHeaderOversizedDataPath,
                                )))
                            }
                            AdvisoryChunkIngressError::PreHeaderOffsetExceedsCap => {
                                Err(GossipError::Advisory(AdvisoryGossipError::ChunkIngress(
                                    AdvisoryChunkIngressError::PreHeaderOffsetExceedsCap,
                                )))
                            }
                            AdvisoryChunkIngressError::Other(other) => {
                                Err(GossipError::Advisory(AdvisoryGossipError::ChunkIngress(
                                    AdvisoryChunkIngressError::Other(other),
                                )))
                            }
                        }
                    }
                }
            }
        }
    }

    #[tracing::instrument(level = "trace", skip_all, err)]
    pub(crate) async fn handle_transaction(
        &self,
        transaction_request: GossipRequest<DataTransactionHeader>,
    ) -> GossipResult<()> {
        debug!(
            "Node {}: Gossip transaction received from peer {}: {:?}",
            self.gossip_client.mining_address,
            transaction_request.miner_address,
            transaction_request.data.id
        );
        let tx = transaction_request.data;
        let source_miner_address = transaction_request.miner_address;
        let tx_id = tx.id;

        let already_seen = self.cache.seen_transaction_from_any_peer(&tx_id)?;

        if already_seen {
            debug!(
                "Node {}: Transaction {} is already recorded in the cache, skipping",
                self.gossip_client.mining_address, tx_id
            );
            return Ok(());
        }

        if self
            .mempool
            .is_known_data_transaction(tx_id)
            .await
            .map_err(|e| {
                GossipError::Internal(InternalGossipError::Unknown(format!(
                    "is_known_transaction() errored: {:?}",
                    e
                )))
            })?
            .is_known()
        {
            debug!(
                "Node {}: Transaction has already been handled, skipping",
                self.gossip_client.mining_address
            );
            return Ok(());
        }

        match self
            .mempool
            .handle_data_transaction_ingress_gossip(tx)
            .await
            .map_err(GossipError::from)
        {
            Ok(()) | Err(GossipError::TransactionIsAlreadyHandled) => {
                debug!("Transaction sent to mempool");
                // Only record as seen after successful validation
                self.cache
                    .record_seen(source_miner_address, GossipCacheKey::Transaction(tx_id))?;
                Ok(())
            }
            Err(error) => {
                error!("Error when sending transaction to mempool: {}", error);
                Err(error)
            }
        }
    }

    #[tracing::instrument(level = "trace", skip_all, err)]
    pub(crate) async fn handle_ingress_proof(
        &self,
        proof_request: GossipRequest<IngressProof>,
    ) -> GossipResult<()> {
        debug!(
            "Node {}: Gossip ingress_proof received from peer {}: {:?}",
            self.gossip_client.mining_address,
            proof_request.miner_address,
            proof_request.data.proof
        );

        let proof = proof_request.data;
        let source_miner_address = proof_request.miner_address;
        let proof_hash = proof.proof;

        let already_seen = self.cache.seen_ingress_proof_from_any_peer(&proof_hash)?;

        if already_seen {
            debug!(
                "Node {}: Ingress Proof {} is already recorded in the cache, skipping",
                self.gossip_client.mining_address, proof_hash
            );
            return Ok(());
        }

        // TODO: Check to see if this proof is in the DB LRU Cache

        match self
            .mempool
            .handle_ingest_ingress_proof(proof)
            .await
            .map_err(GossipError::from)
        {
            Ok(()) | Err(GossipError::TransactionIsAlreadyHandled) => {
                debug!("Ingress Proof sent to mempool");
                // Only record as seen after successful validation
                self.cache.record_seen(
                    source_miner_address,
                    GossipCacheKey::IngressProof(proof_hash),
                )?;
                Ok(())
            }
            Err(error) => {
                error!("Error when sending ingress proof to mempool: {}", error);
                Err(error)
            }
        }
    }

    #[tracing::instrument(level = "trace", skip_all, err)]
    pub(crate) async fn handle_commitment_tx(
        &self,
        transaction_request: GossipRequest<CommitmentTransaction>,
    ) -> GossipResult<()> {
        debug!(
            "Node {}: Gossip commitment transaction received from peer {}: {:?}",
            self.gossip_client.mining_address,
            transaction_request.miner_address,
            transaction_request.data.id
        );
        let tx = transaction_request.data;
        let source_miner_address = transaction_request.miner_address;
        let tx_id = tx.id;

        let already_seen = self.cache.seen_transaction_from_any_peer(&tx_id)?;

        if already_seen {
            debug!(
                "Node {}: Commitment Transaction {} is already recorded in the cache, skipping",
                self.gossip_client.mining_address, tx_id
            );
            return Ok(());
        }

        if self
            .mempool
            .is_known_commitment_transaction(tx_id)
            .await
            .map_err(|e| {
                GossipError::Internal(InternalGossipError::Unknown(format!(
                    "is_known_transaction() errored: {:?}",
                    e
                )))
            })?
            .is_known()
        {
            debug!(
                "Node {}: Commitment Transaction has already been handled, skipping",
                self.gossip_client.mining_address
            );
            return Ok(());
        }

        match self
            .mempool
            .handle_commitment_transaction_ingress_gossip(tx)
            .await
            .map_err(GossipError::from)
        {
            Ok(()) | Err(GossipError::TransactionIsAlreadyHandled) => {
                debug!("Commitment Transaction sent to mempool");
                // Only record as seen after successful validation
                self.cache
                    .record_seen(source_miner_address, GossipCacheKey::Transaction(tx_id))?;
                Ok(())
            }
            Err(error) => {
                error!(
                    "Error when sending commitment transaction to mempool: {}",
                    error
                );
                Err(error)
            }
        }
    }

    /// Pulls a block from the network and sends it to the BlockPool for processing
    #[tracing::instrument(level = "trace", skip_all, err)]
    pub async fn pull_and_process_block(
        &self,
        block_hash: BlockHash,
        use_trusted_peers_only: bool,
    ) -> GossipResult<()> {
        debug!("Pulling block {} from the network", block_hash);
        let (source_address, irys_block) = self
            .gossip_client
            .pull_block_from_network(block_hash, use_trusted_peers_only, &self.peer_list)
            .await?;

        let Some(peer_info) = self.peer_list.peer_by_mining_address(&source_address) else {
            // This shouldn't happen, but we still should have a safeguard just in case
            error!(
                "Sync task: Peer with address {:?} is not found in the peer list, which should never happen, as we just fetched the data from that peer",
                source_address
            );
            return Err(GossipError::InvalidPeer("Expected peer to be in the peer list since we just fetched the block from it, but it was not found".into()));
        };

        debug!(
            "Pulled block {} from peer {}, sending for processing",
            block_hash, source_address
        );
        self.handle_block_header(
            GossipRequest {
                miner_address: source_address,
                data: (*irys_block).clone(),
            },
            peer_info.address.api,
            peer_info.address.gossip,
        )
        .in_current_span()
        .await
    }

    /// Pulls a block from a specific peer and sends it to the BlockPool for processing
    #[tracing::instrument(level = "trace", skip_all, err)]
    pub async fn pull_and_process_block_from_peer(
        &self,
        block_hash: BlockHash,
        peer: &(irys_types::IrysAddress, PeerListItem),
    ) -> GossipResult<()> {
        let (source_address, irys_block) = self
            .gossip_client
            .pull_block_from_peer(block_hash, peer, &self.peer_list)
            .await?;

        let Some(peer_info) = self.peer_list.peer_by_mining_address(&source_address) else {
            error!(
                "Sync task: Peer with address {:?} is not found in the peer list, which should never happen, as we just fetched the data from it",
                source_address
            );
            return Err(GossipError::InvalidPeer("Expected peer to be in the peer list since we just fetched the block from it, but it was not found".into()));
        };

        self.handle_block_header(
            GossipRequest {
                miner_address: source_address,
                data: (*irys_block).clone(),
            },
            peer_info.address.api,
            peer_info.address.gossip,
        )
        .in_current_span()
        .await
    }

    #[instrument(skip_all, fields(block.hash = ?block_header_request.data.block_hash), parent = &self.span)]
    pub(crate) async fn handle_block_header(
        &self,
        block_header_request: GossipRequest<IrysBlockHeader>,
        source_api_address: SocketAddr,
        data_source_ip: SocketAddr,
    ) -> GossipResult<()> {
        if block_header_request.data.poa.chunk.is_none() {
            error!("received a block without a POA chunk");
        }
        let source_miner_address = block_header_request.miner_address;
        let block_header = block_header_request.data;
        let block_hash = block_header.block_hash;
        debug!(
            "Node {}: Gossip block received from peer {}: {} height: {}",
            self.gossip_client.mining_address,
            source_miner_address,
            block_hash,
            block_header.height
        );

        let sync_target = self.sync_state.sync_target_height();
        if self.sync_state.is_syncing() && block_header.height > (sync_target + 1) as u64 {
            debug!(
                "Node {}: Block {} height {} is out of the sync range (target: {}, highest processed: {}), skipping",
                self.gossip_client.mining_address, block_hash, block_header.height, &sync_target, &self.sync_state.highest_processed_block()
            );
            return Ok(());
        }

        let is_block_requested_by_the_pool = self.block_pool.is_block_requested(&block_hash).await;
        let has_block_already_been_received = self.cache.seen_block_from_any_peer(&block_hash)?;

        // This check must be after we've added the block to the cache, otherwise we won't be
        // able to keep track of which peers seen what
        if has_block_already_been_received && !is_block_requested_by_the_pool {
            debug!(
                "Node {}: Block {} height {} already seen and not requested by the pool, skipping",
                self.gossip_client.mining_address, block_header.block_hash, block_header.height
            );
            return Ok(());
        }

        // This check also validates block hash, thus validating that block's fields hasn't
        //  been tampered with
        if !block_header.is_signature_valid() {
            warn!(
                "Node: {}: Block {} has an invalid signature",
                self.gossip_client.mining_address, block_header.block_hash
            );

            debug!(
                target = "invalid_block_header_json",
                "Invalid block: {:#}",
                &serde_json::to_string(&block_header).unwrap_or_else(|e| format!(
                    // fallback to debug printing the header
                    "error serializing block header: {}\n{:#}",
                    &e, &block_header
                ))
            );

            self.peer_list.decrease_peer_score(
                &source_miner_address,
                ScoreDecreaseReason::BogusData("Invalid block signature".into()),
            );

            return Err(GossipError::InvalidData(
                InvalidDataError::InvalidBlockSignature,
            ));
        }

        // Record block in cache
        self.cache
            .record_seen(source_miner_address, GossipCacheKey::Block(block_hash))?;

        let has_block_already_been_processed = self
            .block_pool
            .is_block_processing_or_processed(&block_header.block_hash, block_header.height)
            .await;

        if has_block_already_been_processed {
            debug!(
                "Node {}: Block {} height {} has already been processed, skipping",
                self.gossip_client.mining_address, block_header.block_hash, block_header.height
            );
            return Ok(());
        }

        debug!(
            "Node {}: Block {} height {} has not been processed yet, starting processing",
            self.gossip_client.mining_address, block_header.block_hash, block_header.height
        );

<<<<<<< HEAD
        debug!(
            "Collecting missing/invalid data transactions for block {} height {}",
            block_hash, block_header.height
        );
        let mut missing_invalid_tx_ids = Vec::new();

        for tx_id in block_header
            .data_ledgers
            .iter()
            .flat_map(|ledger| ledger.tx_ids.0.clone())
        {
            if !self.is_known_valid_present_data_tx(tx_id).await? {
                missing_invalid_tx_ids.push(tx_id);
            }
        }
        debug!(
            "Collected missing data tx ids for block {} height {}: {:?}",
            block_hash, block_header.height, missing_invalid_tx_ids
        );

        for system_tx_id in block_header
            .system_ledgers
            .iter()
            .flat_map(|ledger| ledger.tx_ids.0.clone())
        {
            if !self
                .is_known_valid_present_commitment_tx(system_tx_id)
                .await?
            {
                missing_invalid_tx_ids.push(system_tx_id);
            }
        }
        debug!(
            "Collected missing commitment tx ids for block {} height {}: {:?}",
            block_hash, block_header.height, missing_invalid_tx_ids
        );

        if !missing_invalid_tx_ids.is_empty() {
            debug!(
                "Missing/invalid transactions to fetch for block {} height {}: {:?}",
                block_hash, block_header.height, missing_invalid_tx_ids
            );
        }

        // remove them from the mempool's blacklist
        self.mempool
            .remove_from_blacklist(missing_invalid_tx_ids.clone())
            .await
            .map_err(|error| {
                error!("Failed to remove txs from the mempool blacklist");
                GossipError::unknown(&error)
            })?;

        debug!(
            "Fetching missing transactions from the network for block {} height {}",
            block_hash, block_header.height
        );

        // Fetch missing transactions in parallel with a concurrency limit of 10
        let fetch_results: Vec<_> = stream::iter(missing_invalid_tx_ids)
            .map(|tx_id_to_fetch| async move {
                // Try source peer first
                let mut fetched: Option<(IrysTransactionResponse, irys_types::IrysAddress)> = None;
                let mut last_err: Option<String> = None;

                match self
                    .api_client
                    .get_transaction(source_api_address, tx_id_to_fetch)
                    .await
                {
                    Ok(resp) => {
                        fetched = Some((resp, source_miner_address));
                    }
                    Err(e) => {
                        warn!(
                            "Failed to fetch tx {} from source peer {}: {}",
                            tx_id_to_fetch, source_api_address, e
                        );
                        last_err = Some(e.to_string());
                    }
                }

                // If the source failed, try random 7 out of the top 15 active peers (excluding the source)
                if fetched.is_none() {
                    let mut exclude = std::collections::HashSet::new();
                    exclude.insert(source_miner_address);
                    let mut top_peers = self
                        .peer_list
                        .top_active_peers(Some(MAX_PEERS_TO_SELECT_FROM), Some(exclude));
                    top_peers.shuffle(&mut rand::thread_rng());
                    top_peers.truncate(MAX_TX_PEERS_TO_TRY);

                    for (peer_addr, peer_item) in top_peers {
                        match self
                            .api_client
                            .get_transaction(peer_item.address.api, tx_id_to_fetch)
                            .await
                        {
                            Ok(resp) => {
                                fetched = Some((resp, peer_addr));
                                break;
                            }
                            Err(e) => {
                                warn!(
                                    "Failed to fetch tx {} from peer {}: {}",
                                    tx_id_to_fetch, peer_item.address.api, e
                                );
                                last_err = Some(e.to_string());
                                continue;
                            }
                        }
                    }
                }

                match fetched {
                    Some((tx_response, from_miner_addr)) => Ok((tx_response, from_miner_addr)),
                    None => {
                        let err_msg = format!(
                            "Failed to fetch transaction {:?} from source {} and top peers{}",
                            tx_id_to_fetch,
                            source_api_address,
                            last_err
                                .as_ref()
                                .map(|e| format!("; last error: {}", e))
                                .unwrap_or_default()
                        );
                        Err(err_msg)
                    }
                }
            })
            .buffer_unordered(10)
            .collect()
            .await;

        // Process results and store fetched transactions
        for result in fetch_results {
            match result {
                Ok((tx_response, from_miner_addr)) => {
                    // Store the fetched transaction in the BlockPool's per-block cache
                    let tx_id = match &tx_response {
                        IrysTransactionResponse::Commitment(commitment_tx) => commitment_tx.id,
                        IrysTransactionResponse::Storage(tx) => tx.id,
                    };

                    self.block_pool
                        .add_tx_for_block(block_hash, tx_response)
                        .await;

                    // TODO: validate the txid/signature here? it would prevent invalid txids from showing up in logs
                    debug!(
                        "Stored fetched transaction {:?} (unverified) for block {:?} into BlockPool cache",
                        tx_id, block_hash
                    );
                    // Record that we have seen this transaction from the peer that served it
                    self.cache
                        .record_seen(from_miner_addr, GossipCacheKey::Transaction(tx_id))?;
                }
                Err(err_msg) => {
                    error!("{}", err_msg);
                    return Err(GossipError::Network(err_msg));
                }
            }
        }

        debug!(
            "Got all missing transactions for block {} height {}, sending to processing",
            block_hash, block_header.height
        );
=======
        // Fetch all transactions using the unified method (cache + mempool + network)
        let block_transactions = self
            .fetch_and_build_block_transactions(
                &block_header,
                Some((source_api_address, source_miner_address)),
            )
            .await?;
>>>>>>> 4bf399a6

        let is_syncing_from_a_trusted_peer = self.sync_state.is_syncing_from_a_trusted_peer();
        let is_in_the_trusted_sync_range = self
            .sync_state
            .is_in_trusted_sync_range(block_header.height as usize);

        let skip_block_validation = is_syncing_from_a_trusted_peer
            && is_in_the_trusted_sync_range
            && self
                .peer_list
                .is_a_trusted_peer(source_miner_address, data_source_ip.ip());

        self.block_pool
            .process_block::<A>(
                Arc::new(block_header),
                block_transactions,
                skip_block_validation,
            )
            .await?;
        Ok(())
    }

    #[tracing::instrument(level = "trace", skip_all, err)]
    pub async fn pull_and_add_execution_payload_to_cache(
        &self,
        evm_block_hash: EvmBlockHash,
        use_trusted_peers_only: bool,
    ) -> GossipResult<()> {
        let mut last_err = None;
        for attempt in 1..=3 {
            match self
                .gossip_client
                .pull_payload_from_network(evm_block_hash, use_trusted_peers_only, &self.peer_list)
                .await
            {
                Ok((source_address, execution_payload)) => {
                    if let Err(e) = self
                        .handle_execution_payload(GossipRequest {
                            miner_address: source_address,
                            data: execution_payload,
                        })
                        .await
                    {
                        last_err = Some(e);
                        if attempt < 3 {
                            continue;
                        }
                    }
                    return Ok(());
                }
                Err(e) => {
                    last_err = Some(GossipError::from(e));
                    if attempt < 3 {
                        continue;
                    }
                }
            }
        }
        Err(last_err.expect("Error must be set after 3 attempts"))
    }

    #[tracing::instrument(level = "trace", skip_all, err)]
    pub(crate) async fn handle_execution_payload(
        &self,
        execution_payload_request: GossipRequest<Block>,
    ) -> GossipResult<()> {
        let source_miner_address = execution_payload_request.miner_address;
        let evm_block = execution_payload_request.data;

        // Basic validation: ensure the block can be sealed (structure validation)
        let sealed_block = match std::panic::catch_unwind(std::panic::AssertUnwindSafe(|| {
            evm_block.seal_slow()
        })) {
            Ok(sealed) => sealed,
            Err(_) => {
                return Err(GossipError::InvalidData(
                    InvalidDataError::ExecutionPayloadInvalidStructure,
                ));
            }
        };

        let evm_block_hash = sealed_block.hash();
        let payload_already_seen_before = self
            .cache
            .seen_execution_payload_from_any_peer(&evm_block_hash)?;
        let expecting_payload = self
            .execution_payload_cache
            .is_waiting_for_payload(&evm_block_hash)
            .await;

        if payload_already_seen_before && !expecting_payload {
            debug!(
                "Node {}: Execution payload for EVM block {:?} already seen, and no service requested it to be fetched again, skipping",
                self.gossip_client.mining_address,
                evm_block_hash
            );
            return Ok(());
        }

        // Additional validation: verify block structure is valid
        let header = sealed_block.header();
        if header.number == 0 && !header.parent_hash.is_zero() {
            return Err(GossipError::InvalidData(
                InvalidDataError::ExecutionPayloadInvalidStructure,
            ));
        }

        self.execution_payload_cache
            .add_payload_to_cache(sealed_block)
            .await;

        // Only record as seen after validation and successful cache addition
        self.cache.record_seen(
            source_miner_address,
            GossipCacheKey::ExecutionPayload(evm_block_hash),
        )?;

        debug!(
            "Node {}: Execution payload for EVM block {:?} have been added to the cache",
            self.gossip_client.mining_address, evm_block_hash
        );

        Ok(())
    }

    #[tracing::instrument(level = "trace", skip_all, err)]
    pub(crate) async fn handle_get_data(
        &self,
        peer_info: &PeerListItem,
        request: GossipRequest<GossipDataRequest>,
        duplicate_request_milliseconds: u128,
    ) -> GossipResult<bool> {
        // Check rate limiting and score cap
        let check_result = self
            .data_request_tracker
            .check_request(&request.miner_address, duplicate_request_milliseconds);

        // If rate limited, don't serve data
        if !check_result.should_serve() {
            debug!(
                "Node {}: Rate limiting peer {:?} for data request",
                self.gossip_client.mining_address, request.miner_address
            );
            return Err(GossipError::RateLimited);
        }

        match request.data {
            GossipDataRequest::Block(block_hash) => {
                let maybe_block = self.block_pool.get_block_data(&block_hash).await?;

                match maybe_block {
                    Some(block) => {
                        if block.poa.chunk.is_none() {
                            error!(
                                target = "p2p::gossip_data_handler::handle_get_data",
                                block.hash = ?block.block_hash,
                                "Block pool returned a block without a POA chunk"
                            );
                        }
                        let data = Arc::new(GossipData::Block(block));
                        if check_result.should_update_score() {
                            self.gossip_client.send_data_and_update_score_for_request(
                                (&request.miner_address, peer_info),
                                data,
                                &self.peer_list,
                            );
                        } else {
                            self.gossip_client.send_data_without_score_update(
                                (&request.miner_address, peer_info),
                                data,
                            );
                        }
                        Ok(true)
                    }
                    None => Ok(false),
                }
            }
            GossipDataRequest::ExecutionPayload(evm_block_hash) => {
                debug!(
                    "Node {}: Handling execution payload request for block {:?}",
                    self.gossip_client.mining_address, evm_block_hash
                );
                let maybe_evm_block = self
                    .execution_payload_cache
                    .get_locally_stored_evm_block(&evm_block_hash)
                    .await;

                match maybe_evm_block {
                    Some(evm_block) => {
                        let data = Arc::new(GossipData::ExecutionPayload(evm_block));
                        if check_result.should_update_score() {
                            self.gossip_client.send_data_and_update_score_for_request(
                                (&request.miner_address, peer_info),
                                data,
                                &self.peer_list,
                            );
                        } else {
                            self.gossip_client.send_data_without_score_update(
                                (&request.miner_address, peer_info),
                                data,
                            );
                        }
                        Ok(true)
                    }
                    None => Ok(false),
                }
            }
            GossipDataRequest::Chunk(_chunk_path_hash) => Ok(false),
        }
    }

    #[tracing::instrument(level = "trace", skip_all, err)]
    pub(crate) async fn handle_get_data_sync(
        &self,
        request: GossipRequest<GossipDataRequest>,
    ) -> GossipResult<Option<GossipData>> {
        match request.data {
            GossipDataRequest::Block(block_hash) => {
                let maybe_block = self.block_pool.get_block_data(&block_hash).await?;
                if let Some(block) = &maybe_block {
                    if block.poa.chunk.is_none() {
                        error!(
                            target = "p2p::gossip_data_handler::handle_get_data_sync",
                            block.hash = ?block.block_hash,
                            "Block pool returned a block without a POA chunk"
                        );
                    }
                }
                Ok(maybe_block.map(GossipData::Block))
            }
            GossipDataRequest::ExecutionPayload(evm_block_hash) => {
                let maybe_evm_block = self
                    .execution_payload_cache
                    .get_locally_stored_evm_block(&evm_block_hash)
                    .await;

                Ok(maybe_evm_block.map(GossipData::ExecutionPayload))
            }
            GossipDataRequest::Chunk(_chunk_path_hash) => Ok(None),
        }
    }

    #[tracing::instrument(level = "trace", skip_all)]
    pub(crate) async fn handle_get_stake_and_pledge_whitelist(&self) -> Vec<IrysAddress> {
        self.mempool
            .get_stake_and_pledge_whitelist()
            .await
            .into_iter()
            .collect()
    }

    #[tracing::instrument(level = "trace", skip_all, err)]
    pub(crate) async fn pull_and_process_stake_and_pledge_whitelist(&self) -> GossipResult<()> {
        let allowed_miner_addresses = self
            .gossip_client
            .clone()
            .stake_and_pledge_whitelist(&self.peer_list)
            .await?;

        self.mempool
            .update_stake_and_pledge_whitelist(HashSet::from_iter(
                allowed_miner_addresses.into_iter(),
            ))
            .await
            .map_err(|e| {
                GossipError::Internal(InternalGossipError::Unknown(format!(
                    "get_stake_and_pledge_whitelist() errored: {}",
                    e
                )))
            })
    }

    /// Fetch all transactions for a block, using cache, mempool, and network fallback.
    ///
    /// This method combines multiple data sources:
    /// 1. Cached transactions from the block pool
    /// 2. Mempool batch query via MempoolReadGuard
    /// 3. Network fetching for any still-missing transactions
    ///
    /// The `source_peer` parameter is an optional hint for which peer to try first
    /// when fetching missing transactions from the network.
    #[tracing::instrument(level = "trace", skip_all, err, fields(block.hash = ?block.block_hash))]
    pub async fn fetch_and_build_block_transactions(
        &self,
        block: &IrysBlockHeader,
        source_peer: Option<(SocketAddr, Address)>,
    ) -> GossipResult<BlockTransactions> {
        let block_hash = block.block_hash;

        // Take any cached transactions for this block
        let cached_txs = self.block_pool.take_cached_txs_for_block(&block_hash).await;

        // Separate cached txs by type
        let (cached_data_txs, cached_commitment_txs): (Vec<_>, Vec<_>) = cached_txs
            .into_iter()
            .partition(|tx| matches!(tx, IrysTransactionResponse::Storage(_)));

        let mut fetched_data_txs: Vec<DataTransactionHeader> = cached_data_txs
            .into_iter()
            .filter_map(|tx| match tx {
                IrysTransactionResponse::Storage(header) => Some(header),
                _ => None,
            })
            .collect();

        let mut fetched_commitment_txs: Vec<CommitmentTransaction> = cached_commitment_txs
            .into_iter()
            .filter_map(|tx| match tx {
                IrysTransactionResponse::Commitment(tx) => Some(tx),
                _ => None,
            })
            .collect();

        // Collect cached tx IDs for quick lookup
        let cached_data_ids: HashSet<H256> = fetched_data_txs.iter().map(|tx| tx.id).collect();
        let cached_commitment_ids: HashSet<H256> =
            fetched_commitment_txs.iter().map(|tx| tx.id).collect();

        // Collect required tx IDs from block header
        let data_tx_ids: Vec<H256> = block
            .data_ledgers
            .iter()
            .flat_map(|ledger| ledger.tx_ids.0.clone())
            .collect();
        let commitment_tx_ids: Vec<H256> = block
            .system_ledgers
            .iter()
            .flat_map(|ledger| ledger.tx_ids.0.clone())
            .collect();

        // Filter out already-cached IDs
        let data_ids_to_query: Vec<H256> = data_tx_ids
            .iter()
            .filter(|id| !cached_data_ids.contains(id))
            .copied()
            .collect();
        let commitment_ids_to_query: Vec<H256> = commitment_tx_ids
            .iter()
            .filter(|id| !cached_commitment_ids.contains(id))
            .copied()
            .collect();

        debug!(
            "Batch querying mempool for {} data txs and {} commitment txs for block {} height {} (cached: {} data, {} commitment)",
            data_ids_to_query.len(),
            commitment_ids_to_query.len(),
            block_hash,
            block.height,
            cached_data_ids.len(),
            cached_commitment_ids.len()
        );

        // Query mempool+DB in parallel for remaining transactions
        // Note: We query both sources in parallel and combine results, allowing partial matches
        // since any missing txs will be fetched from network in the next step.
        let mempool_guard = &self.block_pool.mempool_guard;
        let db = &self.block_pool.db;

        // Query mempool and DB in parallel for data transactions
        let (mempool_data, db_data) =
            tokio::join!(mempool_guard.get_data_txs(&data_ids_to_query), async {
                let db_tx = db.tx().ok()?;
                let mut results = std::collections::HashMap::new();
                for tx_id in &data_ids_to_query {
                    if let Ok(Some(header)) = irys_database::tx_header_by_txid(&db_tx, tx_id) {
                        results.insert(*tx_id, header);
                    }
                }
                Some(results)
            });

        // Query mempool and DB in parallel for commitment transactions
        let (mempool_commitment, db_commitment) = tokio::join!(
            mempool_guard.get_commitment_txs(&commitment_ids_to_query),
            async {
                let db_tx = db.tx().ok()?;
                let mut results = std::collections::HashMap::new();
                for tx_id in &commitment_ids_to_query {
                    if let Ok(Some(tx)) = irys_database::commitment_tx_by_txid(&db_tx, tx_id) {
                        results.insert(*tx_id, tx);
                    }
                }
                Some(results)
            }
        );

        // Combine results, preferring mempool (for promoted_height updates)
        let mut found_data_map = mempool_data;
        if let Some(db_results) = db_data {
            for (id, header) in db_results {
                found_data_map.entry(id).or_insert(header);
            }
        }

        let mut found_commitment_map = mempool_commitment;
        if let Some(db_results) = db_commitment {
            for (id, tx) in db_results {
                found_commitment_map.entry(id).or_insert(tx);
            }
        }

        debug!(
            "Found {} data txs and {} commitment txs in mempool+DB for block {} height {}",
            found_data_map.len(),
            found_commitment_map.len(),
            block_hash,
            block.height
        );

        // Add results to our collection
        fetched_data_txs.extend(found_data_map.into_values());
        fetched_commitment_txs.extend(found_commitment_map.into_values());

        // Build sets of what we have now
        let have_data_ids: HashSet<H256> = fetched_data_txs.iter().map(|tx| tx.id).collect();
        let have_commitment_ids: HashSet<H256> =
            fetched_commitment_txs.iter().map(|tx| tx.id).collect();

        // Step 4: Determine what's still missing (not in cache, mempool, or DB)
        let missing_data_ids: Vec<H256> = data_tx_ids
            .iter()
            .filter(|id| !have_data_ids.contains(id))
            .copied()
            .collect();
        let missing_commitment_ids: Vec<H256> = commitment_tx_ids
            .iter()
            .filter(|id| !have_commitment_ids.contains(id))
            .copied()
            .collect();

        let missing_tx_ids: Vec<H256> = missing_data_ids
            .iter()
            .chain(missing_commitment_ids.iter())
            .copied()
            .collect();

        // Step 5: Fetch missing transactions from network
        if !missing_tx_ids.is_empty() {
            debug!(
                "Missing transactions to fetch from network for block {} height {}: {} data, {} commitment",
                block_hash,
                block.height,
                missing_data_ids.len(),
                missing_commitment_ids.len()
            );

            // Remove them from the mempool's blacklist
            self.mempool
                .remove_from_blacklist(missing_tx_ids.clone())
                .await
                .map_err(|error| {
                    error!("Failed to remove txs from the mempool blacklist");
                    GossipError::unknown(&error)
                })?;

            // Fetch from network
            let (network_data_txs, network_commitment_txs) = self
                .fetch_missing_txs_from_network(missing_tx_ids, source_peer)
                .await?;

            fetched_data_txs.extend(network_data_txs);
            fetched_commitment_txs.extend(network_commitment_txs);
        }

        debug!(
            "Got all transactions for block {} height {}: {} data, {} commitment. Building BlockTransactions.",
            block_hash,
            block.height,
            fetched_data_txs.len(),
            fetched_commitment_txs.len()
        );

        // Step 6: Order transactions into BlockTransactions structure
        Ok(order_transactions_for_block(
            block,
            fetched_data_txs,
            fetched_commitment_txs,
        ))
    }

    /// Fetch missing transactions from the network with peer fallback.
    ///
    /// Tries the source peer first (if provided), then falls back to random selection
    /// from top active peers.
    async fn fetch_missing_txs_from_network(
        &self,
        missing_tx_ids: Vec<H256>,
        source_peer: Option<(SocketAddr, Address)>,
    ) -> GossipResult<(Vec<DataTransactionHeader>, Vec<CommitmentTransaction>)> {
        let mut fetched_data_txs = Vec::new();
        let mut fetched_commitment_txs = Vec::new();

        debug!(
            "Fetching {} missing transactions from the network",
            missing_tx_ids.len()
        );

        // Fetch missing transactions in parallel with a concurrency limit of 10
        let fetch_results: Vec<_> = stream::iter(missing_tx_ids)
            .map(|tx_id_to_fetch| {
                async move {
                    let mut fetched: Option<(IrysTransactionResponse, Address)> = None;
                    let mut last_err: Option<String> = None;

                    // Try source peer first if provided
                    if let Some((source_api_address, source_miner_address)) = source_peer {
                        match self
                            .api_client
                            .get_transaction(source_api_address, tx_id_to_fetch)
                            .await
                        {
                            Ok(resp) => {
                                fetched = Some((resp, source_miner_address));
                            }
                            Err(e) => {
                                warn!(
                                    "Failed to fetch tx {} from source peer {}: {}",
                                    tx_id_to_fetch, source_api_address, e
                                );
                                last_err = Some(e.to_string());
                            }
                        }
                    }

                    // If source failed or not provided, try random peers from top active
                    if fetched.is_none() {
                        let mut exclude = HashSet::new();
                        if let Some((_, source_miner_address)) = source_peer {
                            exclude.insert(source_miner_address);
                        }
                        let mut top_peers = self
                            .peer_list
                            .top_active_peers(Some(MAX_PEERS_TO_SELECT_FROM), Some(exclude));
                        top_peers.shuffle(&mut rand::thread_rng());
                        top_peers.truncate(MAX_TX_PEERS_TO_TRY);

                        for (peer_addr, peer_item) in top_peers {
                            match self
                                .api_client
                                .get_transaction(peer_item.address.api, tx_id_to_fetch)
                                .await
                            {
                                Ok(resp) => {
                                    fetched = Some((resp, peer_addr));
                                    break;
                                }
                                Err(e) => {
                                    warn!(
                                        "Failed to fetch tx {} from peer {}: {}",
                                        tx_id_to_fetch, peer_item.address.api, e
                                    );
                                    last_err = Some(e.to_string());
                                    continue;
                                }
                            }
                        }
                    }

                    match fetched {
                        Some((tx_response, from_miner_addr)) => Ok((tx_response, from_miner_addr)),
                        None => {
                            let source_info = source_peer
                                .map(|(addr, _)| format!(" from source {}", addr))
                                .unwrap_or_default();
                            let err_msg = format!(
                                "Failed to fetch transaction {:?}{} and top peers{}",
                                tx_id_to_fetch,
                                source_info,
                                last_err
                                    .as_ref()
                                    .map(|e| format!("; last error: {}", e))
                                    .unwrap_or_default()
                            );
                            Err(err_msg)
                        }
                    }
                }
            })
            .buffer_unordered(10)
            .collect()
            .await;

        // Process network fetch results
        for result in fetch_results {
            match result {
                Ok((tx_response, from_miner_addr)) => {
                    let tx_id = match &tx_response {
                        IrysTransactionResponse::Commitment(commitment_tx) => {
                            fetched_commitment_txs.push(commitment_tx.clone());
                            commitment_tx.id
                        }
                        IrysTransactionResponse::Storage(tx) => {
                            fetched_data_txs.push(tx.clone());
                            tx.id
                        }
                    };

                    debug!("Fetched transaction {:?} (unverified) from network", tx_id);
                    // Record that we have seen this transaction from the peer that served it
                    self.cache
                        .record_seen(from_miner_addr, GossipCacheKey::Transaction(tx_id))?;
                }
                Err(err_msg) => {
                    error!("{}", err_msg);
                    return Err(GossipError::Network(err_msg));
                }
            }
        }

        Ok((fetched_data_txs, fetched_commitment_txs))
    }
}<|MERGE_RESOLUTION|>--- conflicted
+++ resolved
@@ -501,176 +501,6 @@
             self.gossip_client.mining_address, block_header.block_hash, block_header.height
         );
 
-<<<<<<< HEAD
-        debug!(
-            "Collecting missing/invalid data transactions for block {} height {}",
-            block_hash, block_header.height
-        );
-        let mut missing_invalid_tx_ids = Vec::new();
-
-        for tx_id in block_header
-            .data_ledgers
-            .iter()
-            .flat_map(|ledger| ledger.tx_ids.0.clone())
-        {
-            if !self.is_known_valid_present_data_tx(tx_id).await? {
-                missing_invalid_tx_ids.push(tx_id);
-            }
-        }
-        debug!(
-            "Collected missing data tx ids for block {} height {}: {:?}",
-            block_hash, block_header.height, missing_invalid_tx_ids
-        );
-
-        for system_tx_id in block_header
-            .system_ledgers
-            .iter()
-            .flat_map(|ledger| ledger.tx_ids.0.clone())
-        {
-            if !self
-                .is_known_valid_present_commitment_tx(system_tx_id)
-                .await?
-            {
-                missing_invalid_tx_ids.push(system_tx_id);
-            }
-        }
-        debug!(
-            "Collected missing commitment tx ids for block {} height {}: {:?}",
-            block_hash, block_header.height, missing_invalid_tx_ids
-        );
-
-        if !missing_invalid_tx_ids.is_empty() {
-            debug!(
-                "Missing/invalid transactions to fetch for block {} height {}: {:?}",
-                block_hash, block_header.height, missing_invalid_tx_ids
-            );
-        }
-
-        // remove them from the mempool's blacklist
-        self.mempool
-            .remove_from_blacklist(missing_invalid_tx_ids.clone())
-            .await
-            .map_err(|error| {
-                error!("Failed to remove txs from the mempool blacklist");
-                GossipError::unknown(&error)
-            })?;
-
-        debug!(
-            "Fetching missing transactions from the network for block {} height {}",
-            block_hash, block_header.height
-        );
-
-        // Fetch missing transactions in parallel with a concurrency limit of 10
-        let fetch_results: Vec<_> = stream::iter(missing_invalid_tx_ids)
-            .map(|tx_id_to_fetch| async move {
-                // Try source peer first
-                let mut fetched: Option<(IrysTransactionResponse, irys_types::IrysAddress)> = None;
-                let mut last_err: Option<String> = None;
-
-                match self
-                    .api_client
-                    .get_transaction(source_api_address, tx_id_to_fetch)
-                    .await
-                {
-                    Ok(resp) => {
-                        fetched = Some((resp, source_miner_address));
-                    }
-                    Err(e) => {
-                        warn!(
-                            "Failed to fetch tx {} from source peer {}: {}",
-                            tx_id_to_fetch, source_api_address, e
-                        );
-                        last_err = Some(e.to_string());
-                    }
-                }
-
-                // If the source failed, try random 7 out of the top 15 active peers (excluding the source)
-                if fetched.is_none() {
-                    let mut exclude = std::collections::HashSet::new();
-                    exclude.insert(source_miner_address);
-                    let mut top_peers = self
-                        .peer_list
-                        .top_active_peers(Some(MAX_PEERS_TO_SELECT_FROM), Some(exclude));
-                    top_peers.shuffle(&mut rand::thread_rng());
-                    top_peers.truncate(MAX_TX_PEERS_TO_TRY);
-
-                    for (peer_addr, peer_item) in top_peers {
-                        match self
-                            .api_client
-                            .get_transaction(peer_item.address.api, tx_id_to_fetch)
-                            .await
-                        {
-                            Ok(resp) => {
-                                fetched = Some((resp, peer_addr));
-                                break;
-                            }
-                            Err(e) => {
-                                warn!(
-                                    "Failed to fetch tx {} from peer {}: {}",
-                                    tx_id_to_fetch, peer_item.address.api, e
-                                );
-                                last_err = Some(e.to_string());
-                                continue;
-                            }
-                        }
-                    }
-                }
-
-                match fetched {
-                    Some((tx_response, from_miner_addr)) => Ok((tx_response, from_miner_addr)),
-                    None => {
-                        let err_msg = format!(
-                            "Failed to fetch transaction {:?} from source {} and top peers{}",
-                            tx_id_to_fetch,
-                            source_api_address,
-                            last_err
-                                .as_ref()
-                                .map(|e| format!("; last error: {}", e))
-                                .unwrap_or_default()
-                        );
-                        Err(err_msg)
-                    }
-                }
-            })
-            .buffer_unordered(10)
-            .collect()
-            .await;
-
-        // Process results and store fetched transactions
-        for result in fetch_results {
-            match result {
-                Ok((tx_response, from_miner_addr)) => {
-                    // Store the fetched transaction in the BlockPool's per-block cache
-                    let tx_id = match &tx_response {
-                        IrysTransactionResponse::Commitment(commitment_tx) => commitment_tx.id,
-                        IrysTransactionResponse::Storage(tx) => tx.id,
-                    };
-
-                    self.block_pool
-                        .add_tx_for_block(block_hash, tx_response)
-                        .await;
-
-                    // TODO: validate the txid/signature here? it would prevent invalid txids from showing up in logs
-                    debug!(
-                        "Stored fetched transaction {:?} (unverified) for block {:?} into BlockPool cache",
-                        tx_id, block_hash
-                    );
-                    // Record that we have seen this transaction from the peer that served it
-                    self.cache
-                        .record_seen(from_miner_addr, GossipCacheKey::Transaction(tx_id))?;
-                }
-                Err(err_msg) => {
-                    error!("{}", err_msg);
-                    return Err(GossipError::Network(err_msg));
-                }
-            }
-        }
-
-        debug!(
-            "Got all missing transactions for block {} height {}, sending to processing",
-            block_hash, block_header.height
-        );
-=======
         // Fetch all transactions using the unified method (cache + mempool + network)
         let block_transactions = self
             .fetch_and_build_block_transactions(
@@ -678,7 +508,6 @@
                 Some((source_api_address, source_miner_address)),
             )
             .await?;
->>>>>>> 4bf399a6
 
         let is_syncing_from_a_trusted_peer = self.sync_state.is_syncing_from_a_trusted_peer();
         let is_in_the_trusted_sync_range = self
@@ -964,7 +793,7 @@
     pub async fn fetch_and_build_block_transactions(
         &self,
         block: &IrysBlockHeader,
-        source_peer: Option<(SocketAddr, Address)>,
+        source_peer: Option<(SocketAddr, IrysAddress)>,
     ) -> GossipResult<BlockTransactions> {
         let block_hash = block.block_hash;
 
@@ -1166,7 +995,7 @@
     async fn fetch_missing_txs_from_network(
         &self,
         missing_tx_ids: Vec<H256>,
-        source_peer: Option<(SocketAddr, Address)>,
+        source_peer: Option<(SocketAddr, IrysAddress)>,
     ) -> GossipResult<(Vec<DataTransactionHeader>, Vec<CommitmentTransaction>)> {
         let mut fetched_data_txs = Vec::new();
         let mut fetched_commitment_txs = Vec::new();
@@ -1180,7 +1009,7 @@
         let fetch_results: Vec<_> = stream::iter(missing_tx_ids)
             .map(|tx_id_to_fetch| {
                 async move {
-                    let mut fetched: Option<(IrysTransactionResponse, Address)> = None;
+                    let mut fetched: Option<(IrysTransactionResponse, IrysAddress)> = None;
                     let mut last_err: Option<String> = None;
 
                     // Try source peer first if provided
