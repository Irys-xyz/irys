--- conflicted
+++ resolved
@@ -21,13 +21,8 @@
 use std::num::NonZeroUsize;
 use std::sync::Arc;
 use thiserror::Error;
-<<<<<<< HEAD
-use tokio::sync::RwLock;
-use tracing::{debug, error, info, instrument};
-=======
 use tokio::sync::{mpsc, oneshot, RwLock};
 use tracing::{debug, error, info, instrument, warn};
->>>>>>> 61b88742
 
 const BLOCK_POOL_CACHE_SIZE: usize = 250;
 
@@ -114,6 +109,10 @@
         self.inner.write().await.remove_block(block_hash);
     }
 
+    async fn is_block_in_cache(&self, block_hash: &BlockHash) -> bool {
+        self.inner.read().await.is_block_in_cache(block_hash)
+    }
+
     async fn get_block_header_cloned(
         &self,
         block_hash: &BlockHash,
@@ -217,6 +216,10 @@
         }
 
         None
+    }
+
+    fn is_block_in_cache(&self, block_hash: &BlockHash) -> bool {
+        self.block_hash_to_parent_hash.contains(block_hash)
     }
 }
 
@@ -250,106 +253,6 @@
         }
     }
 
-<<<<<<< HEAD
-=======
-    async fn insert_poa_to_mempool(&self, header: &IrysBlockHeader) -> Result<(), BlockPoolError> {
-        if let Some(chunk) = &header.poa.chunk {
-            debug!(
-                "Block pool: Inserting POA chunk for block {:?}",
-                header.block_hash
-            );
-            self.mempool
-                .insert_poa_chunk(header.block_hash, chunk.clone())
-                .await
-                .map_err(|report| BlockPoolError::MempoolError(report.to_string()))?;
-        }
-
-        Ok(())
-    }
-
-    async fn wait_for_parent_to_appear_in_index(
-        &self,
-        header: &IrysBlockHeader,
-    ) -> Result<(), BlockPoolError> {
-        let block_height = header.height;
-
-        if block_height > 0 {
-            if !self
-                .block_status_provider
-                .is_height_in_the_index(block_height - 1)
-            {
-                debug!(
-                    "Block pool: Parent block {:?} is not in the index, waiting for it to appear",
-                    block_height - 1
-                );
-                self.block_status_provider
-                    .wait_for_block_to_appear_in_index(block_height - 1)
-                    .await;
-            }
-
-            Ok(())
-        } else {
-            Err(BlockPoolError::BlockError(
-                "Cannot fast track genesis block".to_string(),
-            ))
-        }
-    }
-
-    async fn migrate_block(&self, header: &Arc<IrysBlockHeader>) -> Result<(), BlockPoolError> {
-        debug!("Block pool: Migrating block {:?}", header.block_hash);
-        self.mempool
-            .migrate_block(Arc::clone(header))
-            .await
-            .map_err(|err| {
-                BlockPoolError::MempoolError(format!("Mempool migration error: {:?}", err))
-            })
-            .map(|_| ())
-    }
-
-    async fn finalize_block_storage(
-        &self,
-        header: &IrysBlockHeader,
-    ) -> Result<Option<Addr<RethServiceActor>>, BlockPoolError> {
-        let hash = header.block_hash;
-        let (sender, receiver) = oneshot::channel();
-        self.service_senders
-            .block_tree
-            .send(BlockTreeServiceMessage::FastTrackBlockMigration {
-                block_header: header.clone(),
-                response: sender,
-            })
-            .map_err(|send_err| {
-                error!(
-                    "Block pool: Failed to send a fast track request to block tree service: {:?}",
-                    send_err
-                );
-                BlockPoolError::OtherInternal(format!(
-                    "Failed to send a fast track request to block tree service: {:?}",
-                    send_err
-                ))
-            })?;
-
-        debug!(
-            "Block pool: Fast track request sent to block tree service for block {:?}",
-            hash
-        );
-        receiver
-            .await
-            .map_err(|recv_err| {
-                BlockPoolError::OtherInternal(format!(
-                    "Failed to receive a response from block tree service: {:?}",
-                    recv_err
-                ))
-            })?
-            .map_err(|err| {
-                BlockPoolError::OtherInternal(format!(
-                    "Failed to fast-track block in storage: {:?}",
-                    err
-                ))
-            })
-    }
-
->>>>>>> 61b88742
     async fn validate_and_submit_reth_payload(
         &self,
         block_header: &IrysBlockHeader,
@@ -504,112 +407,6 @@
         Ok(())
     }
 
-<<<<<<< HEAD
-=======
-    /// Fast tracks a block by migrating it to the mempool without performing any validation.
-    /// This is useful when syncing a block from a node you trust
-    async fn fast_track_block(
-        &self,
-        block_header: Arc<IrysBlockHeader>,
-    ) -> Result<(), BlockPoolError> {
-        let block_height = block_header.height;
-        let block_hash = block_header.block_hash;
-        let evm_block_hash = block_header.evm_block_hash;
-        let execution_payload_provider = self.execution_payload_provider.clone();
-        debug!(
-            "Fast tracking block {:?} (height {})",
-            block_header.block_hash, block_height,
-        );
-
-        // Preemptively request the execution payload from the network, so when we need
-        // to validate and submit it, it will be already available
-        tokio::spawn(async move {
-            execution_payload_provider
-                .request_payload_from_the_network(evm_block_hash, true)
-                .await;
-        });
-
-        if self
-            .block_status_provider
-            .is_height_in_the_index(block_header.height)
-        {
-            debug!(
-                "Block pool: Block {:?} (height {}) is already in the index, skipping the fast track",
-                block_header.block_hash, block_header.height,
-            );
-            return Err(BlockPoolError::AlreadyProcessed(block_hash));
-        }
-
-        if self.blocks_cache.is_block_in_cache(&block_hash).await {
-            debug!(
-                "Block pool: Block {:?} (height {}) is already in the cache, skipping the fast track",
-                block_header.block_hash, block_header.height,
-            );
-            return Err(BlockPoolError::AlreadyFastTracking(block_hash));
-        }
-
-        self.blocks_cache.add_block(block_header.clone()).await;
-
-        // First, wait for the previous VDF step to be available
-        let first_step_number = block_header.vdf_limiter_info.first_step_number();
-        let prev_output_step_number = first_step_number.saturating_sub(1);
-        debug!(
-            "Block pool: Waiting for VDF step number {}",
-            prev_output_step_number
-        );
-        self.vdf_state.wait_for_step(prev_output_step_number).await;
-
-        self.insert_poa_to_mempool(&block_header).await?;
-        self.wait_for_parent_to_appear_in_index(&block_header)
-            .await?;
-        self.migrate_block(&block_header).await?;
-        let reth_service = self.finalize_block_storage(&block_header).await?;
-
-        // Validate the payload and submit it to the Reth service
-        self.validate_and_submit_reth_payload(&block_header, reth_service)
-            .await?;
-
-        // After the block is inserted into the index, we can fast forward the VDF steps to
-        // unblock next blocks processing
-        fast_forward_vdf_steps_from_block(
-            &block_header.vdf_limiter_info,
-            &self.service_senders.vdf_fast_forward,
-        )
-        .map_err(|report| BlockPoolError::VdfFFError(report.to_string()))?;
-
-        let mut process_ancestor = false;
-        if let Some(switch_to_full_validation_at_height) =
-            self.sync_state.full_validation_switch_height()
-        {
-            // mark_processed called on the current block height will set trust sync to false
-            let switch_at_the_next_block =
-                block_height as usize == switch_to_full_validation_at_height;
-            if switch_at_the_next_block {
-                self.reload_block_tree().await?;
-                process_ancestor = true;
-            }
-        }
-
-        self.sync_state.mark_processed(block_height as usize);
-        self.blocks_cache.remove_block(&block_hash).await;
-        if process_ancestor {
-            if let Err(send_err) =
-                self.sync_service_sender
-                    .send(SyncChainServiceMessage::BlockProcessedByThePool {
-                        block_hash,
-                        response: None,
-                    })
-            {
-                error!(
-                    "Block pool: Failed to send BlockProcessedByThePool message: {:?}",
-                    send_err
-                );
-            }
-        }
-        Ok(())
-    }
-
->>>>>>> 61b88742
     pub(crate) async fn process_block(
         &self,
         block_header: Arc<IrysBlockHeader>,
@@ -657,7 +454,54 @@
                 .block_hash_to_parent_hash_contains(&prev_block_hash)
                 .await;
 
-<<<<<<< HEAD
+            if is_already_in_cache {
+                debug!(
+                    "Parent block {:?} is already in the cache, skipping the request",
+                    prev_block_hash
+                );
+                return Ok(());
+            }
+
+            let canonical_height = self.block_status_provider.canonical_height();
+
+            if current_block_height
+                > canonical_height + u64::from(self.config.consensus.block_migration_depth * 2)
+            {
+                // IMPORTANT! If the node is just processing blocks slower than the network, the sync service should catch it up eventually.
+                warn!(
+                    "Block pool: The block {:?} (height {}) is too far ahead of the latest canonical block (height {}). This might indicate a potential issue.",
+                    current_block_hash, current_block_height, canonical_height
+                );
+
+                return Ok(());
+            }
+
+            // Use the sync service to request parent block (fire and forget)
+            if let Err(send_err) =
+                self.sync_service_sender
+                    .send(SyncChainServiceMessage::RequestBlockFromTheNetwork {
+                        block_hash: prev_block_hash,
+                        response: None,
+                    })
+            {
+                error!(
+                    "BlockPool: Failed to send RequestBlockFromTheNetwork message: {:?}",
+                    send_err
+                );
+            }
+
+            return Ok(());
+        }
+
+        info!(
+            "Found parent block for block {:?}, checking if tree has enough capacity",
+            current_block_hash
+        );
+
+        self.block_status_provider
+            .wait_for_block_tree_to_catch_up(block_header.height)
+            .await;
+
             if let Err(block_discovery_error) = self
                 .block_discovery
                 .handle_block(Arc::clone(&block_header), skip_validation_for_fast_track)
@@ -671,70 +515,7 @@
                     "{:?}",
                     block_discovery_error
                 )));
-=======
-            if is_already_in_cache {
-                debug!(
-                    "Parent block {:?} is already in the cache, skipping the request",
-                    prev_block_hash
-                );
-                return Ok(());
->>>>>>> 61b88742
-            }
-
-            let canonical_height = self.block_status_provider.canonical_height();
-
-            if current_block_height
-                > canonical_height + u64::from(self.config.consensus.block_migration_depth * 2)
-            {
-                // IMPORTANT! If the node is just processing blocks slower than the network, the sync service should catch it up eventually.
-                warn!(
-                    "Block pool: The block {:?} (height {}) is too far ahead of the latest canonical block (height {}). This might indicate a potential issue.",
-                    current_block_hash, current_block_height, canonical_height
-                );
-
-                return Ok(());
-            }
-
-            // Use the sync service to request parent block (fire and forget)
-            if let Err(send_err) =
-                self.sync_service_sender
-                    .send(SyncChainServiceMessage::RequestBlockFromTheNetwork {
-                        block_hash: prev_block_hash,
-                        response: None,
-                    })
-            {
-                error!(
-                    "BlockPool: Failed to send RequestBlockFromTheNetwork message: {:?}",
-                    send_err
-                );
-            }
-
-            return Ok(());
-        }
-
-        info!(
-            "Found parent block for block {:?}, checking if tree has enough capacity",
-            current_block_hash
-        );
-
-        self.block_status_provider
-            .wait_for_block_tree_to_catch_up(block_header.height)
-            .await;
-
-        if let Err(block_discovery_error) = self
-            .block_discovery
-            .handle_block(Arc::clone(&block_header))
-            .await
-        {
-            error!("Block pool: Block validation error for block {:?}: {:?}. Removing block from the pool", block_header.block_hash, block_discovery_error);
-            self.blocks_cache
-                .remove_block(&block_header.block_hash)
-                .await;
-            return Err(BlockPoolError::BlockError(format!(
-                "{:?}",
-                block_discovery_error
-            )));
-        }
+            }
 
         info!(
             "Block pool: Block {:?} has been processed",
