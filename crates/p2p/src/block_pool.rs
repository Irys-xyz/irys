use crate::block_status_provider::{BlockStatus, BlockStatusProvider};
use actix::Addr;
use irys_actors::block_validation::shadow_transactions_are_valid;
use irys_actors::reth_service::{BlockHashType, ForkChoiceUpdateMessage, RethServiceActor};
use irys_actors::services::ServiceSenders;
use irys_actors::{block_discovery::BlockDiscoveryFacade, mempool_service::MempoolFacade};
use irys_database::block_header_by_hash;
use irys_database::db::IrysDatabaseExt as _;
use irys_domain::chain_sync_state::ChainSyncState;
#[cfg(test)]
use irys_domain::execution_payload_cache::RethBlockProvider;
use irys_domain::{ExecutionPayloadCache, PeerList};
use irys_types::{
    BlockHash, Config, DatabaseProvider, GossipBroadcastMessage, GossipCacheKey, GossipData,
    IrysBlockHeader, PeerNetworkError,
};
use lru::LruCache;
use reth::revm::primitives::B256;
use std::collections::HashSet;
use std::num::NonZeroUsize;
use std::sync::Arc;
use thiserror::Error;
<<<<<<< HEAD
use tokio::sync::RwLock;
use tracing::{debug, error, info};
=======
use tokio::sync::{oneshot, RwLock};
use tracing::{debug, error, info, instrument};
>>>>>>> 1fd84af1

const BLOCK_POOL_CACHE_SIZE: usize = 250;

#[derive(Debug, Clone, PartialEq, Error)]
pub enum BlockPoolError {
    #[error("Database error: {0}")]
    DatabaseError(String),
    #[error("Mempool error: {0}")]
    MempoolError(String),
    #[error("Internal BlockPool error: {0}")]
    OtherInternal(String),
    #[error("Block error: {0}")]
    BlockError(String),
    #[error("Block {0:?} has already been processed")]
    AlreadyProcessed(BlockHash),
    #[error("Block {0:?} is already being fast tracked")]
    AlreadyFastTracking(BlockHash),
    #[error("Block {0:?} is already being processed or has been processed")]
    TryingToReprocessFinalizedBlock(BlockHash),
    #[error("Block mismatch: {0}")]
    PreviousBlockDoesNotMatch(String),
    #[error("VDF Fast Forward error: {0}")]
    VdfFFError(String),
    #[error("Reth ForkChoiceUpdate failed: {0}")]
    ForkChoiceFailed(String),
    #[error("Previous block {0:?} not found")]
    PreviousBlockNotFound(BlockHash),
}

impl From<PeerNetworkError> for BlockPoolError {
    fn from(err: PeerNetworkError) -> Self {
        Self::OtherInternal(format!("Peer list error: {:?}", err))
    }
}

#[derive(Debug, Clone)]
pub struct BlockPool<B, M>
where
    B: BlockDiscoveryFacade,
    M: MempoolFacade,
{
    /// Database provider for accessing transaction headers and related data.
    db: DatabaseProvider,

    blocks_cache: BlockCacheGuard,

    block_discovery: B,
    mempool: M,
    peer_list: PeerList,

    sync_state: ChainSyncState,

    block_status_provider: BlockStatusProvider,
    execution_payload_provider: ExecutionPayloadCache,

    config: Config,
    service_senders: ServiceSenders,
}

#[derive(Clone, Debug)]
struct BlockCacheInner {
    pub(crate) orphaned_blocks_by_parent: LruCache<BlockHash, Arc<IrysBlockHeader>>,
    pub(crate) block_hash_to_parent_hash: LruCache<BlockHash, BlockHash>,
    pub(crate) requested_blocks: HashSet<BlockHash>,
}

#[derive(Clone, Debug)]
pub(crate) struct BlockCacheGuard {
    inner: Arc<RwLock<BlockCacheInner>>,
}

impl BlockCacheGuard {
    fn new() -> Self {
        Self {
            inner: Arc::new(RwLock::new(BlockCacheInner::new())),
        }
    }

    async fn add_block(&self, block_header: Arc<IrysBlockHeader>) {
        self.inner.write().await.add_block(block_header);
    }

    async fn remove_block(&self, block_hash: &BlockHash) {
        self.inner.write().await.remove_block(block_hash);
    }

    async fn get_block_header_cloned(
        &self,
        block_hash: &BlockHash,
    ) -> Option<Arc<IrysBlockHeader>> {
        self.inner.write().await.get_block_header_cloned(block_hash)
    }

    async fn block_hash_to_parent_hash(&self, block_hash: &BlockHash) -> Option<BlockHash> {
        self.inner
            .write()
            .await
            .block_hash_to_parent_hash
            .get(block_hash)
            .copied()
    }

    async fn block_hash_to_parent_hash_contains(&self, block_hash: &BlockHash) -> bool {
        self.inner
            .write()
            .await
            .block_hash_to_parent_hash
            .contains(block_hash)
    }

    async fn orphaned_blocks_by_parent_contains(&self, block_hash: &BlockHash) -> bool {
        self.inner
            .write()
            .await
            .orphaned_blocks_by_parent
            .contains(block_hash)
    }

    async fn orphaned_blocks_by_parent_cloned(
        &self,
        block_hash: &BlockHash,
    ) -> Option<Arc<IrysBlockHeader>> {
        self.inner
            .write()
            .await
            .orphaned_blocks_by_parent
            .get(block_hash)
            .cloned()
    }

    async fn mark_block_as_requested(&self, block_hash: BlockHash) {
        self.inner.write().await.requested_blocks.insert(block_hash);
    }

    async fn remove_requested_block(&self, block_hash: &BlockHash) {
        self.inner.write().await.requested_blocks.remove(block_hash);
    }

    async fn is_block_requested(&self, block_hash: &BlockHash) -> bool {
        self.inner
            .write()
            .await
            .requested_blocks
            .contains(block_hash)
    }

    /// Internal crate method to clear cache
    pub(crate) async fn clear(&self) {
        let mut guard = self.inner.write().await;
        guard.orphaned_blocks_by_parent.clear();
        guard.block_hash_to_parent_hash.clear();
        guard.requested_blocks.clear();
    }
}

impl BlockCacheInner {
    fn new() -> Self {
        Self {
            orphaned_blocks_by_parent: LruCache::new(
                NonZeroUsize::new(BLOCK_POOL_CACHE_SIZE).unwrap(),
            ),
            block_hash_to_parent_hash: LruCache::new(
                NonZeroUsize::new(BLOCK_POOL_CACHE_SIZE).unwrap(),
            ),
            requested_blocks: HashSet::new(),
        }
    }

    fn add_block(&mut self, block_header: Arc<IrysBlockHeader>) {
        self.block_hash_to_parent_hash
            .put(block_header.block_hash, block_header.previous_block_hash);
        self.orphaned_blocks_by_parent
            .put(block_header.previous_block_hash, block_header);
    }

    fn remove_block(&mut self, block_hash: &BlockHash) {
        if let Some(parent_hash) = self.block_hash_to_parent_hash.pop(block_hash) {
            self.orphaned_blocks_by_parent.pop(&parent_hash);
        }
    }

    fn get_block_header_cloned(&mut self, block_hash: &BlockHash) -> Option<Arc<IrysBlockHeader>> {
        if let Some(parent_hash) = self.block_hash_to_parent_hash.get(block_hash) {
            if let Some(header) = self.orphaned_blocks_by_parent.get(parent_hash) {
                return Some(Arc::clone(header));
            }
        }

        None
    }
}

impl<B, M> BlockPool<B, M>
where
    B: BlockDiscoveryFacade,
    M: MempoolFacade,
{
    pub(crate) fn new(
        db: DatabaseProvider,
        peer_list: PeerList,
        block_discovery: B,
        mempool: M,
        sync_state: ChainSyncState,
        block_status_provider: BlockStatusProvider,
        execution_payload_provider: ExecutionPayloadCache,
        config: Config,
        service_senders: ServiceSenders,
    ) -> Self {
        Self {
            db,
            blocks_cache: BlockCacheGuard::new(),
            peer_list,
            block_discovery,
            mempool,
            sync_state,
            block_status_provider,
            execution_payload_provider,
            config,
            service_senders,
        }
    }

    async fn validate_and_submit_reth_payload(
        &self,
        block_header: &IrysBlockHeader,
        reth_service: Option<Addr<RethServiceActor>>,
    ) -> Result<(), BlockPoolError> {
        debug!(
            "Block pool: Validating and submitting execution payload for block {:?}",
            block_header.block_hash
        );

        // For tests that specifically want to mock the payload provider
        // All tests that do not is going to use the real provider
        #[cfg(test)]
        {
            if let RethBlockProvider::Mock(_) =
                &self.execution_payload_provider.reth_payload_provider
            {
                return Ok(());
            }
        }

        let adapter = self
            .execution_payload_provider
            .reth_payload_provider
            .as_irys_reth_adapter()
            .ok_or(BlockPoolError::OtherInternal(
                "Reth payload provider is not set".into(),
            ))?;

        match shadow_transactions_are_valid(
            &self.config,
            &self.service_senders,
            block_header,
            adapter,
            &self.db,
            self.execution_payload_provider.clone(),
        )
        .await
        {
            Ok(()) => {}
            Err(err) => {
                return Err(BlockPoolError::OtherInternal(format!(
                    "Failed to validate and submit the execution payload for block {:?}: {:?}",
                    block_header.block_hash, err
                )));
            }
        }
        debug!(
            "Block pool: Execution payload for block {:?} validated and submitted",
            block_header.block_hash
        );

        if let Some(reth_service) = reth_service {
            debug!(
                "Sending ForkChoiceUpdateMessage to Reth service for block {:?}",
                block_header.block_hash
            );
            reth_service
                .send(ForkChoiceUpdateMessage {
                    head_hash: BlockHashType::Irys(block_header.block_hash),
                    confirmed_hash: None,
                    finalized_hash: None,
                })
                .await
                .map_err(|err| {
                    BlockPoolError::OtherInternal(format!(
                        "Failed to send ForkChoiceUpdateMessage to Reth service: {:?}",
                        err
                    ))
                })?
                .map_err(|err| {
                    BlockPoolError::ForkChoiceFailed(format!(
                        "Failed to update fork choice in Reth service: {:?}",
                        err
                    ))
                })?;
        }

        // Remove the payload from the cache after it has been processed to prevent excessive memory usage
        // during the fast track process (The cache is LRU, but its upper limit is more for unexpected situations)
        self.execution_payload_provider
            .remove_payload_from_cache(&block_header.evm_block_hash)
            .await;

        Ok(())
    }

<<<<<<< HEAD
=======
    async fn reload_block_tree(&self) -> Result<(), BlockPoolError> {
        let (tx, rx) = oneshot::channel();
        self.service_senders
            .block_tree
            .send(BlockTreeServiceMessage::ReloadCacheFromDb { response: tx })
            .map_err(|err| {
                error!("Failed to send ReloadCacheFromDb message: {:?}", err);
                BlockPoolError::OtherInternal(format!(
                    "Failed to send ReloadCacheFromDb message: {:?}",
                    err
                ))
            })?;
        rx.await
            .map_err(|err| {
                error!(
                    "Failed to receive response for ReloadCacheFromDb: {:?}",
                    err
                );
                BlockPoolError::OtherInternal(format!(
                    "Failed to receive response for ReloadCacheFromDb: {:?}",
                    err
                ))
            })?
            .map_err(|err| {
                BlockPoolError::OtherInternal(format!(
                    "Failed to reload block tree cache: {:?}",
                    err
                ))
            })?;
        debug!("Block pool: Reloaded block tree cache");
        Ok(())
    }

    #[instrument(err, skip_all)]
>>>>>>> 1fd84af1
    pub async fn repair_missing_payloads_if_any(
        &self,
        reth_service: Option<Addr<RethServiceActor>>,
    ) -> Result<(), BlockPoolError> {
        let Some(latest_block_in_index) = self.block_status_provider.latest_block_in_index() else {
            debug!("No payloads to repair");
            return Ok(());
        };

        let mut block_hash = latest_block_in_index.block_hash;
        debug!("Latest block in index: {}", &block_hash);
        let mut blocks_with_missing_payloads = vec![];

        loop {
            let block = self
                .get_block_data(&block_hash)
                .await?
                .ok_or(BlockPoolError::PreviousBlockNotFound(block_hash))?;

            let prev_payload_exists = self
                .execution_payload_provider
                .get_locally_stored_sealed_block(&block.evm_block_hash)
                .await
                .is_some();

            // Found a block with a payload or reached the genesis block
            if prev_payload_exists || block.height <= 1 {
                break;
            }

            block_hash = block.previous_block_hash;
            debug!(
                "Found block with missing payload: {} {} {}",
                &block.block_hash, &block.height, &block.evm_block_hash
            );
            blocks_with_missing_payloads.push(block);
        }

        // The last block in the list is the oldest block with a missing payload
        while let Some(block) = blocks_with_missing_payloads.pop() {
            debug!("Repairing missing payload for block {:?}", block.block_hash);
            self.validate_and_submit_reth_payload(&block, reth_service.clone())
                .await?;
        }

        Ok(())
    }

    pub(crate) async fn process_block(
        &self,
        block_header: Arc<IrysBlockHeader>,
        skip_validation_for_fast_track: bool,
    ) -> Result<(), BlockPoolError> {
        // Note: skip_validation_for_fast_track no longer triggers a separate fast-track path.
        // It's propagated downstream to selectively skip the slowest checks (e.g., VDF verification)
        // while preserving the normal processing flow.

        check_block_status(
            &self.block_status_provider,
            block_header.block_hash,
            block_header.height,
        )?;

        // Adding the block to the pool, so if a block depending on that block arrives,
        // this block won't be requested from the network
        self.blocks_cache.add_block(block_header.clone()).await;
        debug!(
            "Block pool: Processing block {:?} (height {})",
            block_header.block_hash, block_header.height,
        );

        let current_block_height = block_header.height;
        let prev_block_hash = block_header.previous_block_hash;
        let current_block_hash = block_header.block_hash;

        let previous_block_status = self
            .block_status_provider
            .block_status(block_header.height.saturating_sub(1), &prev_block_hash);

        debug!(
            "Previous block status for block {:?}: {:?}",
            current_block_hash, previous_block_status
        );

        // If the parent block is in the db, process it
        if previous_block_status.is_processed() {
            info!(
                "Found parent block for block {:?}, checking if tree has enough capacity",
                current_block_hash
            );

            self.block_status_provider
                .wait_for_block_tree_to_catch_up(block_header.height)
                .await;

            if let Err(block_discovery_error) = self
                .block_discovery
                .handle_block(Arc::clone(&block_header), skip_validation_for_fast_track)
                .await
            {
                error!("Block pool: Block validation error for block {:?}: {:?}. Removing block from the pool", block_header.block_hash, block_discovery_error);
                self.blocks_cache
                    .remove_block(&block_header.block_hash)
                    .await;
                return Err(BlockPoolError::BlockError(format!(
                    "{:?}",
                    block_discovery_error
                )));
            }

            info!(
                "Block pool: Block {:?} has been processed",
                current_block_hash
            );

            // Request the execution payload for the block if it is not already stored locally
            self.handle_execution_payload_for_prevalidated_block(
                block_header.evm_block_hash,
                false,
            );

            debug!(
                "Block pool: Marking block {:?} as processed",
                current_block_hash
            );
            self.sync_state
                .mark_processed(current_block_height as usize);
            self.blocks_cache
                .remove_block(&block_header.block_hash)
                .await;

            let fut = Box::pin(self.process_orphaned_ancestor(block_header.block_hash));
            if let Err(err) = fut.await {
                // Ancestor processing doesn't affect the current block processing,
                //  but it still is important to log the error
                error!(
                    "Error processing orphaned ancestor for block {:?}: {:?}",
                    block_header.block_hash, err
                );
            }

            return Ok(());
        }

        debug!(
            "Parent block for block {:?} not found in db",
            current_block_hash
        );

        self.request_parent_block_to_be_gossiped(block_header.previous_block_hash)
            .await
    }

    /// Requests the execution payload for the given EVM block hash if it is not already stored
    /// locally. After that, it waits for the payload to arrive and broadcasts it.
    /// This function spawns a new task to fire the request without waiting for the response.
    pub(crate) fn handle_execution_payload_for_prevalidated_block(
        &self,
        evm_block_hash: B256,
        use_trusted_peers_only: bool,
    ) {
        debug!(
            "Block pool: Handling execution payload for EVM block hash: {:?}",
            evm_block_hash
        );
        let execution_payload_provider = self.execution_payload_provider.clone();
        let gossip_broadcast_sender = self.service_senders.gossip_broadcast.clone();
        tokio::spawn(async move {
            if let Some(sealed_block) = execution_payload_provider
                .wait_for_sealed_block(&evm_block_hash, use_trusted_peers_only)
                .await
            {
                let evm_block = sealed_block.into_block();
                if let Err(err) = gossip_broadcast_sender.send(GossipBroadcastMessage::new(
                    GossipCacheKey::ExecutionPayload(evm_block_hash),
                    GossipData::ExecutionPayload(evm_block),
                )) {
                    error!(
                        "Failed to broadcast execution payload for block {:?}: {:?}",
                        evm_block_hash, err
                    );
                } else {
                    debug!(
                        "Execution payload for block {:?} has been broadcasted",
                        evm_block_hash
                    );
                }
            }
        });
    }

    pub(crate) async fn is_block_requested(&self, block_hash: &BlockHash) -> bool {
        self.blocks_cache.is_block_requested(block_hash).await
    }

    pub(crate) async fn is_block_processing_or_processed(
        &self,
        block_hash: &BlockHash,
        block_height: u64,
    ) -> bool {
        if let Some(parent_hash) = self
            .blocks_cache
            .block_hash_to_parent_hash(block_hash)
            .await
        {
            self.blocks_cache
                .orphaned_blocks_by_parent_contains(&parent_hash)
                .await
        } else {
            self.block_status_provider
                .block_status(block_height, block_hash)
                .is_processed()
        }
    }

    /// Internal method for the p2p services to get direct access to the cache
    pub(crate) fn block_cache_guard(&self) -> BlockCacheGuard {
        self.blocks_cache.clone()
    }

    async fn process_orphaned_ancestor(&self, block_hash: BlockHash) -> Result<(), BlockPoolError> {
        let maybe_orphaned_block = self
            .blocks_cache
            .orphaned_blocks_by_parent_cloned(&block_hash)
            .await;

        if let Some(orphaned_block) = maybe_orphaned_block {
            info!(
                "Start processing orphaned ancestor block: {:?}",
                orphaned_block.block_hash
            );

            self.process_block(orphaned_block, false).await
        } else {
            info!(
                "No orphaned ancestor block found for block: {:?}",
                block_hash
            );
            Ok(())
        }
    }

    async fn request_parent_block_to_be_gossiped(
        &self,
        parent_block_hash: BlockHash,
    ) -> Result<(), BlockPoolError> {
        let previous_block_hash = parent_block_hash;

        let parent_is_already_in_the_pool = self
            .blocks_cache
            .block_hash_to_parent_hash_contains(&previous_block_hash)
            .await;

        // If the parent is also in the cache, it's likely that processing has already started
        if !parent_is_already_in_the_pool {
            debug!(
                "Block pool: Parent block {:?} not found in the cache, requesting it from the network",
                previous_block_hash
            );
            self.request_block_from_the_network(previous_block_hash)
                .await
        } else {
            debug!(
                "Parent block {:?} is already in the cache, skipping get data request",
                previous_block_hash
            );
            Ok(())
        }
    }

    async fn request_block_from_the_network(
        &self,
        block_hash: BlockHash,
    ) -> Result<(), BlockPoolError> {
        self.blocks_cache.mark_block_as_requested(block_hash).await;
        match self
            .peer_list
            .request_block_from_the_network(
                block_hash,
                self.sync_state.is_syncing_from_a_trusted_peer(),
            )
            .await
        {
            Ok(()) => {
                debug!(
                    "Block pool: Requested block {:?} from the network",
                    block_hash
                );
                Ok(())
            }
            Err(error) => {
                error!("Error while trying to fetch parent block {:?}: {:?}. Removing the block from the pool", block_hash, error);
                self.blocks_cache.remove_requested_block(&block_hash).await;
                self.blocks_cache.remove_block(&block_hash).await;
                Err(error.into())
            }
        }
    }

    /// Inserts an execution payload into the internal cache so that it can be
    /// retrieved by the [`ExecutionPayloadProvider`].
    pub async fn add_execution_payload_to_cache(
        &self,
        sealed_block: reth::primitives::SealedBlock<reth::primitives::Block>,
    ) {
        self.execution_payload_provider
            .add_payload_to_cache(sealed_block)
            .await;
    }

    pub(crate) async fn get_block_data(
        &self,
        block_hash: &BlockHash,
    ) -> Result<Option<Arc<IrysBlockHeader>>, BlockPoolError> {
        if let Some(header) = self.blocks_cache.get_block_header_cloned(block_hash).await {
            return Ok(Some(header));
        }

        match self.mempool.get_block_header(*block_hash, true).await {
            Ok(Some(header)) => return Ok(Some(Arc::new(header))),
            Ok(None) => {}
            Err(err) => {
                return Err(BlockPoolError::MempoolError(format!(
                    "Mempool error: {:?}",
                    err
                )))
            }
        }

        self.db
            .view_eyre(|tx| block_header_by_hash(tx, block_hash, true))
            .map_err(|db_error| BlockPoolError::DatabaseError(format!("{:?}", db_error)))
            .map(|block| block.map(Arc::new))
    }
}

fn check_block_status(
    block_status_provider: &BlockStatusProvider,
    block_hash: BlockHash,
    block_height: u64,
) -> Result<(), BlockPoolError> {
    let block_status = block_status_provider.block_status(block_height, &block_hash);

    match block_status {
        BlockStatus::NotProcessed => Ok(()),
        BlockStatus::ProcessedButCanBeReorganized => {
            debug!(
                "Block pool: Block {:?} (height {}) is already processed",
                block_hash, block_height,
            );
            Err(BlockPoolError::AlreadyProcessed(block_hash))
        }
        BlockStatus::Finalized => {
            debug!(
                    "Block pool: Block at height {} is finalized and cannot be reorganized (Tried to process block {:?})",
                    block_height,
                    block_hash,
                );
            Err(BlockPoolError::TryingToReprocessFinalizedBlock(block_hash))
        }
    }
}<|MERGE_RESOLUTION|>--- conflicted
+++ resolved
@@ -20,13 +20,8 @@
 use std::num::NonZeroUsize;
 use std::sync::Arc;
 use thiserror::Error;
-<<<<<<< HEAD
 use tokio::sync::RwLock;
-use tracing::{debug, error, info};
-=======
-use tokio::sync::{oneshot, RwLock};
 use tracing::{debug, error, info, instrument};
->>>>>>> 1fd84af1
 
 const BLOCK_POOL_CACHE_SIZE: usize = 250;
 
@@ -336,43 +331,7 @@
         Ok(())
     }
 
-<<<<<<< HEAD
-=======
-    async fn reload_block_tree(&self) -> Result<(), BlockPoolError> {
-        let (tx, rx) = oneshot::channel();
-        self.service_senders
-            .block_tree
-            .send(BlockTreeServiceMessage::ReloadCacheFromDb { response: tx })
-            .map_err(|err| {
-                error!("Failed to send ReloadCacheFromDb message: {:?}", err);
-                BlockPoolError::OtherInternal(format!(
-                    "Failed to send ReloadCacheFromDb message: {:?}",
-                    err
-                ))
-            })?;
-        rx.await
-            .map_err(|err| {
-                error!(
-                    "Failed to receive response for ReloadCacheFromDb: {:?}",
-                    err
-                );
-                BlockPoolError::OtherInternal(format!(
-                    "Failed to receive response for ReloadCacheFromDb: {:?}",
-                    err
-                ))
-            })?
-            .map_err(|err| {
-                BlockPoolError::OtherInternal(format!(
-                    "Failed to reload block tree cache: {:?}",
-                    err
-                ))
-            })?;
-        debug!("Block pool: Reloaded block tree cache");
-        Ok(())
-    }
-
     #[instrument(err, skip_all)]
->>>>>>> 1fd84af1
     pub async fn repair_missing_payloads_if_any(
         &self,
         reth_service: Option<Addr<RethServiceActor>>,
