--- conflicted
+++ resolved
@@ -89,21 +89,11 @@
         peer: &(Address, PeerListItem),
         requested_data: GossipDataRequest,
         peer_list: &PeerList,
-<<<<<<< HEAD
-    ) -> GossipResult<bool> {
-        let start_time = std::time::Instant::now();
-        let url = format!("http://{}/gossip/get_data", peer.1.address.gossip);
-
-        let res = self.send_data_internal(url, &requested_data, false).await;
-        let response_time = start_time.elapsed();
-        Self::handle_data_retrieval_score(peer_list, &res, &peer.0, response_time);
-=======
     ) -> GossipResult<GossipResponse<bool>> {
         let url = format!("http://{}/gossip/get_data", peer.1.address.gossip);
-
+        let start_time = std::time::Instant::now();
         let res = self.send_data_internal(url, &requested_data).await;
         Self::handle_score(peer_list, &res, &peer.0);
->>>>>>> ba321be4
         res
     }
 
@@ -114,21 +104,11 @@
         peer: &(Address, PeerListItem),
         requested_data: GossipDataRequest,
         peer_list: &PeerList,
-<<<<<<< HEAD
-    ) -> GossipResult<Option<GossipData>> {
-        let start_time = std::time::Instant::now();
-        let url = format!("http://{}/gossip/pull_data", peer.1.address.gossip);
-
-        let res = self.send_data_internal(url, &requested_data, false).await;
-        let response_time = start_time.elapsed();
-        Self::handle_data_retrieval_score(peer_list, &res, &peer.0, response_time);
-=======
     ) -> GossipResult<GossipResponse<Option<GossipData>>> {
         let url = format!("http://{}/gossip/pull_data", peer.1.address.gossip);
-
+        let start_time = std::time::Instant::now();
         let res = self.send_data_internal(url, &requested_data).await;
         Self::handle_score(peer_list, &res, &peer.0);
->>>>>>> ba321be4
         res
     }
 
