#![allow(
    clippy::module_name_repetitions,
    reason = "I have no idea how to name this module to satisfy this lint"
)]
use crate::types::{GossipError, GossipResponse, GossipResult, RejectionReason};
use crate::GossipCache;
use core::time::Duration;
use irys_domain::{PeerList, ScoreDecreaseReason, ScoreIncreaseReason};
use irys_types::{
    Address, BlockHash, GossipCacheKey, GossipData, GossipDataRequest, GossipRequest,
    IrysBlockHeader, PeerAddress, PeerListItem, PeerNetworkError, DATA_REQUEST_RETRIES,
};
use rand::prelude::SliceRandom as _;
use reqwest::{Client, StatusCode};
use reth::primitives::Block;
use reth::revm::primitives::B256;
use serde::{Deserialize, Serialize};
use std::sync::Arc;
use tracing::{debug, error, warn};

/// Response time threshold for fast responses (deserving extra reward)
const FAST_RESPONSE_THRESHOLD: Duration = Duration::from_millis(500);

/// Response time threshold for normal responses (standard reward)
const NORMAL_RESPONSE_THRESHOLD: Duration = Duration::from_secs(2);

#[derive(Debug, Clone, thiserror::Error)]
pub enum GossipClientError {
    #[error("Get request to {0} failed with reason {1}")]
    GetRequest(String, String),
    #[error("Health check to {0} failed with status code {1}")]
    HealthCheck(String, reqwest::StatusCode),
    #[error("Failed to get json response payload from {0} with reason {1}")]
    GetJsonResponsePayload(String, String),
}

#[derive(Debug, Clone)]
pub struct GossipClient {
    pub mining_address: Address,
    client: Client,
}

// TODO: Remove this when PeerList is no longer an actix service
impl Default for GossipClient {
    fn default() -> Self {
        panic!("GossipClient must be initialized with a timeout and mining address. Default is implemented only to satisfy actix trait bounds.");
    }
}

impl GossipClient {
    #[must_use]
    pub fn new(timeout: Duration, mining_address: Address) -> Self {
        Self {
            mining_address,
            client: Client::builder()
                .timeout(timeout)
                .build()
                .expect("Failed to create reqwest client"),
        }
    }

    pub fn internal_client(&self) -> &Client {
        &self.client
    }

    /// Send data to a peer and update their score based on the result
    ///
    /// # Errors
    ///
    /// If the peer is offline or the request fails, an error is returned.
    async fn send_data_and_update_score_internal(
        &self,
        peer: (&Address, &PeerListItem),
        data: &GossipData,
        peer_list: &PeerList,
    ) -> GossipResult<()> {
        let peer_miner_address = peer.0;
        let peer = peer.1;

        let res = self.send_data(peer, data).await;
        Self::handle_score(peer_list, &res, peer_miner_address);
        res.map(|_| ())
    }

    /// Request a specific data to be gossiped. Returns true if the peer has the data,
    /// and false if it doesn't.
    pub async fn make_get_data_request_and_update_the_score(
        &self,
        peer: &(Address, PeerListItem),
        requested_data: GossipDataRequest,
        peer_list: &PeerList,
    ) -> GossipResult<GossipResponse<bool>> {
        let url = format!("http://{}/gossip/get_data", peer.1.address.gossip);
        let start_time = std::time::Instant::now();
        let res = self.send_data_internal(url, &requested_data).await;
        let response_time = start_time.elapsed();
        Self::handle_data_retrieval_score(peer_list, &res, &peer.0, response_time);
        res
    }

    /// Request specific data from the peer. Returns the data right away if the peer has it
    /// and updates the peer's score based on the result.
    async fn pull_data_and_update_the_score(
        &self,
        peer: &(Address, PeerListItem),
        requested_data: GossipDataRequest,
        peer_list: &PeerList,
    ) -> GossipResult<GossipResponse<Option<GossipData>>> {
        let url = format!("http://{}/gossip/pull_data", peer.1.address.gossip);
        let start_time = std::time::Instant::now();
        let res = self.send_data_internal(url, &requested_data).await;
        let response_time = start_time.elapsed();
        Self::handle_data_retrieval_score(peer_list, &res, &peer.0, response_time);
        res
    }

    pub async fn check_health(
        &self,
        peer: PeerAddress,
        peer_list: &PeerList,
    ) -> Result<bool, GossipClientError> {
        let url = format!("http://{}/gossip/health", peer.gossip);
        let peer_addr = peer.gossip.to_string();

        let response = self
            .internal_client()
            .get(&url)
            .send()
            .await
            .map_err(|error| GossipClientError::GetRequest(peer_addr.clone(), error.to_string()))?;

        if !response.status().is_success() {
            return Err(GossipClientError::HealthCheck(peer_addr, response.status()));
        }

        let response: GossipResponse<bool> = response.json().await.map_err(|error| {
            GossipClientError::GetJsonResponsePayload(peer_addr, error.to_string())
        })?;

        match response {
            GossipResponse::Accepted(val) => Ok(val),
            GossipResponse::Rejected(reason) => {
                warn!("Health check rejected with reason: {:?}", reason);
                match reason {
                    RejectionReason::HandshakeRequired => {
                        peer_list.initiate_handshake(peer.api, true);
                    }
                    RejectionReason::GossipDisabled => {
                        return Ok(false);
                    }
                };
                Ok(true)
            }
        }
    }

    /// Send data to a peer
    ///
    /// # Errors
    ///
    /// If the peer is offline or the request fails, an error is returned.
    async fn send_data(
        &self,
        peer: &PeerListItem,
        data: &GossipData,
    ) -> GossipResult<GossipResponse<()>> {
        match data {
            GossipData::Chunk(unpacked_chunk) => {
                self.send_data_internal(
                    format!("http://{}/gossip/chunk", peer.address.gossip),
                    unpacked_chunk,
                )
                .await
            }
            GossipData::Transaction(irys_transaction_header) => {
                self.send_data_internal(
                    format!("http://{}/gossip/transaction", peer.address.gossip),
                    irys_transaction_header,
                )
                .await
            }
            GossipData::CommitmentTransaction(commitment_tx) => {
                self.send_data_internal(
                    format!("http://{}/gossip/commitment_tx", peer.address.gossip),
                    commitment_tx,
                )
                .await
            }
            GossipData::Block(irys_block_header) => {
                self.send_data_internal(
                    format!("http://{}/gossip/block", peer.address.gossip),
                    &irys_block_header,
                )
                .await
            }
            GossipData::ExecutionPayload(execution_payload) => {
                self.send_data_internal(
                    format!("http://{}/gossip/execution_payload", peer.address.gossip),
                    &execution_payload,
                )
                .await
            }
            GossipData::IngressProof(ingress_proof) => {
                self.send_data_internal(
                    format!("http://{}/gossip/ingress_proof", peer.address.gossip),
                    &ingress_proof,
                )
                .await
            }
        }
    }

    async fn send_data_internal<T, R>(
        &self,
        url: String,
        data: &T,
    ) -> GossipResult<GossipResponse<R>>
    where
        T: Serialize + ?Sized,
        for<'de> R: Deserialize<'de>,
    {
        debug!("Sending data to {}", url);

        let req = self.create_request(data);
        let response =
            self.client
                .post(&url)
                .json(&req)
                .send()
                .await
                .map_err(|response_error| {
                    GossipError::Network(format!(
                        "Failed to send data to {}: {}",
                        url, response_error
                    ))
                })?;

        let status = response.status();

        match status {
            StatusCode::OK => {
                let text = response.text().await.map_err(|e| {
                    GossipError::Network(format!("Failed to read response from {}: {}", url, e))
                })?;

                if text.trim().is_empty() {
                    return Err(GossipError::Network(format!("Empty response from {}", url)));
                }

                let body = serde_json::from_str(&text).map_err(|e| {
                    GossipError::Network(format!(
                        "Failed to parse JSON: {} - Response: {}",
                        e, text
                    ))
                })?;
                Ok(body)
            }
            _ => {
                let error_text = response.text().await.unwrap_or_default();
                Err(GossipError::Network(format!(
                    "API request failed with status: {} - {}",
                    status, error_text
                )))
            }
        }
    }

    fn handle_score<T>(
        peer_list: &PeerList,
        result: &GossipResult<GossipResponse<T>>,
        peer_miner_address: &Address,
    ) {
        match &result {
            Ok(_) => {
                // Successful send, increase score for data request
                peer_list.increase_peer_score(peer_miner_address, ScoreIncreaseReason::DataRequest);
                peer_list.set_is_online(peer_miner_address, true);
            }
            Err(err) => {
                if let GossipError::Network(_message) = err {
                    peer_list.set_is_online(peer_miner_address, false);
                }
                // Failed to send, decrease score
                peer_list.decrease_peer_score(peer_miner_address, ScoreDecreaseReason::Offline);
            }
        }
    }

    /// Handle scoring for data retrieval operations based on response time and success
    fn handle_data_retrieval_score<T>(
        peer_list: &PeerList,
        result: &GossipResult<T>,
        peer_miner_address: &Address,
        response_time: Duration,
    ) {
        match result {
            Ok(_) => {
                // Successful response - reward based on speed
                if response_time <= FAST_RESPONSE_THRESHOLD {
                    // Fast response deserves extra reward
                    peer_list.increase_peer_score(
                        peer_miner_address,
                        ScoreIncreaseReason::TimelyResponse,
                    );
                } else if response_time <= NORMAL_RESPONSE_THRESHOLD {
                    // Normal response gets standard reward
                    peer_list.increase_peer_score(peer_miner_address, ScoreIncreaseReason::Online);
                } else {
                    // Slow but successful response gets minimal penalty
                    peer_list
                        .decrease_peer_score(peer_miner_address, ScoreDecreaseReason::SlowResponse);
                }
            }
            Err(_) => {
                // Failed to respond - severe penalty
                peer_list.decrease_peer_score(peer_miner_address, ScoreDecreaseReason::NoResponse);
            }
        }
    }

    /// Sends data to a peer and update their score in a detached task
    pub fn send_data_and_update_the_score_detached(
        &self,
        peer: (&Address, &PeerListItem),
        data: Arc<GossipData>,
        peer_list: &PeerList,
        cache: Arc<GossipCache>,
        gossip_cache_key: GossipCacheKey,
    ) {
        let client = self.clone();
        let peer_list = peer_list.clone();
        let peer_miner_address = *peer.0;
        let peer = peer.1.clone();

        tokio::spawn(async move {
            if let Err(e) = client
                .send_data_and_update_score_internal(
                    (&peer_miner_address, &peer),
                    &data,
                    &peer_list,
                )
                .await
            {
                error!("Error sending data to peer: {:?}", e);
            } else if let Err(err) = cache.record_seen(peer_miner_address, gossip_cache_key) {
                error!("Error recording seen data in cache: {:?}", err);
            }
        });
    }

    /// Sends data to a peer without updating their score
    pub fn send_data_without_score_update(
        &self,
        peer: (&Address, &PeerListItem),
        data: Arc<GossipData>,
    ) {
        let client = self.clone();
        let peer = peer.1.clone();

        tokio::spawn(async move {
            if let Err(e) = client.send_data(&peer, &data).await {
                error!("Error sending data to peer: {}", e);
            }
        });
    }

    /// Sends data to a peer and updates their score specifically for data requests
    pub fn send_data_and_update_score_for_request(
        &self,
        peer: (&Address, &PeerListItem),
        data: Arc<GossipData>,
        peer_list: &PeerList,
    ) {
        let client = self.clone();
        let peer_list = peer_list.clone();
        let peer_miner_address = *peer.0;
        let peer = peer.1.clone();

        tokio::spawn(async move {
            let result = client.send_data(&peer, &data).await;
            match &result {
                Ok(_) => {
                    // Use DataRequest reason for score increase
                    peer_list
                        .increase_peer_score(&peer_miner_address, ScoreIncreaseReason::DataRequest);
                }
                Err(_) => {
                    peer_list
                        .decrease_peer_score(&peer_miner_address, ScoreDecreaseReason::Offline);
                }
            }
        });
    }

    fn create_request<T>(&self, data: T) -> GossipRequest<T> {
        GossipRequest {
            miner_address: self.mining_address,
            data,
        }
    }

    pub async fn pull_block_from_network(
        &self,
        block_hash: BlockHash,
        use_trusted_peers_only: bool,
        peer_list: &PeerList,
    ) -> Result<(Address, Arc<IrysBlockHeader>), PeerNetworkError> {
        let data_request = GossipDataRequest::Block(block_hash);
        self.pull_data_from_network(data_request, use_trusted_peers_only, peer_list, Self::block)
            .await
    }

    pub async fn pull_payload_from_network(
        &self,
        evm_payload_hash: B256,
        use_trusted_peers_only: bool,
        peer_list: &PeerList,
    ) -> Result<(Address, Block), PeerNetworkError> {
        let data_request = GossipDataRequest::ExecutionPayload(evm_payload_hash);
        self.pull_data_from_network(
            data_request,
            use_trusted_peers_only,
            peer_list,
            Self::execution_payload,
        )
        .await
    }

    /// Pull a block from a specific peer, updating its score accordingly.
    pub async fn pull_block_from_peer(
        &self,
        block_hash: BlockHash,
        peer: &(Address, PeerListItem),
        peer_list: &PeerList,
    ) -> Result<(Address, Arc<IrysBlockHeader>), PeerNetworkError> {
        let data_request = GossipDataRequest::Block(block_hash);
        match self
            .pull_data_and_update_the_score(peer, data_request, peer_list)
            .await
        {
            Ok(response) => match response {
                GossipResponse::Accepted(maybe_data) => match maybe_data {
                    Some(data) => {
                        let header = Self::block(data)?;
                        Ok((peer.0, header))
                    }
                    None => Err(PeerNetworkError::FailedToRequestData(
                        "Peer did not have the requested block".to_string(),
                    )),
                },
                GossipResponse::Rejected(reason) => {
                    warn!("Peer {:?} rejected the request: {:?}", peer.0, reason);
                    match reason {
                        RejectionReason::HandshakeRequired => {
                            peer_list.initiate_handshake(peer.1.address.api, true)
                        }
                        RejectionReason::GossipDisabled => {
                            peer_list.set_is_online(&peer.0, false);
                        }
                    }
                    Err(PeerNetworkError::FailedToRequestData(format!(
                        "Peer {:?} rejected the request: {:?}",
                        peer.0, reason
                    )))
                }
            },
            Err(err) => match err {
                GossipError::PeerNetwork(e) => Err(e),
                other => Err(PeerNetworkError::FailedToRequestData(other.to_string())),
            },
        }
    }

    fn block(gossip_data: GossipData) -> Result<Arc<IrysBlockHeader>, PeerNetworkError> {
        match gossip_data {
            GossipData::Block(block) => Ok(block),
            _ => Err(PeerNetworkError::UnexpectedData(format!(
                "Expected IrysBlockHeader, got {:?}",
                gossip_data.data_type_and_id()
            ))),
        }
    }

    fn execution_payload(gossip_data: GossipData) -> Result<Block, PeerNetworkError> {
        match gossip_data {
            GossipData::ExecutionPayload(block) => Ok(block),
            _ => Err(PeerNetworkError::UnexpectedData(format!(
                "Expected ExecutionPayload, got {:?}",
                gossip_data.data_type_and_id()
            ))),
        }
    }

    pub async fn pull_data_from_network<T>(
        &self,
        data_request: GossipDataRequest,
        use_trusted_peers_only: bool,
        peer_list: &PeerList,
        map_data: fn(GossipData) -> Result<T, PeerNetworkError>,
    ) -> Result<(Address, T), PeerNetworkError> {
        let mut peers = if use_trusted_peers_only {
            peer_list.online_trusted_peers()
        } else {
            // Get the top 10 most active peers
            peer_list.top_active_peers(Some(10), None)
        };

        // Shuffle peers to randomize the selection
        peers.shuffle(&mut rand::thread_rng());
        // Take random 5
        peers.truncate(5);

        if peers.is_empty() {
            return Err(PeerNetworkError::NoPeersAvailable);
        }

        // Try up to DATA_REQUEST_RETRIES rounds across peers; only retry peers on transient errors.
        let mut last_error = None;

        // Track peers eligible for retry across rounds (transient failures only)
        let mut retryable_peers = peers.clone();

        for attempt in 1..=DATA_REQUEST_RETRIES {
            // If no peers remain to try, stop early
            if retryable_peers.is_empty() {
                break;
            }

            // Iterate over a snapshot to allow mutation of retryable_peers
            let current_round = retryable_peers.clone();
            for peer in &current_round {
                let address = &peer.0;
                debug!(
                    "Attempting to fetch {:?} from peer {} (attempt {}/{})",
                    data_request, address, attempt, DATA_REQUEST_RETRIES
                );

                match self
                    .pull_data_and_update_the_score(peer, data_request.clone(), peer_list)
                    .await
                {
                    Ok(response) => {
                        match response {
                            GossipResponse::Accepted(maybe_data) => match maybe_data {
                                Some(data) => match map_data(data) {
                                    Ok(data) => return Ok((*address, data)),
                                    Err(err) => {
                                        warn!("Failed to map data from peer {}: {}", address, err);
                                        // Not retriable: remove peer from future rounds
                                        retryable_peers.retain(|p| p.0 != *address);
                                        continue;
                                    }
                                },
                                None => {
                                    // Peer doesn't have this data; keep for future rounds to allow re-gossip
                                    debug!("Peer {} doesn't have {:?}", address, data_request);
                                    continue;
                                }
                            },
                            GossipResponse::Rejected(reason) => {
                                warn!(
                                    "Peer {} reject the request: {:?}: {:?}",
                                    address, data_request, reason
                                );
                                match reason {
                                    RejectionReason::HandshakeRequired => {
                                        peer_list.initiate_handshake(peer.1.address.api, true);
                                        last_error = Some(GossipError::from(
                                            PeerNetworkError::FailedToRequestData(format!(
                                                "Peer {:?} requires a handshake",
                                                address
                                            )),
                                        ));
                                    }
                                    RejectionReason::GossipDisabled => {
                                        peer_list.set_is_online(&peer.0, false);
                                        last_error = Some(GossipError::from(
                                            PeerNetworkError::FailedToRequestData(format!(
                                                "Peer {:?} has gossip disabled",
                                                address
                                            )),
                                        ));
                                    }
                                }
                                // Do not retry the same peer on rejection; remove from future rounds
                                retryable_peers.retain(|p| p.0 != *address);
                                continue;
                            }
                        }
                    }
                    Err(err) => {
                        last_error = Some(err);
                        warn!(
                            "Failed to fetch {:?} from peer {} (attempt {}/5): {}",
                            data_request,
                            address,
                            attempt,
                            last_error.as_ref().unwrap()
                        );

                        // Transient failure: keep peer for next round
                        continue;
                    }
                }
            }

            // don't add a delay after the final attempt
            if attempt != DATA_REQUEST_RETRIES {
                tokio::time::sleep(Duration::from_millis(100)).await;
            }
        }

        Err(PeerNetworkError::FailedToRequestData(format!(
            "Failed to pull {:?} after trying 5 peers: {:?}",
            data_request, last_error
        )))
    }

<<<<<<< HEAD
    pub async fn stake_and_pledge_whitelist(
        &self,
        peer_list: &PeerList,
    ) -> Result<Vec<Address>, PeerNetworkError> {
        // Work only with trusted peers
        let mut peers = peer_list.trusted_peers();
        peers.shuffle(&mut rand::thread_rng());

        if peers.is_empty() {
            warn!("The node has no trusted peers to fetch stake_and_pledge_whitelist from");
            return Err(PeerNetworkError::NoPeersAvailable);
        }

        // Retry strategy similar to other network pulls: up to 5 attempts across trusted peers
        let mut last_error: Option<GossipError> = None;
        for attempt in 1..=5 {
            for peer in &peers {
                debug!(
                    "Attempting to fetch stake_and_pledge_whitelist from peer {} (attempt {}/5)",
                    peer.0, attempt
                );
                let url = format!(
                    "http://{}/gossip/stake_and_pledge_whitelist",
                    peer.1.address.gossip
                );

                let response = self
                    .client
                    .get(&url)
                    .send()
                    .await
                    .map_err(|response_error| {
                        PeerNetworkError::FailedToRequestData(format!(
                            "Failed to get the stake/pledge whitelist {}: {:?}",
                            url, response_error
                        ))
                    })?;

                let status = response.status();

                let res: GossipResult<Vec<Address>> = match status {
                    StatusCode::OK => {
                        let text = response.text().await.map_err(|e| {
                            PeerNetworkError::FailedToRequestData(format!(
                                "Failed to read response from {}: {}",
                                url, e
                            ))
                        })?;

                        if text.trim().is_empty() {
                            return Err(PeerNetworkError::FailedToRequestData(format!(
                                "Empty response from {}",
                                url
                            )));
                        }

                        let body = serde_json::from_str(&text).map_err(|e| {
                            PeerNetworkError::FailedToRequestData(format!(
                                "Failed to parse JSON: {} - Response: {}",
                                e, text
                            ))
                        })?;
                        Ok(body)
                    }
                    _ => {
                        let error_text = response.text().await.unwrap_or_default();
                        Err(PeerNetworkError::FailedToRequestData(format!(
                            "API request failed with status: {} - {}",
                            status, error_text
                        ))
                        .into())
                    }
                };

                // Update score for the peer based on the result
                Self::handle_score(peer_list, &res, &peer.0);

                match res {
                    Ok(addresses) => return Ok(addresses),
                    Err(err) => {
                        last_error = Some(err);
                        continue;
                    }
                }
            }
            // Small backoff before retrying the whole set again
            tokio::time::sleep(Duration::from_millis(100)).await;
        }

        // Map the last error into a PeerNetworkError
        Err(match last_error {
            Some(GossipError::PeerNetwork(e)) => e,
            Some(other) => PeerNetworkError::FailedToRequestData(other.to_string()),
            None => PeerNetworkError::FailedToRequestData(
                "Failed to fetch stake and pledge whitelist".to_string(),
            ),
        })
=======
    pub async fn hydrate_peers_online_status(&self, peer_list: &PeerList) {
        debug!("Hydrating peers online status");
        let peers = peer_list.all_peers_sorted_by_score();
        for peer in peers {
            match self.check_health(peer.1.address, peer_list).await {
                Ok(is_healthy) => {
                    debug!("Peer {} is healthy: {}", peer.0, is_healthy);
                    peer_list.set_is_online(&peer.0, is_healthy);
                }
                Err(err) => {
                    warn!(
                        "Failed to check the health of peer {}: {}, setting offline status",
                        peer.0, err
                    );
                    peer_list.set_is_online(&peer.0, false);
                }
            }
        }
>>>>>>> cc727b3d
    }
}

#[cfg(test)]
mod tests {
    use super::*;
    use core::time::Duration;
    use reqwest::StatusCode;
    use std::io::prelude::*;
    use std::net::TcpListener;
    use std::thread;

    // Test fixtures and utilities
    struct TestFixture {
        client: GossipClient,
    }

    impl TestFixture {
        fn new() -> Self {
            Self {
                client: GossipClient::new(Duration::from_secs(1), Address::from([1_u8; 20])),
            }
        }

        fn with_timeout(timeout: Duration) -> Self {
            Self {
                client: GossipClient::new(timeout, Address::from([1_u8; 20])),
            }
        }
    }

    fn get_free_port() -> u16 {
        TcpListener::bind("127.0.0.1:0")
            .expect("Failed to bind to port")
            .local_addr()
            .expect("Failed to get local addr")
            .port()
    }

    fn create_peer_address(host: &str, port: u16) -> PeerAddress {
        PeerAddress {
            gossip: format!("{}:{}", host, port).parse().expect("Valid address"),
            api: format!("{}:{}", host, port).parse().expect("Valid address"),
            execution: Default::default(),
        }
    }

    // Mock HTTP server for testing
    struct MockHttpServer {
        port: u16,
        handle: Option<thread::JoinHandle<()>>,
    }

    impl MockHttpServer {
        fn new_with_response(status_code: u16, body: &str, content_type: &str) -> Self {
            let port = get_free_port();
            let body = body.to_string();
            let content_type = content_type.to_string();

            let handle = thread::spawn(move || {
                let listener =
                    TcpListener::bind(format!("127.0.0.1:{}", port)).expect("Failed to bind");

                if let Ok((mut stream, _)) = listener.accept() {
                    let mut buffer = [0; 1024];
                    let _ = stream.read(&mut buffer);

                    let response = format!(
                        "HTTP/1.1 {} {}\r\nContent-Type: {}\r\nContent-Length: {}\r\n\r\n{}",
                        status_code,
                        Self::status_text(status_code),
                        content_type,
                        body.len(),
                        body
                    );
                    let _ = stream.write_all(response.as_bytes());
                }
            });

            std::thread::sleep(Duration::from_millis(50));

            Self {
                port,
                handle: Some(handle),
            }
        }

        fn new_with_delay(status_code: u16, body: &str, content_type: &str, delay_ms: u64) -> Self {
            let port = get_free_port();
            let body = body.to_string();
            let content_type = content_type.to_string();

            let handle = thread::spawn(move || {
                let listener =
                    TcpListener::bind(format!("127.0.0.1:{}", port)).expect("Failed to bind");

                if let Ok((mut stream, _)) = listener.accept() {
                    let mut buffer = [0; 1024];
                    let _ = stream.read(&mut buffer);

                    std::thread::sleep(Duration::from_millis(delay_ms));

                    let response = format!(
                        "HTTP/1.1 {} {}\r\nContent-Type: {}\r\nContent-Length: {}\r\n\r\n{}",
                        status_code,
                        Self::status_text(status_code),
                        content_type,
                        body.len(),
                        body
                    );
                    let _ = stream.write_all(response.as_bytes());
                }
            });

            std::thread::sleep(Duration::from_millis(50));

            Self {
                port,
                handle: Some(handle),
            }
        }

        fn status_text(code: u16) -> &'static str {
            match code {
                200 => "OK",
                404 => "Not Found",
                500 => "Internal Server Error",
                _ => "Unknown",
            }
        }

        fn port(&self) -> u16 {
            self.port
        }
    }

    impl Drop for MockHttpServer {
        fn drop(&mut self) {
            if let Some(handle) = self.handle.take() {
                let _ = handle.join();
            }
        }
    }

    mod connection_tests {
        use super::*;

        #[tokio::test]
        async fn test_connection_refused() {
            let fixture = TestFixture::new();
            let unreachable_port = get_free_port();
            let peer = create_peer_address("127.0.0.1", unreachable_port);
            let mock_list = PeerList::test_mock().expect("to create peer list mock");

            let result = fixture.client.check_health(peer, &mock_list).await;

            assert!(result.is_err());
            match result.unwrap_err() {
                GossipClientError::GetRequest(addr, reason) => {
                    assert_eq!(addr, peer.gossip.to_string());
                    assert!(
                        reason.to_lowercase().contains("connection refused"),
                        "Expected connection refused error, got: {}",
                        reason
                    );
                }
                err => panic!("Expected GetRequest error, got: {:?}", err),
            }
        }

        #[tokio::test]
        async fn test_request_timeout() {
            let fixture = TestFixture::with_timeout(Duration::from_millis(1));
            // Use a non-routable IP address
            let peer = create_peer_address("192.0.2.1", 8080);
            let mock_list = PeerList::test_mock().expect("to create peer list mock");

            let result = fixture.client.check_health(peer, &mock_list).await;

            assert!(result.is_err());
            match result.unwrap_err() {
                GossipClientError::GetRequest(addr, reason) => {
                    assert_eq!(addr, peer.gossip.to_string());
                    assert!(!reason.is_empty(), "Expected timeout error message");
                }
                err => panic!("Expected GetRequest error for timeout, got: {:?}", err),
            }
        }
    }

    mod health_check_error_tests {
        use super::*;

        async fn test_health_check_error_status(status_code: u16, expected_status: StatusCode) {
            let server = MockHttpServer::new_with_response(status_code, "", "text/plain");
            let fixture = TestFixture::new();
            let peer = create_peer_address("127.0.0.1", server.port());
            let mock_list = PeerList::test_mock().expect("to create peer list mock");

            let result = fixture.client.check_health(peer, &mock_list).await;

            assert!(result.is_err());
            match result.unwrap_err() {
                GossipClientError::HealthCheck(addr, status) => {
                    assert_eq!(addr, peer.gossip.to_string());
                    assert_eq!(status, expected_status);
                }
                err => panic!(
                    "Expected HealthCheck error for status {}, got: {:?}",
                    status_code, err
                ),
            }
        }

        #[tokio::test]
        async fn test_404_not_found() {
            test_health_check_error_status(404, StatusCode::NOT_FOUND).await;
        }

        #[tokio::test]
        async fn test_500_internal_server_error() {
            test_health_check_error_status(500, StatusCode::INTERNAL_SERVER_ERROR).await;
        }
    }

    // Response parsing tests
    mod response_parsing_tests {
        use super::*;

        #[tokio::test]
        async fn test_invalid_json_response() {
            let server =
                MockHttpServer::new_with_response(200, "invalid json {", "application/json");
            let fixture = TestFixture::new();
            let peer = create_peer_address("127.0.0.1", server.port());
            let mock_list = PeerList::test_mock().expect("to create peer list mock");

            let result = fixture.client.check_health(peer, &mock_list).await;

            assert!(result.is_err());
            match result.unwrap_err() {
                GossipClientError::GetJsonResponsePayload(addr, reason) => {
                    assert_eq!(addr, peer.gossip.to_string());
                    assert!(
                        reason.contains("expected")
                            || reason.contains("EOF")
                            || reason.contains("invalid"),
                        "Expected JSON parsing error, got: {}",
                        reason
                    );
                }
                err => panic!("Expected GetJsonResponsePayload error, got: {:?}", err),
            }
        }

        // Additional test for malformed JSON
        #[tokio::test]
        async fn test_truncated_json_response() {
            let server = MockHttpServer::new_with_response(
                200,
                r#"{"status": "healthy", "version"#,
                "application/json",
            );
            let fixture = TestFixture::new();
            let peer = create_peer_address("127.0.0.1", server.port());
            let mock_list = PeerList::test_mock().expect("to create peer list mock");

            let result = fixture.client.check_health(peer, &mock_list).await;

            assert!(result.is_err());
            assert!(matches!(
                result.unwrap_err(),
                GossipClientError::GetJsonResponsePayload(_, _)
            ));
        }
    }

    mod data_retrieval_scoring_tests {
        use super::*;
        use irys_primitives::Address;
        use irys_types::{PeerAddress, PeerListItem, PeerScore, RethPeerInfo};
        use std::net::{IpAddr, Ipv4Addr, SocketAddr};
        use std::time::{SystemTime, UNIX_EPOCH};

        fn create_test_peer(id: u8) -> (Address, PeerListItem) {
            let mining_addr = Address::from([id; 20]);
            let peer_address = PeerAddress {
                gossip: SocketAddr::new(
                    IpAddr::V4(Ipv4Addr::new(192, 168, 1, id)),
                    8000 + id as u16,
                ),
                api: SocketAddr::new(IpAddr::V4(Ipv4Addr::new(192, 168, 1, id)), 9000 + id as u16),
                execution: RethPeerInfo::default(),
            };
            let peer = PeerListItem {
                address: peer_address,
                reputation_score: PeerScore::new(PeerScore::INITIAL),
                response_time: 100,
                is_online: true,
                last_seen: SystemTime::now()
                    .duration_since(UNIX_EPOCH)
                    .unwrap()
                    .as_secs(),
            };
            (mining_addr, peer)
        }

        #[test]
        fn test_handle_data_retrieval_score_success_cases() {
            let test_cases = vec![
                (Duration::from_millis(300), true),
                (Duration::from_millis(499), true),
                (Duration::from_millis(500), true),
                (Duration::from_millis(1500), true),
                (Duration::from_millis(1999), true),
                (Duration::from_millis(2000), true),
            ];

            for (response_time, should_increase) in test_cases {
                let peer_list = PeerList::test_mock().expect("to create peer list mock");
                let (addr, peer) = create_test_peer(1);
                peer_list.add_or_update_peer(addr, peer, true);

                let initial_score = peer_list.get_peer(&addr).unwrap().reputation_score.get();

                GossipClient::handle_data_retrieval_score(
                    &peer_list,
                    &Ok(()),
                    &addr,
                    response_time,
                );

                let updated_score = peer_list.get_peer(&addr).unwrap().reputation_score.get();
                if should_increase {
                    assert!(
                        updated_score > initial_score,
                        "Response time {:?} should increase score from {} to {}",
                        response_time,
                        initial_score,
                        updated_score
                    );
                }
            }
        }

        #[test]
        fn test_handle_data_retrieval_score_slow_response() {
            const EXPECTED_DECREASE_OF_ONE: u16 = 1;
            let test_cases = vec![
                (Duration::from_secs(3), EXPECTED_DECREASE_OF_ONE),
                (Duration::from_secs(5), EXPECTED_DECREASE_OF_ONE),
                (Duration::from_secs(10), EXPECTED_DECREASE_OF_ONE),
            ];

            for (response_time, expected_decrease) in test_cases {
                let peer_list = PeerList::test_mock().expect("to create peer list mock");
                let (addr, peer) = create_test_peer(1);
                peer_list.add_or_update_peer(addr, peer, true);

                let initial_score = peer_list.get_peer(&addr).unwrap().reputation_score.get();

                GossipClient::handle_data_retrieval_score(
                    &peer_list,
                    &Ok(()),
                    &addr,
                    response_time,
                );

                let updated_score = peer_list.get_peer(&addr).unwrap().reputation_score.get();
                assert_eq!(
                    updated_score,
                    initial_score - expected_decrease,
                    "Slow response {:?} should decrease score by {}",
                    response_time,
                    expected_decrease
                );
            }
        }

        #[test]
        fn test_handle_data_retrieval_score_failed_response() {
            let peer_list = PeerList::test_mock().expect("to create peer list mock");
            let (addr, peer) = create_test_peer(1);
            peer_list.add_or_update_peer(addr, peer, true);

            let initial_score = peer_list.get_peer(&addr).unwrap().reputation_score.get();
            let response_time = Duration::from_millis(500);

            GossipClient::handle_data_retrieval_score::<()>(
                &peer_list,
                &Err(GossipError::Network("timeout".to_string())),
                &addr,
                response_time,
            );

            let updated_score = peer_list.get_peer(&addr).unwrap().reputation_score.get();
            assert_eq!(
                updated_score,
                initial_score - 3,
                "Failed response should decrease by 3"
            );
        }

        #[test]
        fn test_multiple_score_updates_in_sequence() {
            let peer_list = PeerList::test_mock().expect("to create peer list mock");
            let (addr, peer) = create_test_peer(1);
            peer_list.add_or_update_peer(addr, peer, true);

            let operations = vec![
                (Duration::from_millis(100), Ok(()), 51),
                (Duration::from_millis(1500), Ok(()), 52),
                (Duration::from_secs(3), Ok(()), 51),
                (
                    Duration::from_millis(500),
                    Err(GossipError::Network("error".to_string())),
                    48,
                ),
            ];

            for (response_time, result, expected_score) in operations {
                match result {
                    Ok(()) => {
                        GossipClient::handle_data_retrieval_score(
                            &peer_list,
                            &Ok(()),
                            &addr,
                            response_time,
                        );
                    }
                    Err(e) => {
                        GossipClient::handle_data_retrieval_score::<()>(
                            &peer_list,
                            &Err(e),
                            &addr,
                            response_time,
                        );
                    }
                }

                let current_score = peer_list.get_peer(&addr).unwrap().reputation_score.get();
                assert_eq!(
                    current_score, expected_score,
                    "After response time {:?}, score should be {}",
                    response_time, expected_score
                );
            }
        }
    }

    mod integration_timing_tests {
        use super::*;

        #[tokio::test]
        async fn test_mock_server_with_delay_functionality() {
            // Test that new_with_delay creates servers with appropriate delays
            let fast_server = MockHttpServer::new_with_delay(200, "test", "text/plain", 100);
            let slow_server = MockHttpServer::new_with_delay(200, "test", "text/plain", 2000);

            let client = reqwest::Client::new();

            // Test fast server
            let start_time = std::time::Instant::now();
            let fast_url = format!("http://127.0.0.1:{}/", fast_server.port());
            let fast_response = client.get(&fast_url).send().await;
            let fast_duration = start_time.elapsed();

            assert!(fast_response.is_ok(), "Fast server should respond");
            assert!(
                fast_duration >= Duration::from_millis(100),
                "Fast server should have at least 100ms delay"
            );
            assert!(
                fast_duration < Duration::from_millis(500),
                "Fast server should respond quickly"
            );

            // Test slow server
            let start_time = std::time::Instant::now();
            let slow_url = format!("http://127.0.0.1:{}/", slow_server.port());
            let slow_response = client.get(&slow_url).send().await;
            let slow_duration = start_time.elapsed();

            assert!(slow_response.is_ok(), "Slow server should respond");
            assert!(
                slow_duration >= Duration::from_secs(2),
                "Slow server should have at least 2s delay"
            );
        }
    }

    mod concurrent_scoring_tests {
        use super::*;
        use irys_primitives::Address;
        use irys_types::{PeerListItem, PeerScore};
        use std::sync::Arc;
        use tokio::task::JoinSet;

        #[tokio::test]
        async fn test_concurrent_score_updates() {
            let peer_list = Arc::new(PeerList::test_mock().expect("to create peer list mock"));
            let addr = Address::from([1_u8; 20]);
            let peer = PeerListItem::default();
            peer_list.add_or_update_peer(addr, peer, true);

            let mut join_set = JoinSet::new();

            for i in 0..20 {
                let peer_list_clone = peer_list.clone();
                let addr_copy = addr;

                join_set.spawn(async move {
                    let response_time = if i % 3 == 0 {
                        Duration::from_millis(300)
                    } else if i % 3 == 1 {
                        Duration::from_millis(1500)
                    } else {
                        Duration::from_secs(3)
                    };

                    if i % 4 == 0 {
                        GossipClient::handle_data_retrieval_score::<()>(
                            &peer_list_clone,
                            &Err(GossipError::Network("test".to_string())),
                            &addr_copy,
                            response_time,
                        );
                    } else {
                        GossipClient::handle_data_retrieval_score(
                            &peer_list_clone,
                            &Ok(()),
                            &addr_copy,
                            response_time,
                        );
                    }
                });
            }

            while (join_set.join_next().await).is_some() {}

            let final_peer = peer_list.get_peer(&addr);
            assert!(final_peer.is_some());
            let final_score = final_peer.unwrap().reputation_score.get();
            // Score should be within valid bounds
            assert!(final_score <= PeerScore::MAX);
        }
    }
}<|MERGE_RESOLUTION|>--- conflicted
+++ resolved
@@ -616,7 +616,26 @@
         )))
     }
 
-<<<<<<< HEAD
+    pub async fn hydrate_peers_online_status(&self, peer_list: &PeerList) {
+        debug!("Hydrating peers online status");
+        let peers = peer_list.all_peers_sorted_by_score();
+        for peer in peers {
+            match self.check_health(peer.1.address, peer_list).await {
+                Ok(is_healthy) => {
+                    debug!("Peer {} is healthy: {}", peer.0, is_healthy);
+                    peer_list.set_is_online(&peer.0, is_healthy);
+                }
+                Err(err) => {
+                    warn!(
+                        "Failed to check the health of peer {}: {}, setting offline status",
+                        peer.0, err
+                    );
+                    peer_list.set_is_online(&peer.0, false);
+                }
+            }
+        }
+    }
+
     pub async fn stake_and_pledge_whitelist(
         &self,
         peer_list: &PeerList,
@@ -714,26 +733,6 @@
                 "Failed to fetch stake and pledge whitelist".to_string(),
             ),
         })
-=======
-    pub async fn hydrate_peers_online_status(&self, peer_list: &PeerList) {
-        debug!("Hydrating peers online status");
-        let peers = peer_list.all_peers_sorted_by_score();
-        for peer in peers {
-            match self.check_health(peer.1.address, peer_list).await {
-                Ok(is_healthy) => {
-                    debug!("Peer {} is healthy: {}", peer.0, is_healthy);
-                    peer_list.set_is_online(&peer.0, is_healthy);
-                }
-                Err(err) => {
-                    warn!(
-                        "Failed to check the health of peer {}: {}, setting offline status",
-                        peer.0, err
-                    );
-                    peer_list.set_is_online(&peer.0, false);
-                }
-            }
-        }
->>>>>>> cc727b3d
     }
 }
 
