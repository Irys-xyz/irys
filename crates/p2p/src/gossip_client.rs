#![allow(
    clippy::module_name_repetitions,
    reason = "I have no idea how to name this module to satisfy this lint"
)]
use crate::types::{GossipError, GossipResponse, GossipResult, RejectionReason};
use crate::GossipCache;
use core::time::Duration;
use futures::StreamExt as _;
use irys_domain::{PeerList, ScoreDecreaseReason, ScoreIncreaseReason};
use irys_types::{
<<<<<<< HEAD
    BlockBody, BlockHash, GossipCacheKey, GossipData, GossipDataRequest, GossipRequest,
    IrysAddress, IrysBlockHeader, PeerAddress, PeerListItem, PeerNetworkError,
    DATA_REQUEST_RETRIES,
=======
    AcceptedResponse, BlockHash, BlockIndexItem, BlockIndexQuery, GossipCacheKey, GossipData,
    GossipDataRequest, GossipRequest, IrysAddress, IrysBlockHeader, IrysTransactionResponse,
    NodeInfo, PeerAddress, PeerListItem, PeerNetworkError, PeerResponse, VersionRequest,
    DATA_REQUEST_RETRIES, H256,
>>>>>>> 03a40464
};
use rand::prelude::SliceRandom as _;
use reqwest::{Client, StatusCode};
use reth::primitives::Block;
use reth::revm::primitives::B256;
use serde::{Deserialize, Serialize};
use std::net::SocketAddr;
use std::sync::Arc;
use tracing::{debug, error, warn};

/// Response time threshold for fast responses (deserving extra reward)
const FAST_RESPONSE_THRESHOLD: Duration = Duration::from_millis(500);

/// Response time threshold for normal responses (standard reward)
const NORMAL_RESPONSE_THRESHOLD: Duration = Duration::from_secs(2);

#[derive(Debug, Clone, thiserror::Error)]
pub enum GossipClientError {
    #[error("Get request to {0} failed with reason {1}")]
    GetRequest(String, String),
    #[error("Health check to {0} failed with status code {1}")]
    HealthCheck(String, reqwest::StatusCode),
    #[error("Failed to get json response payload from {0} with reason {1}")]
    GetJsonResponsePayload(String, String),
}

#[derive(Debug, Clone)]
pub struct GossipClient {
    pub mining_address: IrysAddress,
    client: Client,
}

impl GossipClient {
    pub const CURRENT_PROTOCOL_VERSION: u32 = 1;

    #[must_use]
    pub fn new(timeout: Duration, mining_address: IrysAddress) -> Self {
        Self {
            mining_address,
            client: Client::builder()
                .timeout(timeout)
                .build()
                .expect("Failed to create reqwest client"),
        }
    }

    pub fn internal_client(&self) -> &Client {
        &self.client
    }

    /// Send data to a peer and update their score based on the result
    ///
    /// # Errors
    ///
    /// If the peer is offline or the request fails, an error is returned.
    async fn send_data_and_update_score_internal(
        &self,
        peer: (&IrysAddress, &PeerListItem),
        data: &GossipData,
        peer_list: &PeerList,
    ) -> GossipResult<()> {
        let peer_miner_address = peer.0;
        let peer = peer.1;

        let res = self.send_data(peer, data).await;
        Self::handle_score(peer_list, &res, peer_miner_address);
        res.map(|_| ())
    }

    /// Request a specific data to be gossiped. Returns true if the peer has the data,
    /// and false if it doesn't.
    pub async fn make_get_data_request_and_update_the_score(
        &self,
        peer: &(IrysAddress, PeerListItem),
        requested_data: GossipDataRequest,
        peer_list: &PeerList,
    ) -> GossipResult<GossipResponse<bool>> {
        let url = format!("http://{}/gossip/get_data", peer.1.address.gossip);
        let start_time = std::time::Instant::now();
        let res = self.send_data_internal(url, &requested_data).await;
        let response_time = start_time.elapsed();
        Self::handle_data_retrieval_score(peer_list, &res, &peer.0, response_time);
        res
    }

    /// Request specific data from the peer. Returns the data right away if the peer has it
    /// and updates the peer's score based on the result.
    async fn pull_data_and_update_the_score(
        &self,
        peer: &(IrysAddress, PeerListItem),
        requested_data: GossipDataRequest,
        peer_list: &PeerList,
    ) -> GossipResult<GossipResponse<Option<GossipData>>> {
        let url = format!("http://{}/gossip/pull_data", peer.1.address.gossip);
        let start_time = std::time::Instant::now();
        let res = self.send_data_internal(url, &requested_data).await;
        let response_time = start_time.elapsed();
        Self::handle_data_retrieval_score(peer_list, &res, &peer.0, response_time);

        res
    }

    pub async fn get_info(&self, peer: PeerAddress) -> Result<NodeInfo, GossipClientError> {
        let url = format!("http://{}/gossip/info", peer.gossip);
        let response = self.internal_client().get(&url).send().await;

        let gossip_result = match response {
            Ok(resp) => {
                if !resp.status().is_success() {
                    Err(GossipClientError::GetRequest(
                        peer.gossip.to_string(),
                        resp.status().to_string(),
                    ))
                } else {
                    match resp.json::<GossipResponse<NodeInfo>>().await {
                        Ok(GossipResponse::Accepted(info)) => Ok(info),
                        Ok(GossipResponse::Rejected(reason)) => Err(GossipClientError::GetRequest(
                            peer.gossip.to_string(),
                            format!("Request rejected: {:?}", reason),
                        )),
                        Err(e) => Err(GossipClientError::GetJsonResponsePayload(
                            peer.gossip.to_string(),
                            e.to_string(),
                        )),
                    }
                }
            }
            Err(e) => Err(GossipClientError::GetRequest(
                peer.gossip.to_string(),
                e.to_string(),
            )),
        };

        gossip_result
    }

    pub async fn get_peer_list(
        &self,
        peer: SocketAddr,
    ) -> Result<Vec<PeerAddress>, GossipClientError> {
        let url = format!("http://{}/gossip/peer-list", peer);
        let response = self
            .internal_client()
            .get(&url)
            .send()
            .await
            .map_err(|error| GossipClientError::GetRequest(peer.to_string(), error.to_string()))?;

        if !response.status().is_success() {
            return Err(GossipClientError::GetRequest(
                peer.to_string(),
                response.status().to_string(),
            ));
        }

        let response: GossipResponse<Vec<PeerAddress>> =
            response.json().await.map_err(|error| {
                GossipClientError::GetJsonResponsePayload(peer.to_string(), error.to_string())
            })?;

        match response {
            GossipResponse::Accepted(peers) => Ok(peers),
            GossipResponse::Rejected(reason) => Err(GossipClientError::GetRequest(
                peer.to_string(),
                format!("Request rejected: {:?}", reason),
            )),
        }
    }

    pub async fn post_version(
        &self,
        peer: SocketAddr,
        version: VersionRequest,
    ) -> Result<PeerResponse, GossipClientError> {
        let url = format!("http://{}/gossip/version", peer);
        let response = self
            .internal_client()
            .post(&url)
            .json(&version)
            .send()
            .await
            .map_err(|error| GossipClientError::GetRequest(peer.to_string(), error.to_string()))?;

        if !response.status().is_success() {
            return Err(GossipClientError::GetRequest(
                peer.to_string(),
                response.status().to_string(),
            ));
        }

        let response: GossipResponse<AcceptedResponse> =
            response.json().await.map_err(|error| {
                GossipClientError::GetJsonResponsePayload(peer.to_string(), error.to_string())
            })?;

        match response {
            GossipResponse::Accepted(version_response) => {
                Ok(PeerResponse::Accepted(version_response))
            }
            GossipResponse::Rejected(reason) => match reason {
                RejectionReason::InvalidCredentials => Ok(PeerResponse::Rejected(
                    irys_types::version::RejectedResponse {
                        reason: irys_types::version::RejectionReason::InvalidCredentials,
                        message: Some("Invalid credentials provided".to_string()),
                        retry_after: None,
                    },
                )),
                RejectionReason::ProtocolMismatch => Ok(PeerResponse::Rejected(
                    irys_types::version::RejectedResponse {
                        reason: irys_types::version::RejectionReason::ProtocolMismatch,
                        message: Some("Protocol mismatch".to_string()),
                        retry_after: None,
                    },
                )),
                _ => Err(GossipClientError::GetRequest(
                    peer.to_string(),
                    format!("Unexpected rejection reason: {:?}", reason),
                )),
            },
        }
    }

    pub async fn get_block_index(
        &self,
        peer: PeerAddress,
        query: BlockIndexQuery,
    ) -> Result<Vec<BlockIndexItem>, GossipClientError> {
        let url = format!("http://{}/gossip/block-index", peer.gossip);
        let response = self.internal_client().get(&url).query(&query).send().await;

        let gossip_result = match response {
            Ok(resp) => {
                if !resp.status().is_success() {
                    Err(GossipClientError::GetRequest(
                        peer.gossip.to_string(),
                        resp.status().to_string(),
                    ))
                } else {
                    match resp.json::<GossipResponse<Vec<BlockIndexItem>>>().await {
                        Ok(GossipResponse::Accepted(index)) => Ok(index),
                        Ok(GossipResponse::Rejected(reason)) => Err(GossipClientError::GetRequest(
                            peer.gossip.to_string(),
                            format!("Request rejected: {:?}", reason),
                        )),
                        Err(e) => Err(GossipClientError::GetJsonResponsePayload(
                            peer.gossip.to_string(),
                            e.to_string(),
                        )),
                    }
                }
            }
            Err(e) => Err(GossipClientError::GetRequest(
                peer.gossip.to_string(),
                e.to_string(),
            )),
        };

        gossip_result
    }

    pub async fn get_protocol_version(&self, peer: PeerAddress) -> Result<u32, GossipClientError> {
        let url = format!("http://{}/gossip/protocol_version", peer.gossip);
        let response = self
            .internal_client()
            .get(&url)
            .send()
            .await
            .map_err(|error| {
                GossipClientError::GetRequest(peer.gossip.to_string(), error.to_string())
            })?;

        if !response.status().is_success() {
            return Err(GossipClientError::GetRequest(
                peer.gossip.to_string(),
                response.status().to_string(),
            ));
        }

        response.json().await.map_err(|error| {
            GossipClientError::GetJsonResponsePayload(peer.gossip.to_string(), error.to_string())
        })
    }

    pub async fn check_health(
        &self,
        peer: PeerAddress,
        peer_list: &PeerList,
    ) -> Result<bool, GossipClientError> {
        let url = format!("http://{}/gossip/health", peer.gossip);
        let peer_addr = peer.gossip.to_string();

        let response = self
            .internal_client()
            .get(&url)
            .send()
            .await
            .map_err(|error| GossipClientError::GetRequest(peer_addr.clone(), error.to_string()))?;

        if !response.status().is_success() {
            return Err(GossipClientError::HealthCheck(peer_addr, response.status()));
        }

        let response: GossipResponse<bool> = response.json().await.map_err(|error| {
            GossipClientError::GetJsonResponsePayload(peer_addr, error.to_string())
        })?;

        match response {
            GossipResponse::Accepted(val) => Ok(val),
            GossipResponse::Rejected(reason) => {
                warn!("Health check rejected with reason: {:?}", reason);
                match reason {
                    RejectionReason::HandshakeRequired => {
                        peer_list.initiate_handshake(peer.api, peer.gossip, true);
                    }
                    RejectionReason::GossipDisabled => {
                        return Ok(false);
                    }
                    RejectionReason::InvalidCredentials | RejectionReason::ProtocolMismatch => {
                        warn!("Health check rejected with reason: {:?}", reason);
                    }
                    _ => {
                        warn!(
                            "Unexpected rejection reason for the health check: {:?}",
                            reason
                        );
                    }
                };
                Ok(true)
            }
        }
    }

    /// Send data to a peer
    ///
    /// # Errors
    ///
    /// If the peer is offline or the request fails, an error is returned.
    async fn send_data(
        &self,
        peer: &PeerListItem,
        data: &GossipData,
    ) -> GossipResult<GossipResponse<()>> {
        match data {
            GossipData::Chunk(unpacked_chunk) => {
                self.send_data_internal(
                    format!("http://{}/gossip/chunk", peer.address.gossip),
                    unpacked_chunk,
                )
                .await
            }
            GossipData::Transaction(irys_transaction_header) => {
                self.send_data_internal(
                    format!("http://{}/gossip/transaction", peer.address.gossip),
                    irys_transaction_header,
                )
                .await
            }
            GossipData::CommitmentTransaction(commitment_tx) => {
                self.send_data_internal(
                    format!("http://{}/gossip/commitment_tx", peer.address.gossip),
                    commitment_tx,
                )
                .await
            }
            GossipData::BlockHeader(irys_block_header) => {
                if irys_block_header.poa.chunk.is_none() {
                    error!(
                        target = "p2p::gossip_client::send_data",
                        block.hash = ?irys_block_header.block_hash,
                        "Sending a block header without the POA chunk"
                    );
                }
                self.send_data_internal(
                    format!("http://{}/gossip/block", peer.address.gossip),
                    &irys_block_header,
                )
                .await
            }
            GossipData::BlockBody(block_body) => {
                self.send_data_internal(
                    format!("http://{}/gossip/block_body", peer.address.gossip),
                    &block_body,
                )
                .await
            }
            GossipData::ExecutionPayload(execution_payload) => {
                self.send_data_internal(
                    format!("http://{}/gossip/execution_payload", peer.address.gossip),
                    &execution_payload,
                )
                .await
            }
            GossipData::IngressProof(ingress_proof) => {
                self.send_data_internal(
                    format!("http://{}/gossip/ingress_proof", peer.address.gossip),
                    &ingress_proof,
                )
                .await
            }
        }
    }

    async fn send_data_internal<T, R>(
        &self,
        url: String,
        data: &T,
    ) -> GossipResult<GossipResponse<R>>
    where
        T: Serialize + ?Sized,
        for<'de> R: Deserialize<'de>,
    {
        debug!("Sending data to {}", url);

        let req = self.create_request(data);
        let response =
            self.client
                .post(&url)
                .json(&req)
                .send()
                .await
                .map_err(|response_error| {
                    GossipError::Network(format!(
                        "Failed to send data to {}: {}",
                        url, response_error
                    ))
                })?;

        let status = response.status();

        match status {
            StatusCode::OK => {
                let text = response.text().await.map_err(|e| {
                    GossipError::Network(format!("Failed to read response from {}: {}", url, e))
                })?;

                if text.trim().is_empty() {
                    return Err(GossipError::Network(format!("Empty response from {}", url)));
                }

                let body = serde_json::from_str(&text).map_err(|e| {
                    GossipError::Network(format!(
                        "{}: Failed to parse JSON: {} - Response: {}",
                        url, e, text
                    ))
                })?;
                Ok(body)
            }
            _ => {
                let error_text = response.text().await.unwrap_or_default();
                Err(GossipError::Network(format!(
                    "API request {} failed with status: {} - {}",
                    url, status, error_text
                )))
            }
        }
    }

    fn handle_score<T>(
        peer_list: &PeerList,
        result: &GossipResult<GossipResponse<T>>,
        peer_miner_address: &IrysAddress,
    ) {
        match &result {
            Ok(_) => {
                // Successful send, increase score for data request
                peer_list.increase_peer_score(peer_miner_address, ScoreIncreaseReason::DataRequest);
                peer_list.set_is_online(peer_miner_address, true);
            }
            Err(err) => {
                if let GossipError::Network(_message) = err {
                    debug!(
                        "Setting peer {:?} status to 'offline' due to a network error",
                        peer_miner_address
                    );
                    peer_list.set_is_online(peer_miner_address, false);
                }
                // Failed to send, decrease score
                peer_list.decrease_peer_score(
                    peer_miner_address,
                    ScoreDecreaseReason::NetworkError(format!("{:?}", err)),
                );
            }
        }
    }

    /// Handle scoring for data retrieval operations based on response time and success
    fn handle_data_retrieval_score<T>(
        peer_list: &PeerList,
        result: &GossipResult<T>,
        peer_miner_address: &IrysAddress,
        response_time: Duration,
    ) {
        match result {
            Ok(_) => {
                // Successful response - reward based on speed
                if response_time <= FAST_RESPONSE_THRESHOLD {
                    // Fast response deserves extra reward
                    peer_list.increase_peer_score(
                        peer_miner_address,
                        ScoreIncreaseReason::TimelyResponse,
                    );
                } else if response_time <= NORMAL_RESPONSE_THRESHOLD {
                    // Normal response gets standard reward
                    peer_list.increase_peer_score(peer_miner_address, ScoreIncreaseReason::Online);
                } else {
                    // Slow but successful response gets minimal penalty
                    peer_list
                        .decrease_peer_score(peer_miner_address, ScoreDecreaseReason::SlowResponse);
                }
            }
            Err(err) => {
                // Failed to respond - severe penalty
                peer_list.decrease_peer_score(
                    peer_miner_address,
                    ScoreDecreaseReason::NetworkError(format!(
                        "handle_data_retrieval_score resulted in an error: {:?}",
                        err
                    )),
                );
            }
        }
    }

    /// Sends data to a peer and update their score in a detached task
    pub fn send_data_and_update_the_score_detached(
        &self,
        peer: (&IrysAddress, &PeerListItem),
        data: Arc<GossipData>,
        peer_list: &PeerList,
        cache: Arc<GossipCache>,
        gossip_cache_key: GossipCacheKey,
    ) {
        let client = self.clone();
        let peer_list = peer_list.clone();
        let peer_miner_address = *peer.0;
        let peer = peer.1.clone();

        tokio::spawn(async move {
            if let Err(e) = client
                .send_data_and_update_score_internal(
                    (&peer_miner_address, &peer),
                    &data,
                    &peer_list,
                )
                .await
            {
                error!("Error sending data to peer: {:?}", e);
            } else if let Err(err) = cache.record_seen(peer_miner_address, gossip_cache_key) {
                error!("Error recording seen data in cache: {:?}", err);
            }
        });
    }

    /// Sends data to a peer without updating their score
    pub fn send_data_without_score_update(
        &self,
        peer: (&IrysAddress, &PeerListItem),
        data: Arc<GossipData>,
    ) {
        let client = self.clone();
        let peer = peer.1.clone();

        tokio::spawn(async move {
            if let Err(e) = client.send_data(&peer, &data).await {
                error!("Error sending data to peer: {}", e);
            }
        });
    }

    /// Sends data to a peer and updates their score specifically for data requests
    pub fn send_data_and_update_score_for_request(
        &self,
        peer: (&IrysAddress, &PeerListItem),
        data: Arc<GossipData>,
        peer_list: &PeerList,
    ) {
        let client = self.clone();
        let peer_list = peer_list.clone();
        let peer_miner_address = *peer.0;
        let peer = peer.1.clone();

        tokio::spawn(async move {
            let result = client.send_data(&peer, &data).await;
            match &result {
                Ok(_) => {
                    // Use DataRequest reason for score increase
                    peer_list
                        .increase_peer_score(&peer_miner_address, ScoreIncreaseReason::DataRequest);
                }
                Err(err) => {
                    peer_list.decrease_peer_score(
                        &peer_miner_address,
                        ScoreDecreaseReason::Offline(format!(
                            "send_data_and_update_score_for_request resulted in an error: {:?}",
                            err
                        )),
                    );
                }
            }
        });
    }

    fn create_request<T>(&self, data: T) -> GossipRequest<T> {
        GossipRequest {
            miner_address: self.mining_address,
            data,
        }
    }

    pub async fn pull_block_header_from_network(
        &self,
        block_hash: BlockHash,
        use_trusted_peers_only: bool,
        peer_list: &PeerList,
    ) -> Result<(IrysAddress, Arc<IrysBlockHeader>), PeerNetworkError> {
        let data_request = GossipDataRequest::BlockHeader(block_hash);
        self.pull_data_from_network(data_request, use_trusted_peers_only, peer_list, Self::block)
            .await
    }

    pub async fn pull_block_body_from_network(
        &self,
        block_hash: BlockHash,
        use_trusted_peers_only: bool,
        peer_list: &PeerList,
    ) -> Result<(IrysAddress, Arc<BlockBody>), PeerNetworkError> {
        let data_request = GossipDataRequest::BlockBody(block_hash);
        self.pull_data_from_network(
            data_request,
            use_trusted_peers_only,
            peer_list,
            |gossip_data| match gossip_data {
                GossipData::BlockBody(body) => Ok(body),
                _ => Err(PeerNetworkError::UnexpectedData(format!(
                    "Expected BlockBody, got {:?}",
                    gossip_data.data_type_and_id()
                ))),
            },
        )
        .await
    }

    pub async fn pull_payload_from_network(
        &self,
        evm_payload_hash: B256,
        use_trusted_peers_only: bool,
        peer_list: &PeerList,
    ) -> Result<(IrysAddress, Block), PeerNetworkError> {
        let data_request = GossipDataRequest::ExecutionPayload(evm_payload_hash);
        self.pull_data_from_network(
            data_request,
            use_trusted_peers_only,
            peer_list,
            Self::execution_payload,
        )
        .await
    }

    pub async fn pull_transaction_from_network(
        &self,
        tx_id: H256,
        use_trusted_peers_only: bool,
        peer_list: &PeerList,
    ) -> Result<(IrysAddress, IrysTransactionResponse), PeerNetworkError> {
        let data_request = GossipDataRequest::Transaction(tx_id);
        self.pull_data_from_network(
            data_request,
            use_trusted_peers_only,
            peer_list,
            Self::transaction,
        )
        .await
    }

    /// Pull a block from a specific peer, updating its score accordingly.
    pub async fn pull_block_from_peer(
        &self,
        block_hash: BlockHash,
        peer: &(IrysAddress, PeerListItem),
        peer_list: &PeerList,
    ) -> Result<(IrysAddress, Arc<IrysBlockHeader>), PeerNetworkError> {
        let data_request = GossipDataRequest::BlockHeader(block_hash);
        match self
            .pull_data_and_update_the_score(peer, data_request, peer_list)
            .await
        {
            Ok(response) => match response {
                GossipResponse::Accepted(maybe_data) => match maybe_data {
                    Some(data) => {
                        let header = Self::block(data)?;
                        Ok((peer.0, header))
                    }
                    None => Err(PeerNetworkError::FailedToRequestData(
                        "Peer did not have the requested block".to_string(),
                    )),
                },
                GossipResponse::Rejected(reason) => {
                    warn!("Peer {:?} rejected the request: {:?}", peer.0, reason);
                    match reason {
                        RejectionReason::HandshakeRequired => peer_list.initiate_handshake(
                            peer.1.address.api,
                            peer.1.address.gossip,
                            true,
                        ),
                        RejectionReason::GossipDisabled => {
                            peer_list.set_is_online(&peer.0, false);
                        }
                        RejectionReason::InvalidCredentials | RejectionReason::ProtocolMismatch => {
                            warn!("Peer {:?} rejected block request with {:?}", peer.0, reason);
                        }
                        _ => {}
                    }
                    Err(PeerNetworkError::FailedToRequestData(format!(
                        "Peer {:?} rejected the block {:?} request: {:?}",
                        peer.0, block_hash, reason
                    )))
                }
            },
            Err(err) => match err {
                GossipError::PeerNetwork(e) => Err(e),
                other => Err(PeerNetworkError::FailedToRequestData(other.to_string())),
            },
        }
    }

    pub async fn pull_transaction_from_peer(
        &self,
        tx_id: H256,
        peer: &(IrysAddress, PeerListItem),
        peer_list: &PeerList,
    ) -> Result<(IrysAddress, IrysTransactionResponse), PeerNetworkError> {
        let data_request = GossipDataRequest::Transaction(tx_id);
        match self
            .pull_data_and_update_the_score(peer, data_request, peer_list)
            .await
        {
            Ok(response) => match response {
                GossipResponse::Accepted(maybe_data) => match maybe_data {
                    Some(data) => {
                        let tx = Self::transaction(data)?;
                        Ok((peer.0, tx))
                    }
                    None => Err(PeerNetworkError::FailedToRequestData(
                        "Peer did not have the requested transaction".to_string(),
                    )),
                },
                GossipResponse::Rejected(reason) => {
                    warn!("Peer {:?} rejected the request: {:?}", peer.0, reason);
                    match reason {
                        RejectionReason::HandshakeRequired => peer_list.initiate_handshake(
                            peer.1.address.api,
                            peer.1.address.gossip,
                            true,
                        ),
                        RejectionReason::GossipDisabled => {
                            peer_list.set_is_online(&peer.0, false);
                        }
                        RejectionReason::InvalidCredentials | RejectionReason::ProtocolMismatch => {
                            warn!(
                                "Peer {:?} rejected transaction request with {:?}",
                                peer.0, reason
                            );
                        }
                        _ => {}
                    }
                    Err(PeerNetworkError::FailedToRequestData(format!(
                        "Peer {:?} rejected the transaction {:?} request: {:?}",
                        peer.0, tx_id, reason
                    )))
                }
            },
            Err(err) => match err {
                GossipError::PeerNetwork(e) => Err(e),
                other => Err(PeerNetworkError::FailedToRequestData(other.to_string())),
            },
        }
    }

    fn block(gossip_data: GossipData) -> Result<Arc<IrysBlockHeader>, PeerNetworkError> {
        match gossip_data {
            GossipData::BlockHeader(block) => Ok(block),
            _ => Err(PeerNetworkError::UnexpectedData(format!(
                "Expected IrysBlockHeader, got {:?}",
                gossip_data.data_type_and_id()
            ))),
        }
    }

    fn execution_payload(gossip_data: GossipData) -> Result<Block, PeerNetworkError> {
        match gossip_data {
            GossipData::ExecutionPayload(block) => Ok(block),
            _ => Err(PeerNetworkError::UnexpectedData(format!(
                "Expected ExecutionPayload, got {:?}",
                gossip_data.data_type_and_id()
            ))),
        }
    }

    fn transaction(gossip_data: GossipData) -> Result<IrysTransactionResponse, PeerNetworkError> {
        match gossip_data {
            GossipData::Transaction(tx) => Ok(IrysTransactionResponse::Storage(tx)),
            GossipData::CommitmentTransaction(tx) => Ok(IrysTransactionResponse::Commitment(tx)),
            _ => Err(PeerNetworkError::UnexpectedData(format!(
                "Expected Transaction or CommitmentTransaction, got {:?}",
                gossip_data.data_type_and_id()
            ))),
        }
    }

    pub async fn pull_data_from_network<T>(
        &self,
        data_request: GossipDataRequest,
        use_trusted_peers_only: bool,
        peer_list: &PeerList,
        map_data: fn(GossipData) -> Result<T, PeerNetworkError>,
    ) -> Result<(IrysAddress, T), PeerNetworkError> {
        let mut peers = if use_trusted_peers_only {
            peer_list.online_trusted_peers()
        } else {
            // Get the top 10 most active peers
            peer_list.top_active_peers(Some(10), None)
        };

        // Shuffle peers to randomize the selection
        peers.shuffle(&mut rand::thread_rng());
        // Take random 5
        peers.truncate(5);

        if peers.is_empty() {
            return Err(PeerNetworkError::NoPeersAvailable);
        }

        // Try up to DATA_REQUEST_RETRIES rounds across peers; only retry peers on transient errors.
        let mut last_error = None;

        // Track peers eligible for retry across rounds (transient failures only)
        let mut retryable_peers = peers.clone();

        for attempt in 1..=DATA_REQUEST_RETRIES {
            // If no peers remain to try, stop early
            if retryable_peers.is_empty() {
                break;
            }

            // Fan-out concurrently to all retryable peers in this round and accept first success

            let current_round = retryable_peers.clone();
            let mut futs = futures::stream::FuturesUnordered::new();

            for peer in current_round {
                let gc = self.clone();
                let dr = data_request.clone();
                let pl = peer_list;
                futs.push(async move {
                    let addr = peer.0;
                    let res = gc.pull_data_and_update_the_score(&peer, dr, pl).await;
                    (addr, peer, res)
                });
            }

            let mut next_retryable = Vec::new();

            while let Some((address, peer, result)) = futs.next().await {
                match result {
                    Ok(GossipResponse::Accepted(maybe_data)) => {
                        match maybe_data {
                            Some(data) => match map_data(data) {
                                Ok(data) => {
                                    debug!(
                                        "Successfully pulled {:?} from peer {}",
                                        data_request, address
                                    );
                                    // Drop remaining futures to cancel outstanding requests
                                    return Ok((address, data));
                                }
                                Err(err) => {
                                    warn!("Failed to map data from peer {}: {}", address, err);
                                    // Not retriable: don't include this peer for future rounds
                                }
                            },
                            None => {
                                // Peer doesn't have this data; keep for future rounds to allow re-gossip
                                debug!("Peer {} doesn't have {:?}", address, data_request);
                                next_retryable.push(peer);
                            }
                        }
                    }
                    Ok(GossipResponse::Rejected(reason)) => {
                        warn!(
                            "Peer {} reject the request: {:?}: {:?}",
                            address, data_request, reason
                        );
                        match reason {
                            RejectionReason::HandshakeRequired => {
                                peer_list.initiate_handshake(
                                    peer.1.address.api,
                                    peer.1.address.gossip,
                                    true,
                                );
                                last_error = Some(GossipError::from(
                                    PeerNetworkError::FailedToRequestData(format!(
                                        "Request {:?}: Peer {:?} requires a handshake",
                                        data_request, address
                                    )),
                                ));
                            }
                            RejectionReason::GossipDisabled => {
                                peer_list.set_is_online(&peer.0, false);
                                last_error = Some(GossipError::from(
                                    PeerNetworkError::FailedToRequestData(format!(
                                        "Request {:?}: Peer {:?} has gossip disabled",
                                        data_request, address
                                    )),
                                ));
                            }
                            RejectionReason::InvalidData => {
                                last_error = Some(GossipError::from(
                                    PeerNetworkError::FailedToRequestData(format!(
                                        "Request {:?}: Peer {:?} reported invalid data",
                                        data_request, address
                                    )),
                                ));
                            }
                            RejectionReason::RateLimited => {
                                last_error = Some(GossipError::from(
                                    PeerNetworkError::FailedToRequestData(format!(
                                        "Request {:?}: Peer {:?} rate limited the request",
                                        data_request, address
                                    )),
                                ));
                            }
                            RejectionReason::UnableToVerifyOrigin => {
                                last_error = Some(GossipError::from(
                                    PeerNetworkError::FailedToRequestData(format!(
                                        "Request {:?}: Peer {:?} unable to verify our origin",
                                        data_request, address
                                    )),
                                ));
                            }
                            RejectionReason::InvalidCredentials
                            | RejectionReason::ProtocolMismatch => {
                                last_error = Some(GossipError::from(
                                    PeerNetworkError::FailedToRequestData(format!(
                                        "Request {:?}: Peer {:?} rejected with {:?}",
                                        data_request, address, reason
                                    )),
                                ));
                            }
                        }
                        // Do not retry the same peer on rejection
                    }
                    Err(err) => {
                        last_error = Some(err);
                        warn!(
                            "Failed to fetch {:?} from peer {:?} (attempt {}/{}): {}",
                            data_request,
                            address,
                            attempt,
                            DATA_REQUEST_RETRIES,
                            last_error.as_ref().unwrap()
                        );
                        // Transient failure: keep peer for next round
                        next_retryable.push(peer);
                    }
                }
            }

            retryable_peers = next_retryable;

            // minimal delay between attempts, skip after final iteration
            if attempt != DATA_REQUEST_RETRIES {
                tokio::time::sleep(Duration::from_millis(100)).await;
            }
        }

        Err(PeerNetworkError::FailedToRequestData(format!(
            "Failed to pull {:?} after trying 5 peers: {:?}",
            data_request, last_error
        )))
    }

    pub async fn hydrate_peers_online_status(&self, peer_list: &PeerList) {
        debug!("Hydrating peers online status");
        let peers = peer_list.all_peers_sorted_by_score();
        for peer in peers {
            match self.check_health(peer.1.address, peer_list).await {
                Ok(is_healthy) => {
                    debug!("Peer {} is healthy: {}", peer.0, is_healthy);
                    peer_list.set_is_online(&peer.0, is_healthy);
                }
                Err(err) => {
                    warn!(
                        "Failed to check the health of peer {}: {}, setting offline status",
                        peer.0, err
                    );
                    peer_list.set_is_online(&peer.0, false);
                }
            }
        }
    }

    pub async fn stake_and_pledge_whitelist(
        &self,
        peer_list: &PeerList,
    ) -> Result<Vec<IrysAddress>, PeerNetworkError> {
        // Work only with trusted peers
        let mut peers = peer_list.online_trusted_peers();
        peers.shuffle(&mut rand::thread_rng());

        if peers.is_empty() {
            warn!("The node has no trusted peers to fetch stake_and_pledge_whitelist from");
            return Err(PeerNetworkError::NoPeersAvailable);
        }

        // Retry strategy similar to other network pulls: up to 5 attempts across trusted peers
        let mut last_error: Option<GossipError> = None;
        for attempt in 1..=5 {
            for peer in &peers {
                debug!(
                    "Attempting to fetch stake_and_pledge_whitelist from peer {} (attempt {}/5)",
                    peer.0, attempt
                );
                let url = format!(
                    "http://{}/gossip/stake_and_pledge_whitelist",
                    peer.1.address.gossip
                );

                let response = self
                    .client
                    .get(&url)
                    .send()
                    .await
                    .map_err(|response_error| {
                        PeerNetworkError::FailedToRequestData(format!(
                            "Failed to get the stake/pledge whitelist {}: {:?}",
                            url, response_error
                        ))
                    })?;

                let status = response.status();

                let res: GossipResult<GossipResponse<Vec<IrysAddress>>> = match status {
                    StatusCode::OK => {
                        let text = response.text().await.map_err(|e| {
                            PeerNetworkError::FailedToRequestData(format!(
                                "Failed to read response from {}: {}",
                                url, e
                            ))
                        })?;

                        if text.trim().is_empty() {
                            return Err(PeerNetworkError::FailedToRequestData(format!(
                                "Empty response from {}",
                                url
                            )));
                        }

                        let gossip_response = serde_json::from_str(&text).map_err(|e| {
                            PeerNetworkError::FailedToRequestData(format!(
                                "{}: Failed to parse JSON: {} - Response: {}",
                                url, e, text
                            ))
                        })?;
                        Ok(gossip_response)
                    }
                    _ => {
                        let error_text = response.text().await.unwrap_or_default();
                        Err(PeerNetworkError::FailedToRequestData(format!(
                            "API request {} failed with status: {} - {}",
                            url, status, error_text
                        ))
                        .into())
                    }
                };

                // Update score for the peer based on the result
                Self::handle_score(peer_list, &res, &peer.0);

                match res {
                    Ok(response) => match response {
                        GossipResponse::Accepted(addresses) => return Ok(addresses),
                        GossipResponse::Rejected(reason) => match reason {
                            RejectionReason::HandshakeRequired => {
                                last_error =
                                    Some(GossipError::from(PeerNetworkError::FailedToRequestData(
                                        format!("{}: Peer {:?} requires a handshake", url, peer.0),
                                    )));
                                peer_list.initiate_handshake(
                                    peer.1.address.api,
                                    peer.1.address.gossip,
                                    true,
                                );
                            }
                            RejectionReason::GossipDisabled => {
                                last_error =
                                    Some(GossipError::from(PeerNetworkError::FailedToRequestData(
                                        format!("{}: Peer {:?} has gossip disabled", url, peer.0),
                                    )));
                                peer_list.set_is_online(&peer.0, false);
                            }
                            RejectionReason::InvalidData => {
                                last_error =
                                    Some(GossipError::from(PeerNetworkError::FailedToRequestData(
                                        format!("{}: Peer {:?} reported invalid data", url, peer.0),
                                    )));
                            }
                            RejectionReason::RateLimited => {
                                last_error =
                                    Some(GossipError::from(PeerNetworkError::FailedToRequestData(
                                        format!("{}: Peer {:?} rate limited the request when updating the stake and pledge list", url, peer.0),
                                    )));
                            }
                            RejectionReason::UnableToVerifyOrigin => {
                                last_error =
                                    Some(GossipError::from(PeerNetworkError::FailedToRequestData(
                                        format!(
                                            "{}: Peer {:?} unable to verify our origin when updating the stake and pledge list",
                                            url, peer.0
                                        ),
                                    )));
                            }
                            RejectionReason::InvalidCredentials
                            | RejectionReason::ProtocolMismatch => {
                                last_error = Some(GossipError::from(
                                    PeerNetworkError::FailedToRequestData(format!(
                                        "{}: Peer {:?} rejected with {:?}",
                                        url, peer.0, reason
                                    )),
                                ));
                            }
                        },
                    },
                    Err(err) => {
                        last_error = Some(err);
                        continue;
                    }
                }
            }
            // Small backoff before retrying the whole set again
            tokio::time::sleep(Duration::from_millis(100)).await;
        }

        // Map the last error into a PeerNetworkError
        Err(match last_error {
            Some(GossipError::PeerNetwork(e)) => e,
            Some(other) => PeerNetworkError::FailedToRequestData(other.to_string()),
            None => PeerNetworkError::FailedToRequestData(
                "Failed to fetch stake and pledge whitelist".to_string(),
            ),
        })
    }
}

#[cfg(test)]
mod tests {
    use super::*;
    use core::time::Duration;
    use reqwest::StatusCode;
    use std::io::prelude::*;
    use std::net::TcpListener;
    use std::thread;

    // Test fixtures and utilities
    struct TestFixture {
        client: GossipClient,
    }

    impl TestFixture {
        fn new() -> Self {
            Self {
                client: GossipClient::new(Duration::from_secs(1), IrysAddress::from([1_u8; 20])),
            }
        }

        fn with_timeout(timeout: Duration) -> Self {
            Self {
                client: GossipClient::new(timeout, IrysAddress::from([1_u8; 20])),
            }
        }
    }

    fn get_free_port() -> u16 {
        TcpListener::bind("127.0.0.1:0")
            .expect("Failed to bind to port")
            .local_addr()
            .expect("Failed to get local addr")
            .port()
    }

    fn create_peer_address(host: &str, port: u16) -> PeerAddress {
        PeerAddress {
            gossip: format!("{}:{}", host, port).parse().expect("Valid address"),
            api: format!("{}:{}", host, port).parse().expect("Valid address"),
            execution: Default::default(),
        }
    }

    // Mock HTTP server for testing
    struct MockHttpServer {
        port: u16,
        handle: Option<thread::JoinHandle<()>>,
    }

    impl MockHttpServer {
        fn new_with_response(status_code: u16, body: &str, content_type: &str) -> Self {
            let port = get_free_port();
            let body = body.to_string();
            let content_type = content_type.to_string();

            let handle = thread::spawn(move || {
                let listener =
                    TcpListener::bind(format!("127.0.0.1:{}", port)).expect("Failed to bind");

                if let Ok((mut stream, _)) = listener.accept() {
                    let mut buffer = [0; 1024];
                    let _ = stream.read(&mut buffer);

                    let response = format!(
                        "HTTP/1.1 {} {}\r\nContent-Type: {}\r\nContent-Length: {}\r\n\r\n{}",
                        status_code,
                        Self::status_text(status_code),
                        content_type,
                        body.len(),
                        body
                    );
                    let _ = stream.write_all(response.as_bytes());
                }
            });

            std::thread::sleep(Duration::from_millis(50));

            Self {
                port,
                handle: Some(handle),
            }
        }

        fn new_with_delay(status_code: u16, body: &str, content_type: &str, delay_ms: u64) -> Self {
            let port = get_free_port();
            let body = body.to_string();
            let content_type = content_type.to_string();

            let handle = thread::spawn(move || {
                let listener =
                    TcpListener::bind(format!("127.0.0.1:{}", port)).expect("Failed to bind");

                if let Ok((mut stream, _)) = listener.accept() {
                    let mut buffer = [0; 1024];
                    let _ = stream.read(&mut buffer);

                    std::thread::sleep(Duration::from_millis(delay_ms));

                    let response = format!(
                        "HTTP/1.1 {} {}\r\nContent-Type: {}\r\nContent-Length: {}\r\n\r\n{}",
                        status_code,
                        Self::status_text(status_code),
                        content_type,
                        body.len(),
                        body
                    );
                    let _ = stream.write_all(response.as_bytes());
                }
            });

            std::thread::sleep(Duration::from_millis(50));

            Self {
                port,
                handle: Some(handle),
            }
        }

        fn status_text(code: u16) -> &'static str {
            match code {
                200 => "OK",
                404 => "Not Found",
                500 => "Internal Server Error",
                _ => "Unknown",
            }
        }

        fn port(&self) -> u16 {
            self.port
        }
    }

    impl Drop for MockHttpServer {
        fn drop(&mut self) {
            if let Some(handle) = self.handle.take() {
                let _ = handle.join();
            }
        }
    }

    mod connection_tests {
        use super::*;

        #[tokio::test]
        async fn test_connection_refused() {
            let fixture = TestFixture::new();
            let unreachable_port = get_free_port();
            let peer = create_peer_address("127.0.0.1", unreachable_port);
            let mock_list = PeerList::test_mock().expect("to create peer list mock");

            let result = fixture.client.check_health(peer, &mock_list).await;

            assert!(result.is_err());
            match result.unwrap_err() {
                GossipClientError::GetRequest(addr, reason) => {
                    assert_eq!(addr, peer.gossip.to_string());
                    assert!(
                        reason.to_lowercase().contains("connection refused"),
                        "Expected connection refused error, got: {}",
                        reason
                    );
                }
                err => panic!("Expected GetRequest error, got: {:?}", err),
            }
        }

        #[tokio::test]
        async fn test_request_timeout() {
            let fixture = TestFixture::with_timeout(Duration::from_millis(1));
            // Use a non-routable IP address
            let peer = create_peer_address("192.0.2.1", 8080);
            let mock_list = PeerList::test_mock().expect("to create peer list mock");

            let result = fixture.client.check_health(peer, &mock_list).await;

            assert!(result.is_err());
            match result.unwrap_err() {
                GossipClientError::GetRequest(addr, reason) => {
                    assert_eq!(addr, peer.gossip.to_string());
                    assert!(!reason.is_empty(), "Expected timeout error message");
                }
                err => panic!("Expected GetRequest error for timeout, got: {:?}", err),
            }
        }
    }

    mod health_check_error_tests {
        use super::*;

        async fn test_health_check_error_status(status_code: u16, expected_status: StatusCode) {
            let server = MockHttpServer::new_with_response(status_code, "", "text/plain");
            let fixture = TestFixture::new();
            let peer = create_peer_address("127.0.0.1", server.port());
            let mock_list = PeerList::test_mock().expect("to create peer list mock");

            let result = fixture.client.check_health(peer, &mock_list).await;

            assert!(result.is_err());
            match result.unwrap_err() {
                GossipClientError::HealthCheck(addr, status) => {
                    assert_eq!(addr, peer.gossip.to_string());
                    assert_eq!(status, expected_status);
                }
                err => panic!(
                    "Expected HealthCheck error for status {}, got: {:?}",
                    status_code, err
                ),
            }
        }

        #[tokio::test]
        async fn test_404_not_found() {
            test_health_check_error_status(404, StatusCode::NOT_FOUND).await;
        }

        #[tokio::test]
        async fn test_500_internal_server_error() {
            test_health_check_error_status(500, StatusCode::INTERNAL_SERVER_ERROR).await;
        }
    }

    // Response parsing tests
    mod response_parsing_tests {
        use super::*;

        #[tokio::test]
        async fn test_invalid_json_response() {
            let server =
                MockHttpServer::new_with_response(200, "invalid json {", "application/json");
            let fixture = TestFixture::new();
            let peer = create_peer_address("127.0.0.1", server.port());
            let mock_list = PeerList::test_mock().expect("to create peer list mock");

            let result = fixture.client.check_health(peer, &mock_list).await;

            assert!(result.is_err());
            match result.unwrap_err() {
                GossipClientError::GetJsonResponsePayload(addr, reason) => {
                    assert_eq!(addr, peer.gossip.to_string());
                    assert!(
                        reason.contains("expected")
                            || reason.contains("EOF")
                            || reason.contains("invalid"),
                        "Expected JSON parsing error, got: {}",
                        reason
                    );
                }
                err => panic!("Expected GetJsonResponsePayload error, got: {:?}", err),
            }
        }

        // Additional test for malformed JSON
        #[tokio::test]
        async fn test_truncated_json_response() {
            let server = MockHttpServer::new_with_response(
                200,
                r#"{"status": "healthy", "version"#,
                "application/json",
            );
            let fixture = TestFixture::new();
            let peer = create_peer_address("127.0.0.1", server.port());
            let mock_list = PeerList::test_mock().expect("to create peer list mock");

            let result = fixture.client.check_health(peer, &mock_list).await;

            assert!(result.is_err());
            assert!(matches!(
                result.unwrap_err(),
                GossipClientError::GetJsonResponsePayload(_, _)
            ));
        }
    }

    mod data_retrieval_scoring_tests {
        use super::*;
        use irys_types::IrysAddress;
        use irys_types::{PeerAddress, PeerListItem, PeerScore, RethPeerInfo};
        use std::net::{IpAddr, Ipv4Addr, SocketAddr};
        use std::time::{SystemTime, UNIX_EPOCH};

        fn create_test_peer(id: u8) -> (IrysAddress, PeerListItem) {
            let mining_addr = IrysAddress::from([id; 20]);
            let peer_address = PeerAddress {
                gossip: SocketAddr::new(
                    IpAddr::V4(Ipv4Addr::new(192, 168, 1, id)),
                    8000 + id as u16,
                ),
                api: SocketAddr::new(IpAddr::V4(Ipv4Addr::new(192, 168, 1, id)), 9000 + id as u16),
                execution: RethPeerInfo::default(),
            };
            let peer = PeerListItem {
                address: peer_address,
                reputation_score: PeerScore::new(PeerScore::INITIAL),
                response_time: 100,
                is_online: true,
                last_seen: SystemTime::now()
                    .duration_since(UNIX_EPOCH)
                    .unwrap()
                    .as_secs(),
            };
            (mining_addr, peer)
        }

        #[test]
        fn test_handle_data_retrieval_score_success_cases() {
            let test_cases = vec![
                (Duration::from_millis(300), true),
                (Duration::from_millis(499), true),
                (Duration::from_millis(500), true),
                (Duration::from_millis(1500), true),
                (Duration::from_millis(1999), true),
                (Duration::from_millis(2000), true),
            ];

            for (response_time, should_increase) in test_cases {
                let peer_list = PeerList::test_mock().expect("to create peer list mock");
                let (addr, peer) = create_test_peer(1);
                peer_list.add_or_update_peer(addr, peer, true);

                let initial_score = peer_list.get_peer(&addr).unwrap().reputation_score.get();

                GossipClient::handle_data_retrieval_score(
                    &peer_list,
                    &Ok(()),
                    &addr,
                    response_time,
                );

                let updated_score = peer_list.get_peer(&addr).unwrap().reputation_score.get();
                if should_increase {
                    assert!(
                        updated_score > initial_score,
                        "Response time {:?} should increase score from {} to {}",
                        response_time,
                        initial_score,
                        updated_score
                    );
                }
            }
        }

        #[test]
        fn test_handle_data_retrieval_score_slow_response() {
            const EXPECTED_DECREASE_OF_ONE: u16 = 1;
            let test_cases = vec![
                (Duration::from_secs(3), EXPECTED_DECREASE_OF_ONE),
                (Duration::from_secs(5), EXPECTED_DECREASE_OF_ONE),
                (Duration::from_secs(10), EXPECTED_DECREASE_OF_ONE),
            ];

            for (response_time, expected_decrease) in test_cases {
                let peer_list = PeerList::test_mock().expect("to create peer list mock");
                let (addr, peer) = create_test_peer(1);
                peer_list.add_or_update_peer(addr, peer, true);

                let initial_score = peer_list.get_peer(&addr).unwrap().reputation_score.get();

                GossipClient::handle_data_retrieval_score(
                    &peer_list,
                    &Ok(()),
                    &addr,
                    response_time,
                );

                let updated_score = peer_list.get_peer(&addr).unwrap().reputation_score.get();
                assert_eq!(
                    updated_score,
                    initial_score - expected_decrease,
                    "Slow response {:?} should decrease score by {}",
                    response_time,
                    expected_decrease
                );
            }
        }

        #[test]
        fn test_handle_data_retrieval_score_failed_response() {
            let peer_list = PeerList::test_mock().expect("to create peer list mock");
            let (addr, peer) = create_test_peer(1);
            peer_list.add_or_update_peer(addr, peer, true);

            let initial_score = peer_list.get_peer(&addr).unwrap().reputation_score.get();
            let response_time = Duration::from_millis(500);

            GossipClient::handle_data_retrieval_score::<()>(
                &peer_list,
                &Err(GossipError::Network("timeout".to_string())),
                &addr,
                response_time,
            );

            let updated_score = peer_list.get_peer(&addr).unwrap().reputation_score.get();
            assert_eq!(
                updated_score,
                initial_score - 3,
                "Failed response should decrease by 3"
            );
        }

        #[test]
        fn test_multiple_score_updates_in_sequence() {
            let peer_list = PeerList::test_mock().expect("to create peer list mock");
            let (addr, peer) = create_test_peer(1);
            peer_list.add_or_update_peer(addr, peer, true);

            let operations = vec![
                (Duration::from_millis(100), Ok(()), 51),
                (Duration::from_millis(1500), Ok(()), 52),
                (Duration::from_secs(3), Ok(()), 51),
                (
                    Duration::from_millis(500),
                    Err(GossipError::Network("error".to_string())),
                    48,
                ),
            ];

            for (response_time, result, expected_score) in operations {
                match result {
                    Ok(()) => {
                        GossipClient::handle_data_retrieval_score(
                            &peer_list,
                            &Ok(()),
                            &addr,
                            response_time,
                        );
                    }
                    Err(e) => {
                        GossipClient::handle_data_retrieval_score::<()>(
                            &peer_list,
                            &Err(e),
                            &addr,
                            response_time,
                        );
                    }
                }

                let current_score = peer_list.get_peer(&addr).unwrap().reputation_score.get();
                assert_eq!(
                    current_score, expected_score,
                    "After response time {:?}, score should be {}",
                    response_time, expected_score
                );
            }
        }
    }

    mod integration_timing_tests {
        use super::*;

        #[tokio::test]
        async fn test_mock_server_with_delay_functionality() {
            // Test that new_with_delay creates servers with appropriate delays
            let fast_server = MockHttpServer::new_with_delay(200, "test", "text/plain", 100);
            let slow_server = MockHttpServer::new_with_delay(200, "test", "text/plain", 2000);

            let client = reqwest::Client::new();

            // Test fast server
            let start_time = std::time::Instant::now();
            let fast_url = format!("http://127.0.0.1:{}/", fast_server.port());
            let fast_response = client.get(&fast_url).send().await;
            let fast_duration = start_time.elapsed();

            assert!(fast_response.is_ok(), "Fast server should respond");
            assert!(
                fast_duration >= Duration::from_millis(100),
                "Fast server should have at least 100ms delay"
            );
            assert!(
                fast_duration < Duration::from_millis(500),
                "Fast server should respond quickly"
            );

            // Test slow server
            let start_time = std::time::Instant::now();
            let slow_url = format!("http://127.0.0.1:{}/", slow_server.port());
            let slow_response = client.get(&slow_url).send().await;
            let slow_duration = start_time.elapsed();

            assert!(slow_response.is_ok(), "Slow server should respond");
            assert!(
                slow_duration >= Duration::from_secs(2),
                "Slow server should have at least 2s delay"
            );
        }
    }

    mod concurrent_scoring_tests {
        use super::*;
        use irys_types::IrysAddress;
        use irys_types::{PeerListItem, PeerScore};
        use std::sync::Arc;
        use tokio::task::JoinSet;

        #[tokio::test]
        async fn test_concurrent_score_updates() {
            let peer_list = Arc::new(PeerList::test_mock().expect("to create peer list mock"));
            let addr = IrysAddress::from([1_u8; 20]);
            let peer = PeerListItem::default();
            peer_list.add_or_update_peer(addr, peer, true);

            let mut join_set = JoinSet::new();

            for i in 0..20 {
                let peer_list_clone = peer_list.clone();
                let addr_copy = addr;

                join_set.spawn(async move {
                    let response_time = if i % 3 == 0 {
                        Duration::from_millis(300)
                    } else if i % 3 == 1 {
                        Duration::from_millis(1500)
                    } else {
                        Duration::from_secs(3)
                    };

                    if i % 4 == 0 {
                        GossipClient::handle_data_retrieval_score::<()>(
                            &peer_list_clone,
                            &Err(GossipError::Network("test".to_string())),
                            &addr_copy,
                            response_time,
                        );
                    } else {
                        GossipClient::handle_data_retrieval_score(
                            &peer_list_clone,
                            &Ok(()),
                            &addr_copy,
                            response_time,
                        );
                    }
                });
            }

            while (join_set.join_next().await).is_some() {}

            let final_peer = peer_list.get_peer(&addr);
            assert!(final_peer.is_some());
            let final_score = final_peer.unwrap().reputation_score.get();
            // Score should be within valid bounds
            assert!(final_score <= PeerScore::MAX);
        }
    }

    mod protocol_version_tests {
        use super::*;

        #[tokio::test]
        async fn test_get_protocol_version() {
            let server = MockHttpServer::new_with_response(200, "1", "application/json");
            let fixture = TestFixture::new();
            let peer = create_peer_address("127.0.0.1", server.port());

            let version = fixture
                .client
                .get_protocol_version(peer)
                .await
                .expect("to get version");
            assert_eq!(version, 1);
        }
    }
}<|MERGE_RESOLUTION|>--- conflicted
+++ resolved
@@ -8,16 +8,10 @@
 use futures::StreamExt as _;
 use irys_domain::{PeerList, ScoreDecreaseReason, ScoreIncreaseReason};
 use irys_types::{
-<<<<<<< HEAD
-    BlockBody, BlockHash, GossipCacheKey, GossipData, GossipDataRequest, GossipRequest,
-    IrysAddress, IrysBlockHeader, PeerAddress, PeerListItem, PeerNetworkError,
-    DATA_REQUEST_RETRIES,
-=======
     AcceptedResponse, BlockHash, BlockIndexItem, BlockIndexQuery, GossipCacheKey, GossipData,
     GossipDataRequest, GossipRequest, IrysAddress, IrysBlockHeader, IrysTransactionResponse,
     NodeInfo, PeerAddress, PeerListItem, PeerNetworkError, PeerResponse, VersionRequest,
     DATA_REQUEST_RETRIES, H256,
->>>>>>> 03a40464
 };
 use rand::prelude::SliceRandom as _;
 use reqwest::{Client, StatusCode};
