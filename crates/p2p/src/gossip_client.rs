--- conflicted
+++ resolved
@@ -21,6 +21,7 @@
 use std::net::SocketAddr;
 use std::sync::Arc;
 use tracing::{debug, error, warn};
+use irys_types::v2::{GossipDataRequestV2, GossipDataV2};
 
 /// Response time threshold for fast responses (deserving extra reward)
 const FAST_RESPONSE_THRESHOLD: Duration = Duration::from_millis(500);
@@ -697,34 +698,7 @@
         peer: &(IrysAddress, PeerListItem),
         peer_list: &PeerList,
     ) -> Result<(IrysAddress, Arc<IrysBlockHeader>), PeerNetworkError> {
-<<<<<<< HEAD
-        let data_request = GossipDataRequestV2::BlockHeader(block_hash);
-        match self
-            .pull_data_and_update_the_score(peer, data_request, peer_list)
-            .await
-        {
-            Ok(response) => match response {
-                GossipResponse::Accepted(maybe_data) => match maybe_data {
-                    Some(data) => {
-                        let header = Self::block(data)?;
-                        Ok((peer.0, header))
-                    }
-                    None => Err(PeerNetworkError::FailedToRequestData(
-                        "Peer did not have the requested block".to_string(),
-                    )),
-                },
-                GossipResponse::Rejected(reason) => {
-                    warn!("Peer {:?} rejected the request: {:?}", peer.0, reason);
-                    match reason {
-                        RejectionReason::HandshakeRequired => peer_list.initiate_handshake(
-                            peer.1.address.api,
-                            peer.1.address.gossip,
-                            true,
-                        ),
-                        RejectionReason::GossipDisabled => {
-                            peer_list.set_is_online(&peer.0, false);
-=======
-        let data_request = GossipDataRequest::Block(block_hash);
+        let data_request = GossipDataRequestV2::Block(block_hash);
         for attempt in 0..2 {
             match self
                 .pull_data_and_update_the_score(peer, data_request.clone(), peer_list)
@@ -735,7 +709,6 @@
                         Some(data) => {
                             let header = Self::block(data)?;
                             return Ok((peer.0, header));
->>>>>>> 0970e8fd
                         }
                         None => {
                             return Err(PeerNetworkError::FailedToRequestData(
@@ -791,34 +764,7 @@
         peer: &(IrysAddress, PeerListItem),
         peer_list: &PeerList,
     ) -> Result<(IrysAddress, IrysTransactionResponse), PeerNetworkError> {
-<<<<<<< HEAD
         let data_request = GossipDataRequestV2::Transaction(tx_id);
-        match self
-            .pull_data_and_update_the_score(peer, data_request, peer_list)
-            .await
-        {
-            Ok(response) => match response {
-                GossipResponse::Accepted(maybe_data) => match maybe_data {
-                    Some(data) => {
-                        let tx = Self::transaction(data)?;
-                        Ok((peer.0, tx))
-                    }
-                    None => Err(PeerNetworkError::FailedToRequestData(
-                        "Peer did not have the requested transaction".to_string(),
-                    )),
-                },
-                GossipResponse::Rejected(reason) => {
-                    warn!("Peer {:?} rejected the request: {:?}", peer.0, reason);
-                    match reason {
-                        RejectionReason::HandshakeRequired => peer_list.initiate_handshake(
-                            peer.1.address.api,
-                            peer.1.address.gossip,
-                            true,
-                        ),
-                        RejectionReason::GossipDisabled => {
-                            peer_list.set_is_online(&peer.0, false);
-=======
-        let data_request = GossipDataRequest::Transaction(tx_id);
         for attempt in 0..2 {
             match self
                 .pull_data_and_update_the_score(peer, data_request.clone(), peer_list)
@@ -834,7 +780,6 @@
                             return Err(PeerNetworkError::FailedToRequestData(
                                 "Peer did not have the requested transaction".to_string(),
                             ))
->>>>>>> 0970e8fd
                         }
                     },
                     GossipResponse::Rejected(reason) => {
