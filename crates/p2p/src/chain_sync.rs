use crate::gossip_data_handler::GossipDataHandler;
use crate::{BlockPool, GossipError, GossipResult, NetErr};
use actix::Addr;
use irys_actors::block_discovery::BlockDiscoveryFacade;
use irys_actors::reth_service::{BlockHashType, ForkChoiceUpdateMessage, RethServiceActor};
use irys_actors::MempoolFacade;
use irys_api_client::{ApiClient, IrysApiClient};
use irys_database::database;
use irys_database::reth_db::Database as _;
use irys_domain::chain_sync_state::ChainSyncState;
use irys_domain::{BlockIndexReadGuard, PeerList};
use irys_types::{
    Address, BlockHash, BlockIndexItem, BlockIndexQuery, Config, DatabaseProvider, EvmBlockHash,
    NodeMode, PeerListItem, SyncMode, TokioServiceHandle,
};
use rand::prelude::SliceRandom as _;
use reth::tasks::shutdown::Shutdown;
use std::collections::{HashMap, VecDeque};
use std::sync::atomic::{AtomicBool, Ordering};
use std::sync::Arc;
use std::time::Duration;
use tokio::sync::{mpsc, oneshot};
use tokio::time::{interval, timeout};
use tracing::{debug, error, info, instrument, warn, Instrument as _};

/// Sync service errors
#[derive(Debug, thiserror::Error)]
pub enum ChainSyncError {
    #[error("Network error: {0}")]
    Network(String),
    #[error("Service communication error: {0}")]
    ServiceCommunication(String),
    #[error("Internal sync error: {0}")]
    Internal(String),
}

/// Type alias for sync service results
pub type ChainSyncResult<T> = Result<T, ChainSyncError>;

impl From<GossipError> for ChainSyncError {
    fn from(err: GossipError) -> Self {
        match err {
            GossipError::Network(net_err) => Self::Network(net_err.to_string()),
            GossipError::InvalidPeer(msg) => Self::Network(format!("Invalid peer: {}", msg)),
            GossipError::Cache(msg) => Self::Internal(format!("Cache error: {}", msg)),
            GossipError::Internal(internal_err) => {
                Self::Internal(format!("Internal gossip error: {}", internal_err))
            }
            GossipError::InvalidData(data_err) => {
                Self::Network(format!("Invalid data: {}", data_err))
            }
            GossipError::BlockPool(pool_err) => {
                Self::Internal(format!("Block pool error: {:?}", pool_err))
            }
            GossipError::TransactionIsAlreadyHandled => {
                Self::Internal("Transaction already handled".to_string())
            }
            GossipError::CommitmentValidation(commit_err) => {
                Self::Network(format!("Commitment validation error: {}", commit_err))
            }
            GossipError::PeerNetwork(peer_network_err) => {
                Self::Network(format!("Peer network error: {}", peer_network_err))
            }
            GossipError::RateLimited => Self::Network("Rate limited".to_string()),
        }
    }
}

const BLOCK_BATCH_SIZE: usize = 10;
const PERIODIC_SYNC_CHECK_INTERVAL_SECS: u64 = 30; // Check every 30 seconds if we're behind
const RETRY_BLOCK_REQUEST_TIMEOUT_SECS: u64 = 30; // Timeout for retry block pull/process

/// Messages that can be sent to the SyncService
#[derive(Debug)]
pub enum SyncChainServiceMessage {
    /// Request an initial sync operation
    InitialSync(oneshot::Sender<ChainSyncResult<()>>),
    /// Check if we need periodic sync (internal message)
    PeriodicSyncCheck,
    /// The block has been processed by the BlockPool, check for unprocessed descendants
    BlockProcessedByThePool {
        block_hash: BlockHash,
        response: Option<oneshot::Sender<ChainSyncResult<()>>>,
    },
    /// Request parent block from the network
    RequestBlockFromTheNetwork {
        block_hash: BlockHash,
        response: Option<oneshot::Sender<ChainSyncResult<()>>>,
    },
    /// Forcefully pulls payload from the network and adds it to payload cache -
    /// doesn't perform any validation except hash check.
    PullPayloadFromTheNetwork {
        evm_block_hash: EvmBlockHash,
        use_trusted_peers_only: bool,
        response: oneshot::Sender<GossipResult<()>>,
    },
}

/// Inner service containing the sync logic
#[derive(Debug, Clone)]
pub struct ChainSyncServiceInner<A: ApiClient, B: BlockDiscoveryFacade, M: MempoolFacade> {
    sync_state: ChainSyncState,
    api_client: A,
    peer_list: PeerList,
    config: Config,
    block_index: BlockIndexReadGuard,
    block_pool: Arc<BlockPool<B, M>>,
    /// This field signifies when the sync task is already spawned, but the sync has not started yet.
    ///  The time gap between spawning the task and starting the sync can be significant. The node
    ///  needs to fetch the tip of the block index from the network to figure out how
    ///  much behind the network we are, if at all.
    is_sync_task_spawned: Arc<AtomicBool>,
    gossip_data_handler: Arc<GossipDataHandler<M, B, A>>,
    reth_service_actor: Option<Addr<RethServiceActor>>,
    /// An atomic bool to enable or disable VDF mining when sync is in progress
    is_vdf_mining_enabled: Arc<AtomicBool>,
    is_update_whitelist_task_running: Arc<AtomicBool>,
}

/// Main sync service that runs in its own tokio task
#[derive(Debug)]
pub struct ChainSyncService<T: ApiClient, B: BlockDiscoveryFacade, M: MempoolFacade> {
    shutdown: Shutdown,
    msg_rx: mpsc::UnboundedReceiver<SyncChainServiceMessage>,
    inner: ChainSyncServiceInner<T, B, M>,
}

/// Facade for interacting with the sync service
#[derive(Debug, Clone)]
pub struct SyncChainServiceFacade {
    pub sender: mpsc::UnboundedSender<SyncChainServiceMessage>,
}

impl SyncChainServiceFacade {
    pub fn new(sender: mpsc::UnboundedSender<SyncChainServiceMessage>) -> Self {
        Self { sender }
    }

    /// Request an initial sync and wait for completion
    pub async fn initial_sync(&self) -> ChainSyncResult<()> {
        let (tx, rx) = oneshot::channel();
        self.sender
            .send(SyncChainServiceMessage::InitialSync(tx))
            .map_err(|_| {
                ChainSyncError::ServiceCommunication("Failed to send a sync request".to_string())
            })?;

        rx.await.map_err(|_| {
            ChainSyncError::ServiceCommunication("Failed to receive a sync response".to_string())
        })?
    }
}

impl<B: BlockDiscoveryFacade, M: MempoolFacade> ChainSyncServiceInner<IrysApiClient, B, M> {
    pub fn new(
        sync_state: ChainSyncState,
        peer_list: PeerList,
        config: irys_types::Config,
        block_index: BlockIndexReadGuard,
        block_pool: Arc<BlockPool<B, M>>,
        gossip_data_handler: Arc<GossipDataHandler<M, B, IrysApiClient>>,
        reth_service_actor: Option<Addr<RethServiceActor>>,
        is_vdf_mining_enabled: Arc<AtomicBool>,
    ) -> Self {
        Self::new_with_client(
            sync_state,
            IrysApiClient::new(),
            peer_list,
            config,
            block_index,
            block_pool,
            gossip_data_handler,
            reth_service_actor,
            is_vdf_mining_enabled,
        )
    }
}

impl<A: ApiClient, B: BlockDiscoveryFacade, M: MempoolFacade> ChainSyncServiceInner<A, B, M> {
    pub fn new_with_client(
        sync_state: ChainSyncState,
        api_client: A,
        peer_list: PeerList,
        config: Config,
        block_index: BlockIndexReadGuard,
        block_pool: Arc<BlockPool<B, M>>,
        gossip_data_handler: Arc<GossipDataHandler<M, B, A>>,
        reth_service_actor: Option<Addr<RethServiceActor>>,
        is_vdf_mining_enabled: Arc<AtomicBool>,
    ) -> Self {
        Self {
            sync_state,
            api_client,
            peer_list,
            config,
            block_index,
            block_pool,
            is_sync_task_spawned: Arc::new(AtomicBool::new(false)),
            gossip_data_handler,
            reth_service_actor,
            is_vdf_mining_enabled,
            is_update_whitelist_task_running: Arc::new(AtomicBool::new(false)),
        }
    }

    /// Perform a sync operation
    fn spawn_chain_sync_task(
        &self,
        response: Option<oneshot::Sender<ChainSyncResult<()>>>,
        is_initial_sync: bool,
    ) {
        let is_already_syncing = !is_initial_sync && self.sync_state.is_syncing();
        let is_task_spawned_but_has_not_started_syncing_yet =
            self.is_sync_task_spawned.load(Ordering::Relaxed);

        if is_already_syncing || is_task_spawned_but_has_not_started_syncing_yet {
            debug!("Sync task: Sync already in progress, skipping the new sync request");
            if let Some(response_sender) = response {
                if let Err(e) = response_sender.send(Err(ChainSyncError::Internal(
                    "Sync already in progress".to_string(),
                ))) {
                    error!("Failed to send the sync response: {:?}", e);
                }
            }
            return;
        }

        // Check if we have any new whitelist updates
        self.spawn_stake_and_pledge_update_task();
        self.is_sync_task_spawned.store(true, Ordering::Relaxed);

        let config = self.config.clone();
        let peer_list = self.peer_list.clone();
        let sync_state = self.sync_state.clone();
        let api_client = self.api_client.clone();
        let gossip_data_handler = self.gossip_data_handler.clone();
        let is_sync_task_spawned = self.is_sync_task_spawned.clone();
        let block_pool = self.block_pool.clone();
        let mut reth_service_addr = self.reth_service_actor.clone();
        let is_vdf_mining_enabled = Arc::clone(&self.is_vdf_mining_enabled);
        let start_sync_from_height = self.block_index.read().latest_height();
        let block_index = self.block_index.clone();

        tokio::spawn(
            async move {
                debug!("Starting sync from height: {}", start_sync_from_height);

                gossip_data_handler
                    .gossip_client
                    .hydrate_peers_online_status(&peer_list)
                    .await;

                debug!("Sync task: Disabling VDF mining before starting sync");
                let was_mining_enabled_before_sync = is_vdf_mining_enabled.load(Ordering::Relaxed);
                // Disable VDF mining when sync is in progress
                if was_mining_enabled_before_sync {
                    is_vdf_mining_enabled.store(false, Ordering::Relaxed);
                } else {
                    debug!("Sync task: VDF mining was already disabled before sync, not sending disable signal");
                }

                if let Err(err) = block_pool
                    .repair_missing_payloads_if_any(reth_service_addr.clone(), Arc::clone(&gossip_data_handler))
                    .await
                {
                    error!(
                        "Sync task: Failed to repair missing payloads before starting sync: {:?}",
                        err
                    );
                }

                if is_initial_sync {
                    update_reth_with_initial_block(
                        &block_index,
                        &block_pool.db,
                        &mut reth_service_addr,
                    ).await;
                }

                let res = sync_chain(
                    sync_state.clone(),
                    api_client,
                    &peer_list,
                    start_sync_from_height
                        .try_into()
                        .expect("Expected to be able to convert u64 to usize"),
                    &config,
                    gossip_data_handler,
                )
                .await;

                debug!("Sync task: Enabling VDF mining after sync");
                if was_mining_enabled_before_sync {
                    is_vdf_mining_enabled.store(was_mining_enabled_before_sync, Ordering::Relaxed);
                } else {
                    debug!("Sync task: VDF mining was disabled before sync, not sending enable signal");
                }

                is_sync_task_spawned.store(false, Ordering::Relaxed);

                match &res {
                    Ok(()) => info!("Sync task completed successfully"),
                    Err(e) => {
                        error!("Sync task failed: {}", e);
                        sync_state.finish_sync();
                    }
                }

                if let Some(response_sender) = response {
                    if let Err(e) = response_sender.send(res) {
                        error!("Failed to send the sync response: {:?}", e);
                    }
                }
            }
            .in_current_span(),
        );
    }

    /// Process orphaned ancestor block - moved from OrphanBlockProcessingService
    async fn process_orphaned_ancestors(
        &self,
        block_hash: BlockHash,
    ) -> Result<(), ChainSyncError> {
        let maybe_orphaned_blocks = self
            .block_pool
            .get_orphaned_blocks_by_parent(&block_hash)
            .await;

        if let Some(orphaned_blocks) = maybe_orphaned_blocks {
            let mut futures = Vec::new();
            for orphaned_block in orphaned_blocks {
                info!(
                    "Start processing orphaned ancestor block: {:?}",
                    orphaned_block.header.block_hash
                );
                let block_pool = self.block_pool.clone();
                let header = orphaned_block.header;
                let is_fast_tracking = orphaned_block.is_fast_tracking;
                futures.push(async move {
                    block_pool
                        .process_block::<A>(header, is_fast_tracking)
                        .await
                        .map_err(|e| {
                            ChainSyncError::Internal(format!("Block processing error: {:?}", e))
                        })
                });
            }
            let results = futures::future::join_all(futures).await;
            let errors: Vec<_> = results.into_iter().filter_map(Result::err).collect();
            if !errors.is_empty() {
                for err in &errors {
                    error!("Error processing orphaned ancestor block: {}", err);
                }
                return Err(ChainSyncError::Internal(format!(
                    "Errors occurred processing orphaned ancestor blocks: {:?}",
                    errors
                )));
            }
            Ok(())
        } else {
            info!(
                "No orphaned ancestor block found for block: {:?}",
                block_hash
            );
            Ok(())
        }
    }

    fn spawn_stake_and_pledge_update_task(&self) {
        let stake_and_pledge_whitelist_running_flag = self.is_update_whitelist_task_running.clone();
        let is_task_already_running =
            stake_and_pledge_whitelist_running_flag.load(Ordering::Relaxed);
        if is_task_already_running {
            debug!("Stake and pledge whitelist update task is already running, skipping new task spawn");
            return;
        } else {
            stake_and_pledge_whitelist_running_flag.store(true, Ordering::Relaxed);
        }
        let handler = self.gossip_data_handler.clone();
        tokio::spawn(async move {
            match handler.pull_and_process_stake_and_pledge_whitelist().await {
                Ok(()) => {
                    info!("Successfully updated stake and pledge whitelist",);
                }
                Err(e) => {
                    error!("Failed to update stake and pledge whitelist: {:?}", e);
                }
            }
            stake_and_pledge_whitelist_running_flag.store(false, Ordering::Relaxed);
        });
    }

    /// Request parent block from network - moved from OrphanBlockProcessingService
    async fn request_parent_block(
        &self,
        parent_block_hash: BlockHash,
    ) -> Result<(), ChainSyncError> {
        let parent_is_already_in_the_pool =
            self.block_pool.contains_block(&parent_block_hash).await;

        // If the parent is also in the cache, it's likely that processing has already started
        if !parent_is_already_in_the_pool {
            debug!(
                "Orphan service: Parent block {:?} not found in the cache, requesting it from the network",
                parent_block_hash
            );
            self.request_block_from_the_network(parent_block_hash).await
        } else {
            debug!(
                "Parent block {:?} is already in the cache, skipping get data request",
                parent_block_hash
            );
            Ok(())
        }
    }

    /// Request block from network - moved from OrphanBlockProcessingService
    async fn request_block_from_the_network(
        &self,
        block_hash: BlockHash,
    ) -> Result<(), ChainSyncError> {
        self.block_pool.mark_block_as_requested(block_hash).await;
        if let Err(err) = self
            .gossip_data_handler
            .pull_and_process_block(block_hash, self.sync_state.is_trusted_sync())
            .await
        {
            error!(
                "Failed to pull and process block {:?}: {:?}",
                block_hash, err
            );
            self.block_pool.remove_requested_block(&block_hash).await;
            self.block_pool.remove_block_from_cache(&block_hash).await;
            Err(ChainSyncError::Internal(format!(
                "Network error: {:?}",
                err
            )))
        } else {
            Ok(())
        }
    }
}

impl<T: ApiClient, B: BlockDiscoveryFacade, M: MempoolFacade> ChainSyncService<T, B, M> {
    #[tracing::instrument(skip_all)]
    pub fn spawn_service(
        inner: ChainSyncServiceInner<T, B, M>,
        rx: mpsc::UnboundedReceiver<SyncChainServiceMessage>,
        runtime_handle: tokio::runtime::Handle,
    ) -> TokioServiceHandle {
        info!("Spawning sync service");

        let (shutdown_tx, shutdown_rx) = reth::tasks::shutdown::signal();

        let handle = runtime_handle.spawn(
            async move {
                let service = Self {
                    shutdown: shutdown_rx,
                    msg_rx: rx,
                    inner,
                };
                service
                    .start()
                    .await
                    .expect("Sync service encountered an irrecoverable error")
            }
            .in_current_span(),
        );

        TokioServiceHandle {
            name: "sync_service".to_string(),
            handle,
            shutdown_signal: shutdown_tx,
        }
    }

    #[tracing::instrument(skip_all)]
    async fn start(mut self) -> ChainSyncResult<()> {
        info!("Starting sync service");

        // Set up periodic sync check timer
        let mut periodic_timer = interval(Duration::from_secs(PERIODIC_SYNC_CHECK_INTERVAL_SECS));
        periodic_timer.tick().await; // Consume the first immediate tick

        loop {
            tokio::select! {
                biased; // enable bias so polling happens in definition order

                // Check for shutdown signal
                _ = &mut self.shutdown => {
                    info!("Shutdown signal received for sync service");
                    break;
                }

                // Handle periodic sync checks
                _ = periodic_timer.tick() => {
                    self.handle_periodic_sync_check().await;
                }

                // Handle commands
                cmd = self.msg_rx.recv() => {
                    debug!("SyncChainService: Received a command from the channel");
                    match cmd {
                        Some(cmd) => {
                            self.handle_message(cmd).await?;
                        }
                        None => {
                            warn!("Sync service command channel closed unexpectedly");
                            break;
                        }
                    }
                }
            }
        }

        info!("Shutting down sync service gracefully");
        Ok(())
    }

    #[tracing::instrument(skip_all)]
    async fn handle_message(&self, msg: SyncChainServiceMessage) -> ChainSyncResult<()> {
        match msg {
            SyncChainServiceMessage::InitialSync(response_sender) => {
                self.inner
                    .spawn_chain_sync_task(Some(response_sender), true);
            }
            SyncChainServiceMessage::PeriodicSyncCheck => {
                self.handle_periodic_sync_check().await;
            }
            SyncChainServiceMessage::BlockProcessedByThePool {
                block_hash,
                response,
            } => {
                debug!("SyncChainService: Received a signal that block {:?} has been processed by the pool, looking for unprocessed descendants", block_hash);
                let inner = self.inner.clone();
                // Check for whitelist updates after every block validation
                self.inner.spawn_stake_and_pledge_update_task();
                tokio::spawn(async move {
                    let result = inner.process_orphaned_ancestors(block_hash).await;
                    if let Some(sender) = response {
                        if let Err(e) = sender.send(result) {
                            tracing::error!("Failed to send response: {:?}", e);
                        }
                    }
                });
            }
            SyncChainServiceMessage::RequestBlockFromTheNetwork {
                block_hash: parent_block_hash,
                response,
            } => {
                debug!(
                    "SyncChainService: Received a request to fetch block {:?} from the network",
                    parent_block_hash
                );
                let inner = self.inner.clone();
                tokio::spawn(async move {
                    let result = inner.request_parent_block(parent_block_hash).await;
                    if let Some(sender) = response {
                        if let Err(e) = sender.send(result) {
                            tracing::error!("Failed to send response: {:?}", e);
                        }
                    }
                });
            }
            SyncChainServiceMessage::PullPayloadFromTheNetwork {
                evm_block_hash,
                response,
                use_trusted_peers_only,
            } => {
                debug!(
                    "SyncChainService: Received a request to force pull an execution payload for evm block hash {:?}",
                    evm_block_hash
                );
                let inner = self.inner.clone();
                tokio::spawn(async move {
                    let result = inner
                        .gossip_data_handler
                        .pull_and_add_execution_payload_to_cache(
                            evm_block_hash,
                            use_trusted_peers_only,
                        )
                        .await;
                    if let Err(e) = response.send(result) {
                        tracing::error!("Failed to send response: {:?}", e);
                    }
                });
            }
        }
        Ok(())
    }

    async fn handle_periodic_sync_check(&self) {
        self.inner
            .gossip_data_handler
            .gossip_client
            .hydrate_peers_online_status(&self.inner.peer_list)
            .await;
        debug!("Starting a periodic sync check routine");
        // Check if we're behind the network
        match is_local_index_is_behind_trusted_peers(
            &self.inner.config,
            &self.inner.peer_list,
            &self.inner.api_client,
            &self.inner.block_index,
        )
        .await
        {
            Ok(true) => {
                info!("Periodic sync check: We're behind the network, starting sync");
                self.inner.spawn_chain_sync_task(None, false);
            }
            Ok(false) => {
                debug!("Periodic sync check: We're up to date with the network");
            }
            Err(e) => {
                error!(
                    "Periodic sync check: Failed to check if behind network: {:?}, trusted peers are likely offline",
                    e
                );
            }
        }
    }
}

#[instrument(skip_all, err)]
async fn sync_chain<B: BlockDiscoveryFacade, M: MempoolFacade, A: ApiClient>(
    sync_state: ChainSyncState,
    api_client: impl ApiClient,
    peer_list: &PeerList,
    mut start_sync_from_height: usize,
    config: &irys_types::Config,
    gossip_data_handler: Arc<GossipDataHandler<M, B, A>>,
) -> ChainSyncResult<()> {
    let sync_mode = config.node_config.sync_mode;
    let genesis_peer_discovery_timeout_millis =
        config.node_config.genesis_peer_discovery_timeout_millis;
    // Check if gossip reception is enabled before starting sync
    if !sync_state.is_gossip_reception_enabled() {
        debug!("Sync task: Gossip reception is disabled, skipping sync");
        sync_state.finish_sync();
        return Ok(());
    }

    // If the peer doesn't have any blocks, it should start syncing from 1, as the genesis block
    // should always be present
    if start_sync_from_height == 0 {
        start_sync_from_height = 1;
    }
    let is_trusted_mode = matches!(sync_mode, SyncMode::Trusted);

    sync_state.set_syncing_from(start_sync_from_height);
    sync_state.set_trusted_sync(is_trusted_mode);

    let is_a_genesis_node = matches!(config.node_config.node_mode, NodeMode::Genesis);
    if is_a_genesis_node && sync_state.sync_target_height() <= 1 {
        debug!("Sync task: The node is a genesis node with no blocks, skipping the sync task");
        sync_state.finish_sync();
        return Ok(());
    }

    if matches!(sync_mode, SyncMode::Trusted) {
        sync_state.set_trusted_sync(true);
    } else {
        sync_state.set_trusted_sync(false);
    }

    debug!("Sync task: Starting a chain sync task, waiting for active peers. Mode: {:?}, starting from height: {}, trusted mode: {}", sync_mode, start_sync_from_height, sync_state.is_trusted_sync());

    if is_a_genesis_node {
        warn!("Sync task: Because the node is a genesis node, waiting for active peers for {}, and if no peers are added, then skipping the sync task", genesis_peer_discovery_timeout_millis);
        match timeout(
            Duration::from_millis(genesis_peer_discovery_timeout_millis),
            peer_list.wait_for_active_peers(),
        )
        .await
        {
            Ok(()) => {
                info!("Genesis node has active peers");
            }
            Err(elapsed) => {
                warn!("Sync task: Due to the node being in genesis mode, after waiting for active peers for {} and no peers showing up, skipping the sync task", elapsed);
                sync_state.finish_sync();
                return Ok(());
            }
        };
    } else {
        sync_state.set_is_syncing(true);
        peer_list.wait_for_active_peers().await;
    }

    debug!("Sync task: Syncing started");

    if is_trusted_mode {
        let trusted_peers = peer_list.online_trusted_peers();
        if trusted_peers.is_empty() {
            return if is_a_genesis_node {
                sync_state.mark_processed(sync_state.sync_target_height());
                sync_state.finish_sync();
                Ok(())
            } else {
                Err(ChainSyncError::Network(
                    "No trusted peers available".to_string(),
                ))
            };
        }

        if let Err(err) = check_and_update_full_validation_switch_height(
            config,
            peer_list,
            &api_client,
            &sync_state,
        )
        .await
        {
            if is_a_genesis_node {
                warn!("Since the node is a genesis node, skipping the sync task due to being unable to verify the full validation switch height from trusted peers: {}", err);
            } else {
                return Err(err);
            }
        }
    }

    let block_index = match get_block_index(
        peer_list,
        &api_client,
        // +1, because the index endpoint is inclusive, and we don't want to fetch the last block again
        sync_state.sync_target_height() + 1,
        BLOCK_BATCH_SIZE,
        5,
        is_trusted_mode,
    )
    .await
    {
        Ok(index) => {
            debug!("Sync task: Fetched block index: {:?}", index);
            index
        }
        Err(err) => {
            error!("Sync task: Failed to fetch block index: {}", err);
            if is_a_genesis_node {
                warn!("Sync task: Because the node is a genesis node, skipping the sync task due to being unable to fetch the index from peers");
                vec![]
            } else {
                return Err(err);
            }
        }
    };

    let mut blocks_to_request = block_index.len();

    let mut block_queue = VecDeque::new();
    block_queue.extend(block_index);

    // If no new blocks were added to the index, nothing is going to mark
    //  the tip as processed
    if block_queue.is_empty() {
        debug!("Sync task: No new blocks to process, marking the current sync target height as processed");
        sync_state.mark_processed(sync_state.sync_target_height());
        sync_state.finish_sync();
    } else {
        sync_state.set_is_syncing(true);
    }

    let mut sync_target = sync_state.sync_target_height() + block_queue.len();
    sync_state.set_sync_target_height(sync_target);

    while let Some(block) = block_queue.pop_front() {
        if sync_state.is_queue_full() {
            debug!("Sync task: Block queue is full, waiting for an empty slot");

            // Retry logic for wait_for_an_empty_queue_slot
            let retry_attempts = 3;
            let mut wait_success = false;

            for attempt in 1..=retry_attempts {
                debug!("Sync task: Wait attempt {} for empty queue slot", attempt);

                match sync_state.wait_for_an_empty_queue_slot().await {
                    Ok(()) => {
                        debug!(
                            "Sync task: Queue slot became available on attempt {}",
                            attempt
                        );
                        wait_success = true;
                        break;
                    }
                    Err(_) => {
                        warn!(
                            "Sync task: Timeout on attempt {} waiting for queue slot",
                            attempt
                        );

                        if attempt < retry_attempts {
                            // Try to request the block at height = last synced + 1 to trigger processing
                            let retry_height = sync_state.highest_processed_block() + 1;
                            debug!("Sync task: Attempting to request block at height {} to trigger processing", retry_height);

                            match get_block_index(
                                peer_list,
                                &api_client,
                                retry_height,
                                1, // Just get one block
                                3, // 3 retries for the network call
                                is_trusted_mode,
                            )
                            .await
                            {
                                Ok(retry_index) if !retry_index.is_empty() => {
                                    let retry_block = &retry_index[0];
                                    debug!("Sync task: Got to retry block {:?} for height {}, requesting from network", retry_block.block_hash, retry_height);

                                    // Try to reprocess the last prevalidated block
                                    match timeout(
                                        Duration::from_secs(RETRY_BLOCK_REQUEST_TIMEOUT_SECS),
                                        gossip_data_handler.pull_and_process_block(
                                            retry_block.block_hash,
                                            sync_state.is_syncing_from_a_trusted_peer(),
                                        ),
                                    )
                                    .await
                                    {
                                        Ok(Ok(())) => {
                                            debug!("Sync task: Successfully requested retry block {:?} from network", retry_block.block_hash);
                                        }
                                        Ok(Err(e)) => {
                                            warn!("Sync task: Failed to request retry block {:?} from network: {}", retry_block.block_hash, e);
                                        }
                                        Err(_) => {
                                            warn!("Sync task: Timeout ({:?}s) while requesting retry block {:?} from network", RETRY_BLOCK_REQUEST_TIMEOUT_SECS, retry_block.block_hash);
                                        }
                                    }
                                }
                                Ok(_) => {
                                    warn!("Sync task: Retry attempt returned empty index for height {}", retry_height);
                                }
                                Err(e) => {
                                    warn!("Sync task: Failed to get retry block index for height {}: {}", retry_height, e);
                                }
                            }

                            // Wait a bit before next retry
                            tokio::time::sleep(Duration::from_millis(1000)).await;
                        }
                    }
                }
            }

            if !wait_success {
                error!("Sync task: All wait attempts failed, exiting sync");
                return Err(ChainSyncError::Internal(
                    "Failed to get queue slot after timeout and retries".to_string(),
                ));
            }
        }

        let sync_state_clone = sync_state.clone();
        let data_handler = gossip_data_handler.clone();
        let block_hash = block.block_hash;

        tokio::spawn(
            async move {
                debug!(
                    "Sync task: Requesting block {:?} (sync target height is {}) from the network",
                    block_hash,
                    sync_state_clone.sync_target_height()
                );

                match data_handler
                    .pull_and_process_block(
                        block_hash,
                        sync_state_clone.is_syncing_from_a_trusted_peer(),
                    )
                    .await
                {
                    Ok(()) => {
                        debug!("Sync task: Successfully processed block {:?}", block_hash);
                    }
                    Err(e) => {
                        error!("Sync task: Failed to process block {:?}: {}", block_hash, e);
                        // Don't need to retry here, the code at the beginning of the loop will handle it
                        // by requesting the block again if needed
                    }
                }
            }
            .in_current_span(),
        );

        blocks_to_request -= 1;
        if blocks_to_request == 0 {
            if is_trusted_mode {
                check_and_update_full_validation_switch_height(
                    config,
                    peer_list,
                    &api_client,
                    &sync_state,
                )
                .await?;
            }

            let additional_index = get_block_index(
                peer_list,
                &api_client,
                sync_target,
                BLOCK_BATCH_SIZE,
                5,
                is_trusted_mode,
            )
            .await?;

            sync_target += additional_index.len();
            sync_state.set_sync_target_height(sync_target);

            block_queue.extend(additional_index);
            blocks_to_request = block_queue.len();
            if blocks_to_request == 0 {
                debug!(
                    "block index request for entries >{} returned no extra results",
                    &sync_target
                );
                break;
            }
        }
    }

    debug!("Sync task: Block queue is empty, waiting for the highest processed block to reach the target sync height");
    sync_state
        .wait_for_processed_block_to_reach_target()
        .in_current_span()
        .await;
    sync_state.finish_sync();

    // After finishing primary sync, best-effort pull of all unique highest blocks announced by peers.
    // This uses the same timeout logic as the retry path in the main sync loop.
    match pull_unique_highest_blocks(
        peer_list,
        &api_client,
        gossip_data_handler.clone(),
        is_trusted_mode,
    )
    .await
    {
        Ok(()) => {
            debug!("Post-sync: Pulled unique highest blocks, if any");
        }
        Err(e) => {
            warn!("Post-sync: Failed to pull unique highest blocks: {}", e);
        }
    }

    info!("Sync task: Gossip service sync task completed");
    Ok(())
}

/// Collects unique highest block hashes reported by peers and associates them
/// with the peers that reported each hash.
///
/// Selection strategy:
/// - If `use_trusted_peers_only` is true, query all trusted peers.
/// - Otherwise, query the top `top_n` active peers (default 10 if None).
///
/// For each selected peer, it requests `/info` and collects the `block_hash` and the peer's
/// reported `block_index_height`.
/// Returns a map of `block_hash -> (reported_height, Vec<(miner_address, PeerListItem)>)`.
/// If multiple peers report the same hash, the max height observed is retained and all reporting
/// peers are grouped together.
async fn pull_highest_blocks(
    peer_list: &PeerList,
    api_client: &impl ApiClient,
    use_trusted_peers_only: bool,
    top_n: Option<usize>,
) -> ChainSyncResult<HashMap<BlockHash, (u64, Vec<(Address, PeerListItem)>)>> {
    // Pick peers: trusted or top N active
    let peers: Vec<(Address, irys_types::PeerListItem)> = if use_trusted_peers_only {
        debug!("Post-sync: Collecting the highest blocks from trusted peers");
        peer_list.online_trusted_peers()
    } else {
        let limit = top_n.unwrap_or(10);
        debug!(
            "Post-sync: Collecting the highest blocks from top {} active peers",
            limit
        );
        peer_list.top_active_peers(Some(limit), None)
    };

    if peers.is_empty() {
        warn!("Post-sync: No peers available to pull the highest blocks from");
        return Err(ChainSyncError::Network(
            "No online peers available".to_string(),
        ));
    }

    let mut peers_by_top_block_hash: HashMap<BlockHash, (u64, Vec<(Address, PeerListItem)>)> =
        HashMap::new();

    for (miner_address, peer) in peers {
        match api_client.node_info(peer.address.api).await {
            Ok(info) => {
                let hash = info.block_hash;
                let height = info.height;
                let entry = peers_by_top_block_hash
                    .entry(hash)
                    .or_insert_with(|| (height, Vec::new()));
                // Retain the max reported height for this hash
                if height > entry.0 {
                    entry.0 = height;
                }
                // Avoid duplicates if same miner appears more than once (shouldn't, but safe)
                if !entry.1.iter().any(|(addr, _)| addr == &miner_address) {
                    entry.1.push((miner_address, peer.clone()));
                }
                debug!(
                    "Post-sync: Peer {:?} reported highest block hash {:?} (api: {})",
                    miner_address, hash, peer.address.api
                );
            }
            Err(err) => {
                warn!(
                    "Post-sync: Failed to fetch node info from peer {:?} (api: {}): {}",
                    miner_address, peer.address.api, err
                );
            }
        }
    }

    Ok(peers_by_top_block_hash)
}

/// Collects unique highest block hashes from peers and pulls each of them in parallel.
/// Each pull uses the same timeout logic as used elsewhere in the sync task.
async fn pull_unique_highest_blocks<B: BlockDiscoveryFacade, M: MempoolFacade, A: ApiClient>(
    peer_list: &PeerList,
    api_client: &impl ApiClient,
    gossip_data_handler: Arc<GossipDataHandler<M, B, A>>,
    use_trusted_peers_only: bool,
) -> ChainSyncResult<()> {
    // Collect unique hashes with their reporting peers (trusted or top-N active peers)
    let peers_by_top_block_hash =
        pull_highest_blocks(peer_list, api_client, use_trusted_peers_only, None).await?;

    if peers_by_top_block_hash.is_empty() {
        debug!("Post-sync: No unique highest blocks reported by peers");
        return Ok(());
    }

    let mut futures = Vec::new();
    for (block_hash, (reported_height, peers)) in peers_by_top_block_hash {
        debug!(
            "Post-sync: Considering pull of block {:?} (height {}) reported by {} peer(s)",
            block_hash,
            reported_height,
            peers.len()
        );
        // Filter out blocks that are already processed or currently being processed
        if gossip_data_handler
            .block_pool
            .is_block_processing_or_processed(&block_hash, reported_height)
            .await
        {
            debug!(
                "Post-sync: Skipping already-processed block {:?} (height {})",
                block_hash, reported_height
            );
            continue;
        }

        if peers.is_empty() {
            warn!(
                "Post-sync: No peers associated with the reported block hash {:?} (skipping)",
                block_hash
            );
            continue;
        }

        let handler = gossip_data_handler.clone();
        // Retry sequentially across available peers for this hash until success or exhaustion
        futures.push(async move {
            let mut success = false;
            for (idx, peer) in peers.into_iter().enumerate() {
                let attempt_num = idx + 1;
                match tokio::time::timeout(
                    Duration::from_secs(RETRY_BLOCK_REQUEST_TIMEOUT_SECS),
                    handler.pull_and_process_block_from_peer(block_hash, &peer),
                )
                .await
                {
                    Ok(Ok(())) => {
                        debug!(
                            "Post-sync: Pulled block {:?} from peer {:?} on attempt {}",
                            block_hash, peer.0, attempt_num
                        );
                        success = true;
                        break;
                    }
                    Ok(Err(e)) => {
                        warn!(
                            "Post-sync: Attempt {} failed to pull block {:?} from peer {:?}: {}",
                            attempt_num, block_hash, peer.0, e
                        );
                    }
                    Err(_) => {
                        warn!(
                            "Post-sync: Attempt {} timed out ({}s) pulling block {:?} from peer {:?}",
                            attempt_num, RETRY_BLOCK_REQUEST_TIMEOUT_SECS, block_hash, peer.0
                        );
                    }
                }

                // Small backoff before trying another peer
                tokio::time::sleep(Duration::from_millis(100)).await;
            }

            if !success {
                warn!(
                    "Post-sync: Exhausted all peers without pulling block {:?}",
                    block_hash
                );
            }
        });
    }

    // Run all pulls in parallel and wait for completion
    futures::future::join_all(futures).await;
    Ok(())
}

async fn check_and_update_full_validation_switch_height(
    config: &Config,
    peer_list: &PeerList,
    api_client: &impl ApiClient,
    sync_state: &ChainSyncState,
) -> ChainSyncResult<()> {
    // We should enable full validation when the index nears the (tip - migration depth)
    let migration_depth = config.consensus.block_migration_depth as usize;
    let trusted_peers = peer_list.online_trusted_peers();
    if trusted_peers.is_empty() {
        return Err(ChainSyncError::Network(
            "No trusted peers available".to_string(),
        ));
    }

    let mut switch_height_set = false;
    let max_retries = 5;

    for retry_attempt in 0..max_retries {
        if retry_attempt > 0 {
            debug!(
                "Sync task: Retry attempt {} for fetching node info from trusted peers",
                retry_attempt + 1
            );
            tokio::time::sleep(Duration::from_millis(100)).await;
        }

        for (_, peer) in trusted_peers.iter() {
            debug!("Sync task: Trusted peer: {:?}", peer);
            let node_info = match api_client.node_info(peer.address.api).await {
                Ok(info) => info,
                Err(err) => {
                    warn!(
                            "Sync task: Failed to fetch node info from trusted peer {}: {}, trying another peer",
                            peer.address.api, err
                        );
                    continue;
                }
            };

            let index_tip = node_info.block_index_height;
            if index_tip > migration_depth as u64 {
                let switch_height = index_tip as usize - migration_depth;
                sync_state.set_switch_to_full_validation_at_height(Some(switch_height));
                debug!(
                    "Sync task: Setting switch to full validation at height {}",
                    switch_height
                );
                switch_height_set = true;
                break; // Exit the inner loop as soon as we successfully get data from a peer
            } else {
                warn!(
                    "Sync task: Not enough blocks in the index to switch to full validation, index tip: {}, migration depth: {}",
                    index_tip, migration_depth
                );
                switch_height_set = true;
                break; // Exit the inner loop as we got valid data, even if we can't set switch height
            }
        }

        if switch_height_set {
            break; // Exit the outer retry loop if we successfully got data
        }
    }

    if !switch_height_set {
        Err(ChainSyncError::Network(
            "Failed to get node info from any trusted peer after 5 retry attempts".to_string(),
        ))
    } else {
        Ok(())
    }
}

async fn get_block_index(
    peer_list: &PeerList,
    api_client: &impl ApiClient,
    start: usize,
    limit: usize,
    retries: usize,
    fetch_from_the_trusted_peer: bool,
) -> ChainSyncResult<Vec<BlockIndexItem>> {
    debug!(
        "Fetching block index starting from height {} with limit {}",
        start, limit
    );
    let mut peers_to_fetch_index_from = if fetch_from_the_trusted_peer {
        debug!("Fetching block index from trusted peers");
        peer_list.online_trusted_peers()
    } else {
        debug!("Fetching block index from top active peers");
        peer_list.top_active_peers(Some(5), None)
    };

    if peers_to_fetch_index_from.is_empty() {
        return Err(ChainSyncError::Network("No peers available".to_string()));
    }

    // the peer to remove from the candidate list of peers
    // this is so we don't have conflicting mutable and immutable borrows
    let mut to_remove = None;

    for _ in 0..retries {
        if let Some(to_remove) = to_remove {
            peers_to_fetch_index_from.retain(|peer| peer.0 != to_remove);
        };

        let (miner_address, top_peer) = peers_to_fetch_index_from
            .choose(&mut rand::thread_rng())
            .ok_or(GossipError::Network(NetErr::Other(
            "No peers available".to_string(),
        )))?;

        let should_remove = match api_client
            .node_info(top_peer.address.api)
            .await
            .map_err(|network_error| GossipError::Network(NetErr::Other(network_error.to_string())))
        {
            Ok(info) => {
                if info.is_syncing {
                    info!(
                        "Peer {} is syncing, skipping for block index fetch",
                        &miner_address
                    );

                    true
                } else {
                    false
                }
            }
            Err(error) => {
                error!(
                    "Failed to fetch node info from peer {:?}: {:?}",
                    miner_address, error
                );
                true
            }
        };

        if should_remove {
            // this is so we don't have conflicting mutable and immutable borrows
            to_remove = Some(*miner_address);
            continue;
        }

        match api_client
            .get_block_index(
                top_peer.address.api,
                BlockIndexQuery {
                    height: start,
                    limit,
                },
            )
            .await
            .map_err(|network_error| ChainSyncError::Network(network_error.to_string()))
        {
            Ok(index) => {
                debug!(
                    "Fetched block index from peer {:?}: {:?}",
                    miner_address, index
                );
                return Ok(index);
            }
            Err(error) => {
                error!(
                    "Failed to fetch block index from peer {:?}: {:?}",
                    miner_address, error
                );
                continue;
            }
        }
    }

    Err(ChainSyncError::Network(
        "Failed to fetch block index from peer".to_string(),
    ))
}

/// Check if the local index is behind trusted peers. Returns true if behind, false if up to date.
async fn is_local_index_is_behind_trusted_peers(
    config: &Config,
    peer_list: &PeerList,
    api_client: &impl ApiClient,
    block_index: &BlockIndexReadGuard,
) -> ChainSyncResult<bool> {
    let migration_depth = u64::from(config.consensus.block_migration_depth);

    let mut highest_trusted_peer_height = None;

    let trusted_peers = peer_list.online_trusted_peers();
    if trusted_peers.is_empty() {
        return Err(ChainSyncError::Network(
            "No trusted peers available that are online".to_string(),
        ));
    }

    for (_, peer) in trusted_peers.iter() {
        debug!("Sync task: Trusted peer: {:?}", peer);
        let node_info = match api_client.node_info(peer.address.api).await {
            Ok(info) => info,
            Err(err) => {
                warn!("Sync task: Failed to fetch node info from trusted peer {}: {}, trying another peer", peer.address.api, err);
                continue;
            }
        };

        let index_tip = node_info.block_index_height;

        if let Some(peer_height) = highest_trusted_peer_height {
            if index_tip > peer_height {
                highest_trusted_peer_height = Some(index_tip);
            }
        } else {
            highest_trusted_peer_height = Some(index_tip);
        }
    }

    if let Some(highest_trusted_peer_height) = highest_trusted_peer_height {
        Ok((block_index.read().latest_height() + (migration_depth * 2))
            < highest_trusted_peer_height)
    } else {
        Err(ChainSyncError::Network(
            "Wasn't able to fetch node info from any of the trusted peers".to_string(),
        ))
    }
}

// Sends a fork choice update message to the Reth service actor with the latest block from the block index
async fn update_reth_with_initial_block(
    block_index: &BlockIndexReadGuard,
    irys_db: &DatabaseProvider,
    reth_service_addr: &mut Option<Addr<RethServiceActor>>,
) {
    // Read the latest from the block index; if no entries, panic
    let latest_block_index = block_index
        .get_latest_item_cloned()
        .expect("a block index must have at least one entry at init");
    let latest_block = database::block_header_by_hash(
        &irys_db.tx().unwrap(),
        &latest_block_index.block_hash,
        false,
    )
    .expect("database to be accessible during init")
    .expect("at least the genesis block header must be in the database");

    // update reth service about the latest block data it must use
    if let Some(reth_service_addr) = reth_service_addr {
        reth_service_addr
            .send(ForkChoiceUpdateMessage {
                head_hash: BlockHashType::Evm(latest_block.evm_block_hash),
                confirmed_hash: Some(BlockHashType::Evm(latest_block.evm_block_hash)),
                finalized_hash: None,
            })
            .await
            .expect("reth service actor to be alive at init")
            .expect("reth service actor to process the fork choice update message at init");
        debug!("Reth Service Actor updated about fork choice");
    }
}

#[cfg(test)]
mod tests {
    use super::*;
    use crate::peer_network_service::spawn_peer_network_service_with_client;
    use crate::tests::util::{ApiClientStub, FakeGossipServer, MockRethServiceActor};
<<<<<<< HEAD
    use crate::GossipClient;
=======
    use futures::FutureExt as _;
>>>>>>> c3e81753
    use irys_types::BlockHash;

    mod catch_up_task {
        use super::*;
        use crate::tests::util::data_handler_stub;
        use crate::types::GossipResponse;
        use actix::Actor as _;
        use eyre::eyre;
        use irys_storage::irys_consensus_data_db::open_or_create_irys_consensus_data_db;
        use irys_testing_utils::utils::setup_tracing_and_temp_dir;
        use irys_types::{
            Address, Config, DatabaseProvider, GossipData, GossipDataRequest, IrysBlockHeader,
            NodeConfig, PeerAddress, PeerListItem, PeerNetworkSender, PeerScore, RethPeerInfo,
        };
        use std::net::SocketAddr;
        use std::sync::{Arc, Mutex, RwLock};

        #[actix_web::test]
        async fn should_sync_and_change_status() -> eyre::Result<()> {
            let temp_dir = setup_tracing_and_temp_dir(None, false);
            let start_from = 10;
            let sync_state = ChainSyncState::new(true, false);

            let db = DatabaseProvider(Arc::new(
                open_or_create_irys_consensus_data_db(&temp_dir.path().to_path_buf())
                    .expect("can't open temp dir"),
            ));

            let block_requests = Arc::new(Mutex::new(vec![]));
            let block_requests_clone = block_requests.clone();
            let fake_gossip_server = FakeGossipServer::new();
            let sync_state_clone = sync_state.clone();
            fake_gossip_server.set_on_pull_data_request(move |data_request| {
                match data_request {
                    GossipDataRequest::ExecutionPayload(_) => GossipResponse::Accepted(None),
                    GossipDataRequest::Block(block_hash) => {
                        info!("Fake server pull data request: {block_hash:?}");
                        let mut block_requests = block_requests.lock().unwrap();
                        let requests_len = block_requests.len();
                        block_requests.push(block_hash);

                        // Simulating one false response so the block gets requested again
                        if requests_len == 0 {
                            GossipResponse::Accepted(None)
                        } else {
                            sync_state_clone.mark_processed(start_from + requests_len);
                            GossipResponse::Accepted(Some(GossipData::Block(Arc::new(
                                IrysBlockHeader::new_mock_header(),
                            ))))
                        }
                    }
                    GossipDataRequest::Chunk(_) => GossipResponse::Accepted(None),
                }
            });
            let fake_gossip_address = fake_gossip_server.spawn();
            let fake_peer_address = PeerAddress {
                gossip: fake_gossip_address,
                api: fake_gossip_address,
                execution: Default::default(),
            };

            let mut node_config = NodeConfig::testing();
            node_config.sync_mode = SyncMode::Full;
            node_config.trusted_peers = vec![fake_peer_address];
            node_config.genesis_peer_discovery_timeout_millis = 10;
            let config = Config::new(node_config);

            let api_client_stub = ApiClientStub::new();
            let calls = Arc::new(Mutex::new(vec![]));
            let block_index_requests = calls.clone();
            api_client_stub.set_block_index_handler(move |query| {
                let mut calls_ref = calls.lock().unwrap();
                let calls_len = calls_ref.len();
                calls_ref.push(query);

                // Simulate a process needing to make two calls
                if calls_len == 0 {
                    Ok(vec![BlockIndexItem {
                        block_hash: BlockHash::repeat_byte(1),
                        num_ledgers: 0,
                        ledgers: vec![],
                    }])
                } else if calls_len == 1 {
                    Ok(vec![BlockIndexItem {
                        block_hash: BlockHash::repeat_byte(2),
                        num_ledgers: 0,
                        ledgers: vec![],
                    }])
                } else {
                    Ok(vec![])
                }
            });

            let (sender, receiver) = PeerNetworkSender::new_with_receiver();

            let reth_mock = MockRethServiceActor {};
            let reth_mock_addr = reth_mock.start();
<<<<<<< HEAD
            let gossip_client = Arc::new(GossipClient::new(
                Duration::from_secs(5),
                config.node_config.miner_address(),
            ));
            let peer_list_service = PeerNetworkService::new_with_custom_api_client(
=======

            let tokio_handle = tokio::runtime::Handle::current();
            let reth_peer_sender = {
                let reth_mock_addr = reth_mock_addr.clone();
                Arc::new(move |peer_info: RethPeerInfo| {
                    let addr = reth_mock_addr.clone();
                    async move {
                        let _ = addr.send(peer_info).await;
                    }
                    .boxed()
                })
            };

            let (_peer_network_handle, peer_list_guard) = spawn_peer_network_service_with_client(
>>>>>>> c3e81753
                db.clone(),
                &config,
                api_client_stub.clone(),
                reth_peer_sender,
                receiver,
                sender,
<<<<<<< HEAD
                gossip_client,
=======
                tokio_handle,
>>>>>>> c3e81753
            );

            peer_list_guard.add_or_update_peer(
                Address::repeat_byte(2),
                PeerListItem {
                    reputation_score: PeerScore::new(100),
                    response_time: 0,
                    address: fake_peer_address,
                    last_seen: 0,
                    is_online: true,
                },
                true,
            );

            let data_handler = data_handler_stub(
                &config,
                &peer_list_guard,
                db.clone(),
                api_client_stub.clone(),
                sync_state.clone(),
            )
            .await;

            // Check that the sync status is syncing
            assert!(sync_state.is_syncing());

            sync_chain(
                sync_state.clone(),
                api_client_stub.clone(),
                &peer_list_guard,
                10,
                &config,
                data_handler,
            )
            .await
            .expect("to finish catching up");

            // There should be three calls total: two that got items and one that didn't
            {
                let data_requests = block_index_requests.lock().unwrap();
                assert_eq!(data_requests.len(), 3);
                debug!("Data requests: {:?}", data_requests);
                assert_eq!(data_requests[0].height, 11);
                assert_eq!(data_requests[1].height, 11);
                assert_eq!(data_requests[0].limit, 10);
                assert_eq!(data_requests[1].limit, 10);
                assert_eq!(data_requests[2].height, 12);
                assert_eq!(data_requests[2].limit, 10);
            }

            // Check that the sync status has changed to synced
            assert!(!sync_state.is_syncing());

            tokio::time::sleep(Duration::from_millis(100)).await;

            let block_requests = block_requests_clone.lock().unwrap();
            assert_eq!(block_requests.len(), 3);
            let requested_first_block = block_requests
                .iter()
                .find(|&block_hash| block_hash == &BlockHash::repeat_byte(1));
            let requested_first_block_again = block_requests
                .iter()
                .find(|&block_hash| block_hash == &BlockHash::repeat_byte(1));
            let requested_second_block = block_requests
                .iter()
                .find(|&block_hash| block_hash == &BlockHash::repeat_byte(2));
            assert!(requested_first_block.is_some());
            // As the first call didn't return anything, the peer tries to fetch it once again
            assert!(requested_first_block_again.is_some());
            assert!(requested_second_block.is_some());

            Ok(())
        }

        #[actix_web::test]
        async fn should_sync_and_change_status_for_the_non_zero_genesis_with_offline_peers(
        ) -> eyre::Result<()> {
            let temp_dir = setup_tracing_and_temp_dir(None, false);
            let start_from = 10;
            let sync_state = ChainSyncState::new(true, false);

            let db = DatabaseProvider(Arc::new(
                open_or_create_irys_consensus_data_db(&temp_dir.path().to_path_buf())
                    .expect("can't open temp dir"),
            ));

            let mut node_config = NodeConfig::testing();
            node_config.node_mode = NodeMode::Genesis;
            node_config.trusted_peers = vec![];
            node_config.genesis_peer_discovery_timeout_millis = 10;
            let config = Config::new(node_config);

            let api_client_stub = ApiClientStub {
                txs: Default::default(),
                block_index_handler: Arc::new(RwLock::new(Box::new(
                    move |_query: BlockIndexQuery| Err(eyre!("Simulating index request error")),
                ))),
                block_index_calls: Arc::new(Default::default()),
                node_info_handler: Arc::new(RwLock::new(Box::new(|_| {
                    Ok(irys_types::NodeInfo::default())
                }))),
            };

            let reth_mock = MockRethServiceActor {};
            let reth_mock_addr = reth_mock.start();

            let (sender, receiver) = PeerNetworkSender::new_with_receiver();
<<<<<<< HEAD
            let gossip_client = Arc::new(GossipClient::new(
                Duration::from_secs(5),
                config.node_config.miner_address(),
            ));
            let peer_list_service = PeerNetworkService::new_with_custom_api_client(
=======
            let runtime_handle = tokio::runtime::Handle::current();
            let reth_peer_sender = {
                let reth_mock_addr = reth_mock_addr.clone();
                Arc::new(move |peer_info: RethPeerInfo| {
                    let addr = reth_mock_addr.clone();
                    async move {
                        let _ = addr.send(peer_info).await;
                    }
                    .boxed()
                })
            };

            let (_peer_network_handle, peer_list) = spawn_peer_network_service_with_client(
>>>>>>> c3e81753
                db.clone(),
                &config,
                api_client_stub.clone(),
                reth_peer_sender,
                receiver,
                sender,
<<<<<<< HEAD
                gossip_client,
=======
                runtime_handle,
>>>>>>> c3e81753
            );

            let fake_peer_address = PeerAddress {
                gossip: SocketAddr::from(([127, 0, 0, 1], 1279)),
                api: SocketAddr::from(([127, 0, 0, 1], 1270)),
                execution: Default::default(),
            };

            peer_list.add_or_update_peer(
                Address::repeat_byte(2),
                PeerListItem {
                    reputation_score: PeerScore::new(100),
                    response_time: 0,
                    address: fake_peer_address,
                    last_seen: 0,
                    is_online: true,
                },
                true,
            );

            let data_handler = data_handler_stub(
                &config,
                &peer_list,
                db,
                api_client_stub.clone(),
                sync_state.clone(),
            )
            .await;

            // Check that the sync status is syncing
            assert!(sync_state.is_syncing());

            sync_chain(
                sync_state.clone(),
                api_client_stub.clone(),
                &peer_list,
                start_from,
                &config,
                data_handler,
            )
            .await
            .expect("to finish catching up");

            // Check that the sync status has changed to synced
            assert!(!sync_state.is_syncing());

            Ok(())
        }
    }

    mod post_sync_unique_highest_blocks {
        use super::*;
        use crate::tests::util::data_handler_stub;
        use crate::tests::util::{ApiClientStub, FakeGossipServer, MockRethServiceActor};
        use crate::types::GossipResponse;
        use actix::Actor as _;
        use eyre::Result as EyreResult;
        use irys_storage::irys_consensus_data_db::open_or_create_irys_consensus_data_db;
        use irys_testing_utils::utils::setup_tracing_and_temp_dir;
        use irys_types::{
            Address, Config, DatabaseProvider, GossipData, GossipDataRequest, IrysBlockHeader,
            NodeConfig, NodeInfo, PeerAddress, PeerListItem, PeerNetworkSender, PeerScore,
            RethPeerInfo, SyncMode,
        };
        use std::net::SocketAddr;
        use std::sync::{Arc, Mutex};

        #[actix_web::test]
        async fn should_retry_next_peer_for_same_hash_and_succeed() -> EyreResult<()> {
            let sync_state = ChainSyncState::new(true, false);
            let temp_block_hash = BlockHash::repeat_byte(9);

            // Fake servers: first returns None for block, second returns a block
            let server1 = FakeGossipServer::new();
            let server2 = FakeGossipServer::new();

            let s1_calls = Arc::new(Mutex::new(0_usize));
            let s2_calls = Arc::new(Mutex::new(0_usize));
            let s1_calls_clone = s1_calls.clone();
            server1.set_on_pull_data_request(move |req| match req {
                GossipDataRequest::Block(_hash) => {
                    let mut c = s1_calls_clone.lock().unwrap();
                    *c += 1;
                    GossipResponse::Accepted(None)
                }
                _ => GossipResponse::Accepted(None),
            });

            let s2_calls_clone = s2_calls.clone();
            server2.set_on_pull_data_request(move |req| match req {
                GossipDataRequest::Block(_hash) => {
                    let mut c = s2_calls_clone.lock().unwrap();
                    *c += 1;
                    GossipResponse::Accepted(Some(GossipData::Block(Arc::new(
                        IrysBlockHeader::new_mock_header(),
                    ))))
                }
                _ => GossipResponse::Accepted(None),
            });

            let addr1 = server1.spawn();
            let addr2 = server2.spawn();

            // Config and services
            let mut node_config = NodeConfig::testing();
            node_config.sync_mode = SyncMode::Full;
            let config = Config::new(node_config);

            let api_client_stub = ApiClientStub::new();
            api_client_stub.set_node_info_handler(move |_api| {
                let info = NodeInfo {
                    block_hash: temp_block_hash,
                    ..NodeInfo::default()
                };
                Ok(info)
            });

            let (sender, receiver) = PeerNetworkSender::new_with_receiver();
            let reth_mock = MockRethServiceActor {};
            let reth_mock_addr = reth_mock.start();
            let temp_dir = setup_tracing_and_temp_dir(None, false);
            let db_env = open_or_create_irys_consensus_data_db(&temp_dir.path().to_path_buf())
                .expect("can't open temp dir");
            let db = DatabaseProvider(Arc::new(db_env));
<<<<<<< HEAD
            let gossip_client = Arc::new(GossipClient::new(
                Duration::from_secs(5),
                config.node_config.miner_address(),
            ));
            let peer_service = PeerNetworkService::new_with_custom_api_client(
=======

            let runtime_handle = tokio::runtime::Handle::current();
            let reth_peer_sender = {
                let reth_mock_addr = reth_mock_addr.clone();
                Arc::new(move |peer_info: RethPeerInfo| {
                    let addr = reth_mock_addr.clone();
                    async move {
                        let _ = addr.send(peer_info).await;
                    }
                    .boxed()
                })
            };

            let (_peer_network_handle, peer_list_guard) = spawn_peer_network_service_with_client(
>>>>>>> c3e81753
                db.clone(),
                &config,
                api_client_stub.clone(),
                reth_peer_sender,
                receiver,
                sender,
<<<<<<< HEAD
                gossip_client,
=======
                runtime_handle,
>>>>>>> c3e81753
            );

            // Add two peers reporting the same highest hash
            let peer1 = PeerListItem {
                reputation_score: PeerScore::new(100),
                response_time: 0,
                address: PeerAddress {
                    gossip: addr1,
                    api: addr1,
                    execution: Default::default(),
                },
                last_seen: 0,
                is_online: true,
            };
            let peer2 = PeerListItem {
                reputation_score: PeerScore::new(99),
                response_time: 0,
                address: PeerAddress {
                    gossip: addr2,
                    api: addr2,
                    execution: Default::default(),
                },
                last_seen: 0,
                is_online: true,
            };

            let addr_a = Address::repeat_byte(0xA0);
            let addr_b = Address::repeat_byte(0xB0);
            peer_list_guard.add_or_update_peer(addr_a, peer1, true);
            peer_list_guard.add_or_update_peer(addr_b, peer2, true);

            // Build data handler
            let db = db.clone();
            let data_handler = data_handler_stub(
                &config,
                &peer_list_guard,
                db,
                api_client_stub.clone(),
                sync_state.clone(),
            )
            .await;

            // Execute helper
            pull_unique_highest_blocks::<_, _, _>(
                &peer_list_guard,
                &api_client_stub,
                data_handler,
                false,
            )
            .await?;

            // Validate retries occurred: first peer attempted, second peer attempted and succeeded
            tokio::time::sleep(Duration::from_millis(100)).await;
            assert!(
                *s1_calls.lock().unwrap() >= 1,
                "expected the first peer to be attempted"
            );
            assert!(
                *s2_calls.lock().unwrap() >= 1,
                "expected retry to second peer"
            );
            Ok(())
        }

        #[actix_web::test]
        async fn should_try_all_peers_when_all_fail() -> EyreResult<()> {
            let sync_state = ChainSyncState::new(true, false);
            let temp_block_hash = BlockHash::repeat_byte(7);

            let server1 = FakeGossipServer::new();
            let server2 = FakeGossipServer::new();
            let s1_calls = Arc::new(Mutex::new(0_usize));
            let s2_calls = Arc::new(Mutex::new(0_usize));
            let s1_calls_clone = s1_calls.clone();
            server1.set_on_pull_data_request(move |req| match req {
                GossipDataRequest::Block(_hash) => {
                    *s1_calls_clone.lock().unwrap() += 1;
                    GossipResponse::Accepted(None)
                }
                _ => GossipResponse::Accepted(None),
            });
            let s2_calls_clone = s2_calls.clone();
            server2.set_on_pull_data_request(move |req| match req {
                GossipDataRequest::Block(_hash) => {
                    *s2_calls_clone.lock().unwrap() += 1;
                    GossipResponse::Accepted(None)
                }
                _ => GossipResponse::Accepted(None),
            });

            let addr1: SocketAddr = server1.spawn();
            let addr2: SocketAddr = server2.spawn();

            let mut node_config = NodeConfig::testing();
            node_config.sync_mode = SyncMode::Full;
            let config = Config::new(node_config);

            let api_client_stub = ApiClientStub::new();
            api_client_stub.set_node_info_handler(move |_api| {
                let info = NodeInfo {
                    block_hash: temp_block_hash,
                    ..NodeInfo::default()
                };
                Ok(info)
            });

            let (sender, receiver) = PeerNetworkSender::new_with_receiver();
            let reth_mock = MockRethServiceActor {};
            let reth_mock_addr = reth_mock.start();
            let temp_dir = setup_tracing_and_temp_dir(None, false);
            let db_env = open_or_create_irys_consensus_data_db(&temp_dir.path().to_path_buf())
                .expect("can't open temp dir");
            let db = DatabaseProvider(Arc::new(db_env));
<<<<<<< HEAD
            let gossip_client = Arc::new(GossipClient::new(
                Duration::from_secs(5),
                config.node_config.miner_address(),
            ));
            let peer_service = PeerNetworkService::new_with_custom_api_client(
=======

            let runtime_handle = tokio::runtime::Handle::current();
            let reth_peer_sender = {
                let reth_mock_addr = reth_mock_addr.clone();
                Arc::new(move |peer_info: RethPeerInfo| {
                    let addr = reth_mock_addr.clone();
                    async move {
                        let _ = addr.send(peer_info).await;
                    }
                    .boxed()
                })
            };

            let (_peer_network_handle, peer_list_guard) = spawn_peer_network_service_with_client(
>>>>>>> c3e81753
                db.clone(),
                &config,
                api_client_stub.clone(),
                reth_peer_sender,
                receiver,
                sender,
<<<<<<< HEAD
                gossip_client,
=======
                runtime_handle,
>>>>>>> c3e81753
            );

            let peer1 = PeerListItem {
                reputation_score: PeerScore::new(100),
                response_time: 0,
                address: PeerAddress {
                    gossip: addr1,
                    api: addr1,
                    execution: Default::default(),
                },
                last_seen: 0,
                is_online: true,
            };
            let peer2 = PeerListItem {
                reputation_score: PeerScore::new(99),
                response_time: 0,
                address: PeerAddress {
                    gossip: addr2,
                    api: addr2,
                    execution: Default::default(),
                },
                last_seen: 0,
                is_online: true,
            };
            let addr_a = Address::repeat_byte(0xA1);
            let addr_b = Address::repeat_byte(0xB1);
            peer_list_guard.add_or_update_peer(addr_a, peer1, true);
            peer_list_guard.add_or_update_peer(addr_b, peer2, true);

            let db = db.clone();
            let data_handler = data_handler_stub(
                &config,
                &peer_list_guard,
                db,
                api_client_stub.clone(),
                sync_state.clone(),
            )
            .await;

            pull_unique_highest_blocks::<_, _, _>(
                &peer_list_guard,
                &api_client_stub,
                data_handler,
                false,
            )
            .await?;

            tokio::time::sleep(Duration::from_millis(100)).await;
            assert!(
                *s1_calls.lock().unwrap() >= 1 && *s2_calls.lock().unwrap() >= 1,
                "expected both peers to be attempted"
            );
            Ok(())
        }
    }
}<|MERGE_RESOLUTION|>--- conflicted
+++ resolved
@@ -1388,11 +1388,8 @@
     use super::*;
     use crate::peer_network_service::spawn_peer_network_service_with_client;
     use crate::tests::util::{ApiClientStub, FakeGossipServer, MockRethServiceActor};
-<<<<<<< HEAD
     use crate::GossipClient;
-=======
     use futures::FutureExt as _;
->>>>>>> c3e81753
     use irys_types::BlockHash;
 
     mod catch_up_task {
@@ -1490,14 +1487,6 @@
 
             let reth_mock = MockRethServiceActor {};
             let reth_mock_addr = reth_mock.start();
-<<<<<<< HEAD
-            let gossip_client = Arc::new(GossipClient::new(
-                Duration::from_secs(5),
-                config.node_config.miner_address(),
-            ));
-            let peer_list_service = PeerNetworkService::new_with_custom_api_client(
-=======
-
             let tokio_handle = tokio::runtime::Handle::current();
             let reth_peer_sender = {
                 let reth_mock_addr = reth_mock_addr.clone();
@@ -1511,18 +1500,13 @@
             };
 
             let (_peer_network_handle, peer_list_guard) = spawn_peer_network_service_with_client(
->>>>>>> c3e81753
                 db.clone(),
                 &config,
                 api_client_stub.clone(),
                 reth_peer_sender,
                 receiver,
                 sender,
-<<<<<<< HEAD
-                gossip_client,
-=======
                 tokio_handle,
->>>>>>> c3e81753
             );
 
             peer_list_guard.add_or_update_peer(
@@ -1630,13 +1614,6 @@
             let reth_mock_addr = reth_mock.start();
 
             let (sender, receiver) = PeerNetworkSender::new_with_receiver();
-<<<<<<< HEAD
-            let gossip_client = Arc::new(GossipClient::new(
-                Duration::from_secs(5),
-                config.node_config.miner_address(),
-            ));
-            let peer_list_service = PeerNetworkService::new_with_custom_api_client(
-=======
             let runtime_handle = tokio::runtime::Handle::current();
             let reth_peer_sender = {
                 let reth_mock_addr = reth_mock_addr.clone();
@@ -1650,18 +1627,13 @@
             };
 
             let (_peer_network_handle, peer_list) = spawn_peer_network_service_with_client(
->>>>>>> c3e81753
                 db.clone(),
                 &config,
                 api_client_stub.clone(),
                 reth_peer_sender,
                 receiver,
                 sender,
-<<<<<<< HEAD
-                gossip_client,
-=======
                 runtime_handle,
->>>>>>> c3e81753
             );
 
             let fake_peer_address = PeerAddress {
@@ -1786,13 +1758,6 @@
             let db_env = open_or_create_irys_consensus_data_db(&temp_dir.path().to_path_buf())
                 .expect("can't open temp dir");
             let db = DatabaseProvider(Arc::new(db_env));
-<<<<<<< HEAD
-            let gossip_client = Arc::new(GossipClient::new(
-                Duration::from_secs(5),
-                config.node_config.miner_address(),
-            ));
-            let peer_service = PeerNetworkService::new_with_custom_api_client(
-=======
 
             let runtime_handle = tokio::runtime::Handle::current();
             let reth_peer_sender = {
@@ -1807,18 +1772,13 @@
             };
 
             let (_peer_network_handle, peer_list_guard) = spawn_peer_network_service_with_client(
->>>>>>> c3e81753
                 db.clone(),
                 &config,
                 api_client_stub.clone(),
                 reth_peer_sender,
                 receiver,
                 sender,
-<<<<<<< HEAD
-                gossip_client,
-=======
                 runtime_handle,
->>>>>>> c3e81753
             );
 
             // Add two peers reporting the same highest hash
@@ -1932,13 +1892,6 @@
             let db_env = open_or_create_irys_consensus_data_db(&temp_dir.path().to_path_buf())
                 .expect("can't open temp dir");
             let db = DatabaseProvider(Arc::new(db_env));
-<<<<<<< HEAD
-            let gossip_client = Arc::new(GossipClient::new(
-                Duration::from_secs(5),
-                config.node_config.miner_address(),
-            ));
-            let peer_service = PeerNetworkService::new_with_custom_api_client(
-=======
 
             let runtime_handle = tokio::runtime::Handle::current();
             let reth_peer_sender = {
@@ -1953,18 +1906,13 @@
             };
 
             let (_peer_network_handle, peer_list_guard) = spawn_peer_network_service_with_client(
->>>>>>> c3e81753
                 db.clone(),
                 &config,
                 api_client_stub.clone(),
                 reth_peer_sender,
                 receiver,
                 sender,
-<<<<<<< HEAD
-                gossip_client,
-=======
                 runtime_handle,
->>>>>>> c3e81753
             );
 
             let peer1 = PeerListItem {
