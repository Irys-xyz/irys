--- conflicted
+++ resolved
@@ -238,11 +238,8 @@
         let block_pool = self.block_pool.clone();
         let mut reth_service_addr = self.reth_service_actor.clone();
         let is_vdf_mining_enabled = Arc::clone(&self.is_vdf_mining_enabled);
-<<<<<<< HEAD
         let start_sync_from_height = self.block_index.read().latest_height();
-=======
         let block_index = self.block_index.clone();
->>>>>>> 53d9d571
 
         tokio::spawn(
             async move {
