use crate::peer_list::PeerList;
use crate::{
    block_pool::BlockPool,
    cache::{GossipCache, GossipCacheKey},
    sync::SyncState,
    types::{GossipDataRequest, InternalGossipError, InvalidDataError},
    GossipClient, GossipError, GossipResult,
};
<<<<<<< HEAD
use actix::{Actor, Addr, Context, Handler};
use base58::ToBase58 as _;
=======
use base58::ToBase58;
>>>>>>> 3e791cea
use core::net::SocketAddr;
use irys_actors::{
    block_discovery::BlockDiscoveryFacade,
    mempool_service::{ChunkIngressError, MempoolFacade},
};
use irys_api_client::ApiClient;
use irys_types::{
    CommitmentTransaction, GossipData, GossipRequest, IrysBlockHeader, IrysTransactionHeader,
    IrysTransactionResponse, UnpackedChunk, H256,
};
use std::sync::Arc;
use tracing::{debug, error, Span};

/// Handles data received by the `GossipServer`
#[derive(Debug)]
pub(crate) struct GossipServerDataHandler<TMempoolFacade, TBlockDiscovery, TApiClient, TPeerList>
where
    TMempoolFacade: MempoolFacade,
    TBlockDiscovery: BlockDiscoveryFacade,
    TApiClient: ApiClient,
    TPeerList: PeerList,
{
    pub mempool: TMempoolFacade,
    pub block_pool: BlockPool<TPeerList, TBlockDiscovery>,
    pub cache: Arc<GossipCache>,
    pub api_client: TApiClient,
    pub gossip_client: GossipClient,
    pub peer_list: TPeerList,
    pub sync_state: SyncState,
    /// Tracing span
    pub span: Span,
}

impl<M, B, A, P> Clone for GossipServerDataHandler<M, B, A, P>
where
    M: MempoolFacade,
    B: BlockDiscoveryFacade,
    A: ApiClient,
    P: PeerList,
{
    fn clone(&self) -> Self {
        Self {
            mempool: self.mempool.clone(),
            block_pool: self.block_pool.clone(),
            cache: Arc::clone(&self.cache),
            api_client: self.api_client.clone(),
            gossip_client: self.gossip_client.clone(),
            peer_list: self.peer_list.clone(),
            sync_state: self.sync_state.clone(),
            span: self.span.clone(),
        }
    }
}

impl<M, B, A, P> GossipServerDataHandler<M, B, A, P>
where
    M: MempoolFacade,
    B: BlockDiscoveryFacade,
    A: ApiClient,
    P: PeerList,
{
    pub(crate) async fn handle_chunk(
        &self,
        chunk_request: GossipRequest<UnpackedChunk>,
    ) -> GossipResult<()> {
        let source_miner_address = chunk_request.miner_address;
        let chunk = chunk_request.data;
        let chunk_path_hash = chunk.chunk_path_hash();
        match self.mempool.handle_chunk_ingress(chunk).await {
            Ok(()) => {
                // Success. Mempool will send the tx data to the internal mempool,
                //  but we still need to update the cache with the source address.
                self.cache
                    .record_seen(source_miner_address, GossipCacheKey::Chunk(chunk_path_hash))
            }
            Err(error) => {
                match error {
                    ChunkIngressError::UnknownTransaction => {
                        // TODO:
                        //  I suppose we have to ask the peer for transaction,
                        //  but what if it doesn't have one?
                        Ok(())
                    }
                    // ===== External invalid data errors
                    ChunkIngressError::InvalidProof => Err(GossipError::InvalidData(
                        InvalidDataError::ChunkInvalidProof,
                    )),
                    ChunkIngressError::InvalidDataHash => Err(GossipError::InvalidData(
                        InvalidDataError::ChinkInvalidDataHash,
                    )),
                    ChunkIngressError::InvalidChunkSize => Err(GossipError::InvalidData(
                        InvalidDataError::ChunkInvalidChunkSize,
                    )),
                    ChunkIngressError::InvalidDataSize => Err(GossipError::InvalidData(
                        InvalidDataError::ChunkInvalidDataSize,
                    )),
                    // ===== Internal errors
                    ChunkIngressError::DatabaseError => {
                        Err(GossipError::Internal(InternalGossipError::Database))
                    }
                    ChunkIngressError::ServiceUninitialized => Err(GossipError::Internal(
                        InternalGossipError::ServiceUninitialized,
                    )),
                    ChunkIngressError::Other(other) => {
                        Err(GossipError::Internal(InternalGossipError::Unknown(other)))
                    }
                }
            }
        }
    }

    pub(crate) async fn handle_transaction(
        &self,
        transaction_request: GossipRequest<IrysTransactionHeader>,
    ) -> GossipResult<()> {
        debug!(
            "Node {}: Gossip transaction received from peer {}: {:?}",
            self.gossip_client.mining_address,
            transaction_request.miner_address,
            transaction_request.data.id.0.to_base58()
        );
        let tx = transaction_request.data;
        let source_miner_address = transaction_request.miner_address;
        let tx_id = tx.id;

        let already_seen = self.cache.seen_transaction_from_any_peer(&tx_id)?;
        self.cache
            .record_seen(source_miner_address, GossipCacheKey::Transaction(tx_id))?;

        if already_seen {
            debug!(
                "Node {}: Transaction {} is already recorded in the cache, skipping",
                self.gossip_client.mining_address,
                tx_id.0.to_base58()
            );
            return Ok(());
        }

        if self
            .mempool
            .is_known_transaction(tx_id)
            .await
            .map_err(|e| {
                GossipError::Internal(InternalGossipError::Unknown(format!(
                    "is_known_transaction() errored: {:?}",
                    e
                )))
            })?
        {
            debug!(
                "Node {}: Transaction has already been handled, skipping",
                self.gossip_client.mining_address
            );
            return Ok(());
        }

        match self
            .mempool
            .handle_data_transaction_ingress(tx)
            .await
            .map_err(GossipError::from)
        {
            Ok(()) | Err(GossipError::TransactionIsAlreadyHandled) => {
                debug!("Transaction sent to mempool");
                Ok(())
            }
            Err(error) => {
                error!("Error when sending transaction to mempool: {:?}", error);
                Err(error)
            }
        }
    }

    pub(crate) async fn handle_commitment_tx(
        &self,
        transaction_request: GossipRequest<CommitmentTransaction>,
    ) -> GossipResult<()> {
        debug!(
            "Node {}: Gossip commitment transaction received from peer {}: {:?}",
            self.gossip_client.mining_address,
            transaction_request.miner_address,
            transaction_request.data.id.0.to_base58()
        );
        let tx = transaction_request.data;
        let source_miner_address = transaction_request.miner_address;
        let tx_id = tx.id;

        let already_seen = self.cache.seen_transaction_from_any_peer(&tx_id)?;
        self.cache
            .record_seen(source_miner_address, GossipCacheKey::Transaction(tx_id))?;

        if already_seen {
            debug!(
                "Node {}: Commitment Transaction {} is already recorded in the cache, skipping",
                self.gossip_client.mining_address,
                tx_id.0.to_base58()
            );
            return Ok(());
        }

        if self
            .mempool
            .is_known_transaction(tx_id)
            .await
            .map_err(|e| {
                GossipError::Internal(InternalGossipError::Unknown(format!(
                    "is_known_transaction() errored: {:?}",
                    e
                )))
            })?
        {
            debug!(
                "Node {}: Commitment Transaction has already been handled, skipping",
                self.gossip_client.mining_address
            );
            return Ok(());
        }

        match self
            .mempool
            .handle_commitment_transaction_ingress(tx)
            .await
            .map_err(GossipError::from)
        {
            Ok(()) | Err(GossipError::TransactionIsAlreadyHandled) => {
                debug!("Commitment Transaction sent to mempool");
                Ok(())
            }
            Err(error) => {
                error!(
                    "Error when sending commitment transaction to mempool: {:?}",
                    error
                );
                Err(error)
            }
        }
    }

    pub(crate) async fn handle_block_header_request(
        &self,
        block_header_request: GossipRequest<IrysBlockHeader>,
        source_api_address: SocketAddr,
    ) -> GossipResult<()> {
        let span = self.span.clone();
        let _span = span.enter();
        let source_miner_address = block_header_request.miner_address;
        let block_header = block_header_request.data;
        let block_hash = block_header.block_hash;
        debug!(
            "Node {}: Gossip block received from peer {}: {} height: {}",
            self.gossip_client.mining_address,
            source_miner_address,
            block_hash,
            block_header.height
        );

        if self.sync_state.is_syncing()
            && block_header.height > (self.sync_state.sync_target_height() + 1) as u64
        {
            debug!(
                "Node {}: Block {} is out of the sync range, skipping",
                self.gossip_client.mining_address, block_hash
            );
            return Ok(());
        }

        let block_seen = self.cache.seen_block_from_any_peer(&block_hash)?;

        // Record block in cache
        self.cache
            .record_seen(source_miner_address, GossipCacheKey::Block(block_hash))?;

        // This check must be after we've added the block to the cache, otherwise we won't be
        // able to keep track of which peers seen what
        if block_seen {
            debug!(
                "Node {}: Block {} already seen, skipping",
                self.gossip_client.mining_address,
                block_header.block_hash.0.to_base58()
            );
            return Ok(());
        }

        let has_block_already_been_processed = self
            .block_pool
            .is_block_processing_or_processed(&block_header.block_hash, block_header.height)
            .await;

        if has_block_already_been_processed {
            debug!(
                "Node {}: Block {} has already been processed, skipping",
                self.gossip_client.mining_address,
                block_header.block_hash.0.to_base58()
            );
            return Ok(());
        }

        debug!(
            "Node {}: Block {} has not been processed yet, starting processing",
            self.gossip_client.mining_address,
            block_header.block_hash.0.to_base58()
        );

        let mut missing_tx_ids = Vec::new();

        for tx_id in block_header
            .data_ledgers
            .iter()
            .flat_map(|ledger| ledger.tx_ids.0.clone())
        {
            if !self.is_known_tx(tx_id).await? {
                missing_tx_ids.push(tx_id);
            }
        }

        for system_tx_id in block_header
            .system_ledgers
            .iter()
            .flat_map(|ledger| ledger.tx_ids.0.clone())
        {
            if !self.is_known_tx(system_tx_id).await? {
                missing_tx_ids.push(system_tx_id);
            }
        }

        if !missing_tx_ids.is_empty() {
            debug!("Missing transactions to fetch: {:?}", missing_tx_ids);
        }

        // Fetch missing transactions from the source peer
        let missing_txs = self
            .api_client
            .get_transactions(source_api_address, &missing_tx_ids)
            .await
            .map_err(|error| {
                error!(
                    "Failed to fetch transactions from peer {}: {}",
                    source_api_address, error
                );
                GossipError::unknown(&error)
            })?;

        // Process each transaction
        for tx_response in missing_txs {
            let tx_id;
            let mempool_response = match tx_response {
                IrysTransactionResponse::Commitment(commitment_tx) => {
                    tx_id = commitment_tx.id;
                    self.mempool
                        .handle_commitment_transaction_ingress(commitment_tx)
                        .await
                }
                IrysTransactionResponse::Storage(tx) => {
                    tx_id = tx.id;
                    self.mempool.handle_data_transaction_ingress(tx).await
                }
            };

            match mempool_response.map_err(GossipError::from) {
                Ok(()) | Err(GossipError::TransactionIsAlreadyHandled) => {
                    debug!("Transaction sent to mempool");
                    self.cache
                        .record_seen(source_miner_address, GossipCacheKey::Transaction(tx_id))?
                }
                Err(error) => {
                    error!("Error when sending transaction to mempool: {:?}", error);
                    return Err(error);
                }
            }
        }

        self.block_pool
            .process_block(block_header)
            .await
            .map_err(GossipError::BlockPool)?;
        Ok(())
    }

    async fn is_known_tx(&self, tx_id: H256) -> Result<bool, GossipError> {
        self.mempool.is_known_transaction(tx_id).await.map_err(|e| {
            GossipError::Internal(InternalGossipError::Unknown(format!(
                "is_known_transaction() errored: {:?}",
                e
            )))
        })
    }

    pub(crate) async fn handle_get_data(
        &self,
        source_address: SocketAddr,
        request: GossipRequest<GossipDataRequest>,
    ) -> GossipResult<bool> {
        let peer_list_item = self
            .peer_list
            .peer_by_mining_address(request.miner_address)
            .await?;
        let Some(peer_info) = peer_list_item else {
            return Ok(false);
        };
        if source_address.ip() != peer_info.address.gossip.ip() {
            return Err(GossipError::InvalidPeer(
                "Requesting peer doesn't match the address of the source peer".to_string(),
            ));
        }

        match request.data {
            GossipDataRequest::Block(block_hash) => {
                let block_result = self.block_pool.get_block_data(&block_hash).await;

                let maybe_block = block_result.map_err(GossipError::BlockPool)?;

                match maybe_block {
                    Some(block) => {
                        match self
                            .gossip_client
                            .send_data_and_update_score(
                                (&request.miner_address, &peer_info),
                                &GossipData::Block(block),
                                &self.peer_list,
                            )
                            .await
                        {
                            Ok(()) => {}
                            Err(error) => {
                                error!("Failed to send block to peer: {}", error);
                            }
                        }
                        Ok(true)
                    }
                    None => Ok(false),
                }
            }
            GossipDataRequest::Transaction(_tx_hash) => Ok(false),
        }
    }
}<|MERGE_RESOLUTION|>--- conflicted
+++ resolved
@@ -6,12 +6,7 @@
     types::{GossipDataRequest, InternalGossipError, InvalidDataError},
     GossipClient, GossipError, GossipResult,
 };
-<<<<<<< HEAD
-use actix::{Actor, Addr, Context, Handler};
-use base58::ToBase58 as _;
-=======
 use base58::ToBase58;
->>>>>>> 3e791cea
 use core::net::SocketAddr;
 use irys_actors::{
     block_discovery::BlockDiscoveryFacade,
