use crate::{gossip_client::GossipClientError, GossipClient};
use actix::prelude::*;
use irys_api_client::{ApiClient, IrysApiClient};
use irys_database::insert_peer_list_item;
use irys_database::reth_db::{Database as _, DatabaseError};
use irys_domain::{PeerList, ScoreDecreaseReason, ScoreIncreaseReason};
use irys_types::{
    build_user_agent, Address, Config, DatabaseProvider, GossipDataRequest, PeerAddress,
    PeerFilterMode, PeerListItem, PeerNetworkError, PeerNetworkSender, PeerNetworkServiceMessage,
    PeerResponse, RejectedResponse, RethPeerInfo, VersionRequest,
};
use rand::prelude::SliceRandom as _;
use std::collections::{HashMap, HashSet};
use std::net::SocketAddr;
use std::time::Duration;
use tokio::sync::mpsc::UnboundedReceiver;
use tracing::{debug, error, info, warn};

const FLUSH_INTERVAL: Duration = Duration::from_secs(5);
const INACTIVE_PEERS_HEALTH_CHECK_INTERVAL: Duration = Duration::from_secs(10);

/*
Global singletons for handshake flow control and safety

Why globals (process-wide):
- Multiple actor instances/tasks may trigger handshakes concurrently. To avoid
  per-actor throttling gaps, we enforce limits and backoff state process-wide.

Why OnceLock + Mutex:
- OnceLock provides thread-safe, lazy initialization without paying the cost
  of static constructors on startup, and it prevents races on first-use.
- Interior state is wrapped in a Mutex for low-contention, short critical
  sections. The hot path (permit acquire) is handled by a Semaphore.

Configuration and lifetime:
- Some of these singletons use values derived from NodeConfig and are
  initialized the first time the service starts in this process. Subsequent
  instances reuse the same values (first-wins).
*/

/// Global semaphore limiting the total number of concurrent handshake tasks across
/// the entire process. This prevents resource exhaustion (sockets, memory, CPU).
/// Initialized once with the maximum from the first service that calls it — see
/// `handshake_semaphore_with_max`. Subsequent calls reuse the same semaphore.
static HANDSHAKE_SEMAPHORE: std::sync::OnceLock<std::sync::Arc<tokio::sync::Semaphore>> =
    std::sync::OnceLock::new();

/// Returns the global handshake semaphore, initializing it with `max` if this is
/// the first call in the process. Note: configuration is first-wins; later calls
/// will not resize the semaphore.
fn handshake_semaphore_with_max(max: usize) -> std::sync::Arc<tokio::sync::Semaphore> {
    HANDSHAKE_SEMAPHORE
        .get_or_init(|| std::sync::Arc::new(tokio::sync::Semaphore::new(max)))
        .clone()
}

/// Global map of consecutive handshake failure counts per peer (by API SocketAddr).
/// Used to compute exponential backoff intervals and to decide when to place a
/// peer onto the temporary blocklist. Entries are cleared on successful handshakes
/// or when a peer is moved to the blocklist.
static HANDSHAKE_FAILURES: std::sync::OnceLock<std::sync::Mutex<HashMap<SocketAddr, u32>>> =
    std::sync::OnceLock::new();

/// Accessor for the global handshake failures map.
fn handshake_failures() -> &'static std::sync::Mutex<HashMap<SocketAddr, u32>> {
    HANDSHAKE_FAILURES.get_or_init(|| std::sync::Mutex::new(HashMap::new()))
}

/// Global blocklist containing peers that should be skipped until a specific
/// Instant in the future (i.e., a TTL-based block). The TTL duration is configured
/// via NodeConfig.p2p_handshake.blacklist_ttl_secs. Peers are added after too
/// many consecutive failures, and removed either on success or when the TTL elapses
/// (checked at use sites).
static BLOCKLIST_UNTIL: std::sync::OnceLock<
    std::sync::Mutex<HashMap<SocketAddr, std::time::Instant>>,
> = std::sync::OnceLock::new();

/// Accessor for the global blocklist with expiry timestamps.
fn blocklist_until() -> &'static std::sync::Mutex<HashMap<SocketAddr, std::time::Instant>> {
    BLOCKLIST_UNTIL.get_or_init(|| std::sync::Mutex::new(HashMap::new()))
}

/// Cached, per-process cap on how many peers we will process from a single
/// Accepted handshake response. This is set once from NodeConfig when the
/// service starts and then reused in the hot path to avoid repeated config
/// lookups or cloning.
static PEERS_LIMIT: std::sync::OnceLock<usize> = std::sync::OnceLock::new();

/// Returns the configured peer processing cap (first-wins). If not initialized
/// yet via service startup, falls back to a config value
fn peers_limit() -> usize {
    *PEERS_LIMIT
        .get_or_init(|| irys_types::config::P2PHandshakeConfig::default().max_peers_per_response)
}

async fn send_message_and_print_error<T, A, R>(message: T, address: Addr<A>)
where
    T: Message<Result = R> + Send + 'static,
    R: Send,
    A: Actor<Context = Context<A>> + Handler<T>,
{
    match address.send(message).await {
        Ok(_) => {}
        Err(mailbox_error) => {
            error!(
                "Failed to send message to peer service: {:?}",
                mailbox_error
            );
        }
    }
}

#[derive(Debug)]
pub struct PeerNetworkService<A, R>
where
    A: ApiClient,
    R: Handler<RethPeerInfo, Result = eyre::Result<()>> + Actor<Context = Context<R>>,
{
    /// Reference to the node database
    db: DatabaseProvider,

    peer_list: PeerList,

    currently_running_announcements: HashSet<SocketAddr>,
    successful_announcements: HashMap<SocketAddr, AnnounceFinished>,
    failed_announcements: HashMap<SocketAddr, AnnounceFinished>,

    // This is related to networking - requesting data from the network and joining the network
    gossip_client: GossipClient,
    irys_api_client: A,

    chain_id: u64,
    peer_address: PeerAddress,

    reth_service_addr: Addr<R>,

    config: Config,

    peer_list_service_receiver: Option<UnboundedReceiver<PeerNetworkServiceMessage>>,
}

impl<R: Handler<RethPeerInfo, Result = eyre::Result<()>> + Actor<Context = Context<R>>>
    PeerNetworkService<IrysApiClient, R>
{
    /// Create a new instance of the peer_list_service actor passing in a reference-counted
    /// reference to a `DatabaseEnv`
    pub fn new(
        db: DatabaseProvider,
        config: &Config,
        reth_service_addr: Addr<R>,
        service_receiver: UnboundedReceiver<PeerNetworkServiceMessage>,
        service_sender: PeerNetworkSender,
    ) -> Self {
        info!("service started: peer_list");
        Self::new_with_custom_api_client(
            db,
            config,
            IrysApiClient::new(),
            reth_service_addr,
            service_receiver,
            service_sender,
        )
    }
}

impl<A, R> PeerNetworkService<A, R>
where
    A: ApiClient,
    R: Handler<RethPeerInfo, Result = eyre::Result<()>> + Actor<Context = Context<R>>,
{
    /// Create a new instance of the peer_list_service actor passing in a reference-counted
    /// reference to a `DatabaseEnv`
    pub(crate) fn new_with_custom_api_client(
        db: DatabaseProvider,
        config: &Config,
        irys_api_client: A,
        reth_actor: Addr<R>,
        service_receiver: UnboundedReceiver<PeerNetworkServiceMessage>,
        service_sender: PeerNetworkSender,
    ) -> Self {
        let peer_list_data =
            PeerList::new(config, &db, service_sender).expect("Failed to load peer list data");
        PEERS_LIMIT.get_or_init(|| config.node_config.p2p_handshake.max_peers_per_response);

        Self {
            db,
            peer_list: peer_list_data,
            currently_running_announcements: HashSet::new(),
            successful_announcements: HashMap::new(),
            failed_announcements: HashMap::new(),
            gossip_client: GossipClient::new(
                Duration::from_secs(5),
                config.node_config.miner_address(),
            ),
            irys_api_client,
            chain_id: config.consensus.chain_id,
            peer_address: PeerAddress {
                gossip: format!(
                    "{}:{}",
                    config.node_config.gossip.public_ip, config.node_config.gossip.public_port
                )
                .parse()
                .expect("valid SocketAddr expected"),
                api: format!(
                    "{}:{}",
                    config.node_config.http.public_ip, config.node_config.http.public_port
                )
                .parse()
                .expect("valid SocketAddr expected"),
                execution: config.node_config.reth_peer_info,
            },
            reth_service_addr: reth_actor,
            config: config.clone(),
            peer_list_service_receiver: Some(service_receiver),
        }
    }
}

// TODO: this is a temporary solution to allow the peer list service to receive messages
impl<A, R> Handler<PeerNetworkServiceMessage> for PeerNetworkService<A, R>
where
    A: ApiClient,
    R: Handler<RethPeerInfo, Result = eyre::Result<()>> + Actor<Context = Context<R>>,
{
    type Result = ();

    fn handle(&mut self, msg: PeerNetworkServiceMessage, ctx: &mut Self::Context) {
        let address = ctx.address();
        match msg {
            PeerNetworkServiceMessage::AnnounceYourselfToPeer(peer_list_item) => {
                ctx.spawn(
                    async move {
                        let _res = address
                            .send(AnnounceYourselfToPeerAndConnectReth {
                                peer: peer_list_item,
                            })
                            .await;
                    }
                    .into_actor(self),
                );
            }
            PeerNetworkServiceMessage::RequestDataFromNetwork {
                data_request,
                use_trusted_peers_only,
                response,
            } => {
                debug!("Requesting {:?} from network", &data_request);
                ctx.spawn(
                    async move {
                        match address
                            .send(RequestDataFromTheNetwork {
                                data_request,
                                use_trusted_peers_only,
                            })
                            .await
                        {
                            Ok(res) => {
                                response
                                    .send(res.map_err(|err| {
                                        PeerNetworkError::OtherInternalError(format!("{:?}", err))
                                    }))
                                    .unwrap_or_else(|e| {
                                        error!(
                                            "Failed to send response for block request: {:?}",
                                            e
                                        );
                                    });
                            }
                            Err(e) => {
                                error!("Failed to request block from network: {:?}", e);
                                response
                                    .send(Err(PeerNetworkError::OtherInternalError(format!(
                                        "{:?}",
                                        e
                                    ))))
                                    .unwrap_or_else(|e| {
                                        error!(
                                            "Failed to send response for block request: {:?}",
                                            e
                                        );
                                    });
                            }
                        }
                    }
                    .into_actor(self),
                );
            }
        }
    }
}

impl<A, R> Actor for PeerNetworkService<A, R>
where
    A: ApiClient,
    R: Handler<RethPeerInfo, Result = eyre::Result<()>> + Actor<Context = Context<R>>,
{
    type Context = Context<Self>;

    fn started(&mut self, ctx: &mut Self::Context) {
        let peer_service_address = ctx.address();
        let mut peer_list_service_receiver = self
            .peer_list_service_receiver
            .take()
            .expect("PeerListServiceWithClient should have a receiver");

        let peer_service_address_2 = peer_service_address.clone();
        // TODO: temporary solution to allow the peer list service to receive messages
        ctx.spawn(
            async move {
                while let Some(msg) = peer_list_service_receiver.recv().await {
                    peer_service_address_2.send(msg).await.unwrap_or_else(|e| {
                        error!("Failed to send message to peer list service: {:?}", e);
                    });
                }
            }
            .into_actor(self),
        );

        ctx.run_interval(FLUSH_INTERVAL, |act, _ctx| match act.flush() {
            Ok(()) => {}
            Err(e) => {
                error!("Failed to flush peer list to database: {:?}", e);
            }
        });

        ctx.run_interval(INACTIVE_PEERS_HEALTH_CHECK_INTERVAL, |act, ctx| {
            // Collect inactive peers with the required fields
            let inactive_peers: Vec<(Address, PeerListItem)> = act.peer_list.inactive_peers();

            for (mining_addr, peer) in inactive_peers {
                // Clone the peer address to use in the async block
                let peer_address = peer.address;
                let client = act.gossip_client.clone();
                // Create the future that does the health check
                let fut = async move { client.check_health(peer_address).await }
                    .into_actor(act)
                    .map(move |result, act, _ctx| match result {
                        Ok(true) => {
                            debug!("Peer {:?} is online", mining_addr);
                            act.increase_peer_score(&mining_addr, ScoreIncreaseReason::Online);
                        }
                        Ok(false) => {
                            debug!("Peer {:?} is offline", mining_addr);
                            act.decrease_peer_score(&mining_addr, ScoreDecreaseReason::Offline);
                        }
                        Err(GossipClientError::HealthCheck(u, e)) => {
                            debug!(
                                "Peer {:?}{} healthcheck failed with status {}",
                                mining_addr, u, e
                            );
                            act.decrease_peer_score(&mining_addr, ScoreDecreaseReason::Offline);
                        }
                        Err(e) => {
                            error!("Failed to check health of peer {:?}: {:?}", mining_addr, e);
                        }
                    });
                ctx.spawn(fut);
            }
        });

        // Initiate the trusted peers handshake
        let trusted_peers_handshake_task = Self::trusted_peers_handshake_task(
            peer_service_address.clone(),
            self.peer_list.trusted_peer_addresses(),
        )
        .into_actor(self);
        ctx.spawn(trusted_peers_handshake_task);

        // Announce yourself to the network
        let peers_cache = self
            .peer_list
            .all_peers()
            .iter()
            .map(|(k, v)| (*k, v.clone()))
            .collect();
        let announce_fut = Self::announce_yourself_to_all_peers(peers_cache, peer_service_address)
            .into_actor(self);
        ctx.spawn(announce_fut);
    }
}

#[derive(Debug, Clone)]
pub enum PeerListServiceError {
    DatabaseNotConnected,
    Database(DatabaseError),
    PostVersionError(String),
    PeerHandshakeRejected(RejectedResponse),
    NoPeersAvailable,
    InternalSendError(MailboxError),
    FailedToRequestData(String),
}

impl From<MailboxError> for PeerListServiceError {
    fn from(value: MailboxError) -> Self {
        Self::InternalSendError(value)
    }
}

impl From<DatabaseError> for PeerListServiceError {
    fn from(err: DatabaseError) -> Self {
        Self::Database(err)
    }
}

impl From<eyre::Report> for PeerListServiceError {
    fn from(err: eyre::Report) -> Self {
        Self::Database(DatabaseError::Other(err.to_string()))
    }
}

impl<A, R> PeerNetworkService<A, R>
where
    A: ApiClient,
    R: Handler<RethPeerInfo, Result = eyre::Result<()>> + Actor<Context = Context<R>>,
{
    fn flush(&self) -> Result<(), PeerListServiceError> {
        self.db
            .update(|tx| {
                // Only persist peers that are staked or have reached the persistence threshold
                for (addr, peer) in self.peer_list.persistable_peers().iter() {
                    insert_peer_list_item(tx, addr, peer).map_err(PeerListServiceError::from)?;
                }
                Ok(())
            })
            .map_err(PeerListServiceError::Database)?
    }

    async fn trusted_peers_handshake_task(
        peer_service_address: Addr<Self>,
        trusted_peers_api_addresses: HashSet<SocketAddr>,
    ) {
        let peer_service_address = peer_service_address.clone();

        for peer_api_address in trusted_peers_api_addresses {
            match peer_service_address
                .send(NewPotentialPeer::force_announce(peer_api_address))
                .await
            {
                Ok(()) => {}
                Err(mailbox_error) => {
                    error!(
                        "Failed to send NewPotentialPeer message to peer service: {:?}",
                        mailbox_error
                    );
                }
            };
        }
    }

    fn increase_peer_score(&mut self, mining_addr: &Address, score: ScoreIncreaseReason) {
        self.peer_list.increase_peer_score(mining_addr, score);
    }

    fn decrease_peer_score(&mut self, mining_addr: &Address, reason: ScoreDecreaseReason) {
        self.peer_list.decrease_peer_score(mining_addr, reason);
    }

    fn create_version_request(&self) -> VersionRequest {
        let signer = self.config.irys_signer();
        let mut version_request = VersionRequest {
            address: self.peer_address,
            chain_id: self.chain_id,
            user_agent: Some(build_user_agent("Irys-Node", env!("CARGO_PKG_VERSION"))),
            ..VersionRequest::default()
        };
        signer
            .sign_p2p_handshake(&mut version_request)
            .expect("Failed to sign version request");
        version_request
    }

    async fn announce_yourself_to_address(
        api_client: A,
        api_address: SocketAddr,
        version_request: VersionRequest,
        peer_service_address: Addr<Self>,
        is_trusted_peer: bool,
        peer_filter_mode: PeerFilterMode,
        peer_list: PeerList,
    ) -> Result<(), PeerListServiceError> {
        let peer_response_result = api_client
            .post_version(api_address, version_request)
            .await
            .map_err(|e| {
                warn!(
                    "Failed to announce yourself to address {}: {:?}",
                    api_address, e
                );
                PeerListServiceError::PostVersionError(e.to_string())
            });

        let peer_response = match peer_response_result {
            Ok(peer_response) => {
                send_message_and_print_error(
                    AnnounceFinished::success(api_address),
                    peer_service_address.clone(),
                )
                .await;
                Ok(peer_response)
            }
            Err(error) => {
                debug!(
                    "Retrying to announce yourself to address {}: {:?}",
                    api_address, error
                );
                // This is likely due to the networking error, we need to retry later
                send_message_and_print_error(
                    AnnounceFinished::retry(api_address),
                    peer_service_address.clone(),
                )
                .await;
                Err(error)
            }
        }?;

        match peer_response {
            PeerResponse::Accepted(accepted_peers) => {
<<<<<<< HEAD
                // Collect peer addresses for potential whitelist addition
                let peer_addresses: Vec<SocketAddr> =
                    accepted_peers.peers.iter().map(|p| p.api).collect();

                // Add peers to whitelist if this was a handshake with a trusted peer in TrustedAndHandshake mode
                if is_trusted_peer && peer_filter_mode == PeerFilterMode::TrustedAndHandshake {
                    debug!(
                        "Adding {} peers from trusted peer handshake to whitelist: {:?}",
                        peer_addresses.len(),
                        peer_addresses
                    );
                    peer_list.add_peers_to_whitelist(peer_addresses.clone());
                }

                for peer in accepted_peers.peers {
=======
                // Limit and randomize peers from response to avoid resource exhaustion
                let mut peers = accepted_peers.peers;
                peers.shuffle(&mut rand::thread_rng());
                let limit = peers_limit();
                if peers.len() > limit {
                    peers.truncate(limit);
                }
                for peer in peers {
>>>>>>> 536a4a69
                    send_message_and_print_error(
                        NewPotentialPeer::new(peer.api),
                        peer_service_address.clone(),
                    )
                    .await;
                }
                Ok(())
            }
            PeerResponse::Rejected(rejected_response) => Err(
                PeerListServiceError::PeerHandshakeRejected(rejected_response),
            ),
        }
    }

    async fn announce_yourself_to_address_task(
        api_client: A,
        api_address: SocketAddr,
        version_request: VersionRequest,
        peer_list_service_address: Addr<Self>,
        is_trusted_peer: bool,
        peer_filter_mode: PeerFilterMode,
        peer_list: PeerList,
    ) {
        debug!(
            "Announcing yourself to address {} with version request: {:?}",
            api_address, version_request
        );
        match Self::announce_yourself_to_address(
            api_client,
            api_address,
            version_request,
            peer_list_service_address,
            is_trusted_peer,
            peer_filter_mode,
            peer_list,
        )
        .await
        {
            Ok(()) => {
                debug!("Successfully announced yourself to address {}", api_address);
            }
            Err(e) => {
                warn!(
                    "Failed to announce yourself to address {}: {:?}",
                    api_address, e
                );
            }
        }
    }

    async fn add_reth_peer_task(reth_service_addr: Addr<R>, reth_peer_info: RethPeerInfo) {
        match reth_service_addr.send(reth_peer_info).await {
            Ok(res) => match res {
                Ok(()) => {
                    debug!("Successfully connected to reth peer: {:?}", reth_peer_info);
                }
                Err(reth_error) => {
                    error!("Failed to connect to reth peer: {}", reth_error.to_string());
                }
            },
            Err(mailbox_error) => {
                error!("Failed to connect to reth peer: {}", mailbox_error);
            }
        }
    }

    /// Note: this method uses HashMap<Address, PeerListItem> because that's what is stored and
    /// returned by the PeerListGuard. It doesn't require any maps or other transformations, but
    /// requires the loop in this method to ignore mining addresses.
    async fn announce_yourself_to_all_peers(
        known_peers: HashMap<Address, PeerListItem>,
        peer_service_address: Addr<Self>,
    ) {
        for (_mining_address, peer) in known_peers {
            match peer_service_address
                .send(AnnounceYourselfToPeerAndConnectReth { peer })
                .await
            {
                Ok(()) => {}
                Err(mailbox_error) => {
                    error!(
                        "Failed to send AnnounceYourselfToPeer message to peer service: {:?}",
                        mailbox_error
                    );
                }
            }
        }
    }
}

#[derive(Message, Debug)]
#[rtype(result = "Option<PeerList>")]
pub struct GetPeerListGuard;

impl<T, R> Handler<GetPeerListGuard> for PeerNetworkService<T, R>
where
    T: ApiClient,
    R: Handler<RethPeerInfo, Result = eyre::Result<()>> + Actor<Context = Context<R>>,
{
    type Result = Option<PeerList>;

    fn handle(&mut self, _msg: GetPeerListGuard, _ctx: &mut Self::Context) -> Self::Result {
        Some(self.peer_list.clone())
    }
}

/// Add peer to the peer list
#[derive(Message, Debug)]
#[rtype(result = "()")]
struct AnnounceYourselfToPeerAndConnectReth {
    pub peer: PeerListItem,
}

impl<A, R> Handler<AnnounceYourselfToPeerAndConnectReth> for PeerNetworkService<A, R>
where
    A: ApiClient,
    R: Handler<RethPeerInfo, Result = eyre::Result<()>> + Actor<Context = Context<R>>,
{
    type Result = ();

    fn handle(
        &mut self,
        msg: AnnounceYourselfToPeerAndConnectReth,
        ctx: &mut Self::Context,
    ) -> Self::Result {
        debug!("AnnounceYourselfToPeer message received: {:?}", msg.peer);
        let peer_api_addr = msg.peer.address.api;
        let reth_peer_info = msg.peer.address.execution;
        let peer_service_addr = ctx.address();

        let version_request = self.create_version_request();
        let is_trusted_peer = self.peer_list.is_trusted_peer(&peer_api_addr);
        let handshake_task = Self::announce_yourself_to_address_task(
            self.irys_api_client.clone(),
            peer_api_addr,
            version_request,
            peer_service_addr,
            is_trusted_peer,
            self.config.node_config.peer_filter_mode,
            self.peer_list.clone(),
        );
        ctx.spawn(handshake_task.into_actor(self));
        let reth_task = Self::add_reth_peer_task(self.reth_service_addr.clone(), reth_peer_info)
            .into_actor(self);
        ctx.spawn(reth_task);
    }
}

/// Handle potential new peer
#[derive(Message, Debug)]
#[rtype(result = "()")]
struct NewPotentialPeer {
    pub api_address: SocketAddr,
    pub force_announce: bool,
}

impl NewPotentialPeer {
    fn new(api_address: SocketAddr) -> Self {
        Self {
            api_address,
            force_announce: false,
        }
    }

    fn force_announce(api_address: SocketAddr) -> Self {
        Self {
            api_address,
            force_announce: true,
        }
    }
}

impl<A, R> Handler<NewPotentialPeer> for PeerNetworkService<A, R>
where
    A: ApiClient,
    R: Handler<RethPeerInfo, Result = eyre::Result<()>> + Actor<Context = Context<R>>,
{
    type Result = ();

    fn handle(&mut self, msg: NewPotentialPeer, ctx: &mut Self::Context) -> Self::Result {
        let self_address = self.peer_address.api;
        debug!("NewPotentialPeer message received: {:?}", msg.api_address);
        if msg.api_address == self_address {
            debug!("Ignoring self address");
            return;
        }

        // Check peer whitelist based on filter mode
        if !self.peer_list.is_peer_allowed(&msg.api_address) {
            debug!(
                "Peer {:?} is not in whitelist, ignoring based on filter mode: {:?}",
                msg.api_address, self.config.node_config.peer_filter_mode
            );
            return;
        }

        if self.successful_announcements.contains_key(&msg.api_address) && !msg.force_announce {
            debug!("Already announced to peer {:?}", msg.api_address);
            return;
        }

        let already_in_cache = self.peer_list.contains_api_address(&msg.api_address);
        let already_announcing = self
            .currently_running_announcements
            .contains(&msg.api_address);

        debug!("Already announcing: {:?}", already_announcing);
        debug!("Already in cache: {:?}", already_in_cache);
        let announcing_or_in_cache = already_announcing || already_in_cache;

        let needs_announce = msg.force_announce || !announcing_or_in_cache;

        if needs_announce {
            // Skip if peer is currently blacklisted
            if let Some(until) = blocklist_until()
                .lock()
                .expect("blocklist_until mutex poisoned")
                .get(&msg.api_address)
                .copied()
            {
                if std::time::Instant::now() < until {
                    debug!(
                        "Peer {:?} is blacklisted until {:?}, skipping announce",
                        msg.api_address, until
                    );
                    return;
                }
            }

            debug!("Need to announce yourself to peer {:?}", msg.api_address);
            self.currently_running_announcements.insert(msg.api_address);
            let version_request = self.create_version_request();
            let peer_service_addr = ctx.address();
<<<<<<< HEAD
            let is_trusted_peer = self.peer_list.is_trusted_peer(&msg.api_address);
            let handshake_task = Self::announce_yourself_to_address_task(
                self.irys_api_client.clone(),
                msg.api_address,
                version_request,
                peer_service_addr,
                is_trusted_peer,
                self.config.node_config.peer_filter_mode,
                self.peer_list.clone(),
=======
            let api_client = self.irys_api_client.clone();
            let addr = msg.api_address;
            let semaphore = handshake_semaphore_with_max(
                self.config
                    .node_config
                    .p2p_handshake
                    .max_concurrent_handshakes,
>>>>>>> 536a4a69
            );
            let handshake_task = async move {
                // Limit concurrent handshakes globally
                let _permit = semaphore.acquire().await.expect("semaphore closed");
                Self::announce_yourself_to_address_task(
                    api_client,
                    addr,
                    version_request,
                    peer_service_addr,
                )
                .await;
            };
            ctx.spawn(handshake_task.into_actor(self));
        }
    }
}

/// Handle potential new peer
#[derive(Message, Debug, Clone)]
#[rtype(result = "()")]
struct AnnounceFinished {
    pub peer_api_address: SocketAddr,
    pub success: bool,
    pub retry: bool,
}

impl AnnounceFinished {
    fn retry(api_address: SocketAddr) -> Self {
        Self {
            peer_api_address: api_address,
            success: false,
            retry: true,
        }
    }

    fn success(api_address: SocketAddr) -> Self {
        Self {
            peer_api_address: api_address,
            success: true,
            retry: false,
        }
    }
}

impl<A, R> Handler<AnnounceFinished> for PeerNetworkService<A, R>
where
    A: ApiClient,
    R: Handler<RethPeerInfo, Result = eyre::Result<()>> + Actor<Context = Context<R>>,
{
    type Result = ();

    fn handle(&mut self, msg: AnnounceFinished, ctx: &mut Self::Context) -> Self::Result {
        if !msg.success && msg.retry {
            self.currently_running_announcements
                .remove(&msg.peer_api_address);

            // Update failure count and compute backoff
            let attempts = {
                let mut guard = handshake_failures()
                    .lock()
                    .expect("handshake_failures mutex poisoned");
                let entry = guard.entry(msg.peer_api_address).or_insert(0);
                *entry += 1;
                *entry
            };

            if attempts >= self.config.node_config.p2p_handshake.max_retries {
                let until = std::time::Instant::now()
                    + std::time::Duration::from_secs(
                        self.config.node_config.p2p_handshake.blocklist_ttl_secs,
                    );
                blocklist_until()
                    .lock()
                    .expect("blocklist_until mutex poisoned")
                    .insert(msg.peer_api_address, until);
                handshake_failures()
                    .lock()
                    .expect("handshake_failures mutex poisoned")
                    .remove(&msg.peer_api_address);
                debug!(
                    "Peer {:?} blacklisted until {:?} after {} failures",
                    msg.peer_api_address, until, attempts
                );
                return;
            }

            let backoff_secs = (1_u64 << (attempts - 1))
                .saturating_mul(self.config.node_config.p2p_handshake.backoff_base_secs);
            let backoff_secs =
                backoff_secs.min(self.config.node_config.p2p_handshake.backoff_cap_secs);
            let backoff = std::time::Duration::from_secs(backoff_secs);

            let message = NewPotentialPeer::new(msg.peer_api_address);
            debug!(
                "Waiting for {:?} to try to announce yourself again (attempt {})",
                backoff, attempts
            );
            ctx.run_later(backoff, move |service, ctx| {
                debug!("Trying to run an announcement again");
                let address = ctx.address();
                ctx.spawn(send_message_and_print_error(message, address).into_actor(service));
            });
        } else if !msg.success && !msg.retry {
            self.failed_announcements
                .insert(msg.peer_api_address, msg.clone());
            self.currently_running_announcements
                .remove(&msg.peer_api_address);
        } else {
            self.successful_announcements
                .insert(msg.peer_api_address, msg.clone());
            self.currently_running_announcements
                .remove(&msg.peer_api_address);
            // Reset failure/blacklist state on success
            handshake_failures()
                .lock()
                .expect("handshake_failures mutex poisoned")
                .remove(&msg.peer_api_address);
            blocklist_until()
                .lock()
                .expect("blocklist_until mutex poisoned")
                .remove(&msg.peer_api_address);
        }
    }
}

/// Flush the peer list to the database
#[derive(Message, Debug)]
#[rtype(result = "Result<(), PeerListServiceError>")]
struct RequestDataFromTheNetwork {
    data_request: GossipDataRequest,
    use_trusted_peers_only: bool,
}

impl<A, R> Handler<RequestDataFromTheNetwork> for PeerNetworkService<A, R>
where
    A: ApiClient,
    R: Handler<RethPeerInfo, Result = eyre::Result<()>> + Actor<Context = Context<R>>,
{
    type Result = ResponseActFuture<Self, Result<(), PeerListServiceError>>;

    fn handle(&mut self, msg: RequestDataFromTheNetwork, ctx: &mut Self::Context) -> Self::Result {
        let data_request = msg.data_request;
        let use_trusted_peers_only = msg.use_trusted_peers_only;
        let gossip_client = self.gossip_client.clone();
        let self_addr = ctx.address();

        Box::pin(
            async move {
                let peer_list = self_addr
                    .send(GetPeerListGuard)
                    .await
                    .map_err(PeerListServiceError::InternalSendError)?
                    .ok_or(PeerListServiceError::DatabaseNotConnected)?;

                let mut peers = if use_trusted_peers_only {
                    peer_list.trusted_peers()
                } else {
                    // Get the top 10 most active peers
                    peer_list.top_active_peers(Some(10), None)
                };

                // Shuffle peers to randomize the selection
                peers.shuffle(&mut rand::thread_rng());
                // Take random 5
                peers.truncate(5);

                if peers.is_empty() {
                    return Err(PeerListServiceError::NoPeersAvailable);
                }

                // Try up to 5 iterations over the peer list to get the block
                let mut last_error = None;

                for attempt in 1..=5 {
                    for peer in &peers {
                        let address = &peer.0;
                        debug!(
                            "Attempting to fetch {:?} from peer {} (attempt {}/5)",
                            data_request, address, attempt
                        );

                        match gossip_client
                            .make_get_data_request_and_update_the_score(
                                peer,
                                data_request.clone(),
                                &peer_list,
                            )
                            .await
                        {
                            Ok(true) => {
                                info!(
                                    "Successfully requested {:?} from peer {}",
                                    data_request, address
                                );

                                return Ok(());
                            }
                            Ok(false) => {
                                // Peer doesn't have this block, try another peer
                                debug!("Peer {} doesn't have {:?}", address, data_request);
                                continue;
                            }
                            Err(err) => {
                                last_error = Some(err);
                                warn!(
                                    "Failed to fetch {:?} from peer {} (attempt {}/5): {}",
                                    data_request,
                                    address,
                                    attempt,
                                    last_error.as_ref().unwrap()
                                );

                                // Move on to the next peer
                                continue;
                            }
                        }
                    }
                    tokio::time::sleep(Duration::from_millis(100)).await;
                }

                Err(PeerListServiceError::FailedToRequestData(format!(
                    "Failed to fetch {:?} after trying 5 peers: {:?}",
                    data_request, last_error
                )))
            }
            .into_actor(self),
        )
    }
}

#[cfg(test)]
mod tests {
    use super::*;
    use irys_api_client::test_utils::CountingMockClient;
    use irys_database::tables::PeerListItems;
    use irys_database::walk_all;
    use irys_storage::irys_consensus_data_db::open_or_create_irys_consensus_data_db;
    use irys_testing_utils::utils::setup_tracing_and_temp_dir;
    use irys_types::peer_list::PeerScore;
    use irys_types::{NodeConfig, RethPeerInfo};
    use std::collections::HashSet;
    use std::net::IpAddr;
    use std::str::FromStr as _;
    use std::sync::Arc;
    use tokio::sync::Mutex;

    /// MockRethServiceActor for testing
    #[derive(Default)]
    struct MockRethServiceActor {
        received_peers: Vec<RethPeerInfo>,
        response: Option<eyre::Result<()>>,
    }

    impl MockRethServiceActor {
        fn new() -> Self {
            Self {
                received_peers: Vec::new(),
                response: None,
            }
        }

        /// Create a new mock that will return success when called
        fn with_success() -> Self {
            Self {
                received_peers: Vec::new(),
                response: Some(Ok(())),
            }
        }

        /// Get a clone of the received peers vector
        fn get_received_peers(&self) -> Vec<RethPeerInfo> {
            self.received_peers.clone()
        }
    }

    impl Actor for MockRethServiceActor {
        type Context = Context<Self>;
    }

    impl Handler<RethPeerInfo> for MockRethServiceActor {
        type Result = eyre::Result<()>;

        fn handle(&mut self, msg: RethPeerInfo, _ctx: &mut Self::Context) -> Self::Result {
            let peer_info = msg;

            self.received_peers.push(peer_info);

            self.response.take().unwrap_or(Ok(()))
        }
    }

    #[derive(Message, Debug)]
    #[rtype(result = "Vec<RethPeerInfo>")]
    struct MockGetPeersRequest;

    impl Handler<MockGetPeersRequest> for MockRethServiceActor {
        type Result = Vec<RethPeerInfo>;

        fn handle(&mut self, _msg: MockGetPeersRequest, _ctx: &mut Self::Context) -> Self::Result {
            self.get_received_peers()
        }
    }

    fn create_test_peer(
        mining_addr: &str,
        gossip_port: u16,
        is_online: bool,
        custom_ip: Option<IpAddr>,
    ) -> (Address, PeerListItem) {
        let mining_addr = Address::from_str(mining_addr).expect("Invalid mining address");
        let ip =
            custom_ip.unwrap_or_else(|| IpAddr::from_str("127.0.0.1").expect("Invalid ip address"));
        let gossip_addr = SocketAddr::new(ip, gossip_port);
        let api_addr = SocketAddr::new(ip, gossip_port + 1); // API port is gossip_port + 1

        let peer_addr = PeerAddress {
            gossip: gossip_addr,
            api: api_addr,
            execution: RethPeerInfo::default(),
        };

        let peer = PeerListItem {
            address: peer_addr,
            reputation_score: PeerScore::new(50),
            response_time: 100, // Default response time in ms
            last_seen: 123,
            is_online,
        };
        (mining_addr, peer)
    }

    #[actix_rt::test]
    async fn test_add_peer() {
        let temp_dir = setup_tracing_and_temp_dir(None, false);
        let config = NodeConfig::testing().into();
        let db = DatabaseProvider(Arc::new(
            open_or_create_irys_consensus_data_db(&temp_dir.path().to_path_buf())
                .expect("can't open temp dir"),
        ));

        // Create a mock reth service actor
        let mock_reth_actor = MockRethServiceActor::new();
        let reth_actor = mock_reth_actor.start();

        // Use our custom mock client
        let mock_api_client = CountingMockClient::default();

        let (service_sender, service_receiver) = PeerNetworkSender::new_with_receiver();
        // Create service with our mocks
        let service = PeerNetworkService::new_with_custom_api_client(
            db,
            &config,
            mock_api_client,
            reth_actor,
            service_receiver,
            service_sender,
        );

        // Test adding a new peer
        let (mining_addr, peer) = create_test_peer(
            "0x1234567890123456789012345678901234567890",
            8080,
            true,
            None,
        );

        // Add peer using guard
        service
            .peer_list
            .add_or_update_peer(mining_addr, peer.clone(), true);

        // Verify peer was added correctly
        let result = service
            .peer_list
            .peer_by_gossip_address(peer.address.gossip);

        assert!(result.is_some());
        assert_eq!(result.expect("get peer"), peer);

        // Verify known peers using KnownPeersRequest
        let known_peers = service.peer_list.all_known_peers();
        assert!(known_peers.contains(&peer.address));
    }

    #[actix_rt::test]
    async fn test_peer_score_management() {
        let temp_dir = setup_tracing_and_temp_dir(None, false);
        let config = NodeConfig::testing().into();
        let db = DatabaseProvider(Arc::new(
            open_or_create_irys_consensus_data_db(&temp_dir.path().to_path_buf())
                .expect("can't open temp dir"),
        ));
        let mock_client = CountingMockClient::default();
        let mock_actor = MockRethServiceActor::new();
        let mock_addr = mock_actor.start();
        let (sender, receiver) = PeerNetworkSender::new_with_receiver();
        let service = PeerNetworkService::new_with_custom_api_client(
            db,
            &config,
            mock_client,
            mock_addr,
            receiver,
            sender,
        );

        // Add a test peer
        let (mining_addr, peer) = create_test_peer(
            "0x1234567890123456789012345678901234567890",
            8080,
            true,
            None,
        );

        service
            .peer_list
            .add_or_update_peer(mining_addr, peer.clone(), true);
        // Test increasing score
        service
            .peer_list
            .increase_peer_score(&mining_addr, ScoreIncreaseReason::Online);

        // Verify score increased
        let updated_peer = service
            .peer_list
            .peer_by_gossip_address(peer.address.gossip)
            .expect("failed to get updated peer");

        assert_eq!(updated_peer.reputation_score.get(), 51);

        // Test decreasing score using message handler
        service
            .peer_list
            .decrease_peer_score(&mining_addr, ScoreDecreaseReason::Offline);

        // Verify score decreased
        let updated_peer = service
            .peer_list
            .peer_by_gossip_address(peer.address.gossip)
            .expect("failed to get updated peer");
        assert_eq!(updated_peer.reputation_score.get(), 48);
    }

    #[actix_rt::test]
    async fn test_active_peers_request() {
        let temp_dir = setup_tracing_and_temp_dir(None, false);
        let config = NodeConfig::testing().into();
        let db = DatabaseProvider(Arc::new(
            open_or_create_irys_consensus_data_db(&temp_dir.path().to_path_buf())
                .expect("can't open temp dir"),
        ));
        let mock_client = CountingMockClient::default();
        let mock_actor = MockRethServiceActor::new();
        let mock_addr = mock_actor.start();
        let (sender, receiver) = PeerNetworkSender::new_with_receiver();
        let service = PeerNetworkService::new_with_custom_api_client(
            db,
            &config,
            mock_client,
            mock_addr,
            receiver,
            sender,
        );

        // Add multiple peers with different states
        let (mining_addr1, mut peer1) = create_test_peer(
            "0x1111111111111111111111111111111111111111",
            8081,
            true,
            None,
        );
        let (mining_addr2, mut peer2) = create_test_peer(
            "0x2222222222222222222222222222222222222222",
            8082,
            true,
            None,
        );
        let (mining_addr3, peer3) = create_test_peer(
            "0x3333333333333333333333333333333333333333",
            8083,
            false,
            None,
        );

        // Make peer1 have higher reputation
        peer1.reputation_score.increase();
        peer1.reputation_score.increase();
        peer2.reputation_score.increase();

        // Add peers
        service
            .peer_list
            .add_or_update_peer(mining_addr1, peer1.clone(), true);
        service
            .peer_list
            .add_or_update_peer(mining_addr2, peer2.clone(), true);
        service
            .peer_list
            .add_or_update_peer(mining_addr3, peer3, true);

        // Test active peers request using message handler
        let exclude_peers = HashSet::new();
        let active_peers = service
            .peer_list
            .top_active_peers(Some(2), Some(exclude_peers));

        assert_eq!(active_peers.len(), 2);
        assert_eq!(active_peers[0].1, peer1); // Higher score should be first
        assert_eq!(active_peers[1].1, peer2);
    }

    #[actix_rt::test]
    async fn test_edge_cases() {
        let temp_dir = setup_tracing_and_temp_dir(None, false);
        let config = NodeConfig::testing().into();
        let db = DatabaseProvider(Arc::new(
            open_or_create_irys_consensus_data_db(&temp_dir.path().to_path_buf())
                .expect("can't open temp dir"),
        ));
        let mock_client = CountingMockClient::default();
        let mock_actor = MockRethServiceActor::new();
        let mock_addr = mock_actor.start();
        let (sender, receiver) = PeerNetworkSender::new_with_receiver();
        let service = PeerNetworkService::new_with_custom_api_client(
            db,
            &config,
            mock_client,
            mock_addr,
            receiver,
            sender,
        );

        // Test adding duplicate peer
        let (mining_addr, peer) = create_test_peer(
            "0x1234567890123456789012345678901234567890",
            8080,
            true,
            None,
        );

        // Add same peer twice
        service
            .peer_list
            .add_or_update_peer(mining_addr, peer.clone(), true);
        service
            .peer_list
            .add_or_update_peer(mining_addr, peer, true);

        // Verify only one entry exists using KnownPeersRequest
        let known_peers = service.peer_list.all_known_peers();
        assert_eq!(known_peers.len(), 1);

        // Test peer lookup with non-existent address
        let non_existent_addr = Address::from_str("0xDEAD111111111111111111111111111111111111")
            .expect("expected valid mining address");
        let non_existent_gossip_addr =
            SocketAddr::new(IpAddr::from_str("192.168.1.1").expect("invalid IP"), 9999);
        let result = service
            .peer_list
            .peer_by_gossip_address(non_existent_gossip_addr);
        assert!(result.is_none());

        // Test score manipulation for non-existent peer using message handlers
        service
            .peer_list
            .increase_peer_score(&non_existent_addr, ScoreIncreaseReason::Online);
        service
            .peer_list
            .decrease_peer_score(&non_existent_addr, ScoreDecreaseReason::Offline);

        // Test active peers with empty list
        let new_temp_dir = setup_tracing_and_temp_dir(None, false);
        let new_test_db = DatabaseProvider(Arc::new(
            open_or_create_irys_consensus_data_db(&new_temp_dir.path().to_path_buf())
                .expect("can't open temp dir"),
        ));
        let mock_client = CountingMockClient::default();
        let mock_actor = MockRethServiceActor::new();
        let mock_addr = mock_actor.start();
        let (sender, receiver) = PeerNetworkSender::new_with_receiver();
        let empty_service = PeerNetworkService::new_with_custom_api_client(
            new_test_db,
            &config,
            mock_client,
            mock_addr,
            receiver,
            sender,
        );

        let exclude_peers = HashSet::new();
        let active_peers = empty_service
            .peer_list
            .top_active_peers(None, Some(exclude_peers));
        assert!(active_peers.is_empty());
    }

    #[actix_rt::test]
    async fn test_periodic_flush() {
        let temp_dir = setup_tracing_and_temp_dir(None, false);
        let config = NodeConfig::testing().into();
        let db = DatabaseProvider(Arc::new(
            open_or_create_irys_consensus_data_db(&temp_dir.path().to_path_buf())
                .expect("can't open temp dir"),
        ));
        let mock_client = CountingMockClient::default();
        let mock_actor = MockRethServiceActor::new();
        let mock_addr = mock_actor.start();

        // Start the actor system with our service
        let (sender, receiver) = PeerNetworkSender::new_with_receiver();
        let service = PeerNetworkService::new_with_custom_api_client(
            db.clone(),
            &config,
            mock_client,
            mock_addr,
            receiver,
            sender,
        );
        let peer_list_data_guard = service.peer_list.clone();
        service.start();

        // Give some time for the service to start
        tokio::time::sleep(Duration::from_millis(10)).await;

        // Add a test peer
        let (mining_addr, peer) = create_test_peer(
            "0x1234567890123456789012345678901234567890",
            8080,
            true,
            None,
        );
        peer_list_data_guard.add_or_update_peer(mining_addr, peer.clone(), true);

        // Wait for more than the flush interval to ensure a flush has occurred
        tokio::time::sleep(FLUSH_INTERVAL + Duration::from_millis(100)).await;

        // Verify the data was persisted by reading directly from the database
        let read_tx = db
            .tx()
            .map_err(PeerListServiceError::from)
            .expect("failed to create read tx");

        let items = walk_all::<PeerListItems, _>(&read_tx)
            .map_err(PeerListServiceError::from)
            .expect("failed to walk all items");

        assert_eq!(items.len(), 1);

        let (stored_addr, stored_peer) = items.into_iter().next().expect("no peers");
        assert_eq!(stored_addr, mining_addr);
        assert_eq!(stored_peer.0.address, peer.address);
        assert_eq!(
            stored_peer.0.reputation_score.get(),
            peer.reputation_score.get()
        );
        assert_eq!(stored_peer.0.is_online, peer.is_online);
    }

    #[actix_rt::test]
    async fn test_load_from_database() {
        let temp_dir = setup_tracing_and_temp_dir(None, false);
        let config = NodeConfig::testing().into();
        let db = DatabaseProvider(Arc::new(
            open_or_create_irys_consensus_data_db(&temp_dir.path().to_path_buf())
                .expect("can't open temp dir"),
        ));

        let mock_client = CountingMockClient::default();
        let mock_actor = MockRethServiceActor::new();
        let mock_addr = mock_actor.start();
        // Create first service instance and add some peers
        let (sender, receiver) = PeerNetworkSender::new_with_receiver();
        let service = PeerNetworkService::new_with_custom_api_client(
            db.clone(),
            &config,
            mock_client,
            mock_addr,
            receiver,
            sender,
        );
        let peer_list_data_guard = service.peer_list.clone();
        service.start();

        // Add multiple test peers
        let (mining_addr1, peer1) = create_test_peer(
            "0x1111111111111111111111111111111111111111",
            8081,
            true,
            Some(IpAddr::from_str("127.0.0.2").expect("Invalid IP")),
        );
        let (mining_addr2, peer2) = create_test_peer(
            "0x2222222222222222222222222222222222222222",
            8082,
            false,
            Some(IpAddr::from_str("127.0.0.3").expect("Invalid IP")),
        );

        peer_list_data_guard.add_or_update_peer(mining_addr1, peer1.clone(), true);
        peer_list_data_guard.add_or_update_peer(mining_addr2, peer2.clone(), true);

        // Wait for the data to be flushed to the database
        tokio::time::sleep(FLUSH_INTERVAL + Duration::from_millis(100)).await;

        let mock_client = CountingMockClient::default();
        let mock_actor = MockRethServiceActor::new();
        let mock_addr = mock_actor.start();

        // Create new service instance that should load from database
        let (sender, receiver) = PeerNetworkSender::new_with_receiver();
        let new_service = PeerNetworkService::new_with_custom_api_client(
            db,
            &config,
            mock_client,
            mock_addr,
            receiver,
            sender,
        );

        // Verify peers were loaded correctly
        let loaded_peer1 = new_service
            .peer_list
            .peer_by_gossip_address(peer1.address.gossip);
        let loaded_peer2 = new_service
            .peer_list
            .peer_by_gossip_address(peer2.address.gossip);

        assert!(
            loaded_peer1.is_some(),
            "Peer 1 should be loaded from database"
        );
        assert!(
            loaded_peer2.is_some(),
            "Peer 2 should be loaded from database"
        );
        assert_eq!(
            loaded_peer1.expect("Should have peer 1"),
            peer1,
            "Loaded peer 1 should match original"
        );
        assert_eq!(
            loaded_peer2.expect("Peer 2 should be loaded"),
            peer2,
            "Loaded peer 2 should match original"
        );

        // Verify internal maps are populated correctly
        let known_peers = peer_list_data_guard.all_known_peers();
        assert_eq!(known_peers.len(), 2, "Should have loaded 2 known peers");
        assert!(
            known_peers.contains(&peer1.address),
            "Known peers should contain peer 1"
        );
        assert!(
            known_peers.contains(&peer2.address),
            "Known peers should contain peer 2"
        );
    }

    #[actix_rt::test]
    async fn test_announce_yourself_to_all_peers() {
        let temp_dir = setup_tracing_and_temp_dir(None, false);
        let mut node_config = NodeConfig::testing();
        node_config.trusted_peers = vec![];
        let config = Config::new(node_config);

        let db = DatabaseProvider(Arc::new(
            open_or_create_irys_consensus_data_db(&temp_dir.path().to_path_buf())
                .expect("can't open temp dir"),
        ));

        // Create first service instance and add some peers
        let calls = Arc::new(Mutex::new(Vec::new()));
        let mock_client = CountingMockClient {
            post_version_calls: calls.clone(),
        };
        let mock_actor = MockRethServiceActor::new();
        let mock_addr = mock_actor.start();
        let (sender, receiver) = PeerNetworkSender::new_with_receiver();
        let peer_list_service = PeerNetworkService::new_with_custom_api_client(
            db,
            &config,
            mock_client.clone(),
            mock_addr.clone(),
            receiver,
            sender,
        );
        let addr = peer_list_service.start();

        let (mining1, peer1) = create_test_peer(
            "0xaaaaaaaaaaaaaaaaaaaaaaaaaaaaaaaaaaaaaaaa",
            9001,
            true,
            None,
        );
        let (mining2, peer2) = create_test_peer(
            "0xbbbbbbbbbbbbbbbbbbbbbbbbbbbbbbbbbbbbbbbb",
            9002,
            true,
            None,
        );
        let known_peers = HashMap::from([(mining1, peer1.clone()), (mining2, peer2.clone())]);

        PeerNetworkService::announce_yourself_to_all_peers(known_peers, addr).await;

        // Wait a little for the service to process the announcements
        tokio::time::sleep(Duration::from_millis(100)).await;

        let calls = calls.lock().await;
        assert_eq!(calls.len(), 2);
        assert!(calls.contains(&peer1.address.api));
        assert!(calls.contains(&peer2.address.api));
    }

    #[actix_rt::test]
    async fn test_update_address_in_add_peer() {
        let temp_dir = setup_tracing_and_temp_dir(None, false);
        let config = Config::new(NodeConfig::testing());
        let db = DatabaseProvider(Arc::new(
            open_or_create_irys_consensus_data_db(&temp_dir.path().to_path_buf())
                .expect("can't open temp dir"),
        ));
        let mock_actor = MockRethServiceActor::new();
        let mock_addr = mock_actor.start();
        let (sender, receiver) = PeerNetworkSender::new_with_receiver();
        let service = PeerNetworkService::new_with_custom_api_client(
            db,
            &config,
            CountingMockClient::default(),
            mock_addr,
            receiver,
            sender,
        );

        // Add initial peer
        let mining_addr = Address::from_str("0x1234567890123456789012345678901234567890")
            .expect("Invalid mining address");

        let initial_ip = IpAddr::from_str("127.0.0.1").expect("Invalid IP");
        let initial_gossip_addr = SocketAddr::new(initial_ip, 8080);
        let initial_api_addr = SocketAddr::new(initial_ip, 8081);

        let initial_peer_addr = PeerAddress {
            gossip: initial_gossip_addr,
            api: initial_api_addr,
            execution: RethPeerInfo::default(),
        };

        let initial_peer = PeerListItem {
            address: initial_peer_addr,
            reputation_score: PeerScore::new(50),
            response_time: 100,
            last_seen: 123,
            is_online: true,
        };

        // Add the initial peer
        service
            .peer_list
            .add_or_update_peer(mining_addr, initial_peer, true);

        // Verify the peer was added
        let initial_result = service
            .peer_list
            .peer_by_gossip_address(initial_gossip_addr);
        assert!(initial_result.is_some());
        assert_eq!(initial_result.unwrap().address, initial_peer_addr);

        // Create a new peer with the same mining address but different network addresses
        let new_ip = IpAddr::from_str("192.168.1.1").expect("Invalid IP");
        let new_gossip_addr = SocketAddr::new(new_ip, 9090);
        let new_api_addr = SocketAddr::new(new_ip, 9091);

        let new_peer_addr = PeerAddress {
            gossip: new_gossip_addr,
            api: new_api_addr,
            execution: RethPeerInfo::default(),
        };

        let updated_peer = PeerListItem {
            address: new_peer_addr,
            reputation_score: PeerScore::new(50),
            response_time: 100,
            last_seen: 123,
            is_online: true,
        };

        // Update the peer with new address
        service
            .peer_list
            .add_or_update_peer(mining_addr, updated_peer, true);

        // Verify the peer address was updated
        let updated_result = service.peer_list.peer_by_gossip_address(new_gossip_addr);
        assert!(
            updated_result.is_some(),
            "Should find peer with new gossip address"
        );
        assert_eq!(
            updated_result.unwrap().address,
            new_peer_addr,
            "Peer address should be updated"
        );

        // The old address should no longer be associated with this peer
        let old_result = service
            .peer_list
            .peer_by_gossip_address(initial_gossip_addr);
        assert!(
            old_result.is_none(),
            "Should not find peer with old gossip address"
        );
    }

    #[actix_rt::test]
    async fn test_reth_actor_receives_reth_peer_info() {
        let temp_dir = setup_tracing_and_temp_dir(None, false);
        let config = NodeConfig::testing().into();
        let db = DatabaseProvider(Arc::new(
            open_or_create_irys_consensus_data_db(&temp_dir.path().to_path_buf())
                .expect("can't open temp dir"),
        ));

        // Create a mock reth service actor to track calls
        let mock_reth_actor = MockRethServiceActor::with_success();
        let reth_actor = mock_reth_actor.start();

        // Create mock api client
        let mock_api_client = CountingMockClient::default();

        // Create service with our mocks
        let (sender, receiver) = PeerNetworkSender::new_with_receiver();
        let service = PeerNetworkService::new_with_custom_api_client(
            db,
            &config,
            mock_api_client,
            reth_actor.clone(),
            receiver,
            sender,
        );
        let peer_list_data_guard = service.peer_list.clone();
        service.start();

        // Give some time for the service to start
        tokio::time::sleep(Duration::from_millis(10)).await;

        // Create a test peer with a specific RethPeerInfo
        let mining_addr = Address::from_str("0x1234567890123456789012345678901234567890")
            .expect("Invalid mining address");

        let test_reth_peer_info = RethPeerInfo {
            peering_tcp_addr: "192.168.1.100:30303".parse().unwrap(),
            peer_id: "0xabcdef1234567890abcdef1234567890abcdef1234567890abcdef1234567890abcdef1234567890abcdef1234567890abcdef1234567890abcdef1234567890".parse().unwrap()
        };

        let peer = PeerListItem {
            address: PeerAddress {
                gossip: "127.0.0.1:8080".parse().unwrap(),
                api: "127.0.0.1:8081".parse().unwrap(),
                execution: test_reth_peer_info,
            },
            reputation_score: PeerScore::new(50),
            response_time: 100,
            last_seen: 123,
            is_online: true,
        };

        // Add the peer to the service
        peer_list_data_guard.add_or_update_peer(mining_addr, peer.clone(), true);

        // Give some time for async processing
        tokio::time::sleep(Duration::from_millis(50)).await;

        // Check if the reth actor received the correct RethPeerInfo
        let received_peers = reth_actor
            .send(MockGetPeersRequest)
            .await
            .expect("Failed to send message");
        assert_eq!(
            received_peers.len(),
            1,
            "RethServiceActor should have received exactly one peer"
        );
        assert_eq!(
            received_peers[0], test_reth_peer_info,
            "RethServiceActor received incorrect peer info"
        );
    }

    #[actix_rt::test]
    async fn should_perform_handshake_when_adding_a_peer() {
        let temp_dir = setup_tracing_and_temp_dir(None, false);
        let mut node_config = NodeConfig::testing();
        node_config.trusted_peers = vec![];
        let config = Config::new(node_config);

        let db = DatabaseProvider(Arc::new(
            open_or_create_irys_consensus_data_db(&temp_dir.path().to_path_buf())
                .expect("can't open temp dir"),
        ));

        // Create a mock client to track API calls
        let calls = Arc::new(Mutex::new(Vec::new()));
        let mock_client = CountingMockClient {
            post_version_calls: calls.clone(),
        };
        let mock_actor = MockRethServiceActor::new();
        let mock_addr = mock_actor.start();

        // Create the service with our mock client instead of the real one
        let (sender, receiver) = PeerNetworkSender::new_with_receiver();
        let service = PeerNetworkService::new_with_custom_api_client(
            db,
            &config,
            mock_client,
            mock_addr,
            receiver,
            sender,
        );
        let peer_list_data_guard = service.peer_list.clone();
        service.start();

        // Create a test peer
        let (mining_addr, peer) = create_test_peer(
            "0x1234567890123456789012345678901234567890",
            8080,
            true,
            None,
        );

        {
            let calls = calls.lock().await;
            assert_eq!(calls.len(), 0, "Shouldn't have made API calls just yet");
        }
        tokio::time::sleep(Duration::from_millis(10)).await;

        // Add the peer which should trigger announce_yourself_to_address_task
        peer_list_data_guard.add_or_update_peer(mining_addr, peer.clone(), true);

        tokio::time::sleep(Duration::from_millis(10)).await;

        // Verify the API call was made to the peer's API address
        let calls = calls.lock().await;
        debug!("API calls made: {:?}", calls);
        assert_eq!(calls.len(), 1, "Should have made one API call");
        assert!(
            calls.contains(&peer.address.api),
            "Should have called the peer's API address"
        );
    }

    // New test: handshake blacklist after max retries
    #[actix_rt::test]
    async fn test_handshake_blacklist_after_max_retries() {
        use irys_api_client::test_utils::CountingMockClient;
        use std::sync::Arc;
        use tokio::sync::Mutex;

        let temp_dir = setup_tracing_and_temp_dir(None, false);
        let mut node_config = NodeConfig::testing();
        node_config.trusted_peers = vec![];
        let config = Config::new(node_config);

        let db = DatabaseProvider(Arc::new(
            open_or_create_irys_consensus_data_db(&temp_dir.path().to_path_buf())
                .expect("can't open temp dir"),
        ));

        let calls = Arc::new(Mutex::new(Vec::new()));
        let mock_client = CountingMockClient {
            post_version_calls: calls.clone(),
        };

        let mock_actor = MockRethServiceActor::new();
        let mock_addr = mock_actor.start();

        let (sender, receiver) = PeerNetworkSender::new_with_receiver();
        let service = PeerNetworkService::new_with_custom_api_client(
            db,
            &config,
            mock_client,
            mock_addr,
            receiver,
            sender,
        );
        let service_addr = service.start();

        let target_addr: std::net::SocketAddr = "127.0.0.1:18080".parse().unwrap();
        let max_retries = config.node_config.p2p_handshake.max_retries;

        for _ in 0..max_retries {
            service_addr
                .send(AnnounceFinished {
                    peer_api_address: target_addr,
                    success: false,
                    retry: true,
                })
                .await
                .expect("send AnnounceFinished");
        }

        // Try to force a new announcement after exceeding max retries (peer should be blacklisted)
        service_addr
            .send(NewPotentialPeer::force_announce(target_addr))
            .await
            .expect("send NewPotentialPeer");

        // Give the actor a moment to process messages
        tokio::time::sleep(std::time::Duration::from_millis(20)).await;

        let calls_guard = calls.lock().await;
        assert_eq!(
            calls_guard.len(),
            0,
            "No handshake should be attempted while blacklisted"
        );
    }

    #[actix_rt::test]
    async fn should_prevent_infinite_handshake_loop() {
        let temp_dir = setup_tracing_and_temp_dir(None, false);
        let mut node_config = NodeConfig::testing();
        node_config.trusted_peers = vec![];
        let config = Config::new(node_config);

        let db = DatabaseProvider(Arc::new(
            open_or_create_irys_consensus_data_db(&temp_dir.path().to_path_buf())
                .expect("can't open temp dir"),
        ));

        // Create a mock client to track API calls
        let calls = Arc::new(Mutex::new(Vec::new()));
        let mock_client = CountingMockClient {
            post_version_calls: calls.clone(),
        };
        let mock_actor = MockRethServiceActor::new();
        let mock_addr = mock_actor.start();

        // Create the service with our mock client instead of the real one
        let (sender, receiver) = PeerNetworkSender::new_with_receiver();
        let service = PeerNetworkService::new_with_custom_api_client(
            db,
            &config,
            mock_client,
            mock_addr,
            receiver,
            sender,
        );
        let peer_list_data_guard = service.peer_list.clone();
        let service_addr = service.start();

        // Give some time for the service to start
        tokio::time::sleep(Duration::from_millis(10)).await;

        // Create a test peer
        let (mining_addr, peer) = create_test_peer(
            "0x1234567890123456789012345678901234567890",
            8080,
            true,
            None,
        );

        // Add the peer which should trigger announce_yourself_to_address_task
        peer_list_data_guard.add_or_update_peer(mining_addr, peer.clone(), true);

        // Send a NewPotentialPeer message for the same peer while an announcement is already running
        service_addr
            .send(NewPotentialPeer {
                api_address: peer.address.api,
                force_announce: false,
            })
            .await
            .expect("send NewPotentialPeer");

        // Even though we sent two messages that could trigger a handshake,
        // the currently_running_announcements tracking should prevent duplicate calls
        tokio::time::sleep(Duration::from_millis(10)).await;

        {
            let calls_guard = calls.lock().await;
            assert_eq!(
                calls_guard.len(),
                1,
                "Should have made only one API call despite multiple triggers"
            );
            assert!(
                calls_guard.contains(&peer.address.api),
                "Should have called the peer's API address"
            );
        }

        // Now let's simulate the announcement finishing
        service_addr
            .send(AnnounceFinished {
                peer_api_address: peer.address.api,
                success: true,
                retry: false,
            })
            .await
            .expect("send AnnounceFinished");

        // Now we can force a new announcement
        service_addr
            .send(NewPotentialPeer {
                api_address: peer.address.api,
                force_announce: true,
            })
            .await
            .expect("send NewPotentialPeer with force");

        tokio::time::sleep(Duration::from_millis(10)).await;

        // Now we should have two calls
        let calls = calls.lock().await;
        assert_eq!(
            calls.len(),
            2,
            "Should make another API call after announcement finished"
        );
    }

    #[actix_rt::test]
    async fn test_wait_for_active_peer() {
        let temp_dir = setup_tracing_and_temp_dir(None, false);
        let mut node_config = NodeConfig::testing();
        node_config.trusted_peers = vec![];
        let config = Config::new(node_config);

        let db = DatabaseProvider(Arc::new(
            open_or_create_irys_consensus_data_db(&temp_dir.path().to_path_buf())
                .expect("can't open temp dir"),
        ));

        // Create the service with an empty peer list (no trusted peers)
        let mock_client = CountingMockClient::default();
        let mock_actor = MockRethServiceActor::new();
        let mock_addr = mock_actor.start();
        let (sender, receiver) = PeerNetworkSender::new_with_receiver();
        let service = PeerNetworkService::new_with_custom_api_client(
            db,
            &config,
            mock_client,
            mock_addr,
            receiver,
            sender,
        );
        let peer_list_data_guard = service.peer_list.clone();
        service.start();

        // Verify we don't have any peers
        let active_peers = peer_list_data_guard.top_active_peers(None, None);

        assert!(active_peers.is_empty(), "Should start with no active peers");

        // Create a test peer to add later
        let (mining_addr, peer) = create_test_peer(
            "0x1234567890123456789012345678901234567890",
            8080,
            true,
            None,
        );

        // Start two tasks in parallel
        // 1. Send WaitForActivePeer and await the result
        let wait_task = tokio::spawn({
            let peer_list_data_guard = peer_list_data_guard.clone();
            async move {
                // Send WaitForActivePeer message which should only resolve when a peer becomes available
                peer_list_data_guard.wait_for_active_peers().await;
                debug!("WaitForActivePeer message resolved");
            }
        });

        // 2. Wait a bit and then add a peer
        let add_task = tokio::spawn({
            let peer_list_data_guard = peer_list_data_guard.clone();
            let peer = peer.clone();
            async move {
                // Wait a bit to ensure the other task is waiting
                tokio::time::sleep(Duration::from_millis(100)).await;
                debug!("Adding peer");
                peer_list_data_guard.add_or_update_peer(mining_addr, peer, true);
            }
        });

        // Wait for both tasks to complete
        tokio::try_join!(wait_task, add_task).expect("tasks should complete successfully");

        // Verify we now have a peer
        let active_peers = peer_list_data_guard.top_active_peers(None, None);

        assert_eq!(active_peers.len(), 1, "Should have one active peer");
        assert_eq!(active_peers[0].1, peer, "Should be the peer we added");
    }

    #[actix_rt::test]
    async fn test_wait_for_active_peer_no_peers() {
        let temp_dir = setup_tracing_and_temp_dir(None, false);
        let mut node_config = NodeConfig::testing();
        node_config.trusted_peers = vec![];
        let config = Config::new(node_config);

        let db = DatabaseProvider(Arc::new(
            open_or_create_irys_consensus_data_db(&temp_dir.path().to_path_buf())
                .expect("can't open temp dir"),
        ));

        // Create the service with an empty peer list (no trusted peers)
        let mock_client = CountingMockClient::default();
        let mock_actor = MockRethServiceActor::new();
        let mock_addr = mock_actor.start();
        let (sender, receiver) = PeerNetworkSender::new_with_receiver();
        let service = PeerNetworkService::new_with_custom_api_client(
            db,
            &config,
            mock_client,
            mock_addr,
            receiver,
            sender,
        );
        let peer_list_data_guard = service.peer_list.clone();
        service.start();

        // Verify we don't have any peers
        let active_peers = peer_list_data_guard.top_active_peers(None, None);

        assert!(active_peers.is_empty(), "Should start with no active peers");

        // Use a short timeout to verify that WaitForActivePeer doesn't resolve
        // We expect this task to timeout since no peers will be added
        let wait_task = tokio::spawn({
            let peer_list_data_guard = peer_list_data_guard.clone();
            async move {
                let wait_result = tokio::time::timeout(
                    Duration::from_millis(500),
                    peer_list_data_guard.wait_for_active_peers(),
                )
                .await;

                // The timeout should expire before WaitForActivePeer resolves
                match wait_result {
                    Ok(_) => panic!("WaitForActivePeer should not have resolved without peers"),
                    Err(_timeout_error) => {
                        debug!("Expected timeout occurred. WaitForActivePeer did not resolve as expected.");
                    }
                }
            }
        });

        // Wait for the task to complete (it should timeout)
        wait_task.await.expect("wait task should complete");

        // Verify we still have no peers
        let active_peers = peer_list_data_guard.top_active_peers(None, None);

        assert!(active_peers.is_empty(), "Should still have no active peers");
    }

    #[actix_rt::test]
    async fn test_initial_handshake_with_trusted_peers() {
        let temp_dir = setup_tracing_and_temp_dir(None, false);

        // Create trusted peers for configuration
        let trusted_peer1 = PeerAddress {
            gossip: "127.0.0.1:9001".parse().expect("valid SocketAddr expected"),
            api: "127.0.0.1:9002".parse().expect("valid SocketAddr expected"),
            execution: RethPeerInfo::default(),
        };

        let trusted_peer2 = PeerAddress {
            gossip: "127.0.0.1:9003".parse().expect("valid SocketAddr expected"),
            api: "127.0.0.1:9004".parse().expect("valid SocketAddr expected"),
            execution: RethPeerInfo::default(),
        };

        // Create config with trusted peers
        let mut node_config = NodeConfig::testing();
        node_config.trusted_peers = vec![trusted_peer1, trusted_peer2];
        let config = Config::new(node_config);

        let db = DatabaseProvider(Arc::new(
            open_or_create_irys_consensus_data_db(&temp_dir.path().to_path_buf())
                .expect("can't open temp dir"),
        ));

        // Create a mock client to track API calls
        let calls = Arc::new(Mutex::new(Vec::new()));
        let mock_client = CountingMockClient {
            post_version_calls: calls.clone(),
        };
        let mock_actor = MockRethServiceActor::new();
        let mock_addr = mock_actor.start();

        // Create and start the service with our mock client
        let (sender, receiver) = PeerNetworkSender::new_with_receiver();
        let service = PeerNetworkService::new_with_custom_api_client(
            db,
            &config,
            mock_client,
            mock_addr,
            receiver,
            sender,
        );
        let _service_addr = service.start();

        // Give time for handshake to process
        tokio::time::sleep(Duration::from_millis(100)).await;

        // Verify handshake calls were made to all trusted peers
        let api_calls = calls.lock().await;
        assert_eq!(
            api_calls.len(),
            2,
            "Should have made API calls to all trusted peers"
        );

        assert!(
            api_calls.contains(&trusted_peer1.api),
            "Should have called the first trusted peer's API address"
        );

        assert!(
            api_calls.contains(&trusted_peer2.api),
            "Should have called the second trusted peer's API address"
        );
    }

    #[actix_rt::test]
    async fn test_staked_unstaked_peer_flush_behavior() {
        let temp_dir = setup_tracing_and_temp_dir(None, false);
        let config = NodeConfig::testing().into();
        let db = DatabaseProvider(Arc::new(
            open_or_create_irys_consensus_data_db(&temp_dir.path().to_path_buf())
                .expect("can't open temp dir"),
        ));

        // Create a mock reth service actor
        let mock_reth_actor = MockRethServiceActor::new();
        let reth_actor = mock_reth_actor.start();

        // Use our custom mock client
        let mock_api_client = CountingMockClient::default();

        let (service_sender, service_receiver) = PeerNetworkSender::new_with_receiver();
        // Create service with our mocks
        let service = PeerNetworkService::new_with_custom_api_client(
            db.clone(),
            &config,
            mock_api_client,
            reth_actor,
            service_receiver,
            service_sender,
        );

        // Create first peer (staked)
        let (staked_mining_addr, staked_peer) = create_test_peer(
            "0x1111111111111111111111111111111111111111",
            8080,
            true,
            None,
        );

        // Create second peer (unstaked) with different address
        let (unstaked_mining_addr, unstaked_peer) = create_test_peer(
            "0x2222222222222222222222222222222222222222",
            8081,
            true,
            Some(std::net::IpAddr::V4(std::net::Ipv4Addr::new(127, 0, 0, 2))),
        );

        // Add first peer with is_staked: true
        service
            .peer_list
            .add_or_update_peer(staked_mining_addr, staked_peer.clone(), true);

        // Add second peer with is_staked: false
        service
            .peer_list
            .add_or_update_peer(unstaked_mining_addr, unstaked_peer, false);

        // Flush and check that only the first peer (staked) has been flushed
        service.flush().expect("flush should succeed");

        // Verify staked peer is in persistable_peers (will be flushed)
        let persistable_peers = service.peer_list.persistable_peers();
        assert!(
            persistable_peers.contains_key(&staked_mining_addr),
            "Staked peer should be in persistable peers"
        );
        assert!(
            !persistable_peers.contains_key(&unstaked_mining_addr),
            "Unstaked peer should not be in persistable peers initially"
        );

        // Verify the data was persisted by reading directly from the database
        let read_tx = db
            .tx()
            .map_err(PeerListServiceError::from)
            .expect("failed to create read tx");

        let items = walk_all::<PeerListItems, _>(&read_tx)
            .map_err(PeerListServiceError::from)
            .expect("failed to walk all items");

        // Only the staked peer should be in the database at this point
        assert_eq!(items.len(), 1, "Only staked peer should be in the database");
        let (stored_addr, stored_peer) = items.into_iter().next().expect("no peers");
        assert_eq!(
            stored_addr, staked_mining_addr,
            "Stored peer should be the staked peer"
        );
        assert_eq!(
            stored_peer.0.address, staked_peer.address,
            "Stored peer address should match"
        );

        // Increase the second peer's score until it reaches 81 or more
        // Starting score is 50 (INITIAL), need to reach 81 (PERSISTENCE_THRESHOLD + 1)
        // Each increase adds 1, so we need 31 increases to reach 81
        for _ in 0..31 {
            service
                .peer_list
                .increase_peer_score(&unstaked_mining_addr, ScoreIncreaseReason::Online);
        }

        // Verify the second peer's score is now 81 or more
        let updated_peer = service
            .peer_list
            .get_peer(&unstaked_mining_addr)
            .expect("unstaked peer should exist");
        assert!(
            updated_peer.reputation_score.get() >= 81,
            "Unstaked peer score should be 81 or more, got: {}",
            updated_peer.reputation_score.get()
        );

        // Flush again and check that the second peer is now also flushed
        service.flush().expect("the second flush should succeed");

        // Verify both peers are now in persistable_peers (will be flushed)
        let persistable_peers_after = service.peer_list.persistable_peers();
        assert!(
            persistable_peers_after.contains_key(&staked_mining_addr),
            "Staked peer should still be in persistable peers"
        );
        assert!(
            persistable_peers_after.contains_key(&unstaked_mining_addr),
            "Unstaked peer should now be in persistable peers after a score increase"
        );

        // Verify both peers are now in the database
        let read_tx_after = db
            .tx()
            .map_err(PeerListServiceError::from)
            .expect("failed to create read tx after the second flush");

        let items_after = walk_all::<PeerListItems, _>(&read_tx_after)
            .map_err(PeerListServiceError::from)
            .expect("failed to walk all items after the second flush");

        // Both peers should now be in the database
        assert_eq!(
            items_after.len(),
            2,
            "Both peers should be in the database after the second flush"
        );

        let stored_addrs: std::collections::HashSet<_> =
            items_after.iter().map(|(addr, _)| *addr).collect();
        assert!(
            stored_addrs.contains(&staked_mining_addr),
            "Staked peer should be in the database"
        );
        assert!(
            stored_addrs.contains(&unstaked_mining_addr),
            "Unstaked peer should now be in the database"
        );
    }
}<|MERGE_RESOLUTION|>--- conflicted
+++ resolved
@@ -515,7 +515,6 @@
 
         match peer_response {
             PeerResponse::Accepted(accepted_peers) => {
-<<<<<<< HEAD
                 // Collect peer addresses for potential whitelist addition
                 let peer_addresses: Vec<SocketAddr> =
                     accepted_peers.peers.iter().map(|p| p.api).collect();
@@ -530,8 +529,6 @@
                     peer_list.add_peers_to_whitelist(peer_addresses.clone());
                 }
 
-                for peer in accepted_peers.peers {
-=======
                 // Limit and randomize peers from response to avoid resource exhaustion
                 let mut peers = accepted_peers.peers;
                 peers.shuffle(&mut rand::thread_rng());
@@ -540,7 +537,6 @@
                     peers.truncate(limit);
                 }
                 for peer in peers {
->>>>>>> 536a4a69
                     send_message_and_print_error(
                         NewPotentialPeer::new(peer.api),
                         peer_service_address.clone(),
@@ -774,17 +770,10 @@
             self.currently_running_announcements.insert(msg.api_address);
             let version_request = self.create_version_request();
             let peer_service_addr = ctx.address();
-<<<<<<< HEAD
             let is_trusted_peer = self.peer_list.is_trusted_peer(&msg.api_address);
-            let handshake_task = Self::announce_yourself_to_address_task(
-                self.irys_api_client.clone(),
-                msg.api_address,
-                version_request,
-                peer_service_addr,
-                is_trusted_peer,
-                self.config.node_config.peer_filter_mode,
-                self.peer_list.clone(),
-=======
+            let peer_filter_mode = self.config.node_config.peer_filter_mode;
+            let peer_list = self.peer_list.clone();
+
             let api_client = self.irys_api_client.clone();
             let addr = msg.api_address;
             let semaphore = handshake_semaphore_with_max(
@@ -792,7 +781,6 @@
                     .node_config
                     .p2p_handshake
                     .max_concurrent_handshakes,
->>>>>>> 536a4a69
             );
             let handshake_task = async move {
                 // Limit concurrent handshakes globally
@@ -802,6 +790,9 @@
                     addr,
                     version_request,
                     peer_service_addr,
+                    is_trusted_peer,
+                    peer_filter_mode,
+                    peer_list
                 )
                 .await;
             };
