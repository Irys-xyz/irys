use crate::types::{GossipResponse, RejectionReason};
use crate::{gossip_client::GossipClientError, GossipClient, GossipError};
use actix::prelude::*;
use irys_api_client::{ApiClient, IrysApiClient};
use irys_database::insert_peer_list_item;
use irys_database::reth_db::{Database as _, DatabaseError};
use irys_domain::{PeerList, ScoreDecreaseReason, ScoreIncreaseReason};
use irys_types::{
    build_user_agent, Address, Config, DatabaseProvider, GossipDataRequest, PeerAddress,
    PeerFilterMode, PeerListItem, PeerNetworkError, PeerNetworkSender, PeerNetworkServiceMessage,
    PeerResponse, RejectedResponse, RethPeerInfo, VersionRequest,
};
use moka::sync::Cache;
use rand::prelude::SliceRandom as _;
use std::collections::{HashMap, HashSet};
use std::net::SocketAddr;
use std::time::Duration;
use tokio::sync::mpsc::UnboundedReceiver;
use tracing::{debug, error, info, warn};

const FLUSH_INTERVAL: Duration = Duration::from_secs(5);
const INACTIVE_PEERS_HEALTH_CHECK_INTERVAL: Duration = Duration::from_secs(10);
const SUCCESSFUL_ANNOUNCEMENT_CACHE_TTL: Duration = Duration::from_secs(30);

/*
Global singletons for handshake flow control and safety

Why globals (process-wide):
- Multiple actor instances/tasks may trigger handshakes concurrently. To avoid
  per-actor throttling gaps, we enforce limits and backoff state process-wide.

Why OnceLock + Mutex:
- OnceLock provides thread-safe, lazy initialization without paying the cost
  of static constructors on startup, and it prevents races on first-use.
- Interior state is wrapped in a Mutex for low-contention, short critical
  sections. The hot path (permit acquire) is handled by a Semaphore.

Configuration and lifetime:
- Some of these singletons use values derived from NodeConfig and are
  initialized the first time the service starts in this process. Subsequent
  instances reuse the same values (first-wins).
*/

/// Global semaphore limiting the total number of concurrent handshake tasks across
/// the entire process. This prevents resource exhaustion (sockets, memory, CPU).
/// Initialized once with the maximum from the first service that calls it — see
/// `handshake_semaphore_with_max`. Subsequent calls reuse the same semaphore.
static HANDSHAKE_SEMAPHORE: std::sync::OnceLock<std::sync::Arc<tokio::sync::Semaphore>> =
    std::sync::OnceLock::new();

/// Returns the global handshake semaphore, initializing it with `max` if this is
/// the first call in the process. Note: configuration is first-wins; later calls
/// will not resize the semaphore.
fn handshake_semaphore_with_max(max: usize) -> std::sync::Arc<tokio::sync::Semaphore> {
    HANDSHAKE_SEMAPHORE
        .get_or_init(|| std::sync::Arc::new(tokio::sync::Semaphore::new(max)))
        .clone()
}

/// Global map of consecutive handshake failure counts per peer (by API SocketAddr).
/// Used to compute exponential backoff intervals and to decide when to place a
/// peer onto the temporary blocklist. Entries are cleared on successful handshakes
/// or when a peer is moved to the blocklist.
static HANDSHAKE_FAILURES: std::sync::OnceLock<std::sync::Mutex<HashMap<SocketAddr, u32>>> =
    std::sync::OnceLock::new();

/// Accessor for the global handshake failures map.
fn handshake_failures() -> &'static std::sync::Mutex<HashMap<SocketAddr, u32>> {
    HANDSHAKE_FAILURES.get_or_init(|| std::sync::Mutex::new(HashMap::new()))
}

/// Global blocklist containing peers that should be skipped until a specific
/// Instant in the future (i.e., a TTL-based block). The TTL duration is configured
/// via NodeConfig.p2p_handshake.blacklist_ttl_secs. Peers are added after too
/// many consecutive failures, and removed either on success or when the TTL elapses
/// (checked at use sites).
static BLOCKLIST_UNTIL: std::sync::OnceLock<
    std::sync::Mutex<HashMap<SocketAddr, std::time::Instant>>,
> = std::sync::OnceLock::new();

/// Accessor for the global blocklist with expiry timestamps.
fn blocklist_until() -> &'static std::sync::Mutex<HashMap<SocketAddr, std::time::Instant>> {
    BLOCKLIST_UNTIL.get_or_init(|| std::sync::Mutex::new(HashMap::new()))
}

/// Cached, per-process cap on how many peers we will process from a single
/// Accepted handshake response. This is set once from NodeConfig when the
/// service starts and then reused in the hot path to avoid repeated config
/// lookups or cloning.
static PEERS_LIMIT: std::sync::OnceLock<usize> = std::sync::OnceLock::new();

/// Returns the configured peer processing cap (first-wins). If not initialized
/// yet via service startup, falls back to a config value
fn peers_limit() -> usize {
    *PEERS_LIMIT
        .get_or_init(|| irys_types::config::P2PHandshakeConfig::default().max_peers_per_response)
}

async fn send_message_and_print_error<T, A, R>(message: T, address: Addr<A>)
where
    T: Message<Result = R> + Send + 'static,
    R: Send,
    A: Actor<Context = Context<A>> + Handler<T>,
{
    match address.send(message).await {
        Ok(_) => {}
        Err(mailbox_error) => {
            error!(
                "Failed to send message to peer service: {:?}",
                mailbox_error
            );
        }
    }
}

#[derive(Debug)]
pub struct PeerNetworkService<A, R>
where
    A: ApiClient,
    R: Handler<RethPeerInfo, Result = eyre::Result<()>> + Actor<Context = Context<R>>,
{
    /// Reference to the node database
    db: DatabaseProvider,

    peer_list: PeerList,

    currently_running_announcements: HashSet<SocketAddr>,
    successful_announcements: Cache<SocketAddr, AnnounceFinished>,
    failed_announcements: HashMap<SocketAddr, AnnounceFinished>,

    // This is related to networking - requesting data from the network and joining the network
    gossip_client: GossipClient,
    irys_api_client: A,

    chain_id: u64,
    peer_address: PeerAddress,

    reth_service_addr: Addr<R>,

    config: Config,

    peer_list_service_receiver: Option<UnboundedReceiver<PeerNetworkServiceMessage>>,
}

impl<R: Handler<RethPeerInfo, Result = eyre::Result<()>> + Actor<Context = Context<R>>>
    PeerNetworkService<IrysApiClient, R>
{
    /// Create a new instance of the peer_list_service actor passing in a reference-counted
    /// reference to a `DatabaseEnv`
    pub fn new(
        db: DatabaseProvider,
        config: &Config,
        reth_service_addr: Addr<R>,
        service_receiver: UnboundedReceiver<PeerNetworkServiceMessage>,
        service_sender: PeerNetworkSender,
    ) -> Self {
        info!("service started: peer_list");
        Self::new_with_custom_api_client(
            db,
            config,
            IrysApiClient::new(),
            reth_service_addr,
            service_receiver,
            service_sender,
        )
    }
}

impl<A, R> PeerNetworkService<A, R>
where
    A: ApiClient,
    R: Handler<RethPeerInfo, Result = eyre::Result<()>> + Actor<Context = Context<R>>,
{
    /// Create a new instance of the peer_list_service actor passing in a reference-counted
    /// reference to a `DatabaseEnv`
    pub(crate) fn new_with_custom_api_client(
        db: DatabaseProvider,
        config: &Config,
        irys_api_client: A,
        reth_actor: Addr<R>,
        service_receiver: UnboundedReceiver<PeerNetworkServiceMessage>,
        service_sender: PeerNetworkSender,
    ) -> Self {
        let peer_list_data =
            PeerList::new(config, &db, service_sender).expect("Failed to load peer list data");
        PEERS_LIMIT.get_or_init(|| config.node_config.p2p_handshake.max_peers_per_response);

        Self {
            db,
            peer_list: peer_list_data,
            currently_running_announcements: HashSet::new(),
            successful_announcements: Cache::builder()
                .time_to_live(SUCCESSFUL_ANNOUNCEMENT_CACHE_TTL)
                .build(),
            failed_announcements: HashMap::new(),
            gossip_client: GossipClient::new(
                Duration::from_secs(5),
                config.node_config.miner_address(),
            ),
            irys_api_client,
            chain_id: config.consensus.chain_id,
            peer_address: PeerAddress {
                gossip: format!(
                    "{}:{}",
                    config.node_config.gossip.public_ip, config.node_config.gossip.public_port
                )
                .parse()
                .expect("valid SocketAddr expected"),
                api: format!(
                    "{}:{}",
                    config.node_config.http.public_ip, config.node_config.http.public_port
                )
                .parse()
                .expect("valid SocketAddr expected"),
                execution: RethPeerInfo {
                    peering_tcp_addr: format!(
                        "{}:{}",
                        &config.node_config.reth.network.public_ip,
                        &config.node_config.reth.network.public_port
                    )
                    .parse()
                    .expect("valid SocketAddr expected"),
                    peer_id: config.node_config.reth.network.peer_id,
                },
            },
            reth_service_addr: reth_actor,
            config: config.clone(),
            peer_list_service_receiver: Some(service_receiver),
        }
    }
}

// TODO: this is a temporary solution to allow the peer list service to receive messages
impl<A, R> Handler<PeerNetworkServiceMessage> for PeerNetworkService<A, R>
where
    A: ApiClient,
    R: Handler<RethPeerInfo, Result = eyre::Result<()>> + Actor<Context = Context<R>>,
{
    type Result = ();

    fn handle(&mut self, msg: PeerNetworkServiceMessage, ctx: &mut Self::Context) {
        let address = ctx.address();
        match msg {
            PeerNetworkServiceMessage::AnnounceYourselfToPeer(peer_list_item) => {
                ctx.spawn(
                    async move {
                        let _res = address
                            .send(AnnounceYourselfToPeerAndConnectReth {
                                peer: peer_list_item,
                            })
                            .await;
                    }
                    .into_actor(self),
                );
            }
            PeerNetworkServiceMessage::Handshake(handshake) => {
                ctx.spawn(
                    async move {
                        let _res = address
                            .send(NewPotentialPeer {
                                api_address: handshake.api_address,
                                force_announce: handshake.force,
                            })
                            .await;
                    }
                    .into_actor(self),
                );
            }
            PeerNetworkServiceMessage::RequestDataFromNetwork {
                data_request,
                use_trusted_peers_only,
                response,
                retries,
            } => {
                debug!("Requesting {:?} from network", &data_request);
                ctx.spawn(
                    async move {
                        match address
                            .send(RequestDataFromTheNetwork {
                                data_request,
                                use_trusted_peers_only,
                                retries,
                            })
                            .await
                        {
                            Ok(res) => {
                                response
                                    .send(res.map_err(|err| {
                                        PeerNetworkError::OtherInternalError(format!("{:?}", err))
                                    }))
                                    .unwrap_or_else(|e| {
                                        error!(
                                            "Failed to send response for block request: {:?}",
                                            e
                                        );
                                    });
                            }
                            Err(e) => {
                                error!("Failed to request block from network: {:?}", e);
                                response
                                    .send(Err(PeerNetworkError::OtherInternalError(format!(
                                        "{:?}",
                                        e
                                    ))))
                                    .unwrap_or_else(|e| {
                                        error!(
                                            "Failed to send response for block request: {:?}",
                                            e
                                        );
                                    });
                            }
                        }
                    }
                    .into_actor(self),
                );
            }
        }
    }
}

impl<A, R> Actor for PeerNetworkService<A, R>
where
    A: ApiClient,
    R: Handler<RethPeerInfo, Result = eyre::Result<()>> + Actor<Context = Context<R>>,
{
    type Context = Context<Self>;

    fn started(&mut self, ctx: &mut Self::Context) {
        let peer_service_address = ctx.address();
        let mut peer_list_service_receiver = self
            .peer_list_service_receiver
            .take()
            .expect("PeerListServiceWithClient should have a receiver");

        let peer_service_address_2 = peer_service_address.clone();
        // TODO: temporary solution to allow the peer list service to receive messages
        ctx.spawn(
            async move {
                while let Some(msg) = peer_list_service_receiver.recv().await {
                    peer_service_address_2.send(msg).await.unwrap_or_else(|e| {
                        error!("Failed to send message to peer list service: {:?}", e);
                    });
                }
            }
            .into_actor(self),
        );

        ctx.run_interval(FLUSH_INTERVAL, |act, _ctx| match act.flush() {
            Ok(()) => {}
            Err(e) => {
                error!("Failed to flush the peer list to the database: {:?}", e);
            }
        });

        ctx.run_interval(INACTIVE_PEERS_HEALTH_CHECK_INTERVAL, |act, ctx| {
            // Collect inactive peers with the required fields
            let inactive_peers: Vec<(Address, PeerListItem)> = act.peer_list.inactive_peers();

            for (mining_addr, peer) in inactive_peers {
                // Clone the peer address to use in the async block
                let peer_address = peer.address;
                let client = act.gossip_client.clone();
                let peer_list = act.peer_list.clone();
                // Create the future that does the health check
                let fut = async move { client.check_health(peer_address, &peer_list).await }
                    .into_actor(act)
                    .map(move |result, act, _ctx| match result {
                        Ok(true) => {
                            debug!("Peer {:?} is online", mining_addr);
                            act.increase_peer_score(&mining_addr, ScoreIncreaseReason::Online);
                        }
                        Ok(false) => {
                            debug!("Peer {:?} is offline", mining_addr);
                            act.decrease_peer_score(&mining_addr, ScoreDecreaseReason::Offline);
                        }
                        Err(GossipClientError::HealthCheck(u, e)) => {
                            debug!(
                                "Peer {:?}{} healthcheck failed with status {}",
                                mining_addr, u, e
                            );
                            act.decrease_peer_score(&mining_addr, ScoreDecreaseReason::Offline);
                        }
                        Err(e) => {
                            error!("Failed to check health of peer {:?}: {:?}", mining_addr, e);
                        }
                    });
                ctx.spawn(fut);
            }
        });

        // Initiate the trusted peers handshake
        let trusted_peers_handshake_task = Self::trusted_peers_handshake_task(
            peer_service_address.clone(),
            self.peer_list.trusted_peer_addresses(),
        )
        .into_actor(self);
        ctx.spawn(trusted_peers_handshake_task);

        // Announce yourself to the network
        let peers_cache = self
            .peer_list
            .all_peers()
            .iter()
            .map(|(k, v)| (*k, v.clone()))
            .collect();
        let announce_fut = Self::announce_yourself_to_all_peers(peers_cache, peer_service_address)
            .into_actor(self);
        ctx.spawn(announce_fut);
    }
}

#[derive(Debug, Clone)]
pub enum PeerListServiceError {
    DatabaseNotConnected,
    Database(DatabaseError),
    PostVersionError(String),
    PeerHandshakeRejected(RejectedResponse),
    NoPeersAvailable,
    InternalSendError(MailboxError),
    FailedToRequestData(String),
}

impl From<MailboxError> for PeerListServiceError {
    fn from(value: MailboxError) -> Self {
        Self::InternalSendError(value)
    }
}

impl From<DatabaseError> for PeerListServiceError {
    fn from(err: DatabaseError) -> Self {
        Self::Database(err)
    }
}

impl From<eyre::Report> for PeerListServiceError {
    fn from(err: eyre::Report) -> Self {
        Self::Database(DatabaseError::Other(err.to_string()))
    }
}

impl<A, R> PeerNetworkService<A, R>
where
    A: ApiClient,
    R: Handler<RethPeerInfo, Result = eyre::Result<()>> + Actor<Context = Context<R>>,
{
    fn flush(&self) -> Result<(), PeerListServiceError> {
        self.db
            .update(|tx| {
                // Only persist peers that are staked or have reached the persistence threshold
                for (addr, peer) in self.peer_list.persistable_peers().iter() {
                    insert_peer_list_item(tx, addr, peer).map_err(PeerListServiceError::from)?;
                }
                Ok(())
            })
            .map_err(PeerListServiceError::Database)?
    }

    async fn trusted_peers_handshake_task(
        peer_service_address: Addr<Self>,
        trusted_peers_api_addresses: HashSet<SocketAddr>,
    ) {
        let peer_service_address = peer_service_address.clone();

        for peer_api_address in trusted_peers_api_addresses {
            match peer_service_address
                .send(NewPotentialPeer::force_announce(peer_api_address))
                .await
            {
                Ok(()) => {}
                Err(mailbox_error) => {
                    error!(
                        "Failed to send NewPotentialPeer message to peer service: {:?}",
                        mailbox_error
                    );
                }
            };
        }
    }

    fn increase_peer_score(&mut self, mining_addr: &Address, score: ScoreIncreaseReason) {
        self.peer_list.increase_peer_score(mining_addr, score);
    }

    fn decrease_peer_score(&mut self, mining_addr: &Address, reason: ScoreDecreaseReason) {
        self.peer_list.decrease_peer_score(mining_addr, reason);
    }

    fn create_version_request(&self) -> VersionRequest {
        let signer = self.config.irys_signer();
        let mut version_request = VersionRequest {
            address: self.peer_address,
            chain_id: self.chain_id,
            user_agent: Some(build_user_agent("Irys-Node", env!("CARGO_PKG_VERSION"))),
            ..VersionRequest::default()
        };
        signer
            .sign_p2p_handshake(&mut version_request)
            .expect("Failed to sign version request");
        version_request
    }

    async fn announce_yourself_to_address(
        api_client: A,
        api_address: SocketAddr,
        version_request: VersionRequest,
        peer_service_address: Addr<Self>,
        is_trusted_peer: bool,
        peer_filter_mode: PeerFilterMode,
        peer_list: PeerList,
    ) -> Result<(), PeerListServiceError> {
        let peer_response_result = api_client
            .post_version(api_address, version_request)
            .await
            .map_err(|e| {
                warn!(
                    "Failed to announce yourself to address {}: {}",
                    api_address, e
                );
                PeerListServiceError::PostVersionError(e.to_string())
            });

        let peer_response = match peer_response_result {
            Ok(peer_response) => {
                send_message_and_print_error(
                    AnnounceFinished::success(api_address),
                    peer_service_address.clone(),
                )
                .await;
                Ok(peer_response)
            }
            Err(error) => {
                debug!(
                    "Retrying to announce yourself to address {}: {:?}",
                    api_address, error
                );
                // This is likely due to the networking error, we need to retry later
                send_message_and_print_error(
                    AnnounceFinished::retry(api_address),
                    peer_service_address.clone(),
                )
                .await;
                Err(error)
            }
        }?;

        match peer_response {
            PeerResponse::Accepted(accepted_peers) => {
                // Collect peer addresses for potential whitelist addition
                let peer_addresses: Vec<SocketAddr> =
                    accepted_peers.peers.iter().map(|p| p.api).collect();

                // Add peers to whitelist if this was a handshake with a trusted peer in TrustedAndHandshake mode
                if is_trusted_peer && peer_filter_mode == PeerFilterMode::TrustedAndHandshake {
                    debug!(
                        "Adding {} peers from trusted peer handshake to whitelist: {:?}",
                        peer_addresses.len(),
                        peer_addresses
                    );
                    peer_list.add_peers_to_whitelist(peer_addresses.clone());
                }

                // Limit and randomize peers from response to avoid resource exhaustion
                let mut peers = accepted_peers.peers;
                peers.shuffle(&mut rand::thread_rng());
                let limit = peers_limit();
                if peers.len() > limit {
                    peers.truncate(limit);
                }
                for peer in peers {
                    send_message_and_print_error(
                        NewPotentialPeer::new(peer.api),
                        peer_service_address.clone(),
                    )
                    .await;
                }
                Ok(())
            }
            PeerResponse::Rejected(rejected_response) => Err(
                PeerListServiceError::PeerHandshakeRejected(rejected_response),
            ),
        }
    }

    async fn announce_yourself_to_address_task(
        api_client: A,
        api_address: SocketAddr,
        version_request: VersionRequest,
        peer_list_service_address: Addr<Self>,
        is_trusted_peer: bool,
        peer_filter_mode: PeerFilterMode,
        peer_list: PeerList,
    ) {
        debug!(
            "Announcing yourself to address {} with version request: {:?}",
            api_address, version_request
        );
        match Self::announce_yourself_to_address(
            api_client,
            api_address,
            version_request,
            peer_list_service_address,
            is_trusted_peer,
            peer_filter_mode,
            peer_list,
        )
        .await
        {
            Ok(()) => {
                debug!("Successfully announced yourself to address {}", api_address);
            }
            Err(e) => {
                warn!(
                    "Failed to announce yourself to address {}: {:?}",
                    api_address, e
                );
            }
        }
    }

    async fn add_reth_peer_task(reth_service_addr: Addr<R>, reth_peer_info: RethPeerInfo) {
        match reth_service_addr.send(reth_peer_info).await {
            Ok(res) => match res {
                Ok(()) => {
                    debug!("Successfully connected to reth peer: {:?}", reth_peer_info);
                }
                Err(reth_error) => {
                    error!("Failed to connect to reth peer: {}", reth_error.to_string());
                }
            },
            Err(mailbox_error) => {
                error!("Failed to connect to reth peer: {}", mailbox_error);
            }
        }
    }

    /// Note: this method uses HashMap<Address, PeerListItem> because that's what is stored and
    /// returned by the PeerListGuard. It doesn't require any maps or other transformations, but
    /// requires the loop in this method to ignore mining addresses.
    async fn announce_yourself_to_all_peers(
        known_peers: HashMap<Address, PeerListItem>,
        peer_service_address: Addr<Self>,
    ) {
        for (_mining_address, peer) in known_peers {
            match peer_service_address
                .send(AnnounceYourselfToPeerAndConnectReth { peer })
                .await
            {
                Ok(()) => {}
                Err(mailbox_error) => {
                    error!(
                        "Failed to send AnnounceYourselfToPeer message to peer service: {:?}",
                        mailbox_error
                    );
                }
            }
        }
    }
}

#[derive(Message, Debug)]
#[rtype(result = "Option<PeerList>")]
pub struct GetPeerListGuard;

impl<T, R> Handler<GetPeerListGuard> for PeerNetworkService<T, R>
where
    T: ApiClient,
    R: Handler<RethPeerInfo, Result = eyre::Result<()>> + Actor<Context = Context<R>>,
{
    type Result = Option<PeerList>;

    fn handle(&mut self, _msg: GetPeerListGuard, _ctx: &mut Self::Context) -> Self::Result {
        Some(self.peer_list.clone())
    }
}

/// Add peer to the peer list
#[derive(Message, Debug)]
#[rtype(result = "()")]
struct AnnounceYourselfToPeerAndConnectReth {
    pub peer: PeerListItem,
}

impl<A, R> Handler<AnnounceYourselfToPeerAndConnectReth> for PeerNetworkService<A, R>
where
    A: ApiClient,
    R: Handler<RethPeerInfo, Result = eyre::Result<()>> + Actor<Context = Context<R>>,
{
    type Result = ();

    fn handle(
        &mut self,
        msg: AnnounceYourselfToPeerAndConnectReth,
        ctx: &mut Self::Context,
    ) -> Self::Result {
        debug!("AnnounceYourselfToPeer message received: {:?}", msg.peer);
        let peer_api_addr = msg.peer.address.api;
        let reth_peer_info = msg.peer.address.execution;
        let peer_service_addr = ctx.address();

        let version_request = self.create_version_request();
        let is_trusted_peer = self.peer_list.is_trusted_peer(&peer_api_addr);
        let handshake_task = Self::announce_yourself_to_address_task(
            self.irys_api_client.clone(),
            peer_api_addr,
            version_request,
            peer_service_addr,
            is_trusted_peer,
            self.config.node_config.peer_filter_mode,
            self.peer_list.clone(),
        );
        ctx.spawn(handshake_task.into_actor(self));
        let reth_task = Self::add_reth_peer_task(self.reth_service_addr.clone(), reth_peer_info)
            .into_actor(self);
        ctx.spawn(reth_task);
    }
}

/// Handle potential new peer
#[derive(Message, Debug)]
#[rtype(result = "()")]
struct NewPotentialPeer {
    pub api_address: SocketAddr,
    pub force_announce: bool,
}

impl NewPotentialPeer {
    fn new(api_address: SocketAddr) -> Self {
        Self {
            api_address,
            force_announce: false,
        }
    }

    fn force_announce(api_address: SocketAddr) -> Self {
        Self {
            api_address,
            force_announce: true,
        }
    }
}

impl<A, R> Handler<NewPotentialPeer> for PeerNetworkService<A, R>
where
    A: ApiClient,
    R: Handler<RethPeerInfo, Result = eyre::Result<()>> + Actor<Context = Context<R>>,
{
    type Result = ();

    fn handle(&mut self, msg: NewPotentialPeer, ctx: &mut Self::Context) -> Self::Result {
        let self_address = self.peer_address.api;
        debug!("NewPotentialPeer message received: {:?}", msg.api_address);
        if msg.api_address == self_address {
            debug!("Ignoring self address");
            return;
        }

        // Check peer whitelist based on filter mode
        if !self.peer_list.is_peer_allowed(&msg.api_address) {
            debug!(
                "Peer {:?} is not in whitelist, ignoring based on filter mode: {:?}",
                msg.api_address, self.config.node_config.peer_filter_mode
            );
            return;
        }

        if self.successful_announcements.contains_key(&msg.api_address) && !msg.force_announce {
            debug!("Already announced to peer {:?}", msg.api_address);
            return;
        }

        let already_in_cache = self.peer_list.contains_api_address(&msg.api_address);
        let already_announcing = self
            .currently_running_announcements
            .contains(&msg.api_address);

        debug!("Already announcing: {:?}", already_announcing);
        debug!("Already in cache: {:?}", already_in_cache);
        let announcing_or_in_cache = already_announcing || already_in_cache;

        let needs_announce = msg.force_announce || !announcing_or_in_cache;

        if needs_announce {
            // Skip if peer is currently blacklisted
            if let Some(until) = blocklist_until()
                .lock()
                .expect("blocklist_until mutex poisoned")
                .get(&msg.api_address)
                .copied()
            {
                if std::time::Instant::now() < until {
                    debug!(
                        "Peer {:?} is blacklisted until {:?}, skipping announce",
                        msg.api_address, until
                    );
                    return;
                }
            }

            debug!("Need to announce yourself to peer {:?}", msg.api_address);
            self.currently_running_announcements.insert(msg.api_address);
            let version_request = self.create_version_request();
            let peer_service_addr = ctx.address();
            let is_trusted_peer = self.peer_list.is_trusted_peer(&msg.api_address);
            let peer_filter_mode = self.config.node_config.peer_filter_mode;
            let peer_list = self.peer_list.clone();

            let api_client = self.irys_api_client.clone();
            let addr = msg.api_address;
            let semaphore = handshake_semaphore_with_max(
                self.config
                    .node_config
                    .p2p_handshake
                    .max_concurrent_handshakes,
            );
            let handshake_task = async move {
                // Limit concurrent handshakes globally
                let _permit = semaphore.acquire().await.expect("semaphore closed");
                Self::announce_yourself_to_address_task(
                    api_client,
                    addr,
                    version_request,
                    peer_service_addr,
                    is_trusted_peer,
                    peer_filter_mode,
                    peer_list,
                )
                .await;
            };
            ctx.spawn(handshake_task.into_actor(self));
        }
    }
}

/// Handle potential new peer
#[derive(Message, Debug, Clone)]
#[rtype(result = "()")]
struct AnnounceFinished {
    pub peer_api_address: SocketAddr,
    pub success: bool,
    pub retry: bool,
}

impl AnnounceFinished {
    fn retry(api_address: SocketAddr) -> Self {
        Self {
            peer_api_address: api_address,
            success: false,
            retry: true,
        }
    }

    fn success(api_address: SocketAddr) -> Self {
        Self {
            peer_api_address: api_address,
            success: true,
            retry: false,
        }
    }
}

impl<A, R> Handler<AnnounceFinished> for PeerNetworkService<A, R>
where
    A: ApiClient,
    R: Handler<RethPeerInfo, Result = eyre::Result<()>> + Actor<Context = Context<R>>,
{
    type Result = ();

    fn handle(&mut self, msg: AnnounceFinished, ctx: &mut Self::Context) -> Self::Result {
        if !msg.success && msg.retry {
            self.currently_running_announcements
                .remove(&msg.peer_api_address);

            // Update failure count and compute backoff
            let attempts = {
                let mut guard = handshake_failures()
                    .lock()
                    .expect("handshake_failures mutex poisoned");
                let entry = guard.entry(msg.peer_api_address).or_insert(0);
                *entry += 1;
                *entry
            };

            if attempts >= self.config.node_config.p2p_handshake.max_retries {
                let until = std::time::Instant::now()
                    + std::time::Duration::from_secs(
                        self.config.node_config.p2p_handshake.blocklist_ttl_secs,
                    );
                blocklist_until()
                    .lock()
                    .expect("blocklist_until mutex poisoned")
                    .insert(msg.peer_api_address, until);
                handshake_failures()
                    .lock()
                    .expect("handshake_failures mutex poisoned")
                    .remove(&msg.peer_api_address);
                debug!(
                    "Peer {:?} blacklisted until {:?} after {} failures",
                    msg.peer_api_address, until, attempts
                );
                return;
            }

            let backoff_secs = (1_u64 << (attempts - 1))
                .saturating_mul(self.config.node_config.p2p_handshake.backoff_base_secs);
            let backoff_secs =
                backoff_secs.min(self.config.node_config.p2p_handshake.backoff_cap_secs);
            let backoff = std::time::Duration::from_secs(backoff_secs);

            let message = NewPotentialPeer::new(msg.peer_api_address);
            debug!(
                "Waiting for {:?} to try to announce yourself again (attempt {})",
                backoff, attempts
            );
            ctx.run_later(backoff, move |service, ctx| {
                debug!("Trying to run an announcement again");
                let address = ctx.address();
                ctx.spawn(send_message_and_print_error(message, address).into_actor(service));
            });
        } else if !msg.success && !msg.retry {
            self.failed_announcements
                .insert(msg.peer_api_address, msg.clone());
            self.currently_running_announcements
                .remove(&msg.peer_api_address);
        } else {
            self.successful_announcements
                .insert(msg.peer_api_address, msg.clone());
            self.currently_running_announcements
                .remove(&msg.peer_api_address);
            // Reset failure/blacklist state on success
            handshake_failures()
                .lock()
                .expect("handshake_failures mutex poisoned")
                .remove(&msg.peer_api_address);
            blocklist_until()
                .lock()
                .expect("blocklist_until mutex poisoned")
                .remove(&msg.peer_api_address);
        }
    }
}

/// Flush the peer list to the database
#[derive(Message, Debug)]
#[rtype(result = "Result<(), PeerListServiceError>")]
struct RequestDataFromTheNetwork {
    data_request: GossipDataRequest,
    use_trusted_peers_only: bool,
    retries: u8,
}

impl<A, R> Handler<RequestDataFromTheNetwork> for PeerNetworkService<A, R>
where
    A: ApiClient,
    R: Handler<RethPeerInfo, Result = eyre::Result<()>> + Actor<Context = Context<R>>,
{
    type Result = ResponseActFuture<Self, Result<(), PeerListServiceError>>;

    fn handle(&mut self, msg: RequestDataFromTheNetwork, ctx: &mut Self::Context) -> Self::Result {
        let data_request = msg.data_request;
        let use_trusted_peers_only = msg.use_trusted_peers_only;
        let retries = msg.retries;
        let gossip_client = self.gossip_client.clone();
        let self_addr = ctx.address();
        // Capture config values to avoid borrowing self across async move
        let top_active_window = self.config.node_config.p2p_pull.top_active_window;
        let sample_size = self.config.node_config.p2p_pull.sample_size;
        let max_attempts = self.config.node_config.p2p_pull.max_attempts;

        Box::pin(
            async move {
                let peer_list = self_addr
                    .send(GetPeerListGuard)
                    .await
                    .map_err(PeerListServiceError::InternalSendError)?
                    .ok_or(PeerListServiceError::DatabaseNotConnected)?;

                let mut peers = if use_trusted_peers_only {
                    peer_list.online_trusted_peers()
                } else {
                    // Get the top 10 most active peers
                    peer_list.top_active_peers(Some(top_active_window), None)
                };

                // Shuffle peers to randomize the selection
                peers.shuffle(&mut rand::thread_rng());
                // Take random sample
                peers.truncate(sample_size);

                if peers.is_empty() {
                    return Err(PeerListServiceError::NoPeersAvailable);
                }

                // Try up to 5 iterations over the peer list to get the block
                let mut last_error = None;

                // Cycle through peers per attempt; keep only peers that failed transiently
                let mut retryable_peers = peers.clone();

                for attempt in 1..=retries {
                    if retryable_peers.is_empty() {
                        break;
                    }

                    // Snapshot current round to allow mutation of retryable_peers
                    let current_round = retryable_peers.clone();
                    for peer in &current_round {
                        let address = &peer.0;
                        debug!(
                            "Attempting to fetch {:?} from peer {} (attempt {}/{})",
<<<<<<< HEAD
                            data_request, address, attempt, retries
=======
                            data_request, address, attempt, max_attempts
>>>>>>> de0e7bd7
                        );

                        match gossip_client
                            .make_get_data_request_and_update_the_score(
                                peer,
                                data_request.clone(),
                                &peer_list,
                            )
                            .await
                        {
                            Ok(response) => {
                                match response {
                                    GossipResponse::Accepted(data) => {
                                        if data {
                                            info!(
                                                "Successfully requested {:?} from peer {}",
                                                data_request, address
                                            );
                                            return Ok(());
                                        } else {
                                            // Definitive: peer doesn't have the data; keep for future rounds
                                            debug!(
                                                "Peer {} doesn't have {:?}",
                                                address, data_request
                                            );
                                            continue;
                                        }
                                    }
                                    GossipResponse::Rejected(reason) => {
                                        warn!(
                                            "Peer {} rejected data request {:?}: {:?}",
                                            address, data_request, reason
                                        );
                                        match reason {
                                            RejectionReason::HandshakeRequired => {
                                                last_error = Some(GossipError::PeerNetwork(
                                                    PeerNetworkError::FailedToRequestData(
                                                        "Peer requires a handshake".to_string(),
                                                    ),
                                                ));
                                                // Peer needs a handshake, send a NewPotentialPeer message
                                                self_addr
                                                    .send(NewPotentialPeer::force_announce(
                                                        peer.1.address.api,
                                                    ))
                                                    .await
                                                    .map_err(
                                                        PeerListServiceError::InternalSendError,
                                                    )?;
                                            }
                                            RejectionReason::GossipDisabled => {
                                                last_error = Some(GossipError::PeerNetwork(
                                                    PeerNetworkError::FailedToRequestData(format!(
                                                        "Peer {:?} has gossip disabled",
                                                        address
                                                    )),
                                                ));
                                            }
                                        };
                                        // Do not retry same peer on rejection; remove from future rounds
                                        retryable_peers.retain(|p| p.0 != *address);
                                        continue;
                                    }
                                }
                            }
                            Err(err) => {
                                last_error = Some(err);
                                warn!(
<<<<<<< HEAD
                                    "Failed to fetch {:?} from peer {} (attempt {}/{}): {}",
=======
                                    "Failed to fetch {:?} from peer {:?} (attempt {}/5): {:?}",
>>>>>>> de0e7bd7
                                    data_request,
                                    address,
                                    attempt,
                                    retries,
                                    last_error.as_ref().unwrap()
                                );

                                // Transient failure: keep peer for next round
                                continue;
                            }
                        }
                    }

                    if attempt != retries {
                        tokio::time::sleep(Duration::from_millis(100)).await;
                    }
                }

                Err(PeerListServiceError::FailedToRequestData(format!(
                    "Failed to fetch {:?} after trying 5 peers: {:?}",
                    data_request, last_error
                )))
            }
            .into_actor(self),
        )
    }
}

#[cfg(test)]
mod tests {
    use super::*;
    use irys_api_client::test_utils::CountingMockClient;
    use irys_database::tables::PeerListItems;
    use irys_database::walk_all;
    use irys_storage::irys_consensus_data_db::open_or_create_irys_consensus_data_db;
    use irys_testing_utils::utils::setup_tracing_and_temp_dir;
    use irys_types::peer_list::PeerScore;
    use irys_types::{NodeConfig, RethPeerInfo};
    use std::collections::HashSet;
    use std::net::IpAddr;
    use std::str::FromStr as _;
    use std::sync::Arc;
    use tokio::sync::Mutex;

    /// MockRethServiceActor for testing
    #[derive(Default)]
    struct MockRethServiceActor {
        received_peers: Vec<RethPeerInfo>,
        response: Option<eyre::Result<()>>,
    }

    impl MockRethServiceActor {
        fn new() -> Self {
            Self {
                received_peers: Vec::new(),
                response: None,
            }
        }

        /// Create a new mock that will return success when called
        fn with_success() -> Self {
            Self {
                received_peers: Vec::new(),
                response: Some(Ok(())),
            }
        }

        /// Get a clone of the received peers vector
        fn get_received_peers(&self) -> Vec<RethPeerInfo> {
            self.received_peers.clone()
        }
    }

    impl Actor for MockRethServiceActor {
        type Context = Context<Self>;
    }

    impl Handler<RethPeerInfo> for MockRethServiceActor {
        type Result = eyre::Result<()>;

        fn handle(&mut self, msg: RethPeerInfo, _ctx: &mut Self::Context) -> Self::Result {
            let peer_info = msg;

            self.received_peers.push(peer_info);

            self.response.take().unwrap_or(Ok(()))
        }
    }

    #[derive(Message, Debug)]
    #[rtype(result = "Vec<RethPeerInfo>")]
    struct MockGetPeersRequest;

    impl Handler<MockGetPeersRequest> for MockRethServiceActor {
        type Result = Vec<RethPeerInfo>;

        fn handle(&mut self, _msg: MockGetPeersRequest, _ctx: &mut Self::Context) -> Self::Result {
            self.get_received_peers()
        }
    }

    fn create_test_peer(
        mining_addr: &str,
        gossip_port: u16,
        is_online: bool,
        custom_ip: Option<IpAddr>,
    ) -> (Address, PeerListItem) {
        let mining_addr = Address::from_str(mining_addr).expect("Invalid mining address");
        let ip =
            custom_ip.unwrap_or_else(|| IpAddr::from_str("127.0.0.1").expect("Invalid ip address"));
        let gossip_addr = SocketAddr::new(ip, gossip_port);
        let api_addr = SocketAddr::new(ip, gossip_port + 1); // API port is gossip_port + 1

        let peer_addr = PeerAddress {
            gossip: gossip_addr,
            api: api_addr,
            execution: RethPeerInfo::default(),
        };

        let peer = PeerListItem {
            address: peer_addr,
            reputation_score: PeerScore::new(50),
            response_time: 100, // Default response time in ms
            last_seen: 123,
            is_online,
        };
        (mining_addr, peer)
    }

    #[actix_rt::test]
    async fn test_add_peer() {
        let temp_dir = setup_tracing_and_temp_dir(None, false);
        let config = NodeConfig::testing().into();
        let db = DatabaseProvider(Arc::new(
            open_or_create_irys_consensus_data_db(&temp_dir.path().to_path_buf())
                .expect("can't open temp dir"),
        ));

        // Create a mock reth service actor
        let mock_reth_actor = MockRethServiceActor::new();
        let reth_actor = mock_reth_actor.start();

        // Use our custom mock client
        let mock_api_client = CountingMockClient::default();

        let (service_sender, service_receiver) = PeerNetworkSender::new_with_receiver();
        // Create service with our mocks
        let service = PeerNetworkService::new_with_custom_api_client(
            db,
            &config,
            mock_api_client,
            reth_actor,
            service_receiver,
            service_sender,
        );

        // Test adding a new peer
        let (mining_addr, peer) = create_test_peer(
            "0x1234567890123456789012345678901234567890",
            8080,
            true,
            None,
        );

        // Add peer using guard
        service
            .peer_list
            .add_or_update_peer(mining_addr, peer.clone(), true);

        // Verify peer was added correctly
        let result = service
            .peer_list
            .peer_by_gossip_address(peer.address.gossip);

        assert!(result.is_some());
        assert_eq!(result.expect("get peer"), peer);

        // Verify known peers using KnownPeersRequest
        let known_peers = service.peer_list.all_known_peers();
        assert!(known_peers.contains(&peer.address));
    }

    #[actix_rt::test]
    async fn test_peer_score_management() {
        let temp_dir = setup_tracing_and_temp_dir(None, false);
        let config = NodeConfig::testing().into();
        let db = DatabaseProvider(Arc::new(
            open_or_create_irys_consensus_data_db(&temp_dir.path().to_path_buf())
                .expect("can't open temp dir"),
        ));
        let mock_client = CountingMockClient::default();
        let mock_actor = MockRethServiceActor::new();
        let mock_addr = mock_actor.start();
        let (sender, receiver) = PeerNetworkSender::new_with_receiver();
        let service = PeerNetworkService::new_with_custom_api_client(
            db,
            &config,
            mock_client,
            mock_addr,
            receiver,
            sender,
        );

        // Add a test peer
        let (mining_addr, peer) = create_test_peer(
            "0x1234567890123456789012345678901234567890",
            8080,
            true,
            None,
        );

        service
            .peer_list
            .add_or_update_peer(mining_addr, peer.clone(), true);
        // Test increasing score
        service
            .peer_list
            .increase_peer_score(&mining_addr, ScoreIncreaseReason::Online);

        // Verify score increased
        let updated_peer = service
            .peer_list
            .peer_by_gossip_address(peer.address.gossip)
            .expect("failed to get updated peer");

        assert_eq!(updated_peer.reputation_score.get(), 51);

        // Test decreasing score using message handler
        service
            .peer_list
            .decrease_peer_score(&mining_addr, ScoreDecreaseReason::Offline);

        // Verify score decreased
        let updated_peer = service
            .peer_list
            .peer_by_gossip_address(peer.address.gossip)
            .expect("failed to get updated peer");
        assert_eq!(updated_peer.reputation_score.get(), 48);
    }

    #[actix_rt::test]
    async fn test_active_peers_request() {
        let temp_dir = setup_tracing_and_temp_dir(None, false);
        let config = NodeConfig::testing().into();
        let db = DatabaseProvider(Arc::new(
            open_or_create_irys_consensus_data_db(&temp_dir.path().to_path_buf())
                .expect("can't open temp dir"),
        ));
        let mock_client = CountingMockClient::default();
        let mock_actor = MockRethServiceActor::new();
        let mock_addr = mock_actor.start();
        let (sender, receiver) = PeerNetworkSender::new_with_receiver();
        let service = PeerNetworkService::new_with_custom_api_client(
            db,
            &config,
            mock_client,
            mock_addr,
            receiver,
            sender,
        );

        // Add multiple peers with different states
        let (mining_addr1, mut peer1) = create_test_peer(
            "0x1111111111111111111111111111111111111111",
            8081,
            true,
            None,
        );
        let (mining_addr2, mut peer2) = create_test_peer(
            "0x2222222222222222222222222222222222222222",
            8082,
            true,
            None,
        );
        let (mining_addr3, peer3) = create_test_peer(
            "0x3333333333333333333333333333333333333333",
            8083,
            false,
            None,
        );

        // Make peer1 have higher reputation
        peer1.reputation_score.increase();
        peer1.reputation_score.increase();
        peer2.reputation_score.increase();

        // Add peers
        service
            .peer_list
            .add_or_update_peer(mining_addr1, peer1.clone(), true);
        service
            .peer_list
            .add_or_update_peer(mining_addr2, peer2.clone(), true);
        service
            .peer_list
            .add_or_update_peer(mining_addr3, peer3, true);

        // Test active peers request using message handler
        let exclude_peers = HashSet::new();
        let active_peers = service
            .peer_list
            .top_active_peers(Some(2), Some(exclude_peers));

        assert_eq!(active_peers.len(), 2);
        assert_eq!(active_peers[0].1, peer1); // Higher score should be first
        assert_eq!(active_peers[1].1, peer2);
    }

    #[actix_rt::test]
    async fn test_edge_cases() {
        let temp_dir = setup_tracing_and_temp_dir(None, false);
        let config = NodeConfig::testing().into();
        let db = DatabaseProvider(Arc::new(
            open_or_create_irys_consensus_data_db(&temp_dir.path().to_path_buf())
                .expect("can't open temp dir"),
        ));
        let mock_client = CountingMockClient::default();
        let mock_actor = MockRethServiceActor::new();
        let mock_addr = mock_actor.start();
        let (sender, receiver) = PeerNetworkSender::new_with_receiver();
        let service = PeerNetworkService::new_with_custom_api_client(
            db,
            &config,
            mock_client,
            mock_addr,
            receiver,
            sender,
        );

        // Test adding duplicate peer
        let (mining_addr, peer) = create_test_peer(
            "0x1234567890123456789012345678901234567890",
            8080,
            true,
            None,
        );

        // Add same peer twice
        service
            .peer_list
            .add_or_update_peer(mining_addr, peer.clone(), true);
        service
            .peer_list
            .add_or_update_peer(mining_addr, peer, true);

        // Verify only one entry exists using KnownPeersRequest
        let known_peers = service.peer_list.all_known_peers();
        assert_eq!(known_peers.len(), 1);

        // Test peer lookup with non-existent address
        let non_existent_addr = Address::from_str("0xDEAD111111111111111111111111111111111111")
            .expect("expected valid mining address");
        let non_existent_gossip_addr =
            SocketAddr::new(IpAddr::from_str("192.168.1.1").expect("invalid IP"), 9999);
        let result = service
            .peer_list
            .peer_by_gossip_address(non_existent_gossip_addr);
        assert!(result.is_none());

        // Test score manipulation for non-existent peer using message handlers
        service
            .peer_list
            .increase_peer_score(&non_existent_addr, ScoreIncreaseReason::Online);
        service
            .peer_list
            .decrease_peer_score(&non_existent_addr, ScoreDecreaseReason::Offline);

        // Test active peers with empty list
        let new_temp_dir = setup_tracing_and_temp_dir(None, false);
        let new_test_db = DatabaseProvider(Arc::new(
            open_or_create_irys_consensus_data_db(&new_temp_dir.path().to_path_buf())
                .expect("can't open temp dir"),
        ));
        let mock_client = CountingMockClient::default();
        let mock_actor = MockRethServiceActor::new();
        let mock_addr = mock_actor.start();
        let (sender, receiver) = PeerNetworkSender::new_with_receiver();
        let empty_service = PeerNetworkService::new_with_custom_api_client(
            new_test_db,
            &config,
            mock_client,
            mock_addr,
            receiver,
            sender,
        );

        let exclude_peers = HashSet::new();
        let active_peers = empty_service
            .peer_list
            .top_active_peers(None, Some(exclude_peers));
        assert!(active_peers.is_empty());
    }

    #[actix_rt::test]
    async fn test_periodic_flush() {
        let temp_dir = setup_tracing_and_temp_dir(None, false);
        let config = NodeConfig::testing().into();
        let db = DatabaseProvider(Arc::new(
            open_or_create_irys_consensus_data_db(&temp_dir.path().to_path_buf())
                .expect("can't open temp dir"),
        ));
        let mock_client = CountingMockClient::default();
        let mock_actor = MockRethServiceActor::new();
        let mock_addr = mock_actor.start();

        // Start the actor system with our service
        let (sender, receiver) = PeerNetworkSender::new_with_receiver();
        let service = PeerNetworkService::new_with_custom_api_client(
            db.clone(),
            &config,
            mock_client,
            mock_addr,
            receiver,
            sender,
        );
        let peer_list_data_guard = service.peer_list.clone();
        service.start();

        // Give some time for the service to start
        tokio::time::sleep(Duration::from_millis(10)).await;

        // Add a test peer
        let (mining_addr, peer) = create_test_peer(
            "0x1234567890123456789012345678901234567890",
            8080,
            true,
            None,
        );
        peer_list_data_guard.add_or_update_peer(mining_addr, peer.clone(), true);

        // Wait for more than the flush interval to ensure a flush has occurred
        tokio::time::sleep(FLUSH_INTERVAL + Duration::from_millis(100)).await;

        // Verify the data was persisted by reading directly from the database
        let read_tx = db
            .tx()
            .map_err(PeerListServiceError::from)
            .expect("failed to create read tx");

        let items = walk_all::<PeerListItems, _>(&read_tx)
            .map_err(PeerListServiceError::from)
            .expect("failed to walk all items");

        assert_eq!(items.len(), 1);

        let (stored_addr, stored_peer) = items.into_iter().next().expect("no peers");
        assert_eq!(stored_addr, mining_addr);
        assert_eq!(stored_peer.0.address, peer.address);
        assert_eq!(
            stored_peer.0.reputation_score.get(),
            peer.reputation_score.get()
        );
        assert_eq!(stored_peer.0.is_online, peer.is_online);
    }

    #[actix_rt::test]
    async fn test_load_from_database() {
        let temp_dir = setup_tracing_and_temp_dir(None, false);
        let config = NodeConfig::testing().into();
        let db = DatabaseProvider(Arc::new(
            open_or_create_irys_consensus_data_db(&temp_dir.path().to_path_buf())
                .expect("can't open temp dir"),
        ));

        let mock_client = CountingMockClient::default();
        let mock_actor = MockRethServiceActor::new();
        let mock_addr = mock_actor.start();
        // Create first service instance and add some peers
        let (sender, receiver) = PeerNetworkSender::new_with_receiver();
        let service = PeerNetworkService::new_with_custom_api_client(
            db.clone(),
            &config,
            mock_client,
            mock_addr,
            receiver,
            sender,
        );
        let peer_list_data_guard = service.peer_list.clone();
        service.start();

        // Add multiple test peers
        let (mining_addr1, peer1) = create_test_peer(
            "0x1111111111111111111111111111111111111111",
            8081,
            true,
            Some(IpAddr::from_str("127.0.0.2").expect("Invalid IP")),
        );
        let (mining_addr2, peer2) = create_test_peer(
            "0x2222222222222222222222222222222222222222",
            8082,
            false,
            Some(IpAddr::from_str("127.0.0.3").expect("Invalid IP")),
        );

        peer_list_data_guard.add_or_update_peer(mining_addr1, peer1.clone(), true);
        peer_list_data_guard.add_or_update_peer(mining_addr2, peer2.clone(), true);

        // Wait for the data to be flushed to the database
        tokio::time::sleep(FLUSH_INTERVAL + Duration::from_millis(100)).await;

        let mock_client = CountingMockClient::default();
        let mock_actor = MockRethServiceActor::new();
        let mock_addr = mock_actor.start();

        // Create new service instance that should load from database
        let (sender, receiver) = PeerNetworkSender::new_with_receiver();
        let new_service = PeerNetworkService::new_with_custom_api_client(
            db,
            &config,
            mock_client,
            mock_addr,
            receiver,
            sender,
        );

        // Verify peers were loaded correctly
        let loaded_peer1 = new_service
            .peer_list
            .peer_by_gossip_address(peer1.address.gossip);
        let loaded_peer2 = new_service
            .peer_list
            .peer_by_gossip_address(peer2.address.gossip);

        assert!(
            loaded_peer1.is_some(),
            "Peer 1 should be loaded from database"
        );
        assert!(
            loaded_peer2.is_some(),
            "Peer 2 should be loaded from database"
        );
        assert_eq!(
            loaded_peer1.expect("Should have peer 1"),
            peer1,
            "Loaded peer 1 should match original"
        );
        assert_eq!(
            loaded_peer2.expect("Peer 2 should be loaded"),
            peer2,
            "Loaded peer 2 should match original"
        );

        // Verify internal maps are populated correctly
        let known_peers = peer_list_data_guard.all_known_peers();
        assert_eq!(known_peers.len(), 2, "Should have loaded 2 known peers");
        assert!(
            known_peers.contains(&peer1.address),
            "Known peers should contain peer 1"
        );
        assert!(
            known_peers.contains(&peer2.address),
            "Known peers should contain peer 2"
        );
    }

    #[actix_rt::test]
    async fn test_announce_yourself_to_all_peers() {
        let temp_dir = setup_tracing_and_temp_dir(None, false);
        let mut node_config = NodeConfig::testing();
        node_config.trusted_peers = vec![];
        let config = Config::new(node_config);

        let db = DatabaseProvider(Arc::new(
            open_or_create_irys_consensus_data_db(&temp_dir.path().to_path_buf())
                .expect("can't open temp dir"),
        ));

        // Create first service instance and add some peers
        let calls = Arc::new(Mutex::new(Vec::new()));
        let mock_client = CountingMockClient {
            post_version_calls: calls.clone(),
        };
        let mock_actor = MockRethServiceActor::new();
        let mock_addr = mock_actor.start();
        let (sender, receiver) = PeerNetworkSender::new_with_receiver();
        let peer_list_service = PeerNetworkService::new_with_custom_api_client(
            db,
            &config,
            mock_client.clone(),
            mock_addr.clone(),
            receiver,
            sender,
        );
        let addr = peer_list_service.start();

        let (mining1, peer1) = create_test_peer(
            "0xaaaaaaaaaaaaaaaaaaaaaaaaaaaaaaaaaaaaaaaa",
            9001,
            true,
            None,
        );
        let (mining2, peer2) = create_test_peer(
            "0xbbbbbbbbbbbbbbbbbbbbbbbbbbbbbbbbbbbbbbbb",
            9002,
            true,
            None,
        );
        let known_peers = HashMap::from([(mining1, peer1.clone()), (mining2, peer2.clone())]);

        PeerNetworkService::announce_yourself_to_all_peers(known_peers, addr).await;

        // Wait a little for the service to process the announcements
        tokio::time::sleep(Duration::from_millis(100)).await;

        let calls = calls.lock().await;
        assert_eq!(calls.len(), 2);
        assert!(calls.contains(&peer1.address.api));
        assert!(calls.contains(&peer2.address.api));
    }

    #[actix_rt::test]
    async fn test_update_address_in_add_peer() {
        let temp_dir = setup_tracing_and_temp_dir(None, false);
        let config = Config::new(NodeConfig::testing());
        let db = DatabaseProvider(Arc::new(
            open_or_create_irys_consensus_data_db(&temp_dir.path().to_path_buf())
                .expect("can't open temp dir"),
        ));
        let mock_actor = MockRethServiceActor::new();
        let mock_addr = mock_actor.start();
        let (sender, receiver) = PeerNetworkSender::new_with_receiver();
        let service = PeerNetworkService::new_with_custom_api_client(
            db,
            &config,
            CountingMockClient::default(),
            mock_addr,
            receiver,
            sender,
        );

        // Add initial peer
        let mining_addr = Address::from_str("0x1234567890123456789012345678901234567890")
            .expect("Invalid mining address");

        let initial_ip = IpAddr::from_str("127.0.0.1").expect("Invalid IP");
        let initial_gossip_addr = SocketAddr::new(initial_ip, 8080);
        let initial_api_addr = SocketAddr::new(initial_ip, 8081);

        let initial_peer_addr = PeerAddress {
            gossip: initial_gossip_addr,
            api: initial_api_addr,
            execution: RethPeerInfo::default(),
        };

        let initial_peer = PeerListItem {
            address: initial_peer_addr,
            reputation_score: PeerScore::new(50),
            response_time: 100,
            last_seen: 123,
            is_online: true,
        };

        // Add the initial peer
        service
            .peer_list
            .add_or_update_peer(mining_addr, initial_peer, true);

        // Verify the peer was added
        let initial_result = service
            .peer_list
            .peer_by_gossip_address(initial_gossip_addr);
        assert!(initial_result.is_some());
        assert_eq!(initial_result.unwrap().address, initial_peer_addr);

        // Create a new peer with the same mining address but different network addresses
        let new_ip = IpAddr::from_str("192.168.1.1").expect("Invalid IP");
        let new_gossip_addr = SocketAddr::new(new_ip, 9090);
        let new_api_addr = SocketAddr::new(new_ip, 9091);

        let new_peer_addr = PeerAddress {
            gossip: new_gossip_addr,
            api: new_api_addr,
            execution: RethPeerInfo::default(),
        };

        let updated_peer = PeerListItem {
            address: new_peer_addr,
            reputation_score: PeerScore::new(50),
            response_time: 100,
            last_seen: 123,
            is_online: true,
        };

        // Update the peer with new address
        service
            .peer_list
            .add_or_update_peer(mining_addr, updated_peer, true);

        // Verify the peer address was updated
        let updated_result = service.peer_list.peer_by_gossip_address(new_gossip_addr);
        assert!(
            updated_result.is_some(),
            "Should find peer with new gossip address"
        );
        assert_eq!(
            updated_result.unwrap().address,
            new_peer_addr,
            "Peer address should be updated"
        );

        // The old address should no longer be associated with this peer
        let old_result = service
            .peer_list
            .peer_by_gossip_address(initial_gossip_addr);
        assert!(
            old_result.is_none(),
            "Should not find peer with old gossip address"
        );
    }

    #[actix_rt::test]
    async fn test_reth_actor_receives_reth_peer_info() {
        let temp_dir = setup_tracing_and_temp_dir(None, false);
        let config = NodeConfig::testing().into();
        let db = DatabaseProvider(Arc::new(
            open_or_create_irys_consensus_data_db(&temp_dir.path().to_path_buf())
                .expect("can't open temp dir"),
        ));

        // Create a mock reth service actor to track calls
        let mock_reth_actor = MockRethServiceActor::with_success();
        let reth_actor = mock_reth_actor.start();

        // Create mock api client
        let mock_api_client = CountingMockClient::default();

        // Create service with our mocks
        let (sender, receiver) = PeerNetworkSender::new_with_receiver();
        let service = PeerNetworkService::new_with_custom_api_client(
            db,
            &config,
            mock_api_client,
            reth_actor.clone(),
            receiver,
            sender,
        );
        let peer_list_data_guard = service.peer_list.clone();
        service.start();

        // Give some time for the service to start
        tokio::time::sleep(Duration::from_millis(10)).await;

        // Create a test peer with a specific RethPeerInfo
        let mining_addr = Address::from_str("0x1234567890123456789012345678901234567890")
            .expect("Invalid mining address");

        let test_reth_peer_info = RethPeerInfo {
            peering_tcp_addr: "192.168.1.100:30303".parse().unwrap(),
            peer_id: "0xabcdef1234567890abcdef1234567890abcdef1234567890abcdef1234567890abcdef1234567890abcdef1234567890abcdef1234567890abcdef1234567890".parse().unwrap()
        };

        let peer = PeerListItem {
            address: PeerAddress {
                gossip: "127.0.0.1:8080".parse().unwrap(),
                api: "127.0.0.1:8081".parse().unwrap(),
                execution: test_reth_peer_info,
            },
            reputation_score: PeerScore::new(50),
            response_time: 100,
            last_seen: 123,
            is_online: true,
        };

        // Add the peer to the service
        peer_list_data_guard.add_or_update_peer(mining_addr, peer.clone(), true);

        // Give some time for async processing
        tokio::time::sleep(Duration::from_millis(50)).await;

        // Check if the reth actor received the correct RethPeerInfo
        let received_peers = reth_actor
            .send(MockGetPeersRequest)
            .await
            .expect("Failed to send message");
        assert_eq!(
            received_peers.len(),
            1,
            "RethServiceActor should have received exactly one peer"
        );
        assert_eq!(
            received_peers[0], test_reth_peer_info,
            "RethServiceActor received incorrect peer info"
        );
    }

    #[actix_rt::test]
    async fn should_perform_handshake_when_adding_a_peer() {
        let temp_dir = setup_tracing_and_temp_dir(None, false);
        let mut node_config = NodeConfig::testing();
        node_config.trusted_peers = vec![];
        let config = Config::new(node_config);

        let db = DatabaseProvider(Arc::new(
            open_or_create_irys_consensus_data_db(&temp_dir.path().to_path_buf())
                .expect("can't open temp dir"),
        ));

        // Create a mock client to track API calls
        let calls = Arc::new(Mutex::new(Vec::new()));
        let mock_client = CountingMockClient {
            post_version_calls: calls.clone(),
        };
        let mock_actor = MockRethServiceActor::new();
        let mock_addr = mock_actor.start();

        // Create the service with our mock client instead of the real one
        let (sender, receiver) = PeerNetworkSender::new_with_receiver();
        let service = PeerNetworkService::new_with_custom_api_client(
            db,
            &config,
            mock_client,
            mock_addr,
            receiver,
            sender,
        );
        let peer_list_data_guard = service.peer_list.clone();
        service.start();

        // Create a test peer
        let (mining_addr, peer) = create_test_peer(
            "0x1234567890123456789012345678901234567890",
            8080,
            true,
            None,
        );

        {
            let calls = calls.lock().await;
            assert_eq!(calls.len(), 0, "Shouldn't have made API calls just yet");
        }
        tokio::time::sleep(Duration::from_millis(10)).await;

        // Add the peer which should trigger announce_yourself_to_address_task
        peer_list_data_guard.add_or_update_peer(mining_addr, peer.clone(), true);

        tokio::time::sleep(Duration::from_millis(10)).await;

        // Verify the API call was made to the peer's API address
        let calls = calls.lock().await;
        debug!("API calls made: {:?}", calls);
        assert_eq!(calls.len(), 1, "Should have made one API call");
        assert!(
            calls.contains(&peer.address.api),
            "Should have called the peer's API address"
        );
    }

    // New test: handshake blacklist after max retries
    #[actix_rt::test]
    async fn test_handshake_blacklist_after_max_retries() {
        use irys_api_client::test_utils::CountingMockClient;
        use std::sync::Arc;
        use tokio::sync::Mutex;

        let temp_dir = setup_tracing_and_temp_dir(None, false);
        let mut node_config = NodeConfig::testing();
        node_config.trusted_peers = vec![];
        let config = Config::new(node_config);

        let db = DatabaseProvider(Arc::new(
            open_or_create_irys_consensus_data_db(&temp_dir.path().to_path_buf())
                .expect("can't open temp dir"),
        ));

        let calls = Arc::new(Mutex::new(Vec::new()));
        let mock_client = CountingMockClient {
            post_version_calls: calls.clone(),
        };

        let mock_actor = MockRethServiceActor::new();
        let mock_addr = mock_actor.start();

        let (sender, receiver) = PeerNetworkSender::new_with_receiver();
        let service = PeerNetworkService::new_with_custom_api_client(
            db,
            &config,
            mock_client,
            mock_addr,
            receiver,
            sender,
        );
        let service_addr = service.start();

        let target_addr: std::net::SocketAddr = "127.0.0.1:18080".parse().unwrap();
        let max_retries = config.node_config.p2p_handshake.max_retries;

        for _ in 0..max_retries {
            service_addr
                .send(AnnounceFinished {
                    peer_api_address: target_addr,
                    success: false,
                    retry: true,
                })
                .await
                .expect("send AnnounceFinished");
        }

        // Try to force a new announcement after exceeding max retries (peer should be blacklisted)
        service_addr
            .send(NewPotentialPeer::force_announce(target_addr))
            .await
            .expect("send NewPotentialPeer");

        // Give the actor a moment to process messages
        tokio::time::sleep(std::time::Duration::from_millis(20)).await;

        let calls_guard = calls.lock().await;
        assert_eq!(
            calls_guard.len(),
            0,
            "No handshake should be attempted while blacklisted"
        );
    }

    #[actix_rt::test]
    async fn should_prevent_infinite_handshake_loop() {
        let temp_dir = setup_tracing_and_temp_dir(None, false);
        let mut node_config = NodeConfig::testing();
        node_config.trusted_peers = vec![];
        let config = Config::new(node_config);

        let db = DatabaseProvider(Arc::new(
            open_or_create_irys_consensus_data_db(&temp_dir.path().to_path_buf())
                .expect("can't open temp dir"),
        ));

        // Create a mock client to track API calls
        let calls = Arc::new(Mutex::new(Vec::new()));
        let mock_client = CountingMockClient {
            post_version_calls: calls.clone(),
        };
        let mock_actor = MockRethServiceActor::new();
        let mock_addr = mock_actor.start();

        // Create the service with our mock client instead of the real one
        let (sender, receiver) = PeerNetworkSender::new_with_receiver();
        let service = PeerNetworkService::new_with_custom_api_client(
            db,
            &config,
            mock_client,
            mock_addr,
            receiver,
            sender,
        );
        let peer_list_data_guard = service.peer_list.clone();
        let service_addr = service.start();

        // Give some time for the service to start
        tokio::time::sleep(Duration::from_millis(10)).await;

        // Create a test peer
        let (mining_addr, peer) = create_test_peer(
            "0x1234567890123456789012345678901234567890",
            8080,
            true,
            None,
        );

        // Add the peer which should trigger announce_yourself_to_address_task
        peer_list_data_guard.add_or_update_peer(mining_addr, peer.clone(), true);

        // Send a NewPotentialPeer message for the same peer while an announcement is already running
        service_addr
            .send(NewPotentialPeer {
                api_address: peer.address.api,
                force_announce: false,
            })
            .await
            .expect("send NewPotentialPeer");

        // Even though we sent two messages that could trigger a handshake,
        // the currently_running_announcements tracking should prevent duplicate calls
        tokio::time::sleep(Duration::from_millis(10)).await;

        {
            let calls_guard = calls.lock().await;
            assert_eq!(
                calls_guard.len(),
                1,
                "Should have made only one API call despite multiple triggers"
            );
            assert!(
                calls_guard.contains(&peer.address.api),
                "Should have called the peer's API address"
            );
        }

        // Now let's simulate the announcement finishing
        service_addr
            .send(AnnounceFinished {
                peer_api_address: peer.address.api,
                success: true,
                retry: false,
            })
            .await
            .expect("send AnnounceFinished");

        // Now we can force a new announcement
        service_addr
            .send(NewPotentialPeer {
                api_address: peer.address.api,
                force_announce: true,
            })
            .await
            .expect("send NewPotentialPeer with force");

        tokio::time::sleep(Duration::from_millis(10)).await;

        // Now we should have two calls
        let calls = calls.lock().await;
        assert_eq!(
            calls.len(),
            2,
            "Should make another API call after announcement finished"
        );
    }

    #[actix_rt::test]
    async fn test_wait_for_active_peer() {
        let temp_dir = setup_tracing_and_temp_dir(None, false);
        let mut node_config = NodeConfig::testing();
        node_config.trusted_peers = vec![];
        let config = Config::new(node_config);

        let db = DatabaseProvider(Arc::new(
            open_or_create_irys_consensus_data_db(&temp_dir.path().to_path_buf())
                .expect("can't open temp dir"),
        ));

        // Create the service with an empty peer list (no trusted peers)
        let mock_client = CountingMockClient::default();
        let mock_actor = MockRethServiceActor::new();
        let mock_addr = mock_actor.start();
        let (sender, receiver) = PeerNetworkSender::new_with_receiver();
        let service = PeerNetworkService::new_with_custom_api_client(
            db,
            &config,
            mock_client,
            mock_addr,
            receiver,
            sender,
        );
        let peer_list_data_guard = service.peer_list.clone();
        service.start();

        // Verify we don't have any peers
        let active_peers = peer_list_data_guard.top_active_peers(None, None);

        assert!(active_peers.is_empty(), "Should start with no active peers");

        // Create a test peer to add later
        let (mining_addr, peer) = create_test_peer(
            "0x1234567890123456789012345678901234567890",
            8080,
            true,
            None,
        );

        // Start two tasks in parallel
        // 1. Send WaitForActivePeer and await the result
        let wait_task = tokio::spawn({
            let peer_list_data_guard = peer_list_data_guard.clone();
            async move {
                // Send WaitForActivePeer message which should only resolve when a peer becomes available
                peer_list_data_guard.wait_for_active_peers().await;
                debug!("WaitForActivePeer message resolved");
            }
        });

        // 2. Wait a bit and then add a peer
        let add_task = tokio::spawn({
            let peer_list_data_guard = peer_list_data_guard.clone();
            let peer = peer.clone();
            async move {
                // Wait a bit to ensure the other task is waiting
                tokio::time::sleep(Duration::from_millis(100)).await;
                debug!("Adding peer");
                peer_list_data_guard.add_or_update_peer(mining_addr, peer, true);
            }
        });

        // Wait for both tasks to complete
        tokio::try_join!(wait_task, add_task).expect("tasks should complete successfully");

        // Verify we now have a peer
        let active_peers = peer_list_data_guard.top_active_peers(None, None);

        assert_eq!(active_peers.len(), 1, "Should have one active peer");
        assert_eq!(active_peers[0].1, peer, "Should be the peer we added");
    }

    #[actix_rt::test]
    async fn test_wait_for_active_peer_no_peers() {
        let temp_dir = setup_tracing_and_temp_dir(None, false);
        let mut node_config = NodeConfig::testing();
        node_config.trusted_peers = vec![];
        let config = Config::new(node_config);

        let db = DatabaseProvider(Arc::new(
            open_or_create_irys_consensus_data_db(&temp_dir.path().to_path_buf())
                .expect("can't open temp dir"),
        ));

        // Create the service with an empty peer list (no trusted peers)
        let mock_client = CountingMockClient::default();
        let mock_actor = MockRethServiceActor::new();
        let mock_addr = mock_actor.start();
        let (sender, receiver) = PeerNetworkSender::new_with_receiver();
        let service = PeerNetworkService::new_with_custom_api_client(
            db,
            &config,
            mock_client,
            mock_addr,
            receiver,
            sender,
        );
        let peer_list_data_guard = service.peer_list.clone();
        service.start();

        // Verify we don't have any peers
        let active_peers = peer_list_data_guard.top_active_peers(None, None);

        assert!(active_peers.is_empty(), "Should start with no active peers");

        // Use a short timeout to verify that WaitForActivePeer doesn't resolve
        // We expect this task to timeout since no peers will be added
        let wait_task = tokio::spawn({
            let peer_list_data_guard = peer_list_data_guard.clone();
            async move {
                let wait_result = tokio::time::timeout(
                    Duration::from_millis(500),
                    peer_list_data_guard.wait_for_active_peers(),
                )
                .await;

                // The timeout should expire before WaitForActivePeer resolves
                match wait_result {
                    Ok(_) => panic!("WaitForActivePeer should not have resolved without peers"),
                    Err(_timeout_error) => {
                        debug!("Expected timeout occurred. WaitForActivePeer did not resolve as expected.");
                    }
                }
            }
        });

        // Wait for the task to complete (it should timeout)
        wait_task.await.expect("wait task should complete");

        // Verify we still have no peers
        let active_peers = peer_list_data_guard.top_active_peers(None, None);

        assert!(active_peers.is_empty(), "Should still have no active peers");
    }

    #[actix_rt::test]
    async fn test_initial_handshake_with_trusted_peers() {
        let temp_dir = setup_tracing_and_temp_dir(None, false);

        // Create trusted peers for configuration
        let trusted_peer1 = PeerAddress {
            gossip: "127.0.0.1:9001".parse().expect("valid SocketAddr expected"),
            api: "127.0.0.1:9002".parse().expect("valid SocketAddr expected"),
            execution: RethPeerInfo::default(),
        };

        let trusted_peer2 = PeerAddress {
            gossip: "127.0.0.1:9003".parse().expect("valid SocketAddr expected"),
            api: "127.0.0.1:9004".parse().expect("valid SocketAddr expected"),
            execution: RethPeerInfo::default(),
        };

        // Create config with trusted peers
        let mut node_config = NodeConfig::testing();
        node_config.trusted_peers = vec![trusted_peer1, trusted_peer2];
        let config = Config::new(node_config);

        let db = DatabaseProvider(Arc::new(
            open_or_create_irys_consensus_data_db(&temp_dir.path().to_path_buf())
                .expect("can't open temp dir"),
        ));

        // Create a mock client to track API calls
        let calls = Arc::new(Mutex::new(Vec::new()));
        let mock_client = CountingMockClient {
            post_version_calls: calls.clone(),
        };
        let mock_actor = MockRethServiceActor::new();
        let mock_addr = mock_actor.start();

        // Create and start the service with our mock client
        let (sender, receiver) = PeerNetworkSender::new_with_receiver();
        let service = PeerNetworkService::new_with_custom_api_client(
            db,
            &config,
            mock_client,
            mock_addr,
            receiver,
            sender,
        );
        let _service_addr = service.start();

        // Give time for handshake to process
        tokio::time::sleep(Duration::from_millis(100)).await;

        // Verify handshake calls were made to all trusted peers
        let api_calls = calls.lock().await;
        assert_eq!(
            api_calls.len(),
            2,
            "Should have made API calls to all trusted peers"
        );

        assert!(
            api_calls.contains(&trusted_peer1.api),
            "Should have called the first trusted peer's API address"
        );

        assert!(
            api_calls.contains(&trusted_peer2.api),
            "Should have called the second trusted peer's API address"
        );
    }

    #[actix_rt::test]
    async fn test_staked_unstaked_peer_flush_behavior() {
        let temp_dir = setup_tracing_and_temp_dir(None, false);
        let config = NodeConfig::testing().into();
        let db = DatabaseProvider(Arc::new(
            open_or_create_irys_consensus_data_db(&temp_dir.path().to_path_buf())
                .expect("can't open temp dir"),
        ));

        // Create a mock reth service actor
        let mock_reth_actor = MockRethServiceActor::new();
        let reth_actor = mock_reth_actor.start();

        // Use our custom mock client
        let mock_api_client = CountingMockClient::default();

        let (service_sender, service_receiver) = PeerNetworkSender::new_with_receiver();
        // Create service with our mocks
        let service = PeerNetworkService::new_with_custom_api_client(
            db.clone(),
            &config,
            mock_api_client,
            reth_actor,
            service_receiver,
            service_sender,
        );

        // Create first peer (staked)
        let (staked_mining_addr, staked_peer) = create_test_peer(
            "0x1111111111111111111111111111111111111111",
            8080,
            true,
            None,
        );

        // Create second peer (unstaked) with different address
        let (unstaked_mining_addr, unstaked_peer) = create_test_peer(
            "0x2222222222222222222222222222222222222222",
            8081,
            true,
            Some(std::net::IpAddr::V4(std::net::Ipv4Addr::new(127, 0, 0, 2))),
        );

        // Add first peer with is_staked: true
        service
            .peer_list
            .add_or_update_peer(staked_mining_addr, staked_peer.clone(), true);

        // Add second peer with is_staked: false
        service
            .peer_list
            .add_or_update_peer(unstaked_mining_addr, unstaked_peer, false);

        // Flush and check that only the first peer (staked) has been flushed
        service.flush().expect("flush should succeed");

        // Verify staked peer is in persistable_peers (will be flushed)
        let persistable_peers = service.peer_list.persistable_peers();
        assert!(
            persistable_peers.contains_key(&staked_mining_addr),
            "Staked peer should be in persistable peers"
        );
        assert!(
            !persistable_peers.contains_key(&unstaked_mining_addr),
            "Unstaked peer should not be in persistable peers initially"
        );

        // Verify the data was persisted by reading directly from the database
        let read_tx = db
            .tx()
            .map_err(PeerListServiceError::from)
            .expect("failed to create read tx");

        let items = walk_all::<PeerListItems, _>(&read_tx)
            .map_err(PeerListServiceError::from)
            .expect("failed to walk all items");

        // Only the staked peer should be in the database at this point
        assert_eq!(items.len(), 1, "Only staked peer should be in the database");
        let (stored_addr, stored_peer) = items.into_iter().next().expect("no peers");
        assert_eq!(
            stored_addr, staked_mining_addr,
            "Stored peer should be the staked peer"
        );
        assert_eq!(
            stored_peer.0.address, staked_peer.address,
            "Stored peer address should match"
        );

        // Increase the second peer's score until it reaches 81 or more
        // Starting score is 50 (INITIAL), need to reach 81 (PERSISTENCE_THRESHOLD + 1)
        // Each increase adds 1, so we need 31 increases to reach 81
        for _ in 0..31 {
            service
                .peer_list
                .increase_peer_score(&unstaked_mining_addr, ScoreIncreaseReason::Online);
        }

        // Verify the second peer's score is now 81 or more
        let updated_peer = service
            .peer_list
            .get_peer(&unstaked_mining_addr)
            .expect("unstaked peer should exist");
        assert!(
            updated_peer.reputation_score.get() >= 81,
            "Unstaked peer score should be 81 or more, got: {}",
            updated_peer.reputation_score.get()
        );

        // Flush again and check that the second peer is now also flushed
        service.flush().expect("the second flush should succeed");

        // Verify both peers are now in persistable_peers (will be flushed)
        let persistable_peers_after = service.peer_list.persistable_peers();
        assert!(
            persistable_peers_after.contains_key(&staked_mining_addr),
            "Staked peer should still be in persistable peers"
        );
        assert!(
            persistable_peers_after.contains_key(&unstaked_mining_addr),
            "Unstaked peer should now be in persistable peers after a score increase"
        );

        // Verify both peers are now in the database
        let read_tx_after = db
            .tx()
            .map_err(PeerListServiceError::from)
            .expect("failed to create read tx after the second flush");

        let items_after = walk_all::<PeerListItems, _>(&read_tx_after)
            .map_err(PeerListServiceError::from)
            .expect("failed to walk all items after the second flush");

        // Both peers should now be in the database
        assert_eq!(
            items_after.len(),
            2,
            "Both peers should be in the database after the second flush"
        );

        let stored_addrs: std::collections::HashSet<_> =
            items_after.iter().map(|(addr, _)| *addr).collect();
        assert!(
            stored_addrs.contains(&staked_mining_addr),
            "Staked peer should be in the database"
        );
        assert!(
            stored_addrs.contains(&unstaked_mining_addr),
            "Unstaked peer should now be in the database"
        );
    }

    #[actix_rt::test]
    async fn should_be_able_to_handshake_if_removed_from_purgatory() {
        let temp_dir = setup_tracing_and_temp_dir(None, false);
        let config = NodeConfig::testing().into();
        let db = DatabaseProvider(Arc::new(
            open_or_create_irys_consensus_data_db(&temp_dir.path().to_path_buf())
                .expect("can't open temp dir"),
        ));

        // Create a mock reth service actor
        let mock_reth_actor = MockRethServiceActor::new();
        let reth_actor = mock_reth_actor.start();

        // Use our custom mock client
        let mock_api_client = CountingMockClient::default();

        let (service_sender, service_receiver) = PeerNetworkSender::new_with_receiver();
        // Create service with our mocks
        let service = PeerNetworkService::new_with_custom_api_client(
            db,
            &config,
            mock_api_client,
            reth_actor,
            service_receiver,
            service_sender,
        );

        // Create first peer (staked)
        let (mining_addr, peer) = create_test_peer(
            "0x1111111111111111111111111111111111111111",
            8080,
            true,
            None,
        );

        // ========== That's where the peer test really starts ==========
        // When this is called, the peer service will try to announce itself to the peer.
        // In this test, we need to check the other peer added us to the purgatory
        service
            .peer_list
            .add_or_update_peer(mining_addr, peer.clone(), false);

        // Verify staked peer is in the purgatory
        let temp_peers = service.peer_list.temporary_peers();
        assert!(
            temp_peers.contains(&mining_addr),
            "The peer should be in temporary peers"
        );

        let persistent_peers = service.peer_list.persistable_peers();
        assert!(
            !persistent_peers.contains_key(&mining_addr),
            "The peer should not be in persistable peers"
        );

        // Decreasing the score should kick the peer out of purgatory
        service
            .peer_list
            .decrease_peer_score(&mining_addr, ScoreDecreaseReason::BogusData);

        let temp_peers_after = service.peer_list.temporary_peers();
        assert!(
            !temp_peers_after.contains(&mining_addr),
            "The peer should no longer be in temporary peers"
        );

        // Add peer again
        service
            .peer_list
            .add_or_update_peer(mining_addr, peer, false);
        let temp_peers_final = service.peer_list.temporary_peers();
        assert!(
            temp_peers_final.contains(&mining_addr),
            "The peer should no longer be in temporary peers after re-adding"
        );
    }
}<|MERGE_RESOLUTION|>--- conflicted
+++ resolved
@@ -1007,11 +1007,7 @@
                         let address = &peer.0;
                         debug!(
                             "Attempting to fetch {:?} from peer {} (attempt {}/{})",
-<<<<<<< HEAD
                             data_request, address, attempt, retries
-=======
-                            data_request, address, attempt, max_attempts
->>>>>>> de0e7bd7
                         );
 
                         match gossip_client
@@ -1080,11 +1076,7 @@
                             Err(err) => {
                                 last_error = Some(err);
                                 warn!(
-<<<<<<< HEAD
-                                    "Failed to fetch {:?} from peer {} (attempt {}/{}): {}",
-=======
-                                    "Failed to fetch {:?} from peer {:?} (attempt {}/5): {:?}",
->>>>>>> de0e7bd7
+                                    "Failed to fetch {:?} from peer {:?} (attempt {}/{}): {:?}",
                                     data_request,
                                     address,
                                     attempt,
