--- conflicted
+++ resolved
@@ -1,13 +1,7 @@
 use crate::types::{GossipResponse, RejectionReason};
 use crate::{gossip_client::GossipClientError, GossipClient, GossipError};
-<<<<<<< HEAD
-use actix::prelude::*;
-use futures::StreamExt as _;
-use irys_actors::reth_service::RethServiceMessage;
-=======
 use eyre::{Report, Result as EyreResult};
 use futures::{future::BoxFuture, stream::FuturesUnordered, StreamExt as _};
->>>>>>> c3e81753
 use irys_api_client::{ApiClient, IrysApiClient};
 use irys_database::insert_peer_list_item;
 use irys_database::reth_db::{Database as _, DatabaseError};
@@ -25,15 +19,10 @@
 use std::net::SocketAddr;
 use std::sync::Arc;
 use std::time::Duration;
-<<<<<<< HEAD
-use tokio::sync::mpsc::{UnboundedReceiver, UnboundedSender};
-use tokio::sync::oneshot;
-=======
 use tokio::runtime::Handle;
 use tokio::sync::mpsc::UnboundedReceiver;
 use tokio::sync::Mutex;
 use tokio::time::{interval, sleep, MissedTickBehavior};
->>>>>>> c3e81753
 use tracing::{debug, error, info, warn};
 const FLUSH_INTERVAL: Duration = Duration::from_secs(5);
 const INACTIVE_PEERS_HEALTH_CHECK_INTERVAL: Duration = Duration::from_secs(10);
@@ -105,12 +94,7 @@
     inner: Arc<PeerNetworkServiceInner<A>>,
 }
 
-<<<<<<< HEAD
-#[derive(Debug)]
-pub struct PeerNetworkService<A>
-=======
 struct PeerNetworkServiceInner<A>
->>>>>>> c3e81753
 where
     A: ApiClient,
 {
@@ -131,41 +115,10 @@
     irys_api_client: A,
     chain_id: u64,
     peer_address: PeerAddress,
-<<<<<<< HEAD
-
-    reth_service: UnboundedSender<RethServiceMessage>,
-
-=======
     reth_peer_sender: RethPeerSender,
->>>>>>> c3e81753
     config: Config,
 }
 
-<<<<<<< HEAD
-impl PeerNetworkService<IrysApiClient> {
-    /// Create a new instance of the peer_list_service actor passing in a reference-counted
-    /// reference to a `DatabaseEnv`
-    pub fn new(
-        db: DatabaseProvider,
-        config: &Config,
-        reth_service: UnboundedSender<RethServiceMessage>,
-        service_receiver: UnboundedReceiver<PeerNetworkServiceMessage>,
-        service_sender: PeerNetworkSender,
-    ) -> Self {
-        info!("service started: peer_list");
-        Self::new_with_custom_api_client(
-            db,
-            config,
-            IrysApiClient::new(),
-            reth_service,
-            service_receiver,
-            service_sender,
-        )
-    }
-}
-
-impl<A> PeerNetworkService<A>
-=======
 struct HandshakeTask<A>
 where
     A: ApiClient,
@@ -227,7 +180,6 @@
     }
 }
 impl<A> PeerNetworkServiceInner<A>
->>>>>>> c3e81753
 where
     A: ApiClient,
 {
@@ -235,15 +187,9 @@
         db: DatabaseProvider,
         config: Config,
         irys_api_client: A,
-<<<<<<< HEAD
-        reth_service: UnboundedSender<RethServiceMessage>,
-        service_receiver: UnboundedReceiver<PeerNetworkServiceMessage>,
-        service_sender: PeerNetworkSender,
-=======
         reth_peer_sender: RethPeerSender,
         peer_list: PeerList,
         sender: PeerNetworkSender,
->>>>>>> c3e81753
     ) -> Self {
         PEERS_LIMIT.get_or_init(|| config.node_config.p2p_handshake.max_peers_per_response);
 
@@ -261,35 +207,6 @@
             ),
             irys_api_client,
             chain_id: config.consensus.chain_id,
-<<<<<<< HEAD
-            peer_address: PeerAddress {
-                gossip: format!(
-                    "{}:{}",
-                    config.node_config.gossip.public_ip, config.node_config.gossip.public_port
-                )
-                .parse()
-                .expect("valid SocketAddr expected"),
-                api: format!(
-                    "{}:{}",
-                    config.node_config.http.public_ip, config.node_config.http.public_port
-                )
-                .parse()
-                .expect("valid SocketAddr expected"),
-                execution: RethPeerInfo {
-                    peering_tcp_addr: format!(
-                        "{}:{}",
-                        &config.node_config.reth.network.public_ip,
-                        &config.node_config.reth.network.public_port
-                    )
-                    .parse()
-                    .expect("valid SocketAddr expected"),
-                    peer_id: config.node_config.reth.network.peer_id,
-                },
-            },
-            reth_service,
-            config: config.clone(),
-            peer_list_service_receiver: Some(service_receiver),
-=======
             peer_address,
             reth_peer_sender,
             config,
@@ -299,14 +216,9 @@
             peer_list,
             state: Mutex::new(state),
             sender,
->>>>>>> c3e81753
-        }
-    }
-
-<<<<<<< HEAD
-// TODO: this is a temporary solution to allow the peer list service to receive messages
-impl<A> Handler<PeerNetworkServiceMessage> for PeerNetworkService<A>
-=======
+        }
+    }
+
     async fn flush(&self) -> Result<(), PeerListServiceError> {
         let db = {
             let state = self.state.lock().await;
@@ -359,7 +271,6 @@
     }
 }
 impl<A> PeerNetworkService<A>
->>>>>>> c3e81753
 where
     A: ApiClient,
 {
@@ -458,29 +369,6 @@
             return;
         }
 
-<<<<<<< HEAD
-impl<A> Actor for PeerNetworkService<A>
-where
-    A: ApiClient,
-{
-    type Context = Context<Self>;
-
-    fn started(&mut self, ctx: &mut Self::Context) {
-        let peer_service_address = ctx.address();
-        let mut peer_list_service_receiver = self
-            .peer_list_service_receiver
-            .take()
-            .expect("PeerListServiceWithClient should have a receiver");
-
-        let peer_service_address_2 = peer_service_address.clone();
-        // TODO: temporary solution to allow the peer list service to receive messages
-        ctx.spawn(
-            async move {
-                while let Some(msg) = peer_list_service_receiver.recv().await {
-                    peer_service_address_2.send(msg).await.unwrap_or_else(|e| {
-                        error!("Failed to send message to peer list service: {:?}", e);
-                    });
-=======
         let gossip_client = {
             let state = self.inner.state.lock().await;
             state.gossip_client.clone()
@@ -514,7 +402,6 @@
                             mining_addr, err
                         );
                     }
->>>>>>> c3e81753
                 }
             });
         }
@@ -578,29 +465,11 @@
             let already_in_cache = self.inner.peer_list().contains_api_address(&api_address);
             let already_announcing = state.currently_running_announcements.contains(&api_address);
 
-<<<<<<< HEAD
-impl<A> PeerNetworkService<A>
-where
-    A: ApiClient,
-{
-    fn flush(&self) -> Result<(), PeerListServiceError> {
-        self.db
-            .update(|tx| {
-                // Only persist peers that are staked or have reached the persistence threshold
-                for (addr, peer) in self.peer_list.persistable_peers().iter() {
-                    insert_peer_list_item(tx, addr, peer).map_err(PeerListServiceError::from)?;
-                }
-                Ok(())
-            })
-            .map_err(PeerListServiceError::Database)?
-    }
-=======
             debug!(
                 "Handshake request {:?}: already_in_cache={:?}, already_announcing={:?}, force={}",
                 api_address, already_in_cache, already_announcing, force_announce
             );
             let needs_announce = force_announce || !already_announcing;
->>>>>>> c3e81753
 
             debug!(
                 "Handshake request {:?}: needs_announce={:?}",
@@ -990,30 +859,6 @@
         }
     }
 
-<<<<<<< HEAD
-    async fn add_reth_peer_task(
-        reth_service: UnboundedSender<RethServiceMessage>,
-        reth_peer_info: RethPeerInfo,
-    ) {
-        let (tx, rx) = oneshot::channel();
-        if let Err(err) = reth_service.send(RethServiceMessage::ConnectToPeer {
-            peer: reth_peer_info,
-            response: tx,
-        }) {
-            error!("Failed to send connect request to reth service: {}", err);
-            return;
-        }
-
-        match rx.await {
-            Ok(Ok(())) => {
-                debug!("Successfully connected to reth peer");
-            }
-            Ok(Err(err)) => {
-                error!("Failed to connect to reth peer: {}", err);
-            }
-            Err(_) => {
-                error!("Reth service dropped connect response");
-=======
     async fn announce_yourself_to_address(
         api_client: A,
         api_address: SocketAddr,
@@ -1045,7 +890,6 @@
                     }),
                 );
                 Ok(peer_response)
->>>>>>> c3e81753
             }
             Err(error) => {
                 debug!(
@@ -1119,11 +963,6 @@
     )
 }
 
-<<<<<<< HEAD
-impl<T> Handler<GetPeerListGuard> for PeerNetworkService<T>
-where
-    T: ApiClient,
-=======
 pub(crate) fn spawn_peer_network_service_with_client<A>(
     db: DatabaseProvider,
     config: &Config,
@@ -1135,7 +974,6 @@
 ) -> (TokioServiceHandle, PeerList)
 where
     A: ApiClient,
->>>>>>> c3e81753
 {
     let peer_list =
         PeerList::new(config, &db, service_sender.clone()).expect("Failed to load peer list data");
@@ -1167,39 +1005,6 @@
     (service_handle, peer_list)
 }
 
-<<<<<<< HEAD
-impl<A> Handler<AnnounceYourselfToPeerAndConnectReth> for PeerNetworkService<A>
-where
-    A: ApiClient,
-{
-    type Result = ();
-
-    fn handle(
-        &mut self,
-        msg: AnnounceYourselfToPeerAndConnectReth,
-        ctx: &mut Self::Context,
-    ) -> Self::Result {
-        debug!("AnnounceYourselfToPeer message received: {:?}", msg.peer);
-        let peer_api_addr = msg.peer.address.api;
-        let reth_peer_info = msg.peer.address.execution;
-        let peer_service_addr = ctx.address();
-
-        let version_request = self.create_version_request();
-        let is_trusted_peer = self.peer_list.is_trusted_peer(&peer_api_addr);
-        let handshake_task = Self::announce_yourself_to_address_task(
-            self.irys_api_client.clone(),
-            peer_api_addr,
-            version_request,
-            peer_service_addr,
-            is_trusted_peer,
-            self.config.node_config.peer_filter_mode,
-            self.peer_list.clone(),
-        );
-        ctx.spawn(handshake_task.into_actor(self));
-        let reth_task =
-            Self::add_reth_peer_task(self.reth_service.clone(), reth_peer_info).into_actor(self);
-        ctx.spawn(reth_task);
-=======
 #[cfg(test)]
 mod tests {
     use super::*;
@@ -1247,7 +1052,6 @@
             is_online,
         };
         (mining_addr, peer)
->>>>>>> c3e81753
     }
 
     fn open_db(path: &std::path::Path) -> DatabaseProvider {
@@ -1269,19 +1073,11 @@
         inner: Arc<TestApiClientInner>,
     }
 
-<<<<<<< HEAD
-impl<A> Handler<NewPotentialPeer> for PeerNetworkService<A>
-where
-    A: ApiClient,
-{
-    type Result = ();
-=======
     #[derive(Default)]
     struct TestApiClientInner {
         responses: AsyncMutex<VecDeque<EyreResult<PeerResponse>>>,
         calls: AsyncMutex<Vec<SocketAddr>>,
     }
->>>>>>> c3e81753
 
     impl Default for TestApiClient {
         fn default() -> Self {
@@ -1376,16 +1172,6 @@
             Err(eyre!("not implemented"))
         }
     }
-<<<<<<< HEAD
-}
-
-impl<A> Handler<AnnounceFinished> for PeerNetworkService<A>
-where
-    A: ApiClient,
-{
-    type Result = ();
-=======
->>>>>>> c3e81753
 
     struct TestHarness {
         config: Config,
@@ -1395,235 +1181,6 @@
         reth_calls: Arc<AsyncMutex<Vec<RethPeerInfo>>>,
     }
 
-<<<<<<< HEAD
-            // Update failure count and compute backoff
-            let attempts = {
-                let mut guard = handshake_failures()
-                    .lock()
-                    .expect("handshake_failures mutex poisoned");
-                let entry = guard.entry(msg.peer_api_address).or_insert(0);
-                *entry += 1;
-                *entry
-            };
-
-            if attempts >= self.config.node_config.p2p_handshake.max_retries {
-                let until = std::time::Instant::now()
-                    + std::time::Duration::from_secs(
-                        self.config.node_config.p2p_handshake.blocklist_ttl_secs,
-                    );
-                blocklist_until()
-                    .lock()
-                    .expect("blocklist_until mutex poisoned")
-                    .insert(msg.peer_api_address, until);
-                handshake_failures()
-                    .lock()
-                    .expect("handshake_failures mutex poisoned")
-                    .remove(&msg.peer_api_address);
-                debug!(
-                    "Peer {:?} blacklisted until {:?} after {} failures",
-                    msg.peer_api_address, until, attempts
-                );
-                return;
-            }
-
-            let backoff_secs = (1_u64 << (attempts - 1))
-                .saturating_mul(self.config.node_config.p2p_handshake.backoff_base_secs);
-            let backoff_secs =
-                backoff_secs.min(self.config.node_config.p2p_handshake.backoff_cap_secs);
-            let backoff = std::time::Duration::from_secs(backoff_secs);
-
-            let message = NewPotentialPeer::new(msg.peer_api_address);
-            debug!(
-                "Waiting for {:?} to try to announce yourself again (attempt {})",
-                backoff, attempts
-            );
-            ctx.run_later(backoff, move |service, ctx| {
-                debug!("Trying to run an announcement again");
-                let address = ctx.address();
-                ctx.spawn(send_message_and_print_error(message, address).into_actor(service));
-            });
-        } else if !msg.success && !msg.retry {
-            self.failed_announcements
-                .insert(msg.peer_api_address, msg.clone());
-            self.currently_running_announcements
-                .remove(&msg.peer_api_address);
-        } else {
-            self.successful_announcements
-                .insert(msg.peer_api_address, msg.clone());
-            self.currently_running_announcements
-                .remove(&msg.peer_api_address);
-            // Reset failure/blacklist state on success
-            handshake_failures()
-                .lock()
-                .expect("handshake_failures mutex poisoned")
-                .remove(&msg.peer_api_address);
-            blocklist_until()
-                .lock()
-                .expect("blocklist_until mutex poisoned")
-                .remove(&msg.peer_api_address);
-        }
-    }
-}
-
-/// Flush the peer list to the database
-#[derive(Message, Debug)]
-#[rtype(result = "Result<(), PeerListServiceError>")]
-struct RequestDataFromTheNetwork {
-    data_request: GossipDataRequest,
-    use_trusted_peers_only: bool,
-    retries: u8,
-}
-
-impl<A> Handler<RequestDataFromTheNetwork> for PeerNetworkService<A>
-where
-    A: ApiClient,
-{
-    type Result = ResponseActFuture<Self, Result<(), PeerListServiceError>>;
-
-    fn handle(&mut self, msg: RequestDataFromTheNetwork, ctx: &mut Self::Context) -> Self::Result {
-        let data_request = msg.data_request;
-        let use_trusted_peers_only = msg.use_trusted_peers_only;
-        let retries = msg.retries;
-        let gossip_client = self.gossip_client.clone();
-        let self_addr = ctx.address();
-        // Capture config values to avoid borrowing self across async move
-        let top_active_window = self.config.node_config.p2p_pull.top_active_window;
-        let sample_size = self.config.node_config.p2p_pull.sample_size;
-
-        Box::pin(
-            async move {
-                let peer_list = self_addr
-                    .send(GetPeerListGuard)
-                    .await
-                    .map_err(PeerListServiceError::InternalSendError)?
-                    .ok_or(PeerListServiceError::DatabaseNotConnected)?;
-
-                let mut peers = if use_trusted_peers_only {
-                    peer_list.online_trusted_peers()
-                } else {
-                    // Get the top 10 most active peers
-                    peer_list.top_active_peers(Some(top_active_window), None)
-                };
-
-                // Shuffle peers to randomize the selection
-                peers.shuffle(&mut rand::thread_rng());
-                // Take random sample
-                peers.truncate(sample_size);
-
-                if peers.is_empty() {
-                    return Err(PeerListServiceError::NoPeersAvailable);
-                }
-
-                // Try up to sample_size iterations over the peer list to get the block
-                let mut last_error = None;
-
-                // Cycle through peers per attempt; keep only peers that failed transiently
-                let mut retryable_peers = peers.clone();
-
-                for attempt in 1..=retries {
-                    if retryable_peers.is_empty() {
-                        break;
-                    }
-
-                    // Fan-out concurrently to all retryable peers in this round and accept first success
-
-                    let current_round = retryable_peers.clone();
-                    let mut futs = futures::stream::FuturesUnordered::new();
-
-                    for peer in current_round {
-                        let gc = gossip_client.clone();
-                        let dr = data_request.clone();
-                        let pl = peer_list.clone();
-                        futs.push(async move {
-                            let addr = peer.0;
-                            let res = gc
-                                .make_get_data_request_and_update_the_score(&peer, dr, &pl)
-                                .await;
-                            (addr, peer, res)
-                        });
-                    }
-
-                    let mut next_retryable = Vec::new();
-
-                    while let Some((address, peer, result)) = futs.next().await {
-                        match result {
-                            Ok(GossipResponse::Accepted(has)) => {
-                                if has {
-                                    info!(
-                                        "Successfully requested {:?} from peer {}",
-                                        data_request, address
-                                    );
-                                    // Drop remaining futures to cancel outstanding requests
-                                    return Ok(());
-                                } else {
-                                    // Peer does not have the data yet; keep for future rounds
-                                    debug!("Peer {} doesn't have {:?}", address, data_request);
-                                    next_retryable.push(peer);
-                                }
-                            }
-                            Ok(GossipResponse::Rejected(reason)) => {
-                                warn!(
-                                    "Peer {} rejected data request {:?}: {:?}",
-                                    address, data_request, reason
-                                );
-                                match reason {
-                                    RejectionReason::HandshakeRequired => {
-                                        last_error = Some(GossipError::PeerNetwork(
-                                            PeerNetworkError::FailedToRequestData(
-                                                "Peer requires a handshake".to_string(),
-                                            ),
-                                        ));
-                                        // Peer needs a handshake, send a NewPotentialPeer message
-                                        self_addr
-                                            .send(NewPotentialPeer::force_announce(
-                                                peer.1.address.api,
-                                            ))
-                                            .await
-                                            .map_err(PeerListServiceError::InternalSendError)?;
-                                    }
-                                    RejectionReason::GossipDisabled => {
-                                        last_error = Some(GossipError::PeerNetwork(
-                                            PeerNetworkError::FailedToRequestData(format!(
-                                                "Peer {:?} has gossip disabled",
-                                                address
-                                            )),
-                                        ));
-                                    }
-                                }
-                                // Do not retry same peer on rejection
-                            }
-                            Err(err) => {
-                                last_error = Some(err);
-                                warn!(
-                                    "Failed to fetch {:?} from peer {:?} (attempt {}/{}): {:?}",
-                                    data_request,
-                                    address,
-                                    attempt,
-                                    retries,
-                                    last_error.as_ref().unwrap()
-                                );
-                                // Transient failure: keep peer for next round
-                                next_retryable.push(peer);
-                            }
-                        }
-                    }
-
-                    retryable_peers = next_retryable;
-
-                    // minimal delay between attempts, skip after final iteration
-                    if attempt != retries {
-                        tokio::time::sleep(Duration::from_millis(50)).await;
-                    }
-                }
-
-                Err(PeerListServiceError::FailedToRequestData(format!(
-                    "Failed to fetch {:?} after trying {} peers: {:?}",
-                    data_request, sample_size, last_error
-                )))
-            }
-            .into_actor(self),
-        )
-=======
     impl TestHarness {
         fn new(temp_dir: &std::path::Path, config: Config) -> Self {
             let db = open_db(temp_dir);
@@ -2107,6 +1664,5 @@
         assert!(!peer_list.temporary_peers().contains(&mining_addr));
         peer_list.add_or_update_peer(mining_addr, peer, false);
         assert!(peer_list.temporary_peers().contains(&mining_addr));
->>>>>>> c3e81753
     }
 }