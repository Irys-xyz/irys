use crate::peer_network_service::{GetPeerListGuard, PeerNetworkService};
use crate::{
    BlockStatusProvider, P2PService, ServiceHandleWithShutdownSignal, SyncChainServiceMessage,
};
use actix::{Actor, Addr, Context, Handler};
use actix_web::dev::Server;
use actix_web::{middleware, web, App, HttpResponse, HttpServer};
use async_trait::async_trait;
use base58::ToBase58 as _;
use core::net::{IpAddr, Ipv4Addr, SocketAddr};
use eyre::{eyre, Result};
use irys_actors::block_discovery::BlockDiscoveryError;
use irys_actors::block_tree_service::BlockTreeServiceMessage;
use irys_actors::services::ServiceSenders;
use irys_actors::{
    block_discovery::BlockDiscoveryFacade,
    mempool_service::{ChunkIngressError, MempoolFacade, TxIngressError, TxReadError},
};
use irys_api_client::ApiClient;
use irys_domain::execution_payload_cache::{ExecutionPayloadCache, RethBlockProvider};
use irys_primitives::Address;
use irys_storage::irys_consensus_data_db::open_or_create_irys_consensus_data_db;
use irys_testing_utils::utils::setup_tracing_and_temp_dir;
use irys_types::irys::IrysSigner;
use irys_types::{
    AcceptedResponse, Base64, BlockHash, BlockIndexItem, BlockIndexQuery, CombinedBlockHeader,
    CommitmentTransaction, Config, DataTransaction, DataTransactionHeader, DatabaseProvider,
    GossipBroadcastMessage, GossipDataRequest, GossipRequest, IrysBlockHeader,
    IrysTransactionResponse, NodeConfig, NodeInfo, PeerAddress, PeerListItem, PeerNetworkSender,
    PeerResponse, PeerScore, RethPeerInfo, TxChunkOffset, UnpackedChunk, VersionRequest, H256,
};
use irys_vdf::state::{VdfState, VdfStateReadonly};
use reth_tasks::{TaskExecutor, TaskManager};
use std::collections::HashMap;
use std::fmt::{Debug, Formatter};
use std::net::TcpListener;
use std::sync::{Arc, RwLock};
use tokio::sync::mpsc;
use tokio::sync::mpsc::{UnboundedReceiver, UnboundedSender};
use tracing::{debug, warn};

#[derive(Clone, Debug)]
pub(crate) struct MempoolStub {
    pub txs: Arc<RwLock<Vec<DataTransactionHeader>>>,
    pub chunks: Arc<RwLock<Vec<UnpackedChunk>>>,
    pub internal_message_bus: mpsc::UnboundedSender<GossipBroadcastMessage>,
    pub migrated_blocks: Arc<RwLock<Vec<Arc<IrysBlockHeader>>>>,
}

impl MempoolStub {
    #[must_use]
    pub(crate) fn new(internal_message_bus: mpsc::UnboundedSender<GossipBroadcastMessage>) -> Self {
        Self {
            txs: Arc::default(),
            chunks: Arc::default(),
            internal_message_bus,
            migrated_blocks: Arc::new(RwLock::new(Vec::new())),
        }
    }
}

#[async_trait]
impl MempoolFacade for MempoolStub {
    async fn handle_data_transaction_ingress(
        &self,
        tx_header: DataTransactionHeader,
    ) -> std::result::Result<(), TxIngressError> {
        let already_exists = self
            .txs
            .read()
            .expect("to unlock mempool txs")
            .iter()
            .any(|tx| tx == &tx_header);

        if already_exists {
            return Err(TxIngressError::Skipped);
        }

        self.txs
            .write()
            .expect("to unlock txs in the mempool stub")
            .push(tx_header.clone());
        // Pretend that we've validated the tx and we're ready to gossip it
        let message_bus = self.internal_message_bus.clone();
        tokio::runtime::Handle::current().spawn(async move {
            message_bus
                .send(GossipBroadcastMessage::from(tx_header))
                .expect("to send transaction");
        });

        Ok(())
    }

    async fn handle_commitment_transaction_ingress(
        &self,
        _tx_header: CommitmentTransaction,
    ) -> std::result::Result<(), TxIngressError> {
        Ok(())
    }

    async fn handle_chunk_ingress(
        &self,
        chunk: UnpackedChunk,
    ) -> std::result::Result<(), ChunkIngressError> {
        self.chunks
            .write()
            .expect("to unlock mempool chunks")
            .push(chunk.clone());

        // Pretend that we've validated the chunk and we're ready to gossip it
        let message_bus = self.internal_message_bus.clone();
        tokio::runtime::Handle::current().spawn(async move {
            message_bus
                .send(GossipBroadcastMessage::from(chunk))
                .expect("to send chunk");
        });

        Ok(())
    }

    async fn is_known_transaction(&self, tx_id: H256) -> std::result::Result<bool, TxReadError> {
        let exists = self
            .txs
            .read()
            .expect("to read txs")
            .iter()
            .any(|message| message.id == tx_id);
        Ok(exists)
    }

    async fn get_block_header(
        &self,
        _block_hash: H256,
        _include_chunk: bool,
    ) -> std::result::Result<Option<IrysBlockHeader>, TxReadError> {
        Ok(None)
    }

    async fn migrate_block(
        &self,
        irys_block_header: Arc<IrysBlockHeader>,
    ) -> std::result::Result<usize, TxIngressError> {
        self.migrated_blocks
            .write()
            .expect("to unlock migrated blocks")
            .push(irys_block_header);
        Ok(1)
    }

    async fn insert_poa_chunk(&self, _block_hash: H256, _chunk_data: Base64) -> Result<()> {
        Ok(())
    }
}

#[derive(Debug, Clone)]
pub(crate) struct BlockDiscoveryStub {
    pub blocks: Arc<RwLock<Vec<Arc<IrysBlockHeader>>>>,
    pub internal_message_bus: mpsc::UnboundedSender<GossipBroadcastMessage>,
}

#[async_trait]
impl BlockDiscoveryFacade for BlockDiscoveryStub {
    async fn handle_block(
        &self,
        block: Arc<IrysBlockHeader>,
    ) -> std::result::Result<(), BlockDiscoveryError> {
        self.blocks
            .write()
            .expect("to unlock blocks")
            .push(block.clone());

        let sender = self.internal_message_bus.clone();

        // Pretend that we've validated the block and we're ready to gossip it
        tokio::runtime::Handle::current().spawn(async move {
            sender
                .send(GossipBroadcastMessage::from(block))
                .expect("to send block");
        });

        Ok(())
    }
}

#[derive(Clone)]
pub(crate) struct ApiClientStub {
    pub txs: HashMap<H256, DataTransactionHeader>,
    pub block_index_handler: Arc<
        RwLock<Box<dyn Fn(BlockIndexQuery) -> Result<Vec<BlockIndexItem>> + Send + Sync + 'static>>,
    >,
    pub block_index_calls: Arc<RwLock<Vec<BlockIndexQuery>>>,
}

impl ApiClientStub {
    pub(crate) fn new() -> Self {
        Self {
            txs: HashMap::new(),
            block_index_handler: Arc::new(RwLock::new(Box::new(|_| Ok(Vec::new())))),
            block_index_calls: Arc::new(Default::default()),
        }
    }

    pub(crate) fn set_block_index_handler(
        &self,
        handler: impl Fn(BlockIndexQuery) -> Result<Vec<BlockIndexItem>> + Send + Sync + 'static,
    ) {
        let mut guard = self.block_index_handler.write().expect("to unlock handler");
        *guard = Box::new(handler);
    }
}

#[async_trait::async_trait]
impl ApiClient for ApiClientStub {
    async fn get_transaction(
        &self,
        _peer: SocketAddr,
        tx_id: H256,
    ) -> Result<IrysTransactionResponse> {
        Ok(self
            .txs
            .get(&tx_id)
            .ok_or(eyre!("Transaction {} not found in stub API client", tx_id))?
            .clone()
            .into())
    }

    async fn post_transaction(
        &self,
        _api_address: SocketAddr,
        _transaction: DataTransactionHeader,
    ) -> Result<()> {
        Ok(())
    }

    async fn get_transactions(
        &self,
        peer: SocketAddr,
        tx_ids: &[H256],
    ) -> Result<Vec<IrysTransactionResponse>> {
        debug!("Fetching {} transactions from peer {}", tx_ids.len(), peer);
        let mut results = Vec::with_capacity(tx_ids.len());

        for &tx_id in tx_ids {
            let result = self.get_transaction(peer, tx_id).await?;
            results.push(result);
        }

        Ok(results)
    }

    async fn post_version(
        &self,
        _api_address: SocketAddr,
        _version: VersionRequest,
    ) -> Result<PeerResponse> {
        Ok(PeerResponse::Accepted(AcceptedResponse::default())) // Mock response
    }

    async fn get_block_by_hash(
        &self,
        _peer: SocketAddr,
        _block_hash: H256,
    ) -> Result<Option<CombinedBlockHeader>> {
        Ok(None)
    }

    async fn get_block_index(
        &self,
        _peer: SocketAddr,
        block_index_query: BlockIndexQuery,
    ) -> Result<Vec<BlockIndexItem>> {
        self.block_index_calls
            .write()
            .expect("To unlock calls")
            .push(block_index_query.clone());
        let handler = self.block_index_handler.read().expect("to unlock response");
        handler(block_index_query)
    }

    async fn node_info(&self, _peer: SocketAddr) -> Result<NodeInfo> {
        Ok(NodeInfo::default())
    }
}

impl Default for ApiClientStub {
    fn default() -> Self {
        Self::new()
    }
}

pub(crate) type PeerListMock = Addr<PeerNetworkService<ApiClientStub, MockRethServiceActor>>;

pub(crate) struct GossipServiceTestFixture {
    pub gossip_port: u16,
    pub api_port: u16,
    pub execution: RethPeerInfo,
    pub db: DatabaseProvider,
    pub mining_address: Address,
    pub mempool_stub: MempoolStub,
    pub peer_list: PeerListMock,
    pub mempool_txs: Arc<RwLock<Vec<DataTransactionHeader>>>,
    pub mempool_chunks: Arc<RwLock<Vec<UnpackedChunk>>>,
    pub discovery_blocks: Arc<RwLock<Vec<Arc<IrysBlockHeader>>>>,
    pub api_client_stub: ApiClientStub,
    // Tets need the task manager to be stored somewhere
    #[expect(dead_code)]
    pub task_manager: TaskManager,
    pub task_executor: TaskExecutor,
    pub block_status_provider: BlockStatusProvider,
    pub execution_payload_provider: ExecutionPayloadCache,
    pub config: Config,
    pub vdf_state_stub: VdfStateReadonly,
    pub service_senders: ServiceSenders,
    pub gossip_receiver: Option<mpsc::UnboundedReceiver<GossipBroadcastMessage>>,
    pub _sync_rx: Option<UnboundedReceiver<SyncChainServiceMessage>>,
    pub sync_tx: UnboundedSender<SyncChainServiceMessage>,
}

#[derive(Debug, Clone)]
pub(crate) struct MockRethServiceActor {}

impl Actor for MockRethServiceActor {
    type Context = Context<Self>;
}

impl Handler<RethPeerInfo> for MockRethServiceActor {
    type Result = eyre::Result<()>;

    fn handle(&mut self, _msg: RethPeerInfo, _ctx: &mut Self::Context) -> Self::Result {
        Ok(())
    }
}

impl GossipServiceTestFixture {
    /// # Panics
    /// Can panic
    #[must_use]
    pub(crate) async fn new() -> Self {
        let temp_dir = setup_tracing_and_temp_dir(Some("gossip_test_fixture"), false);
        let gossip_port = random_free_port();
        let mut node_config = NodeConfig::testing();
        node_config.base_directory = temp_dir.path().to_path_buf();
        let random_signer = IrysSigner::random_signer(&node_config.consensus_config());
        node_config.mining_key = random_signer.signer;
        let config = Config::new(node_config);

        let api_port = random_free_port();
        let db_env = open_or_create_irys_consensus_data_db(&temp_dir.path().to_path_buf())
            .expect("can't open temp dir");
        let db = DatabaseProvider(Arc::new(db_env));

        let mock_reth_service = MockRethServiceActor {};
        let reth_service_addr = mock_reth_service.start();

        let (service_senders, service_receivers) = ServiceSenders::new();

        let (sender, receiver) = PeerNetworkSender::new_with_receiver();
        let peer_service = PeerNetworkService::new_with_custom_api_client(
            db.clone(),
            &config,
            ApiClientStub::new(),
            reth_service_addr,
            receiver,
            sender,
        );
        let peer_list = peer_service.start();
        let peer_list_data_guard = peer_list
            .send(GetPeerListGuard)
            .await
            .expect("to get peer list")
            .expect("to get peer list");

        let mempool_stub = MempoolStub::new(service_senders.gossip_broadcast.clone());
        let mempool_txs = Arc::clone(&mempool_stub.txs);
        let mempool_chunks = Arc::clone(&mempool_stub.chunks);

        let block_discovery_stub = BlockDiscoveryStub {
            blocks: Arc::new(RwLock::new(Vec::new())),
            internal_message_bus: service_senders.gossip_broadcast.clone(),
        };
        let discovery_blocks = Arc::clone(&block_discovery_stub.blocks);

        let tokio_runtime = tokio::runtime::Handle::current();

        let block_status_provider_mock = BlockStatusProvider::mock(&config.node_config).await;

        let task_manager = TaskManager::new(tokio_runtime);
        let task_executor = task_manager.executor();

        let mocked_execution_payloads = Arc::new(RwLock::new(HashMap::new()));
        let execution_payload_provider = ExecutionPayloadCache::new(
            peer_list_data_guard,
            RethBlockProvider::Mock(mocked_execution_payloads),
        );

        let vdf_state_stub =
            VdfStateReadonly::new(Arc::new(RwLock::new(VdfState::new(0, 0, None))));

        let vdf_state = vdf_state_stub.clone();
        let mut vdf_receiver = service_receivers.vdf_fast_forward;
        tokio::spawn(async move {
            loop {
                match vdf_receiver.recv().await {
                    Some(step) => {
                        debug!("Received VDF step: {:?}", step);
                        let state = vdf_state.into_inner_cloned();
                        let mut lock = state.write().unwrap();
                        lock.global_step = step.global_step_number;
                    }
                    None => {
                        debug!("VDF receiver channel closed");
                        break;
                    }
                }
            }
        });

        let mut block_tree_receiver = service_receivers.block_tree;
        tokio::spawn(async move {
            while let Some(message) = block_tree_receiver.recv().await {
                debug!("Received BlockTreeServiceMessage: {:?}", message);
                if let BlockTreeServiceMessage::FastTrackBlockMigration {
                    block_header: _,
                    response,
                } = message
                {
                    // Simulate processing the block header
                    response
                        .send(Ok(None))
<<<<<<< HEAD
                        .expect("to send response for FastTrackBlockMigration");
=======
                        .expect("to send a response for FastTrackStorageFinalized");
>>>>>>> c07838e1
                } else {
                    debug!("Received unsupported BlockTreeServiceMessage");
                }
            }
            debug!("BlockTreeServiceMessage channel closed");
        });

        let (sync_tx, sync_rx) = mpsc::unbounded_channel::<SyncChainServiceMessage>();

        Self {
            // temp_dir,
            gossip_port,
            api_port,
            execution: RethPeerInfo::default(),
            db,
            mining_address: config.node_config.miner_address(),
            mempool_stub,
            peer_list,
            // block_discovery_stub,
            mempool_txs,
            mempool_chunks,
            discovery_blocks,
            api_client_stub: ApiClientStub::new(),
            task_manager,
            task_executor,
            block_status_provider: block_status_provider_mock,
            execution_payload_provider,
            config,
            vdf_state_stub,
            service_senders,
            gossip_receiver: Some(service_receivers.gossip_broadcast),
            sync_tx,
            _sync_rx: Some(sync_rx),
        }
    }

    /// # Panics
    /// Can panic
    pub(crate) async fn run_service(
        &mut self,
    ) -> (
        ServiceHandleWithShutdownSignal,
        mpsc::UnboundedSender<GossipBroadcastMessage>,
    ) {
        let gossip_service = P2PService::new(
            self.mining_address,
            self.gossip_receiver.take().expect("to take receiver"),
        );
        let gossip_listener = TcpListener::bind(
            format!("127.0.0.1:{}", self.gossip_port)
                .parse::<SocketAddr>()
                .expect("Valid address"),
        )
        .expect("To bind");

        let mempool_stub = MempoolStub::new(self.service_senders.gossip_broadcast.clone());
        self.mempool_txs = Arc::clone(&mempool_stub.txs);
        self.mempool_chunks = Arc::clone(&mempool_stub.chunks);

        self.mempool_stub = mempool_stub.clone();

        let block_discovery_stub = BlockDiscoveryStub {
            blocks: Arc::clone(&self.discovery_blocks),
            internal_message_bus: self.service_senders.gossip_broadcast.clone(),
        };

        let peer_list = self
            .peer_list
            .send(GetPeerListGuard)
            .await
            .expect("to get peer list guard")
            .expect("to get peer list guard");
        let execution_payload_provider = self.execution_payload_provider.clone();

        let gossip_broadcast = self.service_senders.gossip_broadcast.clone();

        gossip_service.sync_state.finish_sync();
        let (service_handle, _block_pool) = gossip_service
            .run(
                mempool_stub,
                block_discovery_stub,
                self.api_client_stub.clone(),
                &self.task_executor,
                peer_list,
                self.db.clone(),
                gossip_listener,
                self.block_status_provider.clone(),
                execution_payload_provider,
                self.vdf_state_stub.clone(),
                self.config.clone(),
                self.service_senders.clone(),
                self.sync_tx.clone(),
            )
            .expect("failed to run the gossip service");

        (service_handle, gossip_broadcast)
    }

    #[must_use]
    pub(crate) fn create_default_peer_entry(&self) -> PeerListItem {
        PeerListItem {
            reputation_score: PeerScore::new(50),
            response_time: 0,
            address: PeerAddress {
                gossip: SocketAddr::new(IpAddr::V4(Ipv4Addr::new(127, 0, 0, 1)), self.gossip_port),
                api: SocketAddr::new(IpAddr::V4(Ipv4Addr::new(127, 0, 0, 1)), self.api_port),
                execution: self.execution,
            },
            last_seen: 0,
            is_online: true,
        }
    }

    /// # Panics
    /// Can panic
    pub(crate) async fn add_peer(&self, other: &Self) {
        let peer = other.create_default_peer_entry();

        debug!(
            "Adding peer {:?}: {:?} to gossip service {:?}",
            other.mining_address, peer, self.gossip_port
        );

        let peer_list_guard = self
            .peer_list
            .send(GetPeerListGuard)
            .await
            .expect("to get peer list guard")
            .expect("to get peer list guard");

        peer_list_guard.add_or_update_peer(other.mining_address, peer.clone(), true);
    }

    /// # Panics
    /// Can panic
    pub(crate) async fn add_peer_with_reputation(&self, other: &Self, score: PeerScore) {
        let peer = PeerListItem {
            address: PeerAddress {
                gossip: SocketAddr::new(IpAddr::V4(Ipv4Addr::LOCALHOST), other.gossip_port),
                api: SocketAddr::new(IpAddr::V4(Ipv4Addr::LOCALHOST), other.api_port),
                execution: other.execution,
            },
            reputation_score: score,
            is_online: true,
            ..PeerListItem::default()
        };
        let peer_list_guard = self
            .peer_list
            .send(GetPeerListGuard)
            .await
            .expect("Failed to get peer list guard")
            .expect("Failed to get peer list guard");
        peer_list_guard.add_or_update_peer(other.mining_address, peer.clone(), true);
    }
}

fn random_free_port() -> u16 {
    // Bind to 127.0.0.1:0 lets the OS assign a random free port.
    let listener = TcpListener::bind("127.0.0.1:0").expect("Failed to bind");
    listener.local_addr().expect("to get a port").port()
}

/// # Panics
/// Can panic
#[must_use]
pub(crate) fn generate_test_tx() -> DataTransaction {
    let testing_config = NodeConfig::testing();
    let config = Config::new(testing_config);
    let account1 = IrysSigner::random_signer(&config.consensus);
    let message = "Hirys, world!";
    let data_bytes = message.as_bytes().to_vec();
    // post a tx, mine a block
    let tx = account1
        .create_transaction(data_bytes, None)
        .expect("Failed to create transaction");
    account1
        .sign_transaction(tx)
        .expect("signing transaction failed")
}

#[must_use]
pub(crate) fn create_test_chunks(tx: &DataTransaction) -> Vec<UnpackedChunk> {
    let mut chunks = Vec::new();
    for _chunk_node in &tx.chunks {
        let data_root = tx.header.data_root;
        let data_size = tx.header.data_size;
        let data_path = Base64(vec![1, 2, 3]);

        let chunk = UnpackedChunk {
            data_root,
            data_size,
            data_path,
            bytes: Base64(vec![1, 2, 3]),
            tx_offset: TxChunkOffset::from(0_i32),
        };

        chunks.push(chunk);
    }

    chunks
}

struct FakeGossipDataHandler {
    on_block_data_request: Box<dyn Fn(BlockHash) -> bool + Send + Sync>,
}

impl FakeGossipDataHandler {
    fn new() -> Self {
        Self {
            on_block_data_request: Box::new(|_| false),
        }
    }

    fn call_on_block_data_request(&self, block_hash: BlockHash) -> bool {
        (self.on_block_data_request)(block_hash)
    }

    fn set_on_block_data_request(
        &mut self,
        on_block_data_request: Box<dyn Fn(BlockHash) -> bool + Send + Sync>,
    ) {
        self.on_block_data_request = on_block_data_request;
    }
}

pub(crate) struct FakeGossipServer {
    handler: Arc<RwLock<FakeGossipDataHandler>>,
}

impl Debug for FakeGossipServer {
    fn fmt(&self, f: &mut Formatter<'_>) -> std::fmt::Result {
        f.debug_struct("FakeGossipServer").finish()
    }
}

impl FakeGossipServer {
    pub(crate) fn new() -> Self {
        Self {
            handler: Arc::new(RwLock::new(FakeGossipDataHandler::new())),
        }
    }

    pub(crate) fn spawn(self) -> SocketAddr {
        let (server_handle, fake_peer_gossip_addr) =
            self.run(SocketAddr::from(([127, 0, 0, 1], 0)));
        tokio::spawn(server_handle);
        fake_peer_gossip_addr
    }

    pub(crate) fn set_on_block_data_request(
        &self,
        on_block_data_request: impl Fn(BlockHash) -> bool + Send + Sync + 'static,
    ) {
        self.handler
            .write()
            .expect("to unlock handler")
            .set_on_block_data_request(Box::new(on_block_data_request));
    }

    /// Runs the fake server, returns the address on which the server has started, as well
    /// as the server handle
    pub(crate) fn run(&self, address: SocketAddr) -> (Server, SocketAddr) {
        let handler = self.handler.clone();
        let server = HttpServer::new(move || {
            let handler = handler.clone();
            App::new()
                .app_data(web::Data::new(handler))
                .wrap(middleware::Logger::new("%r %s %D ms"))
                .service(web::resource("/gossip/get_data").route(web::post().to(handle_get_data)))
                .default_service(web::to(|| async {
                    warn!("Request hit default handler - check your route paths");
                    HttpResponse::NotFound()
                        .content_type("application/json")
                        .json(false)
                }))
        })
        .workers(1)
        .shutdown_timeout(5)
        .keep_alive(actix_web::http::KeepAlive::Disabled)
        .bind(address)
        .expect("to bind");

        let addr = server.addrs()[0];
        let server = server.run();
        (server, addr)
    }
}

async fn handle_get_data(
    handler: web::Data<Arc<RwLock<FakeGossipDataHandler>>>,
    data_request: web::Json<GossipRequest<GossipDataRequest>>,
    _req: actix_web::HttpRequest,
) -> HttpResponse {
    warn!("Fake server got request: {:?}", data_request.data);

    match handler.read() {
        Ok(handler) => match data_request.data {
            GossipDataRequest::Block(block_hash) => {
                let res = handler.call_on_block_data_request(block_hash);
                warn!(
                    "Block data request for hash {:?}, response: {}",
                    block_hash.0.to_base58(),
                    res
                );
                HttpResponse::Ok()
                    .content_type("application/json")
                    .json(res)
            }
            GossipDataRequest::ExecutionPayload(evm_block_hash) => {
                warn!("Execution payload request for hash {:?}", evm_block_hash);
                HttpResponse::Ok()
                    .content_type("application/json")
                    .json(true)
            }
            GossipDataRequest::Chunk(chunk_hash) => {
                warn!("Chunk request for hash {:?}", chunk_hash);
                HttpResponse::Ok()
                    .content_type("application/json")
                    .json(false)
            }
        },
        Err(e) => {
            warn!("Failed to acquire read lock on handler: {}", e);
            HttpResponse::InternalServerError()
                .content_type("application/json")
                .json("Failed to process request")
        }
    }
}<|MERGE_RESOLUTION|>--- conflicted
+++ resolved
@@ -427,11 +427,7 @@
                     // Simulate processing the block header
                     response
                         .send(Ok(None))
-<<<<<<< HEAD
-                        .expect("to send response for FastTrackBlockMigration");
-=======
                         .expect("to send a response for FastTrackStorageFinalized");
->>>>>>> c07838e1
                 } else {
                     debug!("Received unsupported BlockTreeServiceMessage");
                 }
