--- conflicted
+++ resolved
@@ -418,21 +418,6 @@
         tokio::spawn(async move {
             while let Some(message) = block_tree_receiver.recv().await {
                 debug!("Received BlockTreeServiceMessage: {:?}", message);
-<<<<<<< HEAD
-=======
-                if let BlockTreeServiceMessage::FastTrackBlockMigration {
-                    block_header: _,
-                    response,
-                } = message
-                {
-                    // Simulate processing the block header
-                    response
-                        .send(Ok(None))
-                        .expect("to send a response for FastTrackStorageFinalized");
-                } else {
-                    debug!("Received unsupported BlockTreeServiceMessage");
-                }
->>>>>>> 61b88742
             }
             debug!("BlockTreeServiceMessage channel closed");
         });
