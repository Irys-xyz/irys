--- conflicted
+++ resolved
@@ -202,21 +202,6 @@
         tokio::spawn(async move {
             while let Some(message) = block_tree_receiver.recv().await {
                 debug!("Received BlockTreeServiceMessage: {:?}", message);
-<<<<<<< HEAD
-=======
-                if let BlockTreeServiceMessage::FastTrackBlockMigration {
-                    block_header: _,
-                    response,
-                } = message
-                {
-                    // Simulate processing the block header
-                    response
-                        .send(Ok(None))
-                        .expect("to send response for FastTrackBlockMigration");
-                } else {
-                    debug!("Received unsupported BlockTreeServiceMessage");
-                }
->>>>>>> 61b88742
             }
             debug!("BlockTreeServiceMessage channel closed");
         });
@@ -374,12 +359,9 @@
         sync_state.clone(),
         block_status_provider_mock.clone(),
         execution_payload_provider.clone(),
-<<<<<<< HEAD
-        config,
-=======
         vdf_state_stub,
         config.clone(),
->>>>>>> 61b88742
+        config,
         service_senders,
     ));
 
@@ -577,12 +559,9 @@
         sync_state.clone(),
         block_status_provider_mock.clone(),
         execution_payload_provider.clone(),
-<<<<<<< HEAD
-        config,
-=======
         vdf_state_stub,
         config.clone(),
->>>>>>> 61b88742
+        config,
         service_senders,
     ));
 
