--- conflicted
+++ resolved
@@ -24,31 +24,6 @@
     payloads: Arc<RwLock<HashMap<B256, HashMap<Address, Instant>>>>,
 }
 
-<<<<<<< HEAD
-#[derive(Clone, Copy, Debug, Eq, Hash, PartialEq)]
-pub(crate) enum GossipCacheKey {
-    Chunk(ChunkPathHash),
-    Transaction(IrysTransactionId),
-    Block(BlockHash),
-    ExecutionPayload(B256),
-}
-
-impl From<&GossipData> for GossipCacheKey {
-    fn from(data: &GossipData) -> Self {
-        match data {
-            GossipData::Chunk(chunk) => Self::Chunk(chunk.chunk_path_hash()),
-            GossipData::Transaction(transaction) => Self::Transaction(transaction.id),
-            GossipData::CommitmentTransaction(comm_tx) => Self::Transaction(comm_tx.id),
-            GossipData::Block(block) => Self::Block(block.block_hash),
-            GossipData::ExecutionPayload(payload) => {
-                Self::ExecutionPayload(payload.payload.as_v1().block_hash)
-            }
-        }
-    }
-}
-
-=======
->>>>>>> bb470732
 impl GossipCache {
     #[must_use]
     pub(crate) fn new() -> Self {
@@ -167,14 +142,7 @@
                     .payloads
                     .read()
                     .map_err(|error| GossipError::Cache(error.to_string()))?;
-<<<<<<< HEAD
-                payloads
-                    .get(&payload.payload.as_v1().block_hash)
-                    .cloned()
-                    .unwrap_or_default()
-=======
                 payloads.get(evm_block_hash).cloned().unwrap_or_default()
->>>>>>> bb470732
             }
         };
 
