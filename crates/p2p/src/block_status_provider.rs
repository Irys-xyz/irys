--- conflicted
+++ resolved
@@ -167,7 +167,6 @@
         binding.get_latest_item().cloned()
     }
 
-<<<<<<< HEAD
     /// Get the block tree read guard
     pub fn block_tree_read_guard(&self) -> &BlockTreeReadGuard {
         &self.block_tree_read_guard
@@ -176,7 +175,8 @@
     /// Get the block index read guard
     pub fn block_index_read_guard(&self) -> &BlockIndexReadGuard {
         &self.block_index_read_guard
-=======
+    }
+
     pub fn canonical_height(&self) -> u64 {
         let binding = self.block_tree_read_guard.read();
         binding.get_latest_canonical_entry().height
@@ -188,7 +188,6 @@
 
     pub fn block_index(&self) -> BlockIndexReadGuard {
         self.block_index_read_guard.clone()
->>>>>>> b51868d9
     }
 }
 
