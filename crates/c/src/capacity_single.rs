--- conflicted
+++ resolved
@@ -41,13 +41,10 @@
 
     // Phase 2: 2D hash packing
     let mut hash_count = chunk_size / SHA_HASH_SIZE;
-<<<<<<< HEAD
-=======
     debug_assert_ne!(
         hash_count, 0,
         "0 2D packing iterations - is your chunk_size < 32?"
     );
->>>>>>> 3ee4f594
     while hash_count < iterations as usize {
         let i = (hash_count % (chunk_size / SHA_HASH_SIZE)) * SHA_HASH_SIZE;
         let mut hasher = sha::Sha256::new();
