--- conflicted
+++ resolved
@@ -517,15 +517,10 @@
         // Deterministic ceil to integer, then convert to u64
         let (ceil_int, _) = scaled_trunc
             .to_integer_round(rug::float::Round::Up)
-<<<<<<< HEAD
-            .unwrap();
-        ceil_int.to_string().parse::<u64>().unwrap_or(u64::MAX)
-=======
             .expect("value must be finite (not NaN/Inf)");
         ceil_int
             .to_u64()
             .expect("ceiled value must be in 0..=u64::MAX")
->>>>>>> 950cd2e3
     }
 
     /// Adds new capacity partition hashes to the protocols pool of active partition hashes. This
@@ -1115,17 +1110,6 @@
     // Preserve the input's precision for all intermediate calculations
     let p = value.prec();
 
-<<<<<<< HEAD
-    // Scale by 1000 to bring 3 decimal places into the integer domain
-    let thousand = rug::Float::with_val(p, 1000);
-
-    // Multiply and then truncate toward -inf to implement "truncate" semantics
-    let tmp = rug::Float::with_val(p, value * &thousand);
-    let (int, _) = tmp.to_integer_round(rug::float::Round::Down).unwrap();
-
-    // Scale back down to 3-decimal fixed point
-    rug::Float::with_val(p, int) / &thousand
-=======
     // Multiply by 1000 to bring 3 decimal places into the integer domain without allocating a Float
 
     // Multiply and then truncate toward -inf to implement "truncate" semantics
@@ -1134,7 +1118,6 @@
 
     // Scale back down to 3-decimal fixed point
     rug::Float::with_val(p, int) / 1000
->>>>>>> 950cd2e3
 }
 
 #[cfg(test)]
