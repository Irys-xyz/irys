use super::{CommitmentState, CommitmentStateEntry, PartitionAssignments};
use crate::{EpochBlockData, PackingParams, StorageModuleInfo, PACKING_PARAMS_FILE_NAME};
use eyre::{Error, Result};
use irys_config::submodules::StorageSubmodulesConfig;
use irys_database::{data_ledger::*, SystemLedger};
use irys_primitives::CommitmentStatus;
use irys_storage::ie;
use irys_types::Config;
use irys_types::{
    partition::{PartitionAssignment, PartitionHash},
    IrysBlockHeader, NodeConfig, SimpleRNG, H256,
};
use irys_types::{
    partition_chunk_offset_ie, Address, CommitmentTransaction, ConsensusConfig, DataLedger,
    PartitionChunkOffset,
};
use openssl::sha;
use std::collections::{HashSet, VecDeque};
use std::path::PathBuf;
use tracing::{debug, error, trace, warn};

/// Temporarily track all of the ledger definitions inside the epoch service actor
#[derive(Debug, Clone)]
pub struct EpochSnapshot {
    /// Protocol-managed data ledgers (one permanent, N term)
    pub ledgers: Ledgers,
    /// Tracks active mining assignments for partitions (by hash)
    pub partition_assignments: PartitionAssignments,
    /// Sequential list of activated partition hashes
    pub all_active_partitions: Vec<PartitionHash>,
    /// List of partition hashes not yet assigned to a mining address
    pub unassigned_partitions: Vec<PartitionHash>,
    /// Submodules config
    pub storage_submodules_config: Option<StorageSubmodulesConfig>,
    /// Current partition & ledger parameters
    pub config: Config,
    /// Commitment state (all stakes and pledges) as computed at this epoch's start
    pub commitment_state: CommitmentState,
    /// The epoch block that was used to compute this snapshot
    pub epoch_block: IrysBlockHeader,
    /// The prior epoch block
    pub previous_epoch_block: Option<IrysBlockHeader>,
<<<<<<< HEAD
    /// Partition that expired with this snapshot (only happens at epoch boundaries)
    pub expired_partition_infos: Option<Vec<ExpiringPartitionInfo>>,
}

impl Clone for EpochSnapshot {
    fn clone(&self) -> Self {
        Self {
            ledgers: self.ledgers.clone(),
            partition_assignments: self.partition_assignments.clone(),
            all_active_partitions: self.all_active_partitions.clone(),
            unassigned_partitions: self.unassigned_partitions.clone(),
            storage_submodules_config: self.storage_submodules_config.clone(),
            config: self.config.clone(),
            commitment_state: self.commitment_state.clone(),
            epoch_block: self.epoch_block.clone(),
            previous_epoch_block: self.previous_epoch_block.clone(),
            expired_partition_infos: self.expired_partition_infos.clone(),
        }
    }
=======
    /// Partition hashes that expired with this snapshot
    pub expired_partition_hashes: Vec<PartitionHash>,
    /// Epoch block height this snapshot was computed for
    pub height: u64,
>>>>>>> 6532881d
}

impl Default for EpochSnapshot {
    fn default() -> Self {
        let node_config = NodeConfig::testing();
        let config = Config::new(node_config);
        Self {
            ledgers: Ledgers::new(&config.consensus),
            partition_assignments: PartitionAssignments::new(),
            all_active_partitions: Vec::new(),
            unassigned_partitions: Vec::new(),
            storage_submodules_config: None, // This is only ever valid for test scenarios where epochs don't matter
            config: config.clone(),
            commitment_state: CommitmentState::default(),
            epoch_block: IrysBlockHeader::default(),
            previous_epoch_block: None,
<<<<<<< HEAD
            expired_partition_infos: None,
=======
            expired_partition_hashes: Vec::new(),
            height: IrysBlockHeader::default().height,
>>>>>>> 6532881d
        }
    }
}

/// Reasons why the EpochSnapshot functions might fail
#[derive(Debug)]
pub enum EpochSnapshotError {
    /// Catchall error until more detailed errors are added
    InternalError,
    /// Attempted to do epoch tasks on a block that was not an epoch block
    NotAnEpochBlock,
    /// Provided an incorrect previous epoch block
    IncorrectPreviousEpochBlock,
    /// Validation of commitments failed
    InvalidCommitments,
}

impl EpochSnapshot {
    /// Create a new instance of the epoch service actor
    pub fn new(
        storage_submodules_config: &StorageSubmodulesConfig,
        genesis_block: IrysBlockHeader,
        commitments: Vec<CommitmentTransaction>,
        config: &Config,
    ) -> Self {
        let mut new_self = Self {
            ledgers: Ledgers::new(&config.consensus),
            partition_assignments: PartitionAssignments::new(),
            all_active_partitions: Vec::new(),
            unassigned_partitions: Vec::new(),
            storage_submodules_config: Some(storage_submodules_config.clone()),
            config: config.clone(),
            commitment_state: Default::default(),
            epoch_block: genesis_block.clone(),
            previous_epoch_block: None,
<<<<<<< HEAD
            expired_partition_infos: None,
=======
            expired_partition_hashes: Vec::new(),
            height: genesis_block.height,
>>>>>>> 6532881d
        };

        match new_self.perform_epoch_tasks(&None, &genesis_block, commitments) {
            Ok(_) => debug!("Initialized Epoch Snapshot"),
            Err(e) => {
                panic!("Error performing init tasks {:?}", e);
            }
        }

        // While we don't return these module infos, we call this method for validating of the storage modules
        let _storage_module_info = new_self.map_storage_modules_to_partition_assignments();

        new_self
    }

    pub fn replay_epoch_data(
        &mut self,
        epoch_replay_data: Vec<EpochBlockData>,
    ) -> eyre::Result<Vec<StorageModuleInfo>> {
        // Initialize as None for the first iteration
        let mut previous_epoch_block: Option<IrysBlockHeader> = self.previous_epoch_block.clone();

        for replay_data in epoch_replay_data {
            let block_header = replay_data.epoch_block;
            let commitments = replay_data.commitments;

            match self.perform_epoch_tasks(&previous_epoch_block, &block_header, commitments) {
                Ok(_expired_partition_hashes) => debug!("Processed replay epoch block"),
                Err(e) => {
                    return Err(eyre::eyre!("Error performing epoch tasks {:?}", e));
                }
            }

            // Store the owned block_header, not a reference
            previous_epoch_block = Some(block_header);
        }

        let storage_module_info = self.map_storage_modules_to_partition_assignments();

        Ok(storage_module_info)
    }

    fn validate_commitments(
        block_header: &IrysBlockHeader,
        commitments: &[CommitmentTransaction],
    ) -> eyre::Result<()> {
        // Extract the commitments ledger from the system ledgers in the epoch block
        let commitment_ledger = block_header
            .system_ledgers
            .iter()
            .find(|b| b.ledger_id == SystemLedger::Commitment);

        // Verify that each commitment transaction ID referenced in the commitments ledger has a
        // corresponding commitment transaction in the replay data
        if let Some(commitment_ledger) = commitment_ledger {
            // Ensure the counts match exactly - no extra commitments allowed
            if commitment_ledger.tx_ids.len() != commitments.len() {
                return Err(eyre::eyre!(
                    "Commitment count mismatch for block {:?}: ledger has {} commitments, but {} commitments provided",
                    block_header.block_hash,
                    commitment_ledger.tx_ids.len(),
                    commitments.len()
                ));
            }

            // Verify each commitment transaction ID in the ledger has a corresponding commitment
            for txid in commitment_ledger.tx_ids.iter() {
                // If we can't find the commitment transaction for a referenced txid, return an error
                if !commitments.iter().any(|c| c.id == *txid) {
                    return Err(eyre::eyre!(
                        "Missing commitment transaction {} for block {}",
                        txid,
                        block_header.block_hash
                    ));
                }
            }

            // Also check the other way around to verify each provided commitment is referenced in
            // the ledger (no extra commitments)
            for commitment in commitments.iter() {
                if !commitment_ledger.tx_ids.contains(&commitment.id) {
                    return Err(eyre::eyre!(
                        "Extra commitment transaction {} not referenced in block {} ledger",
                        commitment.id,
                        block_header.block_hash
                    ));
                }
            }
        } else {
            // If no commitment ledger exists, there should be no commitments provided
            if !commitments.is_empty() {
                return Err(eyre::eyre!(
                    "Block {} has no commitment ledger, but {} commitments were provided",
                    block_header.block_hash,
                    commitments.len()
                ));
            }
        }
        Ok(())
    }

    fn is_epoch_block(&self, block_header: &IrysBlockHeader) -> Result<(), EpochSnapshotError> {
        if block_header.height % self.config.consensus.epoch.num_blocks_in_epoch != 0 {
            error!(
                "Not an epoch block height: {} num_blocks_in_epoch: {}",
                block_header.height, self.config.consensus.epoch.num_blocks_in_epoch
            );
            return Err(EpochSnapshotError::NotAnEpochBlock);
        }
        Ok(())
    }

    /// Main worker function
    pub fn perform_epoch_tasks(
        &mut self,
        previous_epoch_block: &Option<IrysBlockHeader>,
        new_epoch_block: &IrysBlockHeader,
        new_epoch_commitments: Vec<CommitmentTransaction>,
    ) -> Result<(), EpochSnapshotError> {
        // Validate the epoch blocks
        self.is_epoch_block(new_epoch_block)?;

        self.height = new_epoch_block.height;

        // Skip previous block validation for genesis block (height 0)
        if new_epoch_block.height <= self.config.consensus.epoch.num_blocks_in_epoch {
            // Continue with validation logic for commitments
        } else {
            // For non-genesis blocks, previous epoch block must exist and have correct height
            let prev_block = previous_epoch_block
                .as_ref()
                .ok_or(EpochSnapshotError::IncorrectPreviousEpochBlock)?;

            // Validate the previous epoch block is the correct height
            if prev_block.height + self.config.consensus.epoch.num_blocks_in_epoch
                != new_epoch_block.height
            {
                return Err(EpochSnapshotError::IncorrectPreviousEpochBlock);
            }
        }

        // Validate the commitments
        Self::validate_commitments(new_epoch_block, &new_epoch_commitments)
            .map_err(|_| EpochSnapshotError::InvalidCommitments)?;

        debug!(
            height = new_epoch_block.height,
            block_hash = %new_epoch_block.block_hash,
            "\u{001b}[32mProcessing epoch block\u{001b}[0m"
        );

        self.epoch_block = new_epoch_block.clone();
        self.previous_epoch_block = previous_epoch_block.clone();

        self.compute_commitment_state(new_epoch_commitments);

        self.try_genesis_init(new_epoch_block);

        self.allocate_additional_ledger_slots(previous_epoch_block, new_epoch_block);

        self.expire_term_ledger_slots(new_epoch_block);

        self.backfill_missing_partitions();

        self.allocate_additional_capacity();

        self.assign_partition_hashes_to_pledges();

        Ok(())
    }

    /// Initializes genesis state when a genesis block is processed for the first time
    ///
    /// This function performs critical one-time setup when processing the genesis block:
    /// 1. Stores the genesis epoch hash
    /// 2. Allocates initial slots for each data ledger
    /// 3. Creates the necessary capacity partitions based on data partitions
    /// 4. Assigns capacity partitions to pledge commitments
    ///
    /// The function only executes if:
    /// - No active partitions exist yet (indicating first run)
    /// - The block is a genesis block
    ///
    /// # Arguments
    /// * `new_epoch_block` - The genesis block to initialize from
    fn try_genesis_init(&mut self, new_epoch_block: &IrysBlockHeader) {
        if self.all_active_partitions.is_empty() && new_epoch_block.is_genesis() {
            debug!("Performing genesis init");
            // Allocate 1 slot to each ledger and calculate the number of partitions
            let mut num_data_partitions = 0;
            {
                // Create a scope for the write lock to expire with
                for ledger in DataLedger::iter() {
                    debug!("Allocating 1 slot for {:?}", &ledger);
                    num_data_partitions +=
                        self.ledgers[ledger].allocate_slots(1, new_epoch_block.height);
                }
            }

            // Calculate the total number of capacity partitions
            let projected_capacity_parts =
                Self::get_num_capacity_partitions(num_data_partitions, &self.config.consensus);

            // Determine the number of capacity partitions to create
            // We take the greater of:
            // 1. The config override (if specified)
            // 2. The projected number calculated from data partitions
            self.add_capacity_partitions(std::cmp::max(
                self.config
                    .consensus
                    .epoch
                    .num_capacity_partitions
                    .unwrap_or(projected_capacity_parts),
                projected_capacity_parts,
            ));

            // Assign capacity partition hashes to genesis pledge commitments
            // In previous single-node testnet, these were automatically assigned to the local node
            // Now, with multi-node support, we explicitly assign them to pledge commitments
            // This ensures backfill_missing_partitions() has properly assigned partitions
            // available for data ledger slots during genesis perform_epoch_tasks()
            self.assign_partition_hashes_to_pledges();
        } else {
            debug!(
                "Skipping genesis init - active parts empty? {}, epoch height: {}",
                self.all_active_partitions.is_empty(),
                new_epoch_block.height
            );
        }
    }

    /// Loops though all of the term ledgers and looks for slots that are older
    /// than the `epoch_length` (term length) of the ledger.
    /// Stores a vec of expired partition hashes in the epoch snapshot
    fn expire_term_ledger_slots(&mut self, new_epoch_block: &IrysBlockHeader) {
        let epoch_height = new_epoch_block.height;
        let expired_partitions: Vec<ExpiringPartitionInfo> =
            self.ledgers.expire_term_partitions(epoch_height);

        // Return early if there's no more work to do
        if expired_partitions.is_empty() {
            return;
        }

        // NOTE: We used to do a broadcast here, now performed by the block_tree
        // when the epoch block is fully validated.
        // let mining_broadcaster_addr = BroadcastMiningService::from_registry();
        // mining_broadcaster_addr.do_send(BroadcastPartitionsExpiration(H256List(
        //     expired_hashes.clone(),
        // )));

        // Update expired data partitions assignments marking them as capacity partitions
        for partition_info in expired_partitions.iter() {
            self.return_expired_partition_to_capacity(partition_info.partition_hash);
        }

        self.expired_partition_infos = Some(expired_partitions);
    }

    /// Loops though all the ledgers both perm and term, checking to see if any
    /// require additional ledger slots added to accommodate data ingress.
    fn allocate_additional_ledger_slots(
        &mut self,
        previous_epoch_block: &Option<IrysBlockHeader>,
        new_epoch_block: &IrysBlockHeader,
    ) {
        for ledger in DataLedger::iter() {
            let part_slots =
                self.calculate_additional_slots(previous_epoch_block, new_epoch_block, ledger);
            debug!("Allocating {} slots for ledger {:?}", &part_slots, &ledger);
            self.ledgers[ledger].allocate_slots(part_slots, new_epoch_block.height);
        }
    }

    /// Based on the amount of data in each ledger, this function calculates
    /// the number of partitions the protocol should be managing and allocates
    /// additional partitions (and their state) as needed.
    fn allocate_additional_capacity(&mut self) {
        debug!("Allocating additional capacity");
        // Calculate total number of active partitions based on the amount of data stored
        let pa = &self.partition_assignments;
        let num_data_partitions = pa.data_partitions.len() as u64;
        let num_capacity_partitions =
            Self::get_num_capacity_partitions(num_data_partitions, &self.config.consensus);
        let total_parts = num_capacity_partitions + num_data_partitions;

        // Add additional capacity partitions as needed
        if total_parts > self.all_active_partitions.len() as u64 {
            let parts_to_add = total_parts - self.all_active_partitions.len() as u64;
            self.add_capacity_partitions(parts_to_add);
        }
    }

    /// Visits all of the slots in all of the ledgers and see if the need
    /// capacity partitions assigned to maintain their replica counts
    fn backfill_missing_partitions(&mut self) {
        debug!("Backfilling missing partitions...");
        // Start with a sorted list of capacity partitions (sorted by hash)
        // Now collecting both the hash and the partition assignment

        let mut capacity_partitions: Vec<(H256, PartitionAssignment)> = self
            .partition_assignments
            .capacity_partitions
            .iter()
            .map(|(hash, assignment)| (*hash, *assignment))
            .collect();

        // Sort partitions by hash using `sort_unstable_by_key` for better performance.
        // Stability isn't needed/affected as each partition hash is unique.
        capacity_partitions.sort_unstable_by_key(|(hash, _)| *hash);

        // Use the previous epoch hash as a seed/entropy to the prng
        let seed = self.epoch_block.last_epoch_hash.to_u32();
        debug!("RNG seed: {}", self.epoch_block.last_epoch_hash);
        let mut rng = SimpleRNG::new(seed);

        // Loop though all of the ledgers processing their slot needs
        for ledger in DataLedger::iter() {
            self.process_slot_needs(ledger, &mut capacity_partitions, &mut rng);
        }
    }

    /// Process slot needs for a given ledger, assigning partitions to each slot
    /// as needed. Accounts for not assigning the same mining address to multiple
    /// replicas of a single slot.
    pub fn process_slot_needs(
        &mut self,
        ledger: DataLedger,
        capacity_partitions: &mut Vec<(H256, PartitionAssignment)>,
        rng: &mut SimpleRNG,
    ) {
        debug!("Processing slot needs for ledger {:?}", &ledger);
        // Get slot needs for the specified ledger
        let slot_needs = self.ledgers.get_slot_needs(ledger);

        // Iterate over slots that need partitions and assign them
        for (slot_index, num_needed) in slot_needs {
            // Build a set of the mining addresses already assigned to this slot
            let slot = self
                .ledgers
                .get_slots(ledger)
                .get(slot_index)
                .expect("slot index should exist in the ledger");

            let mut assigned_addresses: HashSet<_> = HashSet::new();
            for partition_hash in &slot.partitions {
                let pa = self
                    .get_data_partition_assignment(*partition_hash)
                    .expect("a partition in a data ledger slot should have a partition assignment");

                assigned_addresses.insert(pa.miner_address);
            }

            // Create a slot specific view of the capacity partitions
            let mut slot_capacity_partitions = capacity_partitions.clone();

            // Filter out any mining addresses already in the slot from the slot specific capacity view
            slot_capacity_partitions.retain(|(_, partition_assignment)| {
                !assigned_addresses.contains(&partition_assignment.miner_address)
            });

            for _ in 0..num_needed {
                if slot_capacity_partitions.is_empty() {
                    warn!(
                        "No available capacity partitions (needs {}) for slot {} of ledger {:?}",
                        &num_needed, &slot_index, &ledger
                    );
                    break; // Exit if no more available hashes
                }

                // Pick a random capacity partition hash and assign it
                let part_index = rng.next_range(slot_capacity_partitions.len() as u32) as usize;
                let (partition_hash, pa) = slot_capacity_partitions.swap_remove(part_index);

                // Update local PartitionAssignment state and add to data_partitions
                self.assign_partition_to_slot(partition_hash, ledger, slot_index);

                // Remove any partitions belonging to the assigned miner from the slot capacity view
                // So no more partitions from this miner will be assigned to this slot
                slot_capacity_partitions
                    .retain(|(_, part_assign)| part_assign.miner_address != pa.miner_address);

                // Remove the specific assigned partition hash from the global capacity partitions list
                capacity_partitions.retain(|(part_hash, _)| (*part_hash) != partition_hash);

                // Push the newly assigned partition hash to the appropriate slot
                // in the ledger
                debug!(
                    "Assigning partition hash {} to slot {} for {:?} addr: {}",
                    partition_hash, &slot_index, &ledger, pa.miner_address
                );

                self.ledgers
                    .push_partition_to_slot(ledger, slot_index, partition_hash);
            }
        }
    }

    /// Computes active capacity partitions available for pledges based on
    /// data partitions and scaling factor
    pub fn get_num_capacity_partitions(num_data_partitions: u64, config: &ConsensusConfig) -> u64 {
        // Every ledger needs at least one slot filled with data partitions
        let min_count = DataLedger::ALL.len() as u64 * config.num_partitions_per_slot;
        let base_count = std::cmp::max(num_data_partitions, min_count);
        let log_10 = (base_count as f64).log10();
        let trunc = truncate_to_3_decimals(log_10);
        let scaled = truncate_to_3_decimals(trunc * config.epoch.capacity_scalar as f64);

        truncate_to_3_decimals(scaled).ceil() as u64
    }

    /// Adds new capacity partition hashes to the protocols pool of active partition hashes. This
    /// follows the process of sequentially hashing the previous partitions
    /// hash to compute the next partitions hash.
    fn add_capacity_partitions(&mut self, parts_to_add: u64) {
        let mut prev_partition_hash = match self.all_active_partitions.last() {
            Some(last_hash) => *last_hash,
            None => self.epoch_block.last_epoch_hash,
        };

        debug!("Adding {} capacity partitions", &parts_to_add);
        // Compute the partition hashes for all of the added partitions
        for _i in 0..parts_to_add {
            let next_part_hash = H256(hash_sha256(&prev_partition_hash.0).unwrap());
            trace!(
                "Adding partition with hash: {} (prev: {})",
                next_part_hash,
                prev_partition_hash
            );
            self.all_active_partitions.push(next_part_hash);
            // All partition_hashes begin as unassigned capacity partitions
            self.unassigned_partitions.push(next_part_hash);
            prev_partition_hash = next_part_hash;
        }
    }

    // Updates PartitionAssignment information about a partition hash, marking
    // it as expired (or unassigned to a slot in a data ledger)
    fn return_expired_partition_to_capacity(&mut self, partition_hash: H256) {
        // Convert data partition to capacity partition if it exists
        if let Some(mut assignment) = self
            .partition_assignments
            .data_partitions
            .remove(&partition_hash)
        {
            // Remove the partition hash from the slots state
            let ledger: DataLedger = DataLedger::try_from(assignment.ledger_id.unwrap()).unwrap();
            let partition_hash = assignment.partition_hash;
            let slot_index = assignment.slot_index.unwrap();
            self.ledgers
                .remove_partition_from_slot(ledger, slot_index, &partition_hash);

            // Clear ledger assignment
            assignment.ledger_id = None;
            assignment.slot_index = None;

            // Return the partition hash to the capacity pool
            self.partition_assignments
                .capacity_partitions
                .insert(partition_hash, assignment);
        }
    }

    /// Takes a capacity partition hash and updates its `PartitionAssignment`
    /// state to indicate it is part of a data ledger
    fn assign_partition_to_slot(
        &mut self,
        partition_hash: H256,
        ledger: DataLedger,
        slot_index: usize,
    ) {
        debug!(
            "Assigning partition {} to slot {} of ledger {:?}",
            &partition_hash, &slot_index, &ledger
        );
        if let Some(mut assignment) = self
            .partition_assignments
            .capacity_partitions
            .remove(&partition_hash)
        {
            assignment.ledger_id = Some(ledger as u32);
            assignment.slot_index = Some(slot_index);
            self.partition_assignments
                .data_partitions
                .insert(partition_hash, assignment);
        }
    }

    /// Calculate partition slots to add to a ledger based on current utilization and growth rate
    ///
    /// This function implements the dynamic capacity management algorithm with two strategies:
    /// 1. Threshold-based: Adds slots when current utilization approaches capacity limit
    /// 2. Growth-based: Adds slots based on data ingress rate from previous epoch
    ///
    /// @param previous_epoch_block Optional header from previous epoch for growth calculation (can be None if genesis block is previous)
    /// @param new_epoch_block Current epoch header containing ledger state
    /// @param ledger Target data ledger to evaluate for expansion
    /// @return Number of partition slots to add
    fn calculate_additional_slots(
        &self,
        previous_epoch_block: &Option<IrysBlockHeader>,
        new_epoch_block: &IrysBlockHeader,
        ledger: DataLedger,
    ) -> u64 {
        // Get current ledger state
        let data_ledger = &self.ledgers[ledger];
        let num_slots = data_ledger.slot_count() as u64;

        let num_chunks_in_partition = self.config.consensus.num_chunks_in_partition;

        // Ledger Partitioning Model:
        //
        // - Ledgers are divided into 16TB "slots" containing the canonical data
        // - Each slot is replicated across multiple "partitions" stored by different miners
        // - Ledger capacity is calculated from canonical data size, not total replica storage
        // - New slots are added when canonical data approaches capacity limits
        //
        // Example: A ledger with 32TB of data uses 2 slots, regardless of whether
        // there are 2 or 10 partition replicas of each slot across the network.
        let max_ledger_capacity = num_slots * num_chunks_in_partition;

        let ledger_size = new_epoch_block.data_ledgers[ledger].max_chunk_offset;

        // STRATEGY 1: Threshold-based capacity expansion
        // Add slots when utilization reaches within half partition of max capacity
        let add_capacity_threshold =
            max_ledger_capacity.saturating_sub(num_chunks_in_partition / 2);

        let mut slots_to_add: u64 = 0;
        if ledger_size >= add_capacity_threshold {
            slots_to_add = 2;
        }

        // STRATEGY 2: Growth-based capacity expansion
        // Add slots proportional to data ingress rate from previous epoch
        if new_epoch_block.height >= self.config.consensus.epoch.num_blocks_in_epoch {
            let previous_ledger_size = previous_epoch_block
                .as_ref()
                .map_or(0, |prev| prev.data_ledgers[ledger].max_chunk_offset);

            let data_added = ledger_size - previous_ledger_size;

            // If data added exceeds a full partition, scale capacity proportionally
            if data_added > num_chunks_in_partition {
                slots_to_add += u64::div_ceil(data_added, num_chunks_in_partition);
            }
        }

        slots_to_add
    }

    /// Computes the commitment state based on an epoch block and commitment transactions
    ///
    /// This function processes stake and pledge commitments to build a complete
    /// commitment state representation. It validates that all commitment references
    /// in the ledger have corresponding transaction data.
    ///
    /// TODO: Support unpledging and unstaking
    pub fn compute_commitment_state(&mut self, commitments: Vec<CommitmentTransaction>) {
        // Categorize commitments by their type for separate processing
        let mut stake_commitments: Vec<CommitmentTransaction> = Vec::new();
        let mut pledge_commitments: Vec<CommitmentTransaction> = Vec::new();
        for commitment_tx in commitments {
            match commitment_tx.commitment_type {
                irys_primitives::CommitmentType::Stake => stake_commitments.push(commitment_tx),
                irys_primitives::CommitmentType::Pledge { .. } => {
                    pledge_commitments.push(commitment_tx)
                }
                _ => unimplemented!(),
            }
        }

        // Process stake commitments - these represent miners joining the network
        for stake_commitment in stake_commitments {
            // Register the commitment in the state
            // Assumption: Commitments are pre-validated, so we don't check for duplicates
            let value = CommitmentStateEntry {
                id: stake_commitment.id,
                commitment_status: CommitmentStatus::Active,
                partition_hash: None,
                signer: stake_commitment.signer,
                amount: stake_commitment.commitment_value(),
            };
            self.commitment_state
                .stake_commitments
                .insert(stake_commitment.signer, value);
        }

        // Process pledge commitments - miners committing resources to the network
        for pledge_commitment in pledge_commitments {
            let address = pledge_commitment.signer;

            // Skip pledges that don't have a corresponding active stake
            // This ensures only staked miners can make pledges
            if !self
                .commitment_state
                .stake_commitments
                .get(&address)
                .is_some_and(|c| c.commitment_status == CommitmentStatus::Active)
            {
                panic!("Invalid commitments found in epoch block");
            }

            // Create the state entry for the pledge commitment
            let value = CommitmentStateEntry {
                id: pledge_commitment.id,
                commitment_status: CommitmentStatus::Active,
                partition_hash: None,
                signer: pledge_commitment.signer,
                amount: pledge_commitment.commitment_value(),
            };

            // Add the pledge state to the signer's collection (or create a new collection if first pledge)
            self.commitment_state
                .pledge_commitments
                .entry(address)
                .or_default()
                .push(value);
        }
    }

    /// Assigns partition hashes to unassigned pledge commitments
    ///
    /// This function pairs unassigned partition hashes with active pledge commitments
    /// that have no partition hash assigned. It:
    ///
    /// 1. Takes partition hashes from self.unassigned_partitions
    /// 2. Assigns them to active pledges in commitment_state that need partitions
    /// 3. Updates PartitionAssignments to track the assignments
    /// 4. Removes assigned partitions from the unassigned_partitions list
    ///
    /// The assignment is deterministic, using sorted lists of both pledges and
    /// partition hashes to ensure consistent results.
    pub fn assign_partition_hashes_to_pledges(&mut self) {
        // Exit early if no partitions available
        if self.unassigned_partitions.is_empty() {
            return;
        }

        // Sort all the unassigned capacity partition_hashes
        let mut unassigned_partition_hashes = self.unassigned_partitions.clone();
        unassigned_partition_hashes.sort_unstable();
        let mut unassigned_parts: VecDeque<H256> = unassigned_partition_hashes.into();

        // Make a list of all the active pledges with no assigned partition hash
        let mut unassigned_pledges: Vec<CommitmentStateEntry> = self
            .commitment_state
            .pledge_commitments
            .values()
            .flat_map(|entries| entries.iter())
            .filter(|entry| {
                entry.commitment_status == CommitmentStatus::Active
                    && entry.partition_hash.is_none()
            })
            .cloned()
            .collect();

        // Exit early if no unassigned pledges available
        if unassigned_pledges.is_empty() {
            return;
        }

        // Sort all the unassigned pledges by their ids, having a sorted list
        // of pledges and unassigned hashes leads to deterministic pledge assignment
        unassigned_pledges.sort_unstable_by(|a, b| a.id.cmp(&b.id));

        // Loop through both lists assigning capacity partitions to pledges
        for pledge in &unassigned_pledges {
            // Get the next available partition hash
            let Some(partition_hash) = unassigned_parts.pop_front() else {
                break; // No more partitions available
            };

            // Try to get all the pledge commitments for a particular address
            let Some(entries) = self
                .commitment_state
                .pledge_commitments
                .get_mut(&pledge.signer)
            else {
                continue; // No pledges for this signer, skip to next
            };

            // Find the specific pledge entry by ID
            let Some(entry) = entries.iter_mut().find(|entry| entry.id == pledge.id) else {
                continue; // Pledge not found, skip to next
            };

            // Assign the partition hash to this pledge
            entry.partition_hash = Some(partition_hash);

            // Update partition assignments state to reference the assigned address
            self.partition_assignments.capacity_partitions.insert(
                partition_hash,
                PartitionAssignment {
                    partition_hash,
                    miner_address: pledge.signer,
                    ledger_id: None,
                    slot_index: None,
                },
            );

            debug!(
                "Assigned partition_hash {} to address {}",
                partition_hash, pledge.signer
            );

            // Remove the hash from unassigned partitions
            self.unassigned_partitions
                .retain(|&hash| hash != partition_hash);
        }
    }

    /// Returns a vector of all partition assignments associated with the provided miner address.
    ///
    /// This function extracts assignments from both data and capacity partitions where
    /// the miner_address matches the input. Data partition assignments are added first,
    /// followed by capacity partition assignments. Within each category, the ordering is
    /// determined by the underlying BTreeMap implementation which orders entries by their
    /// partition hash keys, ensuring consistent and deterministic iteration order.
    ///
    /// # Arguments
    /// * `miner_address` - The address of the miner to get assignments for
    ///
    /// # Returns
    /// * `Vec<PartitionAssignment>` - A vector containing all matching partition assignments
    pub fn get_partition_assignments(&self, miner_address: Address) -> Vec<PartitionAssignment> {
        let mut assignments = Vec::new();

        // Get a read only view of the partition assignments
        let pa = &self.partition_assignments;

        // Filter the data ledgers and get assignments matching the miner_address
        let assigned_data_partitions: Vec<&PartitionAssignment> = pa
            .data_partitions
            .iter()
            .filter(|(_, ass)| ass.miner_address == miner_address)
            .map(|(_, ass)| ass)
            .collect();

        assignments.extend(assigned_data_partitions);

        let assigned_capacity_partitions: Vec<&PartitionAssignment> = pa
            .capacity_partitions
            .iter()
            .filter(|(_, ass)| ass.miner_address == miner_address)
            .map(|(_, ass)| ass)
            .collect();

        assignments.extend(assigned_capacity_partitions);

        assignments
    }

    /// Maps storage modules to partition assignments for the local node.
    ///
    /// This function creates [`StorageModuleInfo`] instances that link storage modules to specific
    /// partition assignments. It processes assignments in the following priority order:
    /// 1. Publish ledger partitions (first priority)
    /// 2. Submit ledger partitions (second priority)
    /// 3. Capacity partitions (used for remaining storage modules)
    ///
    /// The function respects the BTreeMap's deterministic ordering when processing assignments
    /// within each category, ensuring consistent mapping across node restarts.
    ///
    /// # Note
    /// This function has the same configuration dependency as [`system_ledger::get_genesis_commitments()`].
    /// When updating configuration related to StorageModule/submodule functionality, both functions
    /// will need corresponding updates.
    ///
    /// # Arguments
    /// * `storage_module_config` - Configuration containing paths for storage submodules
    ///
    /// # Returns
    /// * `Vec<StorageModuleInfo>` - Vector of storage module information with assigned partitions
    pub fn map_storage_modules_to_partition_assignments(&self) -> Vec<StorageModuleInfo> {
        let miner = self.config.node_config.miner_address();
        let assignments = self.get_partition_assignments(miner);
        let num_chunks = self.config.consensus.num_chunks_in_partition as u32;
        let paths = &self
            .storage_submodules_config
            .as_ref()
            .unwrap()
            .submodule_paths;

        // Collect existing storage module packing info
        let mut sm_packing_info = self.collect_packing_info(paths);
        debug!("Packing info: {:#?}", &sm_packing_info);

        let mut module_infos = Vec::new();

        // STEP 1: Publish ledger
        self.process_storage_module_assignments(
            &assignments,
            &mut sm_packing_info,
            &mut module_infos,
            Some(DataLedger::Publish as u32),
            miner,
            num_chunks,
        );

        // STEP 2: Submit ledger
        self.process_storage_module_assignments(
            &assignments,
            &mut sm_packing_info,
            &mut module_infos,
            Some(DataLedger::Submit as u32),
            miner,
            num_chunks,
        );

        // STEP 3: Capacity (with remaining slots limit)
        self.process_storage_module_assignments(
            &assignments,
            &mut sm_packing_info,
            &mut module_infos,
            None, // Capacity assignments have no ledger_id
            miner,
            num_chunks,
        );

        // STEP 4: Unassigned & assignments from the future
        for (original_idx, (path, _)) in
            sm_packing_info
                .iter()
                .enumerate()
                .filter(|(_, (_, params))| {
                    params.is_none()
                    // if an assignment exists, and is from the future, we pass it through
                        || params.is_some_and(|pa| {
                            pa.last_updated_height.unwrap_or(self.height + 1) > self.height
                        })
                })
        {
            module_infos.push(StorageModuleInfo {
                id: original_idx,
                partition_assignment: None,
                submodules: vec![(partition_chunk_offset_ie!(0, num_chunks), path.clone())],
            });
        }

        module_infos
    }

    /// Gets info about partitions expiring at the given epoch_height from a preceding epoch snapshot,
    /// typically used during block production when the current epoch snapshot isn't yet available.
    pub fn get_expiring_partition_info(&self, epoch_height: u64) -> Vec<ExpiringPartitionInfo> {
        // expiring at next epoch based on this EpochSnapshot
        let ledgers = self.ledgers.clone();
        ledgers.get_expiring_term_partitions(epoch_height)
    }

    /// Loops though all the paths in the storage_submodules.toml and attempts to read the existing
    /// packing params from that path, building a list of (PathBuf, Option<PackingParams>) whose
    /// indexes map to the index of the path in the .toml
    fn collect_packing_info(&self, paths: &[PathBuf]) -> Vec<(PathBuf, Option<PackingParams>)> {
        paths
            .iter()
            .map(|path| {
                let sub_base_path = self.config.node_config.base_directory.join(path.clone());
                let params_path = sub_base_path.join(PACKING_PARAMS_FILE_NAME);

                let params = if params_path.exists() {
                    Some(PackingParams::from_toml(&params_path).expect("packing params to load"))
                } else {
                    None
                };

                (path.clone(), params)
            })
            .collect()
    }

    /// Processes partition assignments for a specific ledger, creating StorageModuleInfo entries and updating packing state.
    /// The StorageModuleInfos will reference existing storage modules if that store the partition assignment or use the first
    /// available storage module index with no partition assignments.
    fn process_storage_module_assignments(
        &self,
        assignments: &[PartitionAssignment],
        sm_packing_info: &mut [(PathBuf, Option<PackingParams>)],
        module_infos: &mut Vec<StorageModuleInfo>,
        target_ledger_id: Option<u32>,
        miner: Address,
        num_chunks: u32,
    ) {
        let filtered_assignments = assignments
            .iter()
            .filter(|pa| pa.ledger_id == target_ledger_id);

        let assignments_to_process = filtered_assignments.collect::<Vec<_>>();

        for pa in assignments_to_process {
            let id = self.find_or_assign_storage_module(sm_packing_info, pa);

            if id.is_none() {
                error!("No available storage modules for partition assignment!");
                return;
            }

            let id = id.unwrap();
            let path = sm_packing_info[id].0.clone();

            module_infos.push(StorageModuleInfo {
                id,
                partition_assignment: Some(*pa),
                submodules: vec![(partition_chunk_offset_ie!(0, num_chunks), path)],
            });

            // Update packing info (so this storage module doesn't get assigned to something else)
            sm_packing_info[id].1 = Some(PackingParams {
                packing_address: miner,
                partition_hash: Some(pa.partition_hash),
                ledger: pa.ledger_id,
                slot: pa.slot_index,
                last_updated_height: Some(self.height),
            });
        }
    }

    /// Finds storage module index for partition: returns existing assignment or first
    /// available storage module index with no partition assignment.
    fn find_or_assign_storage_module(
        &self,
        sm_packing_info: &[(PathBuf, Option<PackingParams>)],
        pa: &PartitionAssignment,
    ) -> Option<usize> {
        // Try to find existing partition assignment
        let existing_id = sm_packing_info.iter().position(|(_, params)| {
            params
                .as_ref()
                .is_some_and(|pp| pp.partition_hash == Some(pa.partition_hash))
        });

        // If not found, find first available storage module index/id with no assignment
        existing_id.or_else(|| {
            sm_packing_info.iter().position(|(_, params)| match params {
                // If there's no packing params its a fresh storage module
                None => true,
                // but on restart the storage module may have an "empty" packing params
                // See StorageModule::new() for why.
                Some(p) => p.partition_hash.is_none(),
            })
        })
    }

    /// Gets a partitions assignment to a data partition by partition hash
    pub fn get_data_partition_assignment(
        &self,
        partition_hash: PartitionHash,
    ) -> Option<PartitionAssignment> {
        self.partition_assignments.get_assignment(partition_hash)
    }

    pub fn is_staked(&self, miner_address: Address) -> bool {
        self.commitment_state.is_staked(miner_address)
    }
}

/// SHA256 hash the message parameter
fn hash_sha256(message: &[u8]) -> Result<[u8; 32], Error> {
    let mut hasher = sha::Sha256::new();
    hasher.update(message);
    let result = hasher.finish();
    Ok(result)
}

fn truncate_to_3_decimals(value: f64) -> f64 {
    (value * 1000.0).trunc() / 1000.0
}

#[cfg(test)]
mod tests {
    use super::*;
    use crate::{CommitmentState, PartitionAssignments};
    use irys_database::data_ledger::Ledgers;

    use irys_types::{
        Config, ConsensusConfig, ConsensusOptions, DataLedger, IrysBlockHeader, NodeConfig,
    };

    /// Validate that `calculate_additional_slots` allocates new slots when the
    /// ledger usage reaches the capacity threshold.
    #[test]
    fn threshold_based_allocation() {
        // Build a snapshot with a custom consensus configuration where each
        // slot can hold two partitions
        let mut node_config = NodeConfig::testing();
        node_config.consensus = ConsensusOptions::Custom(ConsensusConfig {
            num_partitions_per_slot: 2,
            ..node_config.consensus_config()
        });
        let config = Config::new(node_config);
        let mut snapshot = EpochSnapshot {
            ledgers: Ledgers::new(&config.consensus),
            partition_assignments: PartitionAssignments::new(),
            all_active_partitions: Vec::new(),
            unassigned_partitions: Vec::new(),
            storage_submodules_config: None,
            config: config.clone(),
            commitment_state: CommitmentState::default(),
            epoch_block: IrysBlockHeader::default(),
            previous_epoch_block: None,
<<<<<<< HEAD
            expired_partition_infos: None,
=======
            expired_partition_hashes: Vec::new(),
            height: 0,
>>>>>>> 6532881d
        };

        // Allocate four slots in the submit ledger so `slot_count()` returns 4.
        snapshot.ledgers[DataLedger::Submit].allocate_slots(4, 0);

        // mock header
        let mut header = IrysBlockHeader::new_mock_header();
        header.height = 0;
        // Modify mock block so the submit ledger has an offset up to 34 chunks. With the
        // correct capacity formula (4 slots * 10 chunks), this is below the
        // allocation threshold and should trigger two additional slots.
        for offset in 1..=34 {
            header.data_ledgers[DataLedger::Submit].max_chunk_offset = offset;
            let slots_to_add =
                snapshot.calculate_additional_slots(&None, &header, DataLedger::Submit);
            assert_eq!(slots_to_add, 0, "offset: {:?}", offset);
        }

        // Modify mock block so the submit ledger has an offset between 35 and 40 chunks. With the
        // correct capacity formula (4 slots * 10 chunks), this is above the
        // allocation threshold and should trigger two additional slots.
        for offset in 35..=40 {
            header.data_ledgers[DataLedger::Submit].max_chunk_offset = offset;
            let slots_to_add =
                snapshot.calculate_additional_slots(&None, &header, DataLedger::Submit);
            assert_eq!(slots_to_add, 2, "offset: {:?}", offset);
        }

        // and test for more than 40 chunks
        // should produce the same result as 35..=40 as new slots are capped at 2 using the Threshold-based capacity expansion
        for offset in 41..=99 {
            header.data_ledgers[DataLedger::Submit].max_chunk_offset = offset;
            let slots_to_add =
                snapshot.calculate_additional_slots(&None, &header, DataLedger::Submit);
            assert_eq!(slots_to_add, 2, "offset: {:?}", offset);
        }
    }

    mod validate_commitments {
        use crate::EpochSnapshot;
        use irys_database::SystemLedger;
        use irys_types::{ConsensusConfig, H256List, SystemTransactionLedger};

        #[test]
        fn should_check_that_all_commitments_are_included() {
            let config = ConsensusConfig::testing();
            let mut mocked_block = irys_types::IrysBlockHeader::new_mock_header();
            let mut comm_tx_1 = irys_types::CommitmentTransaction::new(&config);
            let mut comm_tx_2 = irys_types::CommitmentTransaction::new(&config);
            let mut unrelated_tx = irys_types::CommitmentTransaction::new(&config);

            comm_tx_1.id = [1; 32].into();
            comm_tx_2.id = [2; 32].into();
            unrelated_tx.id = [3; 32].into();

            mocked_block.system_ledgers.push(SystemTransactionLedger {
                ledger_id: SystemLedger::Commitment.into(),
                tx_ids: H256List(vec![comm_tx_1.id, comm_tx_2.id]),
            });

            let valid_commitments = vec![comm_tx_1.clone(), comm_tx_2.clone()];
            let too_few_commitments = vec![comm_tx_1.clone()];
            let too_many_commitments = vec![comm_tx_1.clone(), comm_tx_2.clone(), comm_tx_2];
            let valid_count_but_invalid_id = vec![comm_tx_1, unrelated_tx];

            let res = EpochSnapshot::validate_commitments(&mocked_block, &valid_commitments);
            assert!(res.is_ok());

            let err_str = EpochSnapshot::validate_commitments(&mocked_block, &too_few_commitments)
                .expect_err("Expected error for too many commitments")
                .to_string();
            assert_eq!(&err_str, "Commitment count mismatch for block 11111111111111111111111111111111: ledger has 2 commitments, but 1 commitments provided");

            let err_str = EpochSnapshot::validate_commitments(&mocked_block, &too_many_commitments)
                .expect_err("Expected error for too many commitments")
                .to_string();
            assert_eq!(&err_str, "Commitment count mismatch for block 11111111111111111111111111111111: ledger has 2 commitments, but 3 commitments provided");

            let err_str =
                EpochSnapshot::validate_commitments(&mocked_block, &valid_count_but_invalid_id)
                    .expect_err("Expected error for the wrong commitment ids")
                    .to_string();
            assert_eq!(err_str, "Missing commitment transaction 8qbHbw2BbbTHBW1sbeqakYXVKRQM8Ne7pLK7m6CVfeR for block 11111111111111111111111111111111");
        }
    }
}<|MERGE_RESOLUTION|>--- conflicted
+++ resolved
@@ -40,32 +40,10 @@
     pub epoch_block: IrysBlockHeader,
     /// The prior epoch block
     pub previous_epoch_block: Option<IrysBlockHeader>,
-<<<<<<< HEAD
     /// Partition that expired with this snapshot (only happens at epoch boundaries)
     pub expired_partition_infos: Option<Vec<ExpiringPartitionInfo>>,
-}
-
-impl Clone for EpochSnapshot {
-    fn clone(&self) -> Self {
-        Self {
-            ledgers: self.ledgers.clone(),
-            partition_assignments: self.partition_assignments.clone(),
-            all_active_partitions: self.all_active_partitions.clone(),
-            unassigned_partitions: self.unassigned_partitions.clone(),
-            storage_submodules_config: self.storage_submodules_config.clone(),
-            config: self.config.clone(),
-            commitment_state: self.commitment_state.clone(),
-            epoch_block: self.epoch_block.clone(),
-            previous_epoch_block: self.previous_epoch_block.clone(),
-            expired_partition_infos: self.expired_partition_infos.clone(),
-        }
-    }
-=======
-    /// Partition hashes that expired with this snapshot
-    pub expired_partition_hashes: Vec<PartitionHash>,
     /// Epoch block height this snapshot was computed for
-    pub height: u64,
->>>>>>> 6532881d
+    pub epoch_height: u64,
 }
 
 impl Default for EpochSnapshot {
@@ -82,12 +60,8 @@
             commitment_state: CommitmentState::default(),
             epoch_block: IrysBlockHeader::default(),
             previous_epoch_block: None,
-<<<<<<< HEAD
             expired_partition_infos: None,
-=======
-            expired_partition_hashes: Vec::new(),
-            height: IrysBlockHeader::default().height,
->>>>>>> 6532881d
+            epoch_height: IrysBlockHeader::default().height,
         }
     }
 }
@@ -123,12 +97,8 @@
             commitment_state: Default::default(),
             epoch_block: genesis_block.clone(),
             previous_epoch_block: None,
-<<<<<<< HEAD
             expired_partition_infos: None,
-=======
-            expired_partition_hashes: Vec::new(),
-            height: genesis_block.height,
->>>>>>> 6532881d
+            epoch_height: genesis_block.height,
         };
 
         match new_self.perform_epoch_tasks(&None, &genesis_block, commitments) {
@@ -251,7 +221,7 @@
         // Validate the epoch blocks
         self.is_epoch_block(new_epoch_block)?;
 
-        self.height = new_epoch_block.height;
+        self.epoch_height = new_epoch_block.height;
 
         // Skip previous block validation for genesis block (height 0)
         if new_epoch_block.height <= self.config.consensus.epoch.num_blocks_in_epoch {
@@ -958,7 +928,7 @@
                     params.is_none()
                     // if an assignment exists, and is from the future, we pass it through
                         || params.is_some_and(|pa| {
-                            pa.last_updated_height.unwrap_or(self.height + 1) > self.height
+                            pa.last_updated_height.unwrap_or(self.epoch_height + 1) > self.epoch_height
                         })
                 })
         {
@@ -972,10 +942,11 @@
         module_infos
     }
 
-    /// Gets info about partitions expiring at the given epoch_height from a preceding epoch snapshot,
-    /// typically used during block production when the current epoch snapshot isn't yet available.
+    /// Returns partitions expiring at height + 1 to this [EpochSnapshot]. Empty unless next block is an epoch block with expiring partitions.
+    ///
+    /// Used during block production to produce epoch blocks with the correct term fee distributions.
     pub fn get_expiring_partition_info(&self, epoch_height: u64) -> Vec<ExpiringPartitionInfo> {
-        // expiring at next epoch based on this EpochSnapshot
+        // expiring at next next block
         let ledgers = self.ledgers.clone();
         ledgers.get_expiring_term_partitions(epoch_height)
     }
@@ -1042,7 +1013,7 @@
                 partition_hash: Some(pa.partition_hash),
                 ledger: pa.ledger_id,
                 slot: pa.slot_index,
-                last_updated_height: Some(self.height),
+                last_updated_height: Some(self.epoch_height),
             });
         }
     }
@@ -1130,12 +1101,8 @@
             commitment_state: CommitmentState::default(),
             epoch_block: IrysBlockHeader::default(),
             previous_epoch_block: None,
-<<<<<<< HEAD
             expired_partition_infos: None,
-=======
-            expired_partition_hashes: Vec::new(),
-            height: 0,
->>>>>>> 6532881d
+            epoch_height: 0,
         };
 
         // Allocate four slots in the submit ledger so `slot_count()` returns 4.
