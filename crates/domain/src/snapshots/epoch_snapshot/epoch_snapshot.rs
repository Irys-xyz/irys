--- conflicted
+++ resolved
@@ -899,13 +899,8 @@
             );
 
             debug!(
-<<<<<<< HEAD
-                "Assigned partition_hash {} to address {} for {}",
-                partition_hash, pledge.signer, &pledge.id
-=======
                 "Assigned partition_hash {} to address {} for pledge {}",
                 &partition_hash, &pledge.signer, &pledge.id
->>>>>>> 9b4614b9
             );
 
             // Remove the hash from unassigned partitions
