[package]
edition = "2021"
name = "irys-reth-node-bridge"
version = "0.1.0"

[dependencies]
irys-storage.workspace = true
irys-database.workspace = true
irys-types.workspace = true
tracing.workspace = true
eyre = "0.6.12"
tokio = "1.37.0"
clap = { workspace = true, features = ["derive", "env"] }
reth.workspace = true
reth-db.workspace = true
reth-chainspec.workspace = true
reth-node-builder.workspace = true
reth-provider.workspace = true
reth-tasks.workspace = true
irys-reth.workspace = true
reth-node-ethereum.workspace = true
reth-e2e-test-utils.workspace = true
alloy-rpc-types-engine.workspace = true
alloy-eips.workspace = true
alloy-primitives.workspace = true
reth-node-api.workspace = true
reth-rpc-eth-api.workspace = true
reth-payload-builder.workspace = true
reth-cli-commands.workspace = true
async-trait.workspace = true
<<<<<<< HEAD
base58.workspace = true
=======

[lints]
workspace = true
>>>>>>> 0d119730
<|MERGE_RESOLUTION|>--- conflicted
+++ resolved
@@ -28,10 +28,7 @@
 reth-payload-builder.workspace = true
 reth-cli-commands.workspace = true
 async-trait.workspace = true
-<<<<<<< HEAD
 base58.workspace = true
-=======
 
 [lints]
-workspace = true
->>>>>>> 0d119730
+workspace = true