use std::{
    ops::Deref,
    sync::Arc,
    time::{SystemTime, UNIX_EPOCH},
};

use crate::node::{RethNodeAdapter, RethNodeAddOns};
use alloy_eips::BlockNumberOrTag;
use alloy_primitives::{BlockNumber, B256};
use alloy_rpc_types_engine::{ForkchoiceState, PayloadAttributes};
use irys_reth::{
    payload::{DeterministicSystemTxKey, SystemTxStore},
    IrysEthereumNode,
};
use irys_types::Address;
use reth::transaction_pool::EthPooledTransaction;
use reth_e2e_test_utils::node::NodeTestContext;
use reth_node_api::{EngineApiMessageVersion, NodeTypes, PayloadTypes};
use reth_payload_builder::EthPayloadBuilderAttributes;
use reth_provider::BlockReaderIdExt as _;

use crate::node::{eth_payload_attributes, RethNode};

#[derive(Clone)]
pub struct IrysRethNodeAdapter {
    pub reth_node: Arc<NodeTestContext<RethNodeAdapter, RethNodeAddOns>>,
    pub system_tx_store: SystemTxStore,
}

impl std::fmt::Debug for IrysRethNodeAdapter {
    fn fmt(&self, f: &mut std::fmt::Formatter<'_>) -> std::fmt::Result {
        write!(f, "IrysRethNodeAdapter")
    }
}

impl IrysRethNodeAdapter {
    pub async fn new(node: RethNode, system_tx_store: SystemTxStore) -> eyre::Result<Self> {
        let reth_node = NodeTestContext::new(node, eth_payload_attributes).await?;
        Ok(Self {
            reth_node: Arc::new(reth_node),
            system_tx_store,
        })
    }
}

impl Deref for IrysRethNodeAdapter {
    type Target = NodeTestContext<RethNodeAdapter, RethNodeAddOns>;
    fn deref(&self) -> &Self::Target {
        &self.reth_node
    }
}

impl IrysRethNodeAdapter {
    /// Asserts that a new block has been added to the blockchain
    /// and the tx has been included in the block.
    ///
    /// Does NOT work for pipeline since there's no stream notification!
    pub async fn assert_new_block_irys(
        &self,
        block_hash: B256,
        block_number: BlockNumber,
    ) -> eyre::Result<()> {
        // get head block from notifications stream and verify the tx has been pushed to the
        // pool is actually present in the canonical block
        // let head = self.engine_api.canonical_stream.next().await.unwrap();
        // let tx = head.tip().transactions().next();
        // assert_eq!(tx.unwrap().hash().as_slice(), tip_tx_hash.as_slice());

        loop {
            // wait for the block to commit
            tokio::time::sleep(std::time::Duration::from_millis(20)).await;
            if let Some(latest_block) = self
                .reth_node
                .inner
                .provider
                .block_by_number_or_tag(BlockNumberOrTag::Latest)?
            {
                if latest_block.header.number == block_number {
                    // make sure the block hash we submitted via FCU engine api is the new latest
                    // block using an RPC call
                    assert_eq!(latest_block.hash_slow(), block_hash);
                    break;
                }
            }
        }
        Ok(())
    }

    /// this should be used for testing only, as it doesn't use the payload builder
    /// and instead uses the attributes generator directly.
    /// Also, it doesn't use the system txs.
    /// Also, it doesn't set a proper parent beacon block root.
    pub async fn advance_block_testing(
        &mut self,
    ) -> eyre::Result<<<IrysEthereumNode as NodeTypes>::Payload as PayloadTypes>::BuiltPayload>
    {
        let current_timestamp = SystemTime::now().duration_since(UNIX_EPOCH).unwrap();
        let attributes = (self.reth_node.payload.attributes_generator)(current_timestamp.as_secs());
        let attributes = PayloadAttributes {
            timestamp: attributes.timestamp,
            prev_randao: B256::ZERO,
            suggested_fee_recipient: Address::ZERO,
            withdrawals: None,
            parent_beacon_block_root: Some(B256::ZERO),
        };
        let payload = self
            .build_submit_payload_irys(B256::ZERO, attributes, vec![])
            .await?;

        // trigger forkchoice update via engine api to commit the block to the blockchain
        self.update_forkchoice_full(
            payload.block().hash(),
            Some(payload.block().hash()),
            Some(payload.block().hash()),
        )
        .await?;

        Ok(payload)
    }
    pub async fn advance_block_custom(
        &self,
        parent_block_hash: B256,
        payload_attrs: <<IrysEthereumNode as NodeTypes>::Payload as PayloadTypes>::PayloadAttributes,
        system_txs: Vec<EthPooledTransaction>,
    ) -> eyre::Result<<<IrysEthereumNode as NodeTypes>::Payload as PayloadTypes>::BuiltPayload>
    {
        let payload = self
            .build_submit_payload_irys(parent_block_hash, payload_attrs, system_txs)
            .await?;

        // trigger forkchoice update via engine api to commit the block to the blockchain
        self.update_forkchoice_full(
            payload.block().hash(),
            Some(payload.block().hash()),
            Some(payload.block().hash()),
        )
        .await?;

        Ok(payload)
    }

    pub async fn new_payload_irys(
        &self,
        parent: B256,
        attributes: <<IrysEthereumNode as NodeTypes>::Payload as PayloadTypes>::PayloadAttributes,
        system_txs: Vec<EthPooledTransaction>,
    ) -> eyre::Result<<<IrysEthereumNode as NodeTypes>::Payload as PayloadTypes>::BuiltPayload>
    {
        let attributes = EthPayloadBuilderAttributes::new(parent, attributes);
        let key = DeterministicSystemTxKey::new(attributes.payload_id());
        self.system_tx_store.set_system_txs(key, system_txs);
        let payload_id = self
            .reth_node
            .payload
            .payload_builder
            .send_new_payload(attributes.clone())
            .await??;

        let payload = self
            .reth_node
            .payload
            .payload_builder
            .best_payload(payload_id)
            .await
            .unwrap()?;
        Ok(payload)
    }

    /// Sends forkchoice update to the engine api
    // we can set safe or finalized to ZERO to skip updating them, but head is mandatory.
    // safe (confirmed) we update in the block confirmed handler
    // finalized we update in the block finalized handler
    pub async fn update_forkchoice_full(
        &self,
        head_block_hash: B256,
        confirmed_block_hash: Option<B256>,
        finalized_block_hash: Option<B256>,
    ) -> eyre::Result<()> {
        self.reth_node
            .inner
            .add_ons_handle
            .beacon_engine_handle
            .fork_choice_updated(
                ForkchoiceState {
                    head_block_hash,
                    safe_block_hash: confirmed_block_hash.unwrap_or(B256::ZERO),
                    finalized_block_hash: finalized_block_hash.unwrap_or(B256::ZERO),
                },
                None,
                EngineApiMessageVersion::default(),
            )
            .await?;

        Ok(())
    }

<<<<<<< HEAD
pub type RethContext = NodeTestContext<RethNodeAdapter, RethNodeAddOns>;

pub async fn new_reth_context(node: RethNode) -> eyre::Result<RethContext> {
    NodeTestContext::new(node, eth_payload_attributes).await
=======
    pub async fn build_submit_payload_irys(
        &self,
        parent: B256,
        attributes: <<IrysEthereumNode as NodeTypes>::Payload as PayloadTypes>::PayloadAttributes,
        system_txs: Vec<EthPooledTransaction>,
    ) -> eyre::Result<<<IrysEthereumNode as NodeTypes>::Payload as PayloadTypes>::BuiltPayload>
    {
        let payload = self
            .new_payload_irys(parent, attributes, system_txs)
            .await?;
        let _block_hash = self.reth_node.submit_payload(payload.clone()).await?;
        Ok(payload)
    }
>>>>>>> 630d93d7
}<|MERGE_RESOLUTION|>--- conflicted
+++ resolved
@@ -194,12 +194,6 @@
         Ok(())
     }
 
-<<<<<<< HEAD
-pub type RethContext = NodeTestContext<RethNodeAdapter, RethNodeAddOns>;
-
-pub async fn new_reth_context(node: RethNode) -> eyre::Result<RethContext> {
-    NodeTestContext::new(node, eth_payload_attributes).await
-=======
     pub async fn build_submit_payload_irys(
         &self,
         parent: B256,
@@ -213,5 +207,4 @@
         let _block_hash = self.reth_node.submit_payload(payload.clone()).await?;
         Ok(payload)
     }
->>>>>>> 630d93d7
 }