// Standard library imports
use core::convert::Infallible;

// External crate imports - Alloy
use alloy_consensus::{Block, Header};
use alloy_dyn_abi::DynSolValue;
use alloy_evm::block::{BlockExecutionError, BlockExecutor, ExecutableTx, OnStateHook};
use alloy_evm::eth::EthBlockExecutor;
use alloy_evm::{Database, Evm, FromRecoveredTx, FromTxWithEncoded};
use alloy_primitives::{Address, Bytes, FixedBytes, Log, LogData, U256};

// External crate imports - Reth
use reth::primitives::{SealedBlock, SealedHeader};
use reth::providers::BlockExecutionResult;
use reth::revm::context::result::ExecutionResult;
use reth::revm::context::TxEnv;
use reth::revm::either::Either;
use reth::revm::primitives::hardfork::SpecId;
use reth::revm::{Inspector, State};
use reth_ethereum_primitives::Receipt;
use reth_evm::block::{BlockExecutorFactory, BlockExecutorFor, CommitChanges};
use reth_evm::eth::{EthBlockExecutionCtx, EthBlockExecutorFactory, EthEvmContext};
use reth_evm::execute::{BlockAssembler, BlockAssemblerInput};
use reth_evm::precompiles::PrecompilesMap;
use reth_evm::{ConfigureEvm, EthEvmFactory, EvmEnv, EvmFactory, NextBlockEnvAttributes};
use reth_evm_ethereum::{EthBlockAssembler, RethReceiptBuilder};

// External crate imports - Revm
use revm::context::result::{EVMError, HaltReason, InvalidTransaction, Output};
use revm::context::{BlockEnv, Cfg as _, CfgEnv, ContextTr as _};
use revm::inspector::NoOpInspector;
use revm::precompile::{PrecompileSpecId, Precompiles};
use revm::state::{Account, AccountStatus};
use revm::{MainBuilder as _, MainContext as _};
use tracing::{trace, warn};

// External crate imports - Other

use super::*;
use crate::shadow_tx::{self, ShadowTransaction, IRYS_SHADOW_EXEC, SHADOW_TX_DESTINATION_ADDR};

/// Constants for shadow transaction processing
mod constants {
    /// Gas used for shadow transactions (always 0)
    pub(super) const SHADOW_TX_GAS_USED: u64 = 0;

    /// Gas refunded for shadow transactions (always 0)
    pub(super) const SHADOW_TX_GAS_REFUNDED: u64 = 0;
}

/// Irys block executor that handles execution of both regular and shadow transactions.
#[derive(Debug)]
pub struct IrysBlockExecutor<'a, Evm> {
    inner: EthBlockExecutor<'a, Evm, &'a Arc<ChainSpec>, &'a RethReceiptBuilder>,
}

impl<'a, Evm> IrysBlockExecutor<'a, Evm> {
    /// Access the inner block executor
    pub const fn inner(
        &self,
    ) -> &EthBlockExecutor<'a, Evm, &'a Arc<ChainSpec>, &'a RethReceiptBuilder> {
        &self.inner
    }

    /// Access the inner block executor mutably
    pub const fn inner_mut(
        &mut self,
    ) -> &mut EthBlockExecutor<'a, Evm, &'a Arc<ChainSpec>, &'a RethReceiptBuilder> {
        &mut self.inner
    }
}

impl<'db, DB, E> BlockExecutor for IrysBlockExecutor<'_, E>
where
    DB: Database + 'db,
    E: Evm<
        DB = &'db mut State<DB>,
        Tx: FromRecoveredTx<TransactionSigned> + FromTxWithEncoded<TransactionSigned>,
    >,
{
    type Transaction = TransactionSigned;
    type Receipt = Receipt;
    type Evm = E;

    fn apply_pre_execution_changes(&mut self) -> Result<(), BlockExecutionError> {
        self.inner.apply_pre_execution_changes()
    }

    fn execute_transaction_with_result_closure(
        &mut self,
        tx: impl ExecutableTx<Self>,
        f: impl FnOnce(&ExecutionResult<<Self::Evm as Evm>::HaltReason>),
    ) -> Result<u64, BlockExecutionError> {
        self.execute_transaction_with_commit_condition(tx, |res| {
            f(res);
            CommitChanges::Yes
        })
        .map(Option::unwrap_or_default)
    }

    fn execute_transaction_with_commit_condition(
        &mut self,
        tx: impl ExecutableTx<Self>,
        on_result_f: impl FnOnce(
            &ExecutionResult<<Self::Evm as Evm>::HaltReason>,
        ) -> reth_evm::block::CommitChanges,
    ) -> Result<Option<u64>, BlockExecutionError> {
<<<<<<< HEAD
        self.inner
            .execute_transaction_with_commit_condition(tx, on_result_f)
=======
        // divert processing to the underlying EVM, which now has shadow processing logic
        // we keep this old code for now in case I need to hotfix something ;)
        return self
            .inner
            .execute_transaction_with_commit_condition(tx, on_result_f);

        #[expect(unreachable_code)]
        let tx_envelope = tx.tx();
        let tx_envelope_input_buf = tx_envelope.input();

        if tx_envelope.to() != Some(*SHADOW_TX_DESTINATION_ADDR) {
            // if the tx is not a shadow tx, execute it as a regular transaction
            return self
                .inner
                .execute_transaction_with_commit_condition(tx, on_result_f);
        }

        if tx_envelope_input_buf
            .strip_prefix(IRYS_SHADOW_EXEC)
            .is_none()
        {
            // if the tx does not contain the shadow prefix, treat it as a regular transaction
            return self
                .inner
                .execute_transaction_with_commit_condition(tx, on_result_f);
        };

        let shadow_tx = ShadowTransaction::decode(&mut &tx_envelope_input_buf[..])
            .map_err(|e| create_internal_error(&format!("failed to decode shadow tx: {e}")))?;

        tracing::trace!(tx_hash = %tx.tx().hash(), "executing shadow transaction");

        // Calculate and distribute priority fee to beneficiary BEFORE executing shadow tx
        let priority_fee = tx_envelope.max_priority_fee_per_gas().unwrap_or(0);
        let total_fee = U256::from(priority_fee);

        // Get the target address from the shadow transaction
        let fee_payer_address = match &shadow_tx {
            ShadowTransaction::V1 { packet, .. } => packet.fee_payer_address(),
        };

        // Check if this is a block reward transaction
        let is_block_reward = matches!(
            &shadow_tx,
            ShadowTransaction::V1 {
                packet: shadow_tx::TransactionPacket::BlockReward(_),
                ..
            }
        );

        // Block reward transactions MUST have 0 priority fee
        if is_block_reward && !total_fee.is_zero() {
            tracing::error!(
                tx_hash = %tx_envelope.hash(),
                priority_fee = %total_fee,
                "Block reward transaction with non-zero priority fee"
            );
            return Err(create_invalid_tx_error(
                *tx_envelope.hash(),
                InvalidTransaction::PriorityFeeGreaterThanMaxFee,
            ));
        }

        let beneficiary = {
            use revm::context::Block as _;
            self.inner().evm().block().beneficiary()
        };

        // Distribute priority fees
        self.distribute_priority_fee(
            total_fee,
            fee_payer_address,
            beneficiary,
            tx_envelope.hash(),
        )?;

        // Process the shadow transaction
        let (new_account_state, target) =
            self.process_shadow_transaction(&shadow_tx, tx_envelope.hash(), beneficiary)?;

        let mut new_state = alloy_primitives::map::foldhash::HashMap::default();

        // at this point, the shadow tx has been processed, and it was valid *enough*
        // that we should generate a receipt for it even in a failure state
        let execution_result = match new_account_state {
            Ok((plain_account, execution_result, account_existed)) => {
                let storage = plain_account
                    .storage
                    .iter()
                    .map(|(key, val)| (*key, EvmStorageSlot::new(*val)))
                    .collect();
                let mut status = AccountStatus::Touched;
                if plain_account.info.is_empty() {
                    // Existing account that is still empty after increment - don't touch it
                    // This handles the case where increment amount is 0 or results in 0 balance
                    status |= AccountStatus::SelfDestructed;
                } else if !account_existed {
                    // New account being created with non-zero balance - mark as created and touched
                    status |= AccountStatus::Created;
                };

                let account = Account {
                    info: plain_account.info,
                    storage,
                    status,
                };

                new_state.insert(target, account);

                execution_result
            }
            Err(execution_result) => execution_result,
        };

        if !on_result_f(&execution_result).should_commit() {
            return Ok(None);
        }

        // Build and store the receipt
        let evm = self.inner.evm_mut();
        self.shadow_tx_receipts
            .push(self.receipt_builder.build_receipt(ReceiptBuilderCtx {
                tx: tx_envelope,
                evm,
                result: execution_result,
                state: &new_state,
                cumulative_gas_used: constants::SHADOW_TX_CUMULATIVE_GAS,
            }));

        // Commit the changes to the database
        let db = evm.db_mut();
        db.commit(new_state);
        Ok(Some(0))
>>>>>>> 54c71a9a
    }

    fn finish(self) -> Result<(Self::Evm, BlockExecutionResult<Receipt>), BlockExecutionError> {
        self.inner.finish()
    }

    fn set_state_hook(&mut self, hook: Option<Box<dyn OnStateHook>>) {
        self.inner.set_state_hook(hook);
    }

    fn evm_mut(&mut self) -> &mut Self::Evm {
        self.inner.evm_mut()
    }

    fn evm(&self) -> &Self::Evm {
        self.inner.evm()
    }
}

/// Irys block assembler that ensures proper ordering and inclusion of shadow transactions.
///
/// This assembler wraps the standard Ethereum block assembler ensures that shadow transactions are properly ordered
/// and included according to protocol rules.
#[derive(Debug, Clone)]
pub struct IrysBlockAssembler<ChainSpec = reth_chainspec::ChainSpec> {
    inner: EthBlockAssembler<ChainSpec>,
}

impl<ChainSpec> IrysBlockAssembler<ChainSpec> {
    /// Creates a new [`IrysBlockAssembler`].
    pub fn new(chain_spec: Arc<ChainSpec>) -> Self {
        Self {
            inner: EthBlockAssembler::new(chain_spec),
        }
    }
}

impl<F, ChainSpec> BlockAssembler<F> for IrysBlockAssembler<ChainSpec>
where
    F: for<'a> BlockExecutorFactory<
        ExecutionCtx<'a> = EthBlockExecutionCtx<'a>,
        Transaction = TransactionSigned,
        Receipt = Receipt,
    >,
    ChainSpec: EthChainSpec + EthereumHardforks,
{
    type Block = Block<TransactionSigned>;

    fn assemble_block(
        &self,
        input: BlockAssemblerInput<'_, '_, F>,
    ) -> Result<Block<TransactionSigned>, BlockExecutionError> {
        self.inner.assemble_block(input)
    }
}

/// Factory for creating Irys block executors with shadow transaction support.
///
/// This factory produces [`IrysBlockExecutor`] instances that can handle both
/// regular Ethereum transactions and Irys-specific shadow transactions. It wraps
/// the standard Ethereum block executor factory with Irys-specific configuration.
#[derive(Debug, Clone, Default)]
pub struct IrysBlockExecutorFactory {
    inner: EthBlockExecutorFactory<RethReceiptBuilder, Arc<ChainSpec>, IrysEvmFactory>,
}

impl IrysBlockExecutorFactory {
    /// Creates a new [`EthBlockExecutorFactory`] with the given spec, [`EvmFactory`], and
    /// [`ReceiptBuilder`].
    pub const fn new(
        receipt_builder: RethReceiptBuilder,
        spec: Arc<ChainSpec>,
        evm_factory: IrysEvmFactory,
    ) -> Self {
        Self {
            inner: EthBlockExecutorFactory::new(receipt_builder, spec, evm_factory),
        }
    }

    /// Exposes the receipt builder.
    #[must_use]
    pub const fn receipt_builder(&self) -> &RethReceiptBuilder {
        self.inner.receipt_builder()
    }

    /// Exposes the chain specification.
    #[must_use]
    pub const fn spec(&self) -> &Arc<ChainSpec> {
        self.inner.spec()
    }

    /// Exposes the EVM factory.
    #[must_use]
    pub const fn evm_factory(&self) -> &IrysEvmFactory {
        self.inner.evm_factory()
    }
}

impl BlockExecutorFactory for IrysBlockExecutorFactory
where
    Self: 'static,
{
    type EvmFactory = IrysEvmFactory;
    type ExecutionCtx<'a> = EthBlockExecutionCtx<'a>;
    type Transaction = TransactionSigned;
    type Receipt = Receipt;

    fn evm_factory(&self) -> &Self::EvmFactory {
        self.inner.evm_factory()
    }

    fn create_executor<'a, DB, I>(
        &'a self,
        evm: <IrysEvmFactory as EvmFactory>::Evm<&'a mut State<DB>, I>,
        ctx: Self::ExecutionCtx<'a>,
    ) -> impl BlockExecutorFor<'a, Self, DB, I>
    where
        DB: Database + 'a,
        I: Inspector<<IrysEvmFactory as EvmFactory>::Context<&'a mut State<DB>>> + 'a,
    {
        let receipt_builder = self.inner.receipt_builder();
        IrysBlockExecutor {
            inner: EthBlockExecutor::new(evm, ctx, self.inner.spec(), receipt_builder),
        }
    }
}

/// Irys EVM configuration that integrates shadow transaction support.
#[derive(Debug, Clone)]
pub struct IrysEvmConfig {
    pub inner: EthEvmConfig<EthEvmFactory>,
    pub executor_factory: IrysBlockExecutorFactory,
    pub assembler: IrysBlockAssembler,
}

impl ConfigureEvm for IrysEvmConfig {
    type Primitives = EthPrimitives;
    type Error = Infallible;
    type NextBlockEnvCtx = NextBlockEnvAttributes;
    type BlockExecutorFactory = IrysBlockExecutorFactory;
    type BlockAssembler = IrysBlockAssembler<ChainSpec>;

    fn block_executor_factory(&self) -> &Self::BlockExecutorFactory {
        &self.executor_factory
    }

    fn block_assembler(&self) -> &Self::BlockAssembler {
        &self.assembler
    }

    fn evm_env(&self, header: &Header) -> EvmEnv {
        self.inner.evm_env(header)
    }

    fn next_evm_env(
        &self,
        parent: &Header,
        attributes: &NextBlockEnvAttributes,
    ) -> Result<EvmEnv, Self::Error> {
        self.inner.next_evm_env(parent, attributes)
    }

    fn context_for_block<'a>(
        &self,
        block: &'a SealedBlock<alloy_consensus::Block<TransactionSigned>>,
    ) -> EthBlockExecutionCtx<'a> {
        self.inner.context_for_block(block)
    }

    fn context_for_next_block(
        &self,
        parent: &SealedHeader,
        attributes: Self::NextBlockEnvCtx,
    ) -> EthBlockExecutionCtx<'_> {
        self.inner.context_for_next_block(parent, attributes)
    }
}

#[derive(Debug, Default, Clone, Copy)]
#[non_exhaustive]
pub struct IrysEvmFactory {}

impl IrysEvmFactory {
    pub fn new() -> Self {
        Self {}
    }
}

impl EvmFactory for IrysEvmFactory {
    type Evm<DB: Database, I: Inspector<EthEvmContext<DB>>> = IrysEvm<DB, I, Self::Precompiles>;
    type Context<DB: Database> = revm::Context<BlockEnv, TxEnv, CfgEnv, DB>;
    type Tx = TxEnv;
    type Error<DBError: core::error::Error + Send + Sync + 'static> = EVMError<DBError>;
    type HaltReason = HaltReason;
    type Spec = SpecId;
    type Precompiles = PrecompilesMap;

    fn create_evm<DB: Database>(&self, db: DB, input: EvmEnv) -> Self::Evm<DB, NoOpInspector> {
        let spec_id = input.cfg_env.spec;
        IrysEvm::new(
            revm::Context::mainnet()
                .with_block(input.block_env)
                .with_cfg(input.cfg_env)
                .with_db(db)
                .build_mainnet_with_inspector(NoOpInspector {})
                .with_precompiles(PrecompilesMap::from_static(Precompiles::new(
                    PrecompileSpecId::from_spec_id(spec_id),
                ))),
            false,
        )
    }

    fn create_evm_with_inspector<DB: Database, I: Inspector<Self::Context<DB>>>(
        &self,
        db: DB,
        input: EvmEnv,
        inspector: I,
    ) -> Self::Evm<DB, I> {
        let spec_id = input.cfg_env.spec;
        IrysEvm::new(
            revm::Context::mainnet()
                .with_block(input.block_env)
                .with_cfg(input.cfg_env)
                .with_db(db)
                .build_mainnet_with_inspector(inspector)
                .with_precompiles(PrecompilesMap::from_static(Precompiles::new(
                    PrecompileSpecId::from_spec_id(spec_id),
                ))),
            true,
        )
    }
}

use revm::{
    context::Evm as RevmEvm,
    context_interface::result::ResultAndState,
    handler::{instructions::EthInstructions, EthPrecompiles, PrecompileProvider},
    interpreter::{interpreter::EthInterpreter, InterpreterResult},
    Context, ExecuteEvm as _, InspectEvm as _,
};

use core::{
    fmt::Debug,
    ops::{Deref, DerefMut},
};

type ShadowTransactionResult2<HaltReason> =
    Result<(Account, ExecutionResult<HaltReason>, bool), ExecutionResult<HaltReason>>;

/// Executes a transaction with custom commit logic for shadow transactions.
///
/// This method handles both regular Ethereum transactions and Irys shadow transactions.
/// Shadow transactions are special protocol-level operations that modify account balances
/// according to consensus rules (staking, rewards, fees, etc.).
///
/// # Shadow Transaction Processing
/// Shadow transactions undergo additional validation:
/// 1. Parent block hash must match current chain state
/// 2. Block height must match current block number
/// 3. Balance operations must respect account constraints
///
/// # Note
/// When executing shadow transactions, reth may give a warning: "State root task returned incorrect state root"
/// This is because we require direct access to the db to execute shadow txs, preventing parallel state root
/// computations. This does not affect the correctness of the block.
#[expect(missing_debug_implementations)]
pub struct IrysEvm<DB: Database, I, PRECOMPILE = EthPrecompiles> {
    inner: RevmEvm<
        EthEvmContext<DB>,
        I,
        EthInstructions<EthInterpreter, EthEvmContext<DB>>,
        PRECOMPILE,
    >,
    inspect: bool,
    state: revm_primitives::map::foldhash::HashMap<Address, Account>,
}

impl<DB: Database, I, PRECOMPILE> IrysEvm<DB, I, PRECOMPILE> {
    /// Creates a new Irys EVM instance.
    ///
    /// The `inspect` argument determines whether the configured [`Inspector`] of the given
    /// [`RevmEvm`] should be invoked on [`Evm::transact`].
    pub fn new(
        evm: RevmEvm<
            EthEvmContext<DB>,
            I,
            EthInstructions<EthInterpreter, EthEvmContext<DB>>,
            PRECOMPILE,
        >,
        inspect: bool,
    ) -> Self {
        Self {
            inner: evm,
            inspect,
            state: Default::default(),
        }
    }

    /// Consumes self and return the inner EVM instance.
    pub fn into_inner(
        self,
    ) -> RevmEvm<EthEvmContext<DB>, I, EthInstructions<EthInterpreter, EthEvmContext<DB>>, PRECOMPILE>
    {
        self.inner
    }

    /// Provides a reference to the EVM context.
    pub const fn ctx(&self) -> &EthEvmContext<DB> {
        &self.inner.ctx
    }

    /// Provides a mutable reference to the EVM context.
    pub fn ctx_mut(&mut self) -> &mut EthEvmContext<DB> {
        &mut self.inner.ctx
    }
}

impl<DB: Database, I, PRECOMPILE> Deref for IrysEvm<DB, I, PRECOMPILE> {
    type Target = EthEvmContext<DB>;

    #[inline]
    fn deref(&self) -> &Self::Target {
        self.ctx()
    }
}

impl<DB: Database, I, PRECOMPILE> DerefMut for IrysEvm<DB, I, PRECOMPILE> {
    #[inline]
    fn deref_mut(&mut self) -> &mut Self::Target {
        self.ctx_mut()
    }
}

impl<DB, I, PRECOMPILE> Evm for IrysEvm<DB, I, PRECOMPILE>
where
    DB: Database,
    I: Inspector<EthEvmContext<DB>>,
    PRECOMPILE: PrecompileProvider<EthEvmContext<DB>, Output = InterpreterResult>,
{
    type DB = DB;
    type Tx = TxEnv;
    type Error = EVMError<DB::Error>;
    type HaltReason = HaltReason;
    type Spec = SpecId;
    type Precompiles = PRECOMPILE;
    type Inspector = I;

    fn block(&self) -> &BlockEnv {
        &self.block
    }

    fn chain_id(&self) -> u64 {
        self.cfg.chain_id
    }

    fn transact_raw(&mut self, tx: Self::Tx) -> Result<ResultAndState, Self::Error> {
        // run this tx through our processing first, if it's not a shadow tx we return here and pass it on
        let tx = match self.process_shadow_tx(tx)? {
            Either::Left(res) => return Ok(res),
            Either::Right(tx) => tx,
        };

        if self.inspect {
            self.inner.set_tx(tx);
            self.inner.inspect_replay()
        } else {
            self.inner.transact(tx)
        }
    }

    fn transact_system_call(
        &mut self,
        caller: Address,
        contract: Address,
        data: Bytes,
    ) -> Result<ResultAndState, Self::Error> {
        let tx = TxEnv {
            caller,
            kind: TxKind::Call(contract),
            // Explicitly set nonce to 0 so revm does not do any nonce checks
            nonce: 0,
            gas_limit: 30_000_000,
            value: U256::ZERO,
            data,
            // Setting the gas price to zero enforces that no value is transferred as part of the
            // call, and that the call will not count against the block's gas limit
            gas_price: 0,
            // The chain ID check is not relevant here and is disabled if set to None
            chain_id: None,
            // Setting the gas priority fee to None ensures the effective gas price is derived from
            // the `gas_price` field, which we need to be zero
            gas_priority_fee: None,
            access_list: Default::default(),
            // blob fields can be None for this tx
            blob_hashes: Vec::new(),
            max_fee_per_blob_gas: 0,
            tx_type: 0,
            authorization_list: Default::default(),
        };

        let mut gas_limit = tx.gas_limit;
        let mut basefee = 0;
        let mut disable_nonce_check = true;

        // ensure the block gas limit is >= the tx
        core::mem::swap(&mut self.block.gas_limit, &mut gas_limit);
        // disable the base fee check for this call by setting the base fee to zero
        core::mem::swap(&mut self.block.basefee, &mut basefee);
        // disable the nonce check
        core::mem::swap(&mut self.cfg.disable_nonce_check, &mut disable_nonce_check);

        let mut res = self.transact(tx);

        // swap back to the previous gas limit
        core::mem::swap(&mut self.block.gas_limit, &mut gas_limit);
        // swap back to the previous base fee
        core::mem::swap(&mut self.block.basefee, &mut basefee);
        // swap back to the previous nonce check flag
        core::mem::swap(&mut self.cfg.disable_nonce_check, &mut disable_nonce_check);

        // NOTE: We assume that only the contract storage is modified. Revm currently marks the
        // caller and block beneficiary accounts as "touched" when we do the above transact calls,
        // and includes them in the result.
        //
        // We're doing this state cleanup to make sure that changeset only includes the changed
        // contract storage.
        if let Ok(res) = &mut res {
            res.state.retain(|addr, _| *addr == contract);
        }

        res
    }

    fn db_mut(&mut self) -> &mut Self::DB {
        &mut self.journaled_state.database
    }

    fn finish(self) -> (Self::DB, EvmEnv<Self::Spec>) {
        let Context {
            block: block_env,
            cfg: cfg_env,
            journaled_state,
            ..
        } = self.inner.ctx;

        (journaled_state.database, EvmEnv { block_env, cfg_env })
    }

    fn set_inspector_enabled(&mut self, enabled: bool) {
        self.inspect = enabled;
    }

    fn precompiles(&self) -> &Self::Precompiles {
        &self.inner.precompiles
    }

    fn precompiles_mut(&mut self) -> &mut Self::Precompiles {
        &mut self.inner.precompiles
    }

    fn inspector(&self) -> &Self::Inspector {
        &self.inner.inspector
    }

    fn inspector_mut(&mut self) -> &mut Self::Inspector {
        &mut self.inner.inspector
    }
}

impl<DB, I, PRECOMPILE> IrysEvm<DB, I, PRECOMPILE>
where
    DB: Database,
    I: Inspector<EthEvmContext<DB>>,
    PRECOMPILE: PrecompileProvider<EthEvmContext<DB>, Output = InterpreterResult>,
{
    // type Error = <Self as Evm>::Error; unstable :c

    pub fn create_internal_error(msg: String) -> <Self as Evm>::Error {
        <Self as Evm>::Error::Custom(msg)
    }

    fn create_invalid_tx_error(
        _tx_hash: FixedBytes<32>,
        err: InvalidTransaction,
    ) -> <Self as Evm>::Error {
        <Self as Evm>::Error::Transaction(err)
    }

    // Process a `TxEvm`, checking to see if it's a valid shadow tx.
    // if the tx is not a shadow tx, we return the tx for normal processing.
    pub fn process_shadow_tx(
        &mut self,
        tx: <Self as Evm>::Tx,
    ) -> Result<Either<ResultAndState, <Self as Evm>::Tx>, <Self as Evm>::Error> {
        // figure out if this is a shadow tx

        // check that the call target is [`SHADOW_TX_DESTINATION_ADDR`]
        let to_address = match tx.kind {
            TxKind::Create => return Ok(Either::Right(tx)),
            TxKind::Call(address) => address,
        };
        let tx_envelope_input_buf = &tx.data;

        if to_address != *SHADOW_TX_DESTINATION_ADDR {
            trace!("Not a shadow tx");
            return Ok(Either::Right(tx));
        };

        // check that the tx data/input bytes start with the required prefix [`IRYS_SHADOW_EXEC`]
        if tx_envelope_input_buf
            .strip_prefix(IRYS_SHADOW_EXEC)
            .is_none()
        {
            trace!("Not a shadow tx");
            return Ok(Either::Right(tx));
        };

        // we've determined that this is/should be a shadow tx

        let shadow_tx = ShadowTransaction::decode(&mut &tx_envelope_input_buf[..])
            .map_err(|e| Self::create_internal_error(format!("failed to decode shadow tx: {e}")))?;

        tracing::trace!("executing shadow transaction");

        // Calculate and distribute priority fee to beneficiary BEFORE executing shadow tx
        // note: gas_priority_fee is `max_priority_fee_per_gas`, remapped in `impl FromRecoveredTx<TxEip1559> for TxEnv` in alloy-revm
        // no idea why the name is different though.
        let priority_fee = tx.gas_priority_fee.unwrap_or(0);
        let total_fee = U256::from(priority_fee);

        // Get the target address from the shadow transaction
        let fee_payer_address = match &shadow_tx {
            ShadowTransaction::V1 { packet, .. } => packet.fee_payer_address(),
        };

        // Check if this is a block reward transaction
        let is_block_reward = matches!(
            &shadow_tx,
            ShadowTransaction::V1 {
                packet: shadow_tx::TransactionPacket::BlockReward(_),
                ..
            }
        );

        // Block reward transactions MUST have 0 priority fee
        if is_block_reward && !total_fee.is_zero() {
            tracing::error!(

                priority_fee = %total_fee,
                "Block reward transaction with non-zero priority fee"
            );
            return Err(<Self as Evm>::Error::Transaction(
                InvalidTransaction::PriorityFeeGreaterThanMaxFee,
            ));
        }

        let beneficiary = self.block().beneficiary;

        // TODO: temporary as TxEnv doesn't have tx hash right now
        // eventually we *should* be able to modify the associated type to allow for this.
        let tx_hash: &FixedBytes<32> = &[0; 32].into();

        // the EVM factory should produce a new struct for every invocation
        assert!(
            self.state.is_empty(),
            "Custom IrysEVM state should be empty, but got: {:?}",
            &self.state.iter().collect::<Vec<_>>()
        );

        self.distribute_priority_fee(total_fee, fee_payer_address, beneficiary, tx_hash)?;

        let (new_account_state, target) =
            self.process_shadow_transaction(&shadow_tx, tx_hash, beneficiary)?;

        // at this point, the shadow tx has been processed, and it was valid *enough*
        // that we should generate a receipt for it even in a failure state
        let execution_result = match new_account_state {
            Ok((mut account, execution_result, account_existed)) => {
                self.commit_account_change(target, account.clone());

                let state_acc = self.state.get(&target).unwrap().clone();

                account.status = AccountStatus::Touched;
                // let mut status = AccountStatus::Touched;
                if account.info.is_empty() {
                    // Existing account that is still empty after increment - don't touch it
                    // This handles the case where increment amount is 0 or results in 0 balance
                    account.status |= AccountStatus::SelfDestructed;
                } else if !account_existed {
                    // New account being created with non-zero balance - mark as created and touched
                    account.status |= AccountStatus::Created;
                } else {
                    account.status = AccountStatus::Touched
                }

                // ensure status changing logic as part of `commit_account_change` is sane
                if state_acc.status != account.status {
                    warn!("Potentially invalid account status flags: from commit {:?}, from prev: {:?}", &state_acc.status, &account.status);
                }
                // assert_eq!(
                //     state_acc.status, account.status,
                //     "Invalid account status flags: from commit {:?}, from prev: {:?}",
                //     &state_acc.status, &account.status
                // );

                execution_result
            }
            Err(execution_result) => execution_result,
        };

        // instead of "committing" the new state (which we can't do from this type-erased context minus some shenannigans), we just need to return it as part of the return type
        // do not use the journal for state checkpointing/unwinding
        // it doesn't have cases for all the operations we need to do
        // (notably arbitrary add/remove of balance)

        let result_state = ResultAndState {
            result: execution_result,
            state: std::mem::take(&mut self.state),
        };

        // HACK so that inspecting using trace returns a valid frame
        // as we don't call the "traditional" EVM methods, the inspector returns a default, invalid, frame.
        if self.inspect && result_state.result.is_success() {
            // create the initial frame
            let mut frame = revm::handler::execution::create_init_frame(
                &tx,
                self.ctx().cfg().spec(),
                tx.gas_limit,
            );

            // tell the inspector that we're starting a frame
            revm::inspector::handler::frame_start(
                &mut self.inner.ctx,
                &mut self.inner.inspector,
                &mut frame,
            );

            // force the output to be a valid frame
            let mut frame_result =
                revm::handler::FrameResult::Call(revm::interpreter::CallOutcome {
                    result: InterpreterResult {
                        result: revm::interpreter::InstructionResult::Continue,
                        output: Bytes::new(),
                        gas: revm::interpreter::Gas::new(0),
                    },
                    memory_offset: Default::default(),
                });

            // inject the valid frame as the frame result
            revm::inspector::handler::frame_end(
                &mut self.inner.ctx,
                &mut self.inner.inspector,
                &frame,
                &mut frame_result,
            );
        }

        Ok(Either::Left(result_state))
    }

    /// Loads an account from the underlying state, or the database if there are no preexisting changes.
    /// NOTE: you MUST commit an account change before calling `load_account` for the same account, otherwise you will not get the latest version.
    /// TODO: improve this ^, and make this function responsible for account _creation_, i.e if an account doesn't exist, we use `Account::new_not_existing()`, instead of deferring this to the caller.
    pub fn load_account(
        &mut self,
        address: Address,
    ) -> Result<Option<Account>, <Self as Evm>::Error> {
        if let Some(entry) = self.state.get(&address) {
            return Ok(Some(entry.clone()));
        };

        let ctx = self.ctx_mut();
        let db = ctx.db();
        Ok(db
            .basic(address)
            .map_err(<Self as Evm>::Error::Database)?
            .map(std::convert::Into::into))
    }

    /// "Commits" a changed account to internal state.
    /// automatically changes the status of the account based on it's status
    pub fn commit_account_change(&mut self, address: Address, mut account: Account) {
        account.mark_touch();
        if account.is_empty() {
            account.mark_selfdestruct();
        } else if account.is_loaded_as_not_existing() {
            account.mark_created();
        }
        self.state.insert(address, account);
    }

    /// Distributes priority fees from shadow transactions to the block beneficiary.
    ///
    /// # Priority Fee Distribution Flow
    ///
    /// Shadow transactions support EIP-1559 style priority fees that are distributed
    /// to the block beneficiary (miner) BEFORE the shadow transaction is executed.
    ///
    /// ## Process:
    /// 1. Calculate total fee from `max_priority_fee_per_gas` (direct value, no gas multiplication)
    /// 2. Validate target has sufficient balance
    /// 3. Deduct fee from target account
    /// 4. Add fee to beneficiary account (create a new one if needed)
    /// 5. Commit state changes
    ///
    /// ## Early Returns:
    /// - No fee to distribute (fee is zero).
    ///   This is valid because enforcement of which shadow txs to include in the block is up to the consensus layer.
    /// - No target address in shadow transaction
    ///
    /// ## Error Cases:
    /// - Target account doesn't exist
    /// - Target has insufficient balance
    /// - Database operation failures
    pub fn distribute_priority_fee(
        &mut self,
        total_fee: U256,
        fee_payer_address: Option<Address>,
        beneficiary: Address,
        tx_hash: &FixedBytes<32>,
    ) -> Result<(), <Self as Evm>::Error> {
        // Early return if no fee to distribute
        if total_fee.is_zero() {
            return Ok(());
        }

        // Early return if no target address
        let Some(target) = fee_payer_address else {
            tracing::trace!(
                "No target address for shadow transaction, skipping priority fee distribution"
            );
            return Ok(());
        };

        // Early return for same-address transfer (no-op)
        if target == beneficiary {
            // Validate account exists (but don't check balance since no transfer occurs)
            let account_state = self.load_account(target)?;
            if account_state.is_none() {
                return Err(Self::create_invalid_tx_error(
                    *tx_hash,
                    InvalidTransaction::LackOfFundForMaxFee {
                        fee: Box::new(total_fee),
                        balance: Box::new(U256::ZERO),
                    },
                ));
            }

            tracing::trace!(
                address = %target,
                fee = %total_fee,
                "Priority fee payer and beneficiary are the same address, no-op transfer"
            );
            return Ok(());
        }

        tracing::debug!(
            beneficiary = %beneficiary,
            target = %target,
            total_fee = %total_fee,
            "Distributing priority fee"
        );

        // Prepare fee transfer
        let (target_state, beneficiary_state) =
            self.prepare_fee_transfer(target, beneficiary, total_fee, tx_hash)?;

        let bef = self.load_account(beneficiary)?.unwrap();

        self.commit_account_change(target, target_state);
        self.commit_account_change(beneficiary, beneficiary_state.clone());

        let aft = self.load_account(beneficiary)?.unwrap();

        assert_ne!(bef, aft);
        assert_eq!(beneficiary_state, aft);

        Ok(())
    }

    /// Prepares the fee transfer by validating and creating state changes for both accounts.
    ///
    /// Returns the updated state for both target and beneficiary accounts.
    fn prepare_fee_transfer(
        &mut self,
        target: Address,
        beneficiary: Address,
        total_fee: U256,
        tx_hash: &FixedBytes<32>,
    ) -> Result<(Account, Account), <Self as Evm>::Error> {
        // Deduct fee from target
        let mut target_state = self.deduct_fee_from_target(target, total_fee, tx_hash)?;
        target_state.status = AccountStatus::Touched;

        // Add fee to beneficiary
        let (mut beneficiary_account, is_new) =
            self.add_fee_to_beneficiary(beneficiary, total_fee)?;
        let mut status = AccountStatus::Touched;
        if is_new {
            status |= AccountStatus::Created;
        }
        beneficiary_account.status = status;

        Ok((target_state, beneficiary_account))
    }

    /// Deducts the fee from the target account after validating sufficient balance.
    ///
    /// # Errors
    /// - Returns `InvalidTransaction::NonceTooHigh` if target account doesn't exist
    /// - Returns `InvalidTransaction::LackOfFundForMaxFee` if insufficient balance
    fn deduct_fee_from_target(
        &mut self,
        target: Address,
        fee: U256,
        tx_hash: &FixedBytes<32>,
    ) -> Result<Account, <Self as Evm>::Error> {
        // Load target account
        let target_state = self.load_account(target)?;

        // Validate account exists
        let Some(mut account) = target_state else {
            tracing::warn!(
                target = %target,
                "Target account does not exist, cannot deduct priority fee"
            );
            return Err(Self::create_invalid_tx_error(
                *tx_hash,
                InvalidTransaction::LackOfFundForMaxFee {
                    fee: Box::new(fee),
                    balance: Box::new(U256::ZERO),
                },
            ));
        };

        // Validate sufficient balance
        if account.info.balance < fee {
            tracing::warn!(
                target = %target,
                balance = %account.info.balance,
                required_fee = %fee,
                "Target has insufficient balance for priority fee"
            );
            return Err(Self::create_invalid_tx_error(
                *tx_hash,
                InvalidTransaction::LackOfFundForMaxFee {
                    fee: Box::new(fee),
                    balance: Box::new(account.info.balance),
                },
            ));
        }

        // Deduct fee
        account.info.balance = account.info.balance.saturating_sub(fee);

        tracing::trace!(
            target = %target,
            fee = %fee,
            "Deducting priority fee from target"
        );

        Ok(account)
    }

    /// Adds the fee to the beneficiary account, creating it if necessary.
    ///
    /// Returns tuple of (account, is_new_account).
    fn add_fee_to_beneficiary(
        &mut self,
        beneficiary: Address,
        fee: U256,
    ) -> Result<(Account, bool), <Self as Evm>::Error> {
        // Load beneficiary account

        let beneficiary_state = self.load_account(beneficiary)?;

        if let Some(mut account) = beneficiary_state {
            // Update existing account
            let original_balance = account.info.balance;
            account.info.balance = account.info.balance.saturating_add(fee);

            tracing::trace!(
                beneficiary = %beneficiary,
                original_balance = %original_balance,
                new_balance = %account.info.balance,
                fee_amount = %fee,
                "Incrementing beneficiary balance with priority fee"
            );

            Ok((account, false))
        } else {
            // Create new account
            let mut account = Account::new_not_existing();

            account.info.balance = fee;

            tracing::trace!(
                beneficiary = %beneficiary,
                balance = %fee,
                "Creating new beneficiary account with priority fee"
            );

            Ok((account, true))
        }
    }

    /// Main branching processing function, handles all shadow tx variants & their required operations
    fn process_shadow_transaction(
        &mut self,
        shadow_tx: &ShadowTransaction,
        tx_hash: &FixedBytes<32>,
        beneficiary: Address,
    ) -> Result<(ShadowTransactionResult2<<Self as Evm>::HaltReason>, Address), <Self as Evm>::Error>
    {
        let topic = shadow_tx.topic();

        match shadow_tx {
            shadow_tx::ShadowTransaction::V1 { packet, .. } => match packet {
                shadow_tx::TransactionPacket::Unstake(either_inc_dec)
                | shadow_tx::TransactionPacket::Unpledge(either_inc_dec) => match either_inc_dec {
                    shadow_tx::EitherIncrementOrDecrement::BalanceIncrement(balance_increment) => {
                        let log = Self::create_shadow_log(
                            balance_increment.target,
                            vec![topic],
                            vec![
                                DynSolValue::Uint(balance_increment.amount, 256),
                                DynSolValue::Address(balance_increment.target),
                            ],
                        );
                        let target = balance_increment.target;
                        let (plain_account, execution_result, account_existed) =
                            self.handle_balance_increment(log, balance_increment)?;
                        Ok((
                            Ok((plain_account, execution_result, account_existed)),
                            target,
                        ))
                    }
                    shadow_tx::EitherIncrementOrDecrement::BalanceDecrement(balance_decrement) => {
                        let log = Self::create_shadow_log(
                            balance_decrement.target,
                            vec![topic],
                            vec![
                                DynSolValue::Uint(balance_decrement.amount, 256),
                                DynSolValue::Address(balance_decrement.target),
                            ],
                        );
                        let target = balance_decrement.target;
                        let res = self.handle_balance_decrement(
                            log,
                            &balance_decrement.irys_ref,
                            balance_decrement,
                        )?;
                        Ok((
                            res.map(|(plain_account, execution_result)| {
                                (plain_account, execution_result, true)
                            }),
                            target,
                        ))
                    }
                },
                shadow_tx::TransactionPacket::BlockReward(block_reward_increment) => {
                    let log = Self::create_shadow_log(
                        beneficiary,
                        vec![topic],
                        vec![
                            DynSolValue::Uint(block_reward_increment.amount, 256),
                            DynSolValue::Address(beneficiary),
                        ],
                    );
                    let target = beneficiary;
                    let balance_increment = shadow_tx::BalanceIncrement {
                        amount: block_reward_increment.amount,
                        target: beneficiary,
                        irys_ref: alloy_primitives::FixedBytes::ZERO,
                    };
                    let (plain_account, execution_result, account_existed) =
                        self.handle_balance_increment(log, &balance_increment)?;
                    Ok((
                        Ok((plain_account, execution_result, account_existed)),
                        target,
                    ))
                }
                shadow_tx::TransactionPacket::Stake(balance_decrement)
                | shadow_tx::TransactionPacket::StorageFees(balance_decrement)
                | shadow_tx::TransactionPacket::Pledge(balance_decrement) => {
                    let log = Self::create_shadow_log(
                        balance_decrement.target,
                        vec![topic],
                        vec![
                            DynSolValue::Uint(balance_decrement.amount, 256),
                            DynSolValue::Address(balance_decrement.target),
                        ],
                    );
                    let target = balance_decrement.target;
                    let res = self.handle_balance_decrement(log, tx_hash, balance_decrement)?;
                    Ok((
                        res.map(|(plain_account, execution_result)| {
                            (plain_account, execution_result, true)
                        }),
                        target,
                    ))
                }
                shadow_tx::TransactionPacket::TermFeeReward(balance_increment)
                | shadow_tx::TransactionPacket::IngressProofReward(balance_increment)
                | shadow_tx::TransactionPacket::PermFeeRefund(balance_increment) => {
                    let log = Self::create_shadow_log(
                        balance_increment.target,
                        vec![topic],
                        vec![
                            DynSolValue::Uint(balance_increment.amount, 256),
                            DynSolValue::Address(balance_increment.target),
                        ],
                    );
                    let target = balance_increment.target;
                    let (plain_account, execution_result, account_existed) =
                        self.handle_balance_increment(log, balance_increment)?;
                    Ok((
                        Ok((plain_account, execution_result, account_existed)),
                        target,
                    ))
                }
            },
        }
    }

    fn create_shadow_log(
        target: Address,
        topics: Vec<FixedBytes<32>>,
        params: Vec<DynSolValue>,
    ) -> Log {
        let encoded_data = DynSolValue::Tuple(params).abi_encode();
        Log {
            address: target,
            data: LogData::new(topics, encoded_data.into())
                .expect("System log creation should not fail"),
        }
    }

    /// Handles shadow transaction that increases account balance
    fn handle_balance_increment(
        &mut self,
        log: Log,
        balance_increment: &shadow_tx::BalanceIncrement,
    ) -> Result<(Account, ExecutionResult<<Self as Evm>::HaltReason>, bool), <Self as Evm>::Error>
    {
        let account = self.load_account(balance_increment.target)?;

        // Get the existing account or create a new one if it doesn't exist
        let account_existed = account.is_some();
        let account_info = if let Some(mut account) = account {
            let original_balance = account.info.balance;
            // Add the incremented amount to the balance
            account.info.balance = account
                .info
                .balance
                .saturating_add(balance_increment.amount);

            tracing::trace!(
                target_address = %balance_increment.target,
                original_balance = %original_balance,
                increment_amount = %balance_increment.amount,
                final_balance = %account.info.balance,
                "Balance increment on existing account"
            );

            account
        } else {
            // Create a new account with the incremented balance
            let mut account = Account::new_not_existing();
            account.info.balance = balance_increment.amount;

            tracing::debug!(
                target_address = %balance_increment.target,
                increment_amount = %balance_increment.amount,
                final_balance = %account.info.balance,
                "Balance increment on new account"
            );

            account
        };

        let execution_result = Self::create_success_result(log);

        Ok((account_info, execution_result, account_existed))
    }

    /// Handles shadow transaction that decreases account balance
    #[expect(clippy::type_complexity, reason = "original trait definition")]
    fn handle_balance_decrement(
        &mut self,
        log: Log,
        tx_hash: &FixedBytes<32>,
        balance_decrement: &shadow_tx::BalanceDecrement,
    ) -> Result<
        Result<
            (Account, ExecutionResult<<Self as Evm>::HaltReason>),
            ExecutionResult<<Self as Evm>::HaltReason>,
        >,
        <Self as Evm>::Error,
    > {
        let account = self.load_account(balance_decrement.target)?;

        // Get the existing account or create a new one if it doesn't exist
        // handle a case when an account has never existed (0 balance, no data stored on it)
        // We don't even create a receipt in this case (eth does the same with native txs)
        let Some(mut new_account_info) = account else {
            tracing::warn!(
                "account {} does not exist for balance decrement",
                &balance_decrement.target
            );
            return Err(Self::create_invalid_tx_error(
                *tx_hash,
                InvalidTransaction::OverflowPaymentInTransaction,
            ));
        };
        if new_account_info.info.balance < balance_decrement.amount {
            tracing::warn!(?new_account_info.info.balance, ?balance_decrement.amount);
            return Ok(Err(ExecutionResult::Revert {
                gas_used: constants::SHADOW_TX_GAS_USED,
                output: Bytes::new(),
            }));
        }
        // Apply the decrement amount to the balance
        new_account_info.info.balance = new_account_info
            .info
            .balance
            .saturating_sub(balance_decrement.amount);

        let execution_result = Self::create_success_result(log);

        Ok(Ok((new_account_info, execution_result)))
    }

    pub fn create_success_result(log: Log) -> ExecutionResult<<Self as Evm>::HaltReason> {
        ExecutionResult::Success {
            reason: revm::context::result::SuccessReason::Return,
            gas_used: constants::SHADOW_TX_GAS_USED,
            gas_refunded: constants::SHADOW_TX_GAS_REFUNDED,
            logs: vec![log],
            output: Output::Call(Bytes::new()),
        }
    }
}<|MERGE_RESOLUTION|>--- conflicted
+++ resolved
@@ -105,144 +105,8 @@
             &ExecutionResult<<Self::Evm as Evm>::HaltReason>,
         ) -> reth_evm::block::CommitChanges,
     ) -> Result<Option<u64>, BlockExecutionError> {
-<<<<<<< HEAD
         self.inner
             .execute_transaction_with_commit_condition(tx, on_result_f)
-=======
-        // divert processing to the underlying EVM, which now has shadow processing logic
-        // we keep this old code for now in case I need to hotfix something ;)
-        return self
-            .inner
-            .execute_transaction_with_commit_condition(tx, on_result_f);
-
-        #[expect(unreachable_code)]
-        let tx_envelope = tx.tx();
-        let tx_envelope_input_buf = tx_envelope.input();
-
-        if tx_envelope.to() != Some(*SHADOW_TX_DESTINATION_ADDR) {
-            // if the tx is not a shadow tx, execute it as a regular transaction
-            return self
-                .inner
-                .execute_transaction_with_commit_condition(tx, on_result_f);
-        }
-
-        if tx_envelope_input_buf
-            .strip_prefix(IRYS_SHADOW_EXEC)
-            .is_none()
-        {
-            // if the tx does not contain the shadow prefix, treat it as a regular transaction
-            return self
-                .inner
-                .execute_transaction_with_commit_condition(tx, on_result_f);
-        };
-
-        let shadow_tx = ShadowTransaction::decode(&mut &tx_envelope_input_buf[..])
-            .map_err(|e| create_internal_error(&format!("failed to decode shadow tx: {e}")))?;
-
-        tracing::trace!(tx_hash = %tx.tx().hash(), "executing shadow transaction");
-
-        // Calculate and distribute priority fee to beneficiary BEFORE executing shadow tx
-        let priority_fee = tx_envelope.max_priority_fee_per_gas().unwrap_or(0);
-        let total_fee = U256::from(priority_fee);
-
-        // Get the target address from the shadow transaction
-        let fee_payer_address = match &shadow_tx {
-            ShadowTransaction::V1 { packet, .. } => packet.fee_payer_address(),
-        };
-
-        // Check if this is a block reward transaction
-        let is_block_reward = matches!(
-            &shadow_tx,
-            ShadowTransaction::V1 {
-                packet: shadow_tx::TransactionPacket::BlockReward(_),
-                ..
-            }
-        );
-
-        // Block reward transactions MUST have 0 priority fee
-        if is_block_reward && !total_fee.is_zero() {
-            tracing::error!(
-                tx_hash = %tx_envelope.hash(),
-                priority_fee = %total_fee,
-                "Block reward transaction with non-zero priority fee"
-            );
-            return Err(create_invalid_tx_error(
-                *tx_envelope.hash(),
-                InvalidTransaction::PriorityFeeGreaterThanMaxFee,
-            ));
-        }
-
-        let beneficiary = {
-            use revm::context::Block as _;
-            self.inner().evm().block().beneficiary()
-        };
-
-        // Distribute priority fees
-        self.distribute_priority_fee(
-            total_fee,
-            fee_payer_address,
-            beneficiary,
-            tx_envelope.hash(),
-        )?;
-
-        // Process the shadow transaction
-        let (new_account_state, target) =
-            self.process_shadow_transaction(&shadow_tx, tx_envelope.hash(), beneficiary)?;
-
-        let mut new_state = alloy_primitives::map::foldhash::HashMap::default();
-
-        // at this point, the shadow tx has been processed, and it was valid *enough*
-        // that we should generate a receipt for it even in a failure state
-        let execution_result = match new_account_state {
-            Ok((plain_account, execution_result, account_existed)) => {
-                let storage = plain_account
-                    .storage
-                    .iter()
-                    .map(|(key, val)| (*key, EvmStorageSlot::new(*val)))
-                    .collect();
-                let mut status = AccountStatus::Touched;
-                if plain_account.info.is_empty() {
-                    // Existing account that is still empty after increment - don't touch it
-                    // This handles the case where increment amount is 0 or results in 0 balance
-                    status |= AccountStatus::SelfDestructed;
-                } else if !account_existed {
-                    // New account being created with non-zero balance - mark as created and touched
-                    status |= AccountStatus::Created;
-                };
-
-                let account = Account {
-                    info: plain_account.info,
-                    storage,
-                    status,
-                };
-
-                new_state.insert(target, account);
-
-                execution_result
-            }
-            Err(execution_result) => execution_result,
-        };
-
-        if !on_result_f(&execution_result).should_commit() {
-            return Ok(None);
-        }
-
-        // Build and store the receipt
-        let evm = self.inner.evm_mut();
-        self.shadow_tx_receipts
-            .push(self.receipt_builder.build_receipt(ReceiptBuilderCtx {
-                tx: tx_envelope,
-                evm,
-                result: execution_result,
-                state: &new_state,
-                cumulative_gas_used: constants::SHADOW_TX_CUMULATIVE_GAS,
-            }));
-
-        // Commit the changes to the database
-        let db = evm.db_mut();
-        db.commit(new_state);
-        Ok(Some(0))
->>>>>>> 54c71a9a
     }
 
     fn finish(self) -> Result<(Self::Evm, BlockExecutionResult<Receipt>), BlockExecutionError> {
