// Standard library imports
use core::convert::Infallible;

use alloy_rpc_types_engine::ExecutionData;
use either::Either;

use alloy_consensus::{Block, Header};
use alloy_dyn_abi::DynSolValue;
use alloy_eips::eip2718::EIP4844_TX_TYPE_ID;
use alloy_evm::block::{BlockExecutionError, BlockExecutor, ExecutableTx, OnStateHook};
use alloy_evm::eth::EthBlockExecutor;
use alloy_evm::{Database, Evm, FromRecoveredTx, FromTxWithEncoded};
use alloy_primitives::{Address, Bytes, FixedBytes, Log, LogData, U256};

use reth::primitives::{SealedBlock, SealedHeader};
use reth::providers::BlockExecutionResult;
use reth::revm::context::result::ExecutionResult;
use reth::revm::context::TxEnv;
use reth::revm::primitives::hardfork::SpecId;
use reth::revm::{Inspector, State};
use reth_ethereum_primitives::Receipt;
use reth_evm::block::{BlockExecutorFactory, BlockExecutorFor, CommitChanges};
use reth_evm::eth::{EthBlockExecutionCtx, EthBlockExecutorFactory, EthEvmContext};
use reth_evm::execute::{BlockAssembler, BlockAssemblerInput};
use reth_evm::precompiles::PrecompilesMap;
use reth_evm::{
    ConfigureEngineEvm, ConfigureEvm, EthEvmFactory, EvmEnv, EvmFactory, NextBlockEnvAttributes,
};
use reth_evm_ethereum::{EthBlockAssembler, RethReceiptBuilder};

// External crate imports - Revm
use revm::context::result::{EVMError, HaltReason, InvalidTransaction, Output};
use revm::context::{BlockEnv, CfgEnv, ContextTr as _};
use revm::handler::EthFrame;
use revm::inspector::NoOpInspector;
use revm::precompile::{PrecompileSpecId, Precompiles};
use revm::state::{Account, AccountStatus};
use revm::{MainBuilder as _, MainContext as _};
use tracing::{trace, warn};

// External crate imports - Other

use super::*;
<<<<<<< HEAD
use crate::precompiles::pd::context::PdContext;
use crate::precompiles::pd::precompile::register_irys_precompiles_if_active;
=======
>>>>>>> d1c93fdb
use crate::shadow_tx::{self, ShadowTransaction};

/// Constants for shadow transaction processing
mod constants {
    /// Gas used for shadow transactions (always 0)
    pub(super) const SHADOW_TX_GAS_USED: u64 = 0;

    /// Gas refunded for shadow transactions (always 0)
    pub(super) const SHADOW_TX_GAS_REFUNDED: u64 = 0;
}

/// Irys block executor that handles execution of both regular and shadow transactions.
#[derive(Debug)]
pub struct IrysBlockExecutor<'a, Evm> {
    inner: EthBlockExecutor<'a, Evm, &'a Arc<ChainSpec>, &'a RethReceiptBuilder>,
}

impl<'a, Evm> IrysBlockExecutor<'a, Evm> {
    /// Access the inner block executor
    pub const fn inner(
        &self,
    ) -> &EthBlockExecutor<'a, Evm, &'a Arc<ChainSpec>, &'a RethReceiptBuilder> {
        &self.inner
    }

    /// Access the inner block executor mutably
    pub const fn inner_mut(
        &mut self,
    ) -> &mut EthBlockExecutor<'a, Evm, &'a Arc<ChainSpec>, &'a RethReceiptBuilder> {
        &mut self.inner
    }
}

impl<'db, DB, E> BlockExecutor for IrysBlockExecutor<'_, E>
where
    DB: Database + 'db,
    E: Evm<
        DB = &'db mut State<DB>,
        Tx: FromRecoveredTx<TransactionSigned> + FromTxWithEncoded<TransactionSigned>,
    >,
{
    type Transaction = TransactionSigned;
    type Receipt = Receipt;
    type Evm = E;

    fn apply_pre_execution_changes(&mut self) -> Result<(), BlockExecutionError> {
        self.inner.apply_pre_execution_changes()
    }

    fn execute_transaction_with_result_closure(
        &mut self,
        tx: impl ExecutableTx<Self>,
        f: impl FnOnce(&ExecutionResult<<Self::Evm as Evm>::HaltReason>),
    ) -> Result<u64, BlockExecutionError> {
        self.execute_transaction_with_commit_condition(tx, |res| {
            f(res);
            CommitChanges::Yes
        })
        .map(Option::unwrap_or_default)
    }

    fn execute_transaction_with_commit_condition(
        &mut self,
        tx: impl ExecutableTx<Self>,
        on_result_f: impl FnOnce(
            &ExecutionResult<<Self::Evm as Evm>::HaltReason>,
        ) -> reth_evm::block::CommitChanges,
    ) -> Result<Option<u64>, BlockExecutionError> {
        self.inner
            .execute_transaction_with_commit_condition(tx, on_result_f)
    }

    fn finish(self) -> Result<(Self::Evm, BlockExecutionResult<Receipt>), BlockExecutionError> {
        self.inner.finish()
    }

    fn set_state_hook(&mut self, hook: Option<Box<dyn OnStateHook>>) {
        self.inner.set_state_hook(hook);
    }

    fn evm_mut(&mut self) -> &mut Self::Evm {
        self.inner.evm_mut()
    }

    fn evm(&self) -> &Self::Evm {
        self.inner.evm()
    }

    fn execute_transaction_without_commit(
        &mut self,
        tx: impl ExecutableTx<Self>,
    ) -> Result<
        revm::context_interface::result::ExecResultAndState<
            ExecutionResult<<Self::Evm as Evm>::HaltReason>,
        >,
        BlockExecutionError,
    > {
        self.inner.execute_transaction_without_commit(tx)
    }

    fn commit_transaction(
        &mut self,
        result: revm::context_interface::result::ExecResultAndState<
            ExecutionResult<<Self::Evm as Evm>::HaltReason>,
        >,
        tx: impl ExecutableTx<Self>,
    ) -> Result<u64, BlockExecutionError> {
        self.inner.commit_transaction(result, tx)
    }
}

/// Irys block assembler that ensures proper ordering and inclusion of shadow transactions.
///
/// This assembler wraps the standard Ethereum block assembler ensures that shadow transactions are properly ordered
/// and included according to protocol rules.
#[derive(Debug, Clone)]
pub struct IrysBlockAssembler<ChainSpec = reth_chainspec::ChainSpec> {
    inner: EthBlockAssembler<ChainSpec>,
}

impl<ChainSpec> IrysBlockAssembler<ChainSpec> {
    /// Creates a new [`IrysBlockAssembler`].
    pub fn new(chain_spec: Arc<ChainSpec>) -> Self {
        Self {
            inner: EthBlockAssembler::new(chain_spec),
        }
    }
}

impl<F, ChainSpec> BlockAssembler<F> for IrysBlockAssembler<ChainSpec>
where
    F: for<'a> BlockExecutorFactory<
        ExecutionCtx<'a> = EthBlockExecutionCtx<'a>,
        Transaction = TransactionSigned,
        Receipt = Receipt,
    >,
    ChainSpec: EthChainSpec + EthereumHardforks,
{
    type Block = Block<TransactionSigned>;

    fn assemble_block(
        &self,
        input: BlockAssemblerInput<'_, '_, F>,
    ) -> Result<Block<TransactionSigned>, BlockExecutionError> {
        self.inner.assemble_block(input)
    }
}

/// Factory for creating Irys block executors with shadow transaction support.
///
/// This factory produces [`IrysBlockExecutor`] instances that can handle both
/// regular Ethereum transactions and Irys-specific shadow transactions. It wraps
/// the standard Ethereum block executor factory with Irys-specific configuration.
#[derive(Debug, Clone)]
pub struct IrysBlockExecutorFactory {
    inner: EthBlockExecutorFactory<RethReceiptBuilder, Arc<ChainSpec>, IrysEvmFactory>,
}

impl IrysBlockExecutorFactory {
    /// Creates a new [`EthBlockExecutorFactory`] with the given spec, [`EvmFactory`], and
    /// [`RethReceiptBuilder`].
    pub const fn new(
        receipt_builder: RethReceiptBuilder,
        spec: Arc<ChainSpec>,
        evm_factory: IrysEvmFactory,
    ) -> Self {
        Self {
            inner: EthBlockExecutorFactory::new(receipt_builder, spec, evm_factory),
        }
    }

    /// Exposes the receipt builder.
    #[must_use]
    pub const fn receipt_builder(&self) -> &RethReceiptBuilder {
        self.inner.receipt_builder()
    }

    /// Exposes the chain specification.
    #[must_use]
    pub const fn spec(&self) -> &Arc<ChainSpec> {
        self.inner.spec()
    }

    /// Exposes the EVM factory.
    #[must_use]
    pub const fn evm_factory(&self) -> &IrysEvmFactory {
        self.inner.evm_factory()
    }
}

impl BlockExecutorFactory for IrysBlockExecutorFactory
where
    Self: 'static,
{
    type EvmFactory = IrysEvmFactory;
    type ExecutionCtx<'a> = EthBlockExecutionCtx<'a>;
    type Transaction = TransactionSigned;
    type Receipt = Receipt;

    fn evm_factory(&self) -> &Self::EvmFactory {
        self.inner.evm_factory()
    }

    fn create_executor<'a, DB, I>(
        &'a self,
        evm: <IrysEvmFactory as EvmFactory>::Evm<&'a mut State<DB>, I>,
        ctx: Self::ExecutionCtx<'a>,
    ) -> impl BlockExecutorFor<'a, Self, DB, I>
    where
        DB: Database + 'a,
        I: Inspector<<IrysEvmFactory as EvmFactory>::Context<&'a mut State<DB>>> + 'a,
    {
        let receipt_builder = self.inner.receipt_builder();
        IrysBlockExecutor {
            inner: EthBlockExecutor::new(evm, ctx, self.inner.spec(), receipt_builder),
        }
    }
}

/// Irys EVM configuration that integrates shadow transaction support.
#[derive(Debug, Clone)]
pub struct IrysEvmConfig {
    pub inner: EthEvmConfig<ChainSpec, EthEvmFactory>,
    pub executor_factory: IrysBlockExecutorFactory,
    pub assembler: IrysBlockAssembler,
}

impl ConfigureEngineEvm<ExecutionData> for IrysEvmConfig {
    fn evm_env_for_payload(
        &self,
        payload: &ExecutionData,
    ) -> Result<reth_evm::EvmEnvFor<Self>, Self::Error> {
        self.inner.evm_env_for_payload(payload)
    }

    fn context_for_payload<'a>(
        &self,
        payload: &'a ExecutionData,
    ) -> Result<reth_evm::ExecutionCtxFor<'a, Self>, Self::Error> {
        self.inner.context_for_payload(payload)
    }

    fn tx_iterator_for_payload(
        &self,
        payload: &ExecutionData,
    ) -> Result<impl reth_evm::ExecutableTxIterator<Self>, Self::Error> {
        self.inner.tx_iterator_for_payload(payload)
    }
}

impl ConfigureEvm for IrysEvmConfig {
    type Primitives = EthPrimitives;
    type Error = Infallible;
    type NextBlockEnvCtx = NextBlockEnvAttributes;
    type BlockExecutorFactory = IrysBlockExecutorFactory;
    type BlockAssembler = IrysBlockAssembler<ChainSpec>;

    fn block_executor_factory(&self) -> &Self::BlockExecutorFactory {
        &self.executor_factory
    }

    fn block_assembler(&self) -> &Self::BlockAssembler {
        &self.assembler
    }

    fn evm_env(&self, header: &Header) -> Result<EvmEnv, Infallible> {
        self.inner.evm_env(header)
    }

    fn next_evm_env(
        &self,
        parent: &Header,
        attributes: &NextBlockEnvAttributes,
    ) -> Result<EvmEnv, Self::Error> {
        self.inner.next_evm_env(parent, attributes)
    }

    fn context_for_block<'a>(
        &self,
        block: &'a SealedBlock<alloy_consensus::Block<TransactionSigned>>,
    ) -> Result<EthBlockExecutionCtx<'a>, Infallible> {
        self.inner.context_for_block(block)
    }

    fn context_for_next_block(
        &self,
        parent: &SealedHeader,
        attributes: Self::NextBlockEnvCtx,
    ) -> Result<EthBlockExecutionCtx<'_>, Infallible> {
        self.inner.context_for_next_block(parent, attributes)
    }
}

#[derive(Debug, Clone)]
#[non_exhaustive]
pub struct IrysEvmFactory {
    context: PdContext,
}

impl IrysEvmFactory {
    pub fn new(chunk_provider: Arc<dyn irys_types::chunk_provider::RethChunkProvider>) -> Self {
        let context = PdContext::new(chunk_provider);
        Self { context }
    }

    /// Provides access to the PdContext for test setup.
    #[cfg(test)]
    pub fn context(&self) -> &PdContext {
        &self.context
    }
}

impl EvmFactory for IrysEvmFactory {
    type Evm<DB: Database, I: Inspector<EthEvmContext<DB>>> = IrysEvm<DB, I, Self::Precompiles>;
    type Context<DB: Database> = revm::Context<BlockEnv, TxEnv, CfgEnv, DB>;
    type Tx = TxEnv;
    type Error<DBError: core::error::Error + Send + Sync + 'static> = EVMError<DBError>;
    type HaltReason = HaltReason;
    type Spec = SpecId;
    type BlockEnv = BlockEnv;
    type Precompiles = PrecompilesMap;

    fn create_evm<DB: Database>(&self, db: DB, input: EvmEnv) -> Self::Evm<DB, NoOpInspector> {
        let spec_id = input.cfg_env.spec;
        IrysEvm::new(
            revm::Context::mainnet()
                .with_block(input.block_env)
                .with_cfg(input.cfg_env)
                .with_db(db)
                .build_mainnet_with_inspector(NoOpInspector {})
                .with_precompiles(PrecompilesMap::from_static(Precompiles::new(
                    PrecompileSpecId::from_spec_id(spec_id),
                ))),
            false,
<<<<<<< HEAD
            self.context.clone_for_new_evm(),
        );

        // Register Irys custom precompiles depending on active hardfork (Frontier+).
        let pd_context = evm.pd_context().clone();
        register_irys_precompiles_if_active(evm.precompiles_mut(), spec_id, pd_context);

        evm
=======
        )
>>>>>>> d1c93fdb
    }

    fn create_evm_with_inspector<DB: Database, I: Inspector<Self::Context<DB>>>(
        &self,
        db: DB,
        input: EvmEnv,
        inspector: I,
    ) -> Self::Evm<DB, I> {
        let spec_id = input.cfg_env.spec;
        IrysEvm::new(
            revm::Context::mainnet()
                .with_block(input.block_env)
                .with_cfg(input.cfg_env)
                .with_db(db)
                .build_mainnet_with_inspector(inspector)
                .with_precompiles(PrecompilesMap::from_static(Precompiles::new(
                    PrecompileSpecId::from_spec_id(spec_id),
                ))),
            true,
<<<<<<< HEAD
            self.context.clone_for_new_evm(),
        );

        // Register Irys custom precompiles depending on active hardfork (Frontier+).
        let pd_context = evm.pd_context().clone();
        register_irys_precompiles_if_active(evm.precompiles_mut(), spec_id, pd_context);

        evm
=======
        )
>>>>>>> d1c93fdb
    }
}

use revm::{
    context::Evm as RevmEvm,
    context_interface::result::ResultAndState,
    handler::{instructions::EthInstructions, EthPrecompiles, PrecompileProvider},
    interpreter::{interpreter::EthInterpreter, InterpreterResult},
    Context, ExecuteEvm as _, InspectEvm as _,
};

use core::{
    fmt::Debug,
    ops::{Deref, DerefMut},
};

type ShadowTransactionResult2<HaltReason> =
    Result<(Account, ExecutionResult<HaltReason>, bool), ExecutionResult<HaltReason>>;

/// Executes a transaction with custom commit logic for shadow transactions.
///
/// This method handles both regular Ethereum transactions and Irys shadow transactions.
/// Shadow transactions are special protocol-level operations that modify account balances
/// according to consensus rules (staking, rewards, fees, etc.).
///
/// # Shadow Transaction Processing
/// Shadow transactions undergo additional validation:
/// 1. Parent block hash must match current chain state
/// 2. Block height must match current block number
/// 3. Balance operations must respect account constraints
///
/// # Note
/// When executing shadow transactions, reth may give a warning: "State root task returned incorrect state root"
/// This is because we require direct access to the db to execute shadow txs, preventing parallel state root
/// computations. This does not affect the correctness of the block.
#[expect(missing_debug_implementations)]
pub struct IrysEvm<DB: Database, I, PRECOMPILE = EthPrecompiles> {
    inner: RevmEvm<
        EthEvmContext<DB>,
        I,
        EthInstructions<EthInterpreter, EthEvmContext<DB>>,
        PRECOMPILE,
        EthFrame,
    >,
    inspect: bool,
    state: revm_primitives::map::foldhash::HashMap<Address, Account>,
    // Shared context for accessing Irys data
    context: PdContext,
}

impl<DB: Database, I, PRECOMPILE> IrysEvm<DB, I, PRECOMPILE> {
    /// Creates a new Irys EVM instance.
    ///
    /// The `inspect` argument determines whether the configured [`Inspector`] of the given
    /// [`RevmEvm`] should be invoked on [`Evm::transact`].
    pub fn new(
        evm: RevmEvm<
            EthEvmContext<DB>,
            I,
            EthInstructions<EthInterpreter, EthEvmContext<DB>>,
            PRECOMPILE,
            EthFrame,
        >,
        inspect: bool,
        context: PdContext,
    ) -> Self {
        Self {
            inner: evm,
            inspect,
            state: Default::default(),
            context,
        }
    }

    /// Consumes self and return the inner EVM instance.
    pub fn into_inner(
        self,
    ) -> RevmEvm<
        EthEvmContext<DB>,
        I,
        EthInstructions<EthInterpreter, EthEvmContext<DB>>,
        PRECOMPILE,
        EthFrame,
    > {
        self.inner
    }

    /// Provides a reference to the EVM context.
    pub const fn ctx(&self) -> &EthEvmContext<DB> {
        &self.inner.ctx
    }

    /// Provides a mutable reference to the EVM context.
    pub fn ctx_mut(&mut self) -> &mut EthEvmContext<DB> {
        &mut self.inner.ctx
    }

    /// Provides a reference to the PD context.
    pub const fn pd_context(&self) -> &PdContext {
        &self.context
    }
}

impl<DB: Database, I, PRECOMPILE> Deref for IrysEvm<DB, I, PRECOMPILE> {
    type Target = EthEvmContext<DB>;

    #[inline]
    fn deref(&self) -> &Self::Target {
        self.ctx()
    }
}

impl<DB: Database, I, PRECOMPILE> DerefMut for IrysEvm<DB, I, PRECOMPILE> {
    #[inline]
    fn deref_mut(&mut self) -> &mut Self::Target {
        self.ctx_mut()
    }
}

impl<DB, I, PRECOMPILE> Evm for IrysEvm<DB, I, PRECOMPILE>
where
    DB: Database,
    I: Inspector<EthEvmContext<DB>>,
    PRECOMPILE: PrecompileProvider<EthEvmContext<DB>, Output = InterpreterResult>,
{
    type DB = DB;
    type Tx = TxEnv;
    type Error = EVMError<DB::Error>;
    type HaltReason = HaltReason;
    type Spec = SpecId;
    type BlockEnv = BlockEnv;
    type Precompiles = PRECOMPILE;
    type Inspector = I;

    fn block(&self) -> &BlockEnv {
        &self.block
    }

    fn chain_id(&self) -> u64 {
        self.cfg.chain_id
    }

    fn transact_raw(&mut self, tx: Self::Tx) -> Result<ResultAndState, Self::Error> {
        // Reject blob-carrying transactions (EIP-4844) at execution time.
        // We keep Cancun active but explicitly disable blobs/sidecars.
        if !tx.blob_hashes.is_empty()
            || tx.max_fee_per_blob_gas != 0
            || tx.tx_type == EIP4844_TX_TYPE_ID
        {
            tracing::debug!(
                tx.blob_hashes_len = tx.blob_hashes.len(),
                tx.max_fee_per_blob_gas = tx.max_fee_per_blob_gas,
                tx.tx_type = tx.tx_type,
                "Rejecting blob-carrying transaction: EIP-4844 not supported"
            );
            return Err(<Self as Evm>::Error::Transaction(
                InvalidTransaction::Eip4844NotSupported,
            ));
        }

        // run this tx through our processing first, if it's not a shadow tx we return here and pass it on
        let tx = match self.process_shadow_tx(tx)? {
            Either::Left(res) => return Ok(res),
            Either::Right(tx) => tx,
        };

<<<<<<< HEAD
        // Update EVM's PdContext with transaction access_list for PD precompile
        // Each EVM has its own PdContext (via clone), so this is thread-safe
        let access_list = tx.access_list.to_vec();
        self.context.update_access_list(access_list);
        tracing::debug!(
            access_list_items = tx.access_list.len(),
            "Updated PdContext with transaction access_list for this EVM instance"
        );

        // Detect PD metadata header in calldata and handle it specially (strip + charge fees).
        // Layout: [magic][version:u16][borsh header][rest]
        if let Some((pd_header, consumed)) =
            crate::pd_tx::detect_and_decode_pd_header(&tx.data).expect("pd header parse error")
        {
            // Compute PD fees based on header values. Always derive PD chunk count from access list.
            let chunks_u64 = crate::pd_tx::sum_pd_chunks_in_access_list(&tx.access_list);
            let chunks = U256::from(chunks_u64);
            // Read the actual PD base fee from EVM state and cap by user's max.
            let actual_per_chunk = self.read_pd_base_fee_per_chunk();
            let base_per_chunk = if actual_per_chunk > pd_header.max_base_fee_per_chunk {
                // TODO: reject the tx!!!
                pd_header.max_base_fee_per_chunk
            } else {
                actual_per_chunk
            };
            let prio_per_chunk = pd_header.max_priority_fee_per_chunk;

            let base_total = chunks.saturating_mul(base_per_chunk);
            let prio_total = chunks.saturating_mul(prio_per_chunk);

            // Fee payer is the transaction caller; priority recipient is block beneficiary.
            let fee_payer = tx.caller;
            let beneficiary = self.block().beneficiary;
            // TODO: Burn/treasury sink placeholder. Ideally we bring the treasury into EVM state.
            // that will also make accounting easier on irys side
            let treasury = Address::ZERO;

            // Strip the PD header from calldata before executing the tx logic.
            let stripped: Bytes = tx.data.slice(consumed..);
            let mut tx = tx;
            tx.data = stripped;

            let _checkpoint = self.inner.ctx.journaled_state.checkpoint();
            {
                // deduct fees from payer
                // TODO: if user does not have enough fees then we extract all the funds we can from him
                if let Some(_err) = self.inner.ctx.journaled_state.inner.transfer(
                    &mut self.inner.ctx.journaled_state.database,
                    fee_payer,
                    treasury,
                    base_total,
                )? {
                    return Err(EVMError::Custom(
                        "insufficient balance for PD base fees".to_string(),
                    ));
                }
                if let Some(_err) = self.inner.ctx.journaled_state.inner.transfer(
                    &mut self.inner.ctx.journaled_state.database,
                    fee_payer,
                    beneficiary,
                    prio_total,
                )? {
                    return Err(EVMError::Custom(
                        "insufficient balance for PD priority fees".to_string(),
                    ));
                }
            }
            self.inner.ctx.journaled_state.checkpoint_commit();

            let res = if self.inspect {
                self.inner.set_tx(tx);
                self.inner.inspect_replay()
            } else {
                self.inner.transact(tx)
            }?;

            return Ok(res);
        }

=======
>>>>>>> d1c93fdb
        if self.inspect {
            self.inner.inspect_tx(tx)
        } else {
            self.inner.transact(tx)
        }
    }

    fn transact_system_call(
        &mut self,
        caller: Address,
        contract: Address,
        data: Bytes,
    ) -> Result<ResultAndState, Self::Error> {
        let tx = TxEnv {
            caller,
            kind: TxKind::Call(contract),
            // Explicitly set nonce to 0 so revm does not do any nonce checks
            nonce: 0,
            gas_limit: 30_000_000,
            value: U256::ZERO,
            data,
            // Setting the gas price to zero enforces that no value is transferred as part of the
            // call, and that the call will not count against the block's gas limit
            gas_price: 0,
            // The chain ID check is not relevant here and is disabled if set to None
            chain_id: None,
            // Setting the gas priority fee to None ensures the effective gas price is derived from
            // the `gas_price` field, which we need to be zero
            gas_priority_fee: None,
            access_list: Default::default(),
            // blob fields can be None for this tx
            blob_hashes: Vec::new(),
            max_fee_per_blob_gas: 0,
            tx_type: 0,
            authorization_list: Default::default(),
        };

        let mut gas_limit = tx.gas_limit;
        let mut basefee = 0;
        let mut disable_nonce_check = true;

        // ensure the block gas limit is >= the tx
        core::mem::swap(&mut self.block.gas_limit, &mut gas_limit);
        // disable the base fee check for this call by setting the base fee to zero
        core::mem::swap(&mut self.block.basefee, &mut basefee);
        // disable the nonce check
        core::mem::swap(&mut self.cfg.disable_nonce_check, &mut disable_nonce_check);

        let mut res = self.transact(tx);

        // swap back to the previous gas limit
        core::mem::swap(&mut self.block.gas_limit, &mut gas_limit);
        // swap back to the previous base fee
        core::mem::swap(&mut self.block.basefee, &mut basefee);
        // swap back to the previous nonce check flag
        core::mem::swap(&mut self.cfg.disable_nonce_check, &mut disable_nonce_check);

        // NOTE: We assume that only the contract storage is modified. Revm currently marks the
        // caller and block beneficiary accounts as "touched" when we do the above transact calls,
        // and includes them in the result.
        //
        // We're doing this state cleanup to make sure that changeset only includes the changed
        // contract storage.
        if let Ok(res) = &mut res {
            res.state.retain(|addr, _| *addr == contract);
        }

        res
    }

    fn db_mut(&mut self) -> &mut Self::DB {
        &mut self.journaled_state.database
    }

    fn finish(self) -> (Self::DB, EvmEnv<Self::Spec>) {
        let Context {
            block: block_env,
            cfg: cfg_env,
            journaled_state,
            ..
        } = self.inner.ctx;

        (journaled_state.database, EvmEnv { block_env, cfg_env })
    }

    fn set_inspector_enabled(&mut self, enabled: bool) {
        self.inspect = enabled;
    }

    fn precompiles(&self) -> &Self::Precompiles {
        &self.inner.precompiles
    }

    fn precompiles_mut(&mut self) -> &mut Self::Precompiles {
        &mut self.inner.precompiles
    }

    fn inspector(&self) -> &Self::Inspector {
        &self.inner.inspector
    }

    fn inspector_mut(&mut self) -> &mut Self::Inspector {
        &mut self.inner.inspector
    }

    fn components(&self) -> (&Self::DB, &Self::Inspector, &Self::Precompiles) {
        (
            &self.inner.ctx.journaled_state.database,
            &self.inner.inspector,
            &self.inner.precompiles,
        )
    }

    fn components_mut(&mut self) -> (&mut Self::DB, &mut Self::Inspector, &mut Self::Precompiles) {
        (
            &mut self.inner.ctx.journaled_state.database,
            &mut self.inner.inspector,
            &mut self.inner.precompiles,
        )
    }
}

impl<DB, I, PRECOMPILE> IrysEvm<DB, I, PRECOMPILE>
where
    DB: Database,
    I: Inspector<EthEvmContext<DB>>,
    PRECOMPILE: PrecompileProvider<EthEvmContext<DB>, Output = InterpreterResult>,
{
    // type Error = <Self as Evm>::Error; unstable :c

    pub fn create_internal_error(msg: String) -> <Self as Evm>::Error {
        <Self as Evm>::Error::Custom(msg)
    }

    fn create_invalid_tx_error(
        _tx_hash: FixedBytes<32>,
        err: InvalidTransaction,
    ) -> <Self as Evm>::Error {
        <Self as Evm>::Error::Transaction(err)
    }

    // Process a `TxEvm`, checking to see if it's a valid shadow tx.
    // if the tx is not a shadow tx, we return the tx for normal processing.
    pub fn process_shadow_tx(
        &mut self,
        tx: <Self as Evm>::Tx,
    ) -> Result<Either<ResultAndState, <Self as Evm>::Tx>, <Self as Evm>::Error> {
        // figure out if this is a shadow tx

        // Attempt unified shadow-tx detection + decoding
        let to_address = match tx.kind {
            TxKind::Create => return Ok(Either::Right(tx)),
            TxKind::Call(address) => address,
        };
        let tx_envelope_input_buf = &tx.data;

        let shadow_tx = match shadow_tx::detect_and_decode_from_parts(
            Some(to_address),
            tx_envelope_input_buf,
        ) {
            Ok(Some(tx)) => tx,
            Ok(None) => {
                trace!("Not a shadow tx");
                return Ok(Either::Right(tx));
            }
            Err(e) => {
                return Err(Self::create_internal_error(format!(
                    "failed to decode shadow tx: {e}"
                )));
            }
        };

        tracing::trace!("executing shadow transaction");

        // Calculate and distribute priority fee to beneficiary BEFORE executing shadow tx
        // note: gas_priority_fee is `max_priority_fee_per_gas`, remapped in `impl FromRecoveredTx<TxEip1559> for TxEnv` in alloy-revm
        // no idea why the name is different though.
        let priority_fee = tx.gas_priority_fee.unwrap_or(0);
        let total_fee = U256::from(priority_fee);

        // Get the target address from the shadow transaction
        let fee_payer_address = match &shadow_tx {
            ShadowTransaction::V1 { packet, .. } => packet.fee_payer_address(),
        };

        // Check if this is a block reward transaction
        let is_block_reward = matches!(
            &shadow_tx,
            ShadowTransaction::V1 {
                packet: shadow_tx::TransactionPacket::BlockReward(_),
                ..
            }
        );

        // Block reward transactions MUST have 0 priority fee
        if is_block_reward && !total_fee.is_zero() {
            tracing::error!(
                tx.priority_fee = %total_fee,
                "Block reward transaction with non-zero priority fee"
            );
            return Err(<Self as Evm>::Error::Transaction(
                InvalidTransaction::PriorityFeeGreaterThanMaxFee,
            ));
        }

        let beneficiary = self.block().beneficiary;

        // TODO: temporary as TxEnv doesn't have tx hash right now
        // eventually we *should* be able to modify the associated type to allow for this.
        let tx_hash: &FixedBytes<32> = &[0; 32].into();

        // the EVM factory should produce a new struct for every invocation
        assert!(
            self.state.is_empty(),
            "Custom IrysEVM state should be empty, but got: {:?}",
            &self.state.iter().collect::<Vec<_>>()
        );

        self.distribute_priority_fee(total_fee, fee_payer_address, beneficiary)?;

        let (new_account_state, target) =
            self.process_shadow_transaction(&shadow_tx, tx_hash, beneficiary)?;

        // at this point, the shadow tx has been processed, and it was valid *enough*
        // that we should generate a receipt for it even in a failure state
        let execution_result = match new_account_state {
            Ok((mut account, execution_result, account_existed)) => {
                self.commit_account_change(target, account.clone());

                let state_acc = self.state.get(&target).unwrap().clone();

                account.status = AccountStatus::Touched;
                // let mut status = AccountStatus::Touched;
                if account.info.is_empty() {
                    // Existing account that is still empty after increment - don't touch it
                    // This handles the case where increment amount is 0 or results in 0 balance
                    account.status |= AccountStatus::SelfDestructed;
                } else if !account_existed {
                    // New account being created with non-zero balance - mark as created and touched
                    account.status |= AccountStatus::Created;
                } else {
                    account.status = AccountStatus::Touched
                }

                // ensure status changing logic as part of `commit_account_change` is sane
                if state_acc.status != account.status {
                    warn!("Potentially invalid account status flags: from commit {:?}, from prev: {:?}", &state_acc.status, &account.status);
                }

                execution_result
            }
            Err(execution_result) => execution_result,
        };

        // instead of "committing" the new state (which we can't do from this type-erased context minus some shenannigans), we just need to return it as part of the return type
        // do not use the journal for state checkpointing/unwinding
        // it doesn't have cases for all the operations we need to do
        // (notably arbitrary add/remove of balance)

        let result_state = ResultAndState {
            result: execution_result,
            state: std::mem::take(&mut self.state).into_iter().collect(),
        };

        // HACK so that inspecting using trace returns a valid frame
        // as we don't call the "traditional" EVM methods, the inspector returns a default, invalid, frame.
        if self.inspect && result_state.result.is_success() {
            // create the initial frame
            let mut frame = revm::handler::execution::create_init_frame(
                &tx,
                None, // No precompiled bytecode for shadow transactions
                tx.gas_limit,
            );

            // tell the inspector that we're starting a frame
            revm::inspector::handler::frame_start(
                &mut self.inner.ctx,
                &mut self.inner.inspector,
                &mut frame,
            );

            // force the output to be a valid frame
            let mut frame_result =
                revm::handler::FrameResult::Call(revm::interpreter::CallOutcome {
                    result: InterpreterResult {
                        result: revm::interpreter::InstructionResult::Return,
                        output: Bytes::new(),
                        gas: revm::interpreter::Gas::new(0),
                    },
                    memory_offset: Default::default(),
                    was_precompile_called: false,
                    precompile_call_logs: Vec::new(),
                });

            // inject the valid frame as the frame result
            revm::inspector::handler::frame_end(
                &mut self.inner.ctx,
                &mut self.inner.inspector,
                &frame,
                &mut frame_result,
            );
        }

        Ok(Either::Left(result_state))
    }

    /// Loads an account from the underlying state, or the database if there are no preexisting changes.
    /// NOTE: you MUST commit an account change before calling `load_account` for the same account, otherwise you will not get the latest version.
    /// TODO: improve this ^, and make this function responsible for account _creation_, i.e if an account doesn't exist, we use `Account::new_not_existing()`, instead of deferring this to the caller.
    pub fn load_account(
        &mut self,
        address: Address,
    ) -> Result<Option<Account>, <Self as Evm>::Error> {
        if let Some(entry) = self.state.get(&address) {
            return Ok(Some(entry.clone()));
        };

        let ctx = self.ctx_mut();
        let db = ctx.db_mut();
        Ok(db
            .basic(address)
            .map_err(<Self as Evm>::Error::Database)?
            .map(std::convert::Into::into))
    }

    /// "Commits" a changed account to internal state.
    /// automatically changes the status of the account based on it's status
    pub fn commit_account_change(&mut self, address: Address, mut account: Account) {
        account.mark_touch();
        if account.is_empty() {
            account.mark_selfdestruct();
        } else if account.is_loaded_as_not_existing() {
            account.mark_created();
        }
        self.state.insert(address, account);
    }

    /// Distributes priority fees from shadow transactions to the block beneficiary.
    ///
    /// # Priority Fee Distribution Flow
    ///
    /// Shadow transactions support EIP-1559 style priority fees that are distributed
    /// to the block beneficiary (miner) BEFORE the shadow transaction is executed.
    ///
    /// ## Process:
    /// 1. Calculate total fee from `max_priority_fee_per_gas` (direct value, no gas multiplication)
    /// 2. Validate target has sufficient balance
    /// 3. Deduct fee from target account
    /// 4. Add fee to beneficiary account (create a new one if needed)
    /// 5. Commit state changes
    ///
    /// ## Early Returns:
    /// - No fee to distribute (fee is zero).
    ///   This is valid because enforcement of which shadow txs to include in the block is up to the consensus layer.
    /// - No target address in shadow transaction
    ///
    /// ## Error Cases:
    /// - Target account doesn't exist
    /// - Target has insufficient balance
    /// - Database operation failures
    pub fn distribute_priority_fee(
        &mut self,
        total_fee: U256,
        fee_payer_address: Option<Address>,
        beneficiary: Address,
    ) -> Result<(), <Self as Evm>::Error> {
        // Early return if no fee to distribute
        if total_fee.is_zero() {
            return Ok(());
        }

        // Early return if no target address
        let Some(target) = fee_payer_address else {
            tracing::trace!(
                "No target address for shadow transaction, skipping priority fee distribution"
            );
            return Ok(());
        };

        // Early return for same-address transfer (no-op)
        if target == beneficiary {
            // Validate account exists (but don't check balance since no transfer occurs)
            let account_state = self.load_account(target)?;
            if account_state.is_none() {
                return Err(Self::create_internal_error(format!(
                    "Shadow transaction priority fee failed: target account does not exist for same-address transfer. Target: {target}, Fee: {total_fee}"
                )));
            }

            tracing::trace!(
                fee.address = %target,
                fee.target = %target,
                fee.total_fee = %total_fee,
                "Priority fee payer and beneficiary are the same address, no-op transfer"
            );
            return Ok(());
        }

        tracing::debug!(
            fee.beneficiary = %beneficiary,
            fee.target = %target,
            fee.total_fee = %total_fee,
            "Distributing priority fee"
        );

        // Prepare fee transfer
        let (target_state, beneficiary_state) =
            self.prepare_fee_transfer(target, beneficiary, total_fee)?;

        let bef = self.load_account(beneficiary)?.unwrap();

        self.commit_account_change(target, target_state);
        self.commit_account_change(beneficiary, beneficiary_state.clone());

        let aft = self.load_account(beneficiary)?.unwrap();

        assert_ne!(bef, aft);
        assert_eq!(beneficiary_state, aft);

        Ok(())
    }

    /// Prepares the fee transfer by validating and creating state changes for both accounts.
    ///
    /// Returns the updated state for both target and beneficiary accounts.
    fn prepare_fee_transfer(
        &mut self,
        target: Address,
        beneficiary: Address,
        total_fee: U256,
    ) -> Result<(Account, Account), <Self as Evm>::Error> {
        // Deduct fee from target
        let mut target_state = self.deduct_fee_from_target(target, total_fee)?;
        target_state.status = AccountStatus::Touched;

        // Add fee to beneficiary
        let (mut beneficiary_account, is_new) =
            self.add_fee_to_beneficiary(beneficiary, total_fee)?;
        let mut status = AccountStatus::Touched;
        if is_new {
            status |= AccountStatus::Created;
        }
        beneficiary_account.status = status;

        Ok((target_state, beneficiary_account))
    }

    /// Deducts the fee from the target account after validating sufficient balance.
    ///
    /// # Errors
    /// - Returns an internal error if target account doesn't exist
    /// - Returns an internal error if insufficient balance
    fn deduct_fee_from_target(
        &mut self,
        target: Address,
        fee: U256,
    ) -> Result<Account, <Self as Evm>::Error> {
        // Load target account
        let target_state = self.load_account(target)?;

        // Validate account exists
        let Some(mut account) = target_state else {
            tracing::warn!(
                fee.target = %target,
                "Target account does not exist, cannot deduct priority fee"
            );
            return Err(Self::create_internal_error(format!(
                "Shadow transaction priority fee failed: target account does not exist. Target: {target}, Required fee: {fee}"
            )));
        };

        // Validate sufficient balance
        if account.info.balance < fee {
            tracing::warn!(
                fee.target = %target,
                account.balance = %account.info.balance,
                fee.required = %fee,
                "Target has insufficient balance for priority fee"
            );
            return Err(Self::create_internal_error(format!(
                "Shadow transaction priority fee failed: insufficient balance. Target: {}, Required fee: {}, Available balance: {}",
                target,
                fee,
                account.info.balance
            )));
        }

        // Deduct fee
        account.info.balance = account.info.balance.saturating_sub(fee);

        tracing::trace!(
            fee.target = %target,
            fee.amount = %fee,
            "Deducting priority fee from target"
        );

        Ok(account)
    }

    /// Adds the fee to the beneficiary account, creating it if necessary.
    ///
    /// Returns tuple of (account, is_new_account).
    fn add_fee_to_beneficiary(
        &mut self,
        beneficiary: Address,
        fee: U256,
    ) -> Result<(Account, bool), <Self as Evm>::Error> {
        // Load beneficiary account

        let beneficiary_state = self.load_account(beneficiary)?;

        if let Some(mut account) = beneficiary_state {
            // Update existing account
            let original_balance = account.info.balance;
            account.info.balance = account.info.balance.saturating_add(fee);

            tracing::trace!(
                fee.beneficiary = %beneficiary,
                account.original_balance = %original_balance,
                account.new_balance = %account.info.balance,
                account.fee_amount = %fee,
                "Incrementing beneficiary balance with priority fee"
            );

            Ok((account, false))
        } else {
            // Create new account
            let mut account = Account::new_not_existing(0);

            account.info.balance = fee;

            tracing::trace!(
                account.beneficiary = %beneficiary,
                account.balance = %fee,
                "Creating new beneficiary account with priority fee"
            );

            Ok((account, true))
        }
    }

    /// Main branching processing function, handles all shadow tx variants & their required operations
    fn process_shadow_transaction(
        &mut self,
        shadow_tx: &ShadowTransaction,
        tx_hash: &FixedBytes<32>,
        beneficiary: Address,
    ) -> Result<(ShadowTransactionResult2<<Self as Evm>::HaltReason>, Address), <Self as Evm>::Error>
    {
        let topic = shadow_tx.topic();

        match shadow_tx {
            shadow_tx::ShadowTransaction::V1 { packet, .. } => match packet {
                shadow_tx::TransactionPacket::UnstakeRefund(balance_increment) => {
                    let log = Self::create_shadow_log(
                        balance_increment.target,
                        vec![topic],
                        vec![
                            DynSolValue::Uint(balance_increment.amount, 256),
                            DynSolValue::Address(balance_increment.target),
                        ],
                    );
                    let target = balance_increment.target;
                    let (plain_account, execution_result, account_existed) =
                        self.handle_balance_increment(log, balance_increment)?;
                    Ok((
                        Ok((plain_account, execution_result, account_existed)),
                        target,
                    ))
                }
                shadow_tx::TransactionPacket::UnstakeDebit(unstake_debit) => {
                    // Fee-only via priority fee (already processed). Emit a log only.
                    let log = Self::create_shadow_log(
                        unstake_debit.target,
                        vec![topic],
                        vec![DynSolValue::Address(unstake_debit.target)],
                    );
                    let target = unstake_debit.target;
                    let execution_result = Self::create_success_result(log);
                    Ok((Err(execution_result), target))
                }
                shadow_tx::TransactionPacket::Unpledge(unpledge_debit) => {
                    // Fee-only via priority fee (already processed). Emit a log only.
                    let log = Self::create_shadow_log(
                        unpledge_debit.target,
                        vec![topic],
                        vec![DynSolValue::Address(unpledge_debit.target)],
                    );
                    let target = unpledge_debit.target;
                    let execution_result = Self::create_success_result(log);
                    Ok((Err(execution_result), target))
                }
                shadow_tx::TransactionPacket::BlockReward(block_reward_increment) => {
                    let log = Self::create_shadow_log(
                        beneficiary,
                        vec![topic],
                        vec![
                            DynSolValue::Uint(block_reward_increment.amount, 256),
                            DynSolValue::Address(beneficiary),
                        ],
                    );
                    let target = beneficiary;
                    let balance_increment = shadow_tx::BalanceIncrement {
                        amount: block_reward_increment.amount,
                        target: beneficiary,
                        irys_ref: alloy_primitives::FixedBytes::ZERO,
                    };
                    let (plain_account, execution_result, account_existed) =
                        self.handle_balance_increment(log, &balance_increment)?;
                    Ok((
                        Ok((plain_account, execution_result, account_existed)),
                        target,
                    ))
                }
                shadow_tx::TransactionPacket::Stake(balance_decrement)
                | shadow_tx::TransactionPacket::StorageFees(balance_decrement)
                | shadow_tx::TransactionPacket::Pledge(balance_decrement) => {
                    let log = Self::create_shadow_log(
                        balance_decrement.target,
                        vec![topic],
                        vec![
                            DynSolValue::Uint(balance_decrement.amount, 256),
                            DynSolValue::Address(balance_decrement.target),
                        ],
                    );
                    let target = balance_decrement.target;
                    let res = self.handle_balance_decrement(log, tx_hash, balance_decrement)?;
                    Ok((
                        res.map(|(plain_account, execution_result)| {
                            (plain_account, execution_result, true)
                        }),
                        target,
                    ))
                }
                shadow_tx::TransactionPacket::TermFeeReward(balance_increment)
                | shadow_tx::TransactionPacket::IngressProofReward(balance_increment)
                | shadow_tx::TransactionPacket::PermFeeRefund(balance_increment)
                | shadow_tx::TransactionPacket::UnpledgeRefund(balance_increment) => {
                    let log = Self::create_shadow_log(
                        balance_increment.target,
                        vec![topic],
                        vec![
                            DynSolValue::Uint(balance_increment.amount, 256),
                            DynSolValue::Address(balance_increment.target),
                        ],
                    );
                    let target = balance_increment.target;
                    let (plain_account, execution_result, account_existed) =
                        self.handle_balance_increment(log, balance_increment)?;
                    Ok((
                        Ok((plain_account, execution_result, account_existed)),
                        target,
                    ))
                }
            },
        }
    }

    fn create_shadow_log(
        target: Address,
        topics: Vec<FixedBytes<32>>,
        params: Vec<DynSolValue>,
    ) -> Log {
        let encoded_data = DynSolValue::Tuple(params).abi_encode();
        Log {
            address: target,
            data: LogData::new(topics, encoded_data.into())
                .expect("System log creation should not fail"),
        }
    }

    /// Handles shadow transaction that increases account balance
    fn handle_balance_increment(
        &mut self,
        log: Log,
        balance_increment: &shadow_tx::BalanceIncrement,
    ) -> Result<(Account, ExecutionResult<<Self as Evm>::HaltReason>, bool), <Self as Evm>::Error>
    {
        let account = self.load_account(balance_increment.target)?;

        // Get the existing account or create a new one if it doesn't exist
        let account_existed = account.is_some();
        let account_info = if let Some(mut account) = account {
            let original_balance = account.info.balance;
            // Add the incremented amount to the balance
            account.info.balance = account
                .info
                .balance
                .saturating_add(balance_increment.amount);

            tracing::trace!(
                account.target_address = %balance_increment.target,
                account.original_balance = %original_balance,
                account.increment_amount = %balance_increment.amount,
                account.final_balance = %account.info.balance,
                "Balance increment on existing account"
            );

            account
        } else {
            // Create a new account with the incremented balance
            let mut account = Account::new_not_existing(0);
            account.info.balance = balance_increment.amount;

            tracing::debug!(
                account.target_address = %balance_increment.target,
                account.increment_amount = %balance_increment.amount,
                account.final_balance = %account.info.balance,
                "Balance increment on new account"
            );

            account
        };

        let execution_result = Self::create_success_result(log);

        Ok((account_info, execution_result, account_existed))
    }

    /// Handles shadow transaction that decreases account balance
    #[expect(clippy::type_complexity, reason = "original trait definition")]
    fn handle_balance_decrement(
        &mut self,
        log: Log,
        tx_hash: &FixedBytes<32>,
        balance_decrement: &shadow_tx::BalanceDecrement,
    ) -> Result<
        Result<
            (Account, ExecutionResult<<Self as Evm>::HaltReason>),
            ExecutionResult<<Self as Evm>::HaltReason>,
        >,
        <Self as Evm>::Error,
    > {
        let account = self.load_account(balance_decrement.target)?;

        // Get the existing account or create a new one if it doesn't exist
        // handle a case when an account has never existed (0 balance, no data stored on it)
        // We don't even create a receipt in this case (eth does the same with native txs)
        let Some(mut new_account_info) = account else {
            tracing::warn!(
                "account {} does not exist for balance decrement",
                &balance_decrement.target
            );
            return Err(Self::create_invalid_tx_error(
                *tx_hash,
                InvalidTransaction::OverflowPaymentInTransaction,
            ));
        };
        if new_account_info.info.balance < balance_decrement.amount {
            return Err(Self::create_internal_error(format!(
                "Shadow transaction failed: insufficient balance for decrement. Target: {}, Required: {}, Available: {}, Reference: {:?}",
                balance_decrement.target,
                balance_decrement.amount,
                new_account_info.info.balance,
                balance_decrement.irys_ref
            )));
        }
        // Apply the decrement amount to the balance
        new_account_info.info.balance = new_account_info
            .info
            .balance
            .saturating_sub(balance_decrement.amount);

        let execution_result = Self::create_success_result(log);

        Ok(Ok((new_account_info, execution_result)))
    }

    pub fn create_success_result(log: Log) -> ExecutionResult<<Self as Evm>::HaltReason> {
        ExecutionResult::Success {
            reason: revm::context::result::SuccessReason::Return,
            gas_used: constants::SHADOW_TX_GAS_USED,
            gas_refunded: constants::SHADOW_TX_GAS_REFUNDED,
            logs: vec![log],
            output: Output::Call(Bytes::new()),
        }
    }
}

#[cfg(test)]
mod tests {
    use super::*;
    use crate::pd_tx::{prepend_pd_header_v1_to_calldata, PdHeaderV1};
    use crate::shadow_tx::{PdBaseFeeUpdate, ShadowTransaction, TransactionPacket};
    use crate::test_utils::{
        advance_block, get_balance, get_nonce, sign_shadow_tx, sign_tx, TestContext,
        DEFAULT_PRIORITY_FEE,
    };
    use alloy_consensus::TxEip1559;
    use alloy_eips::eip2930::AccessListItem as AlItem;
    use alloy_primitives::{Address, B256, U256};
    use alloy_primitives::{Bytes, FixedBytes};
    use reth::rpc::api::eth::EthApiServer as _;
    use reth_evm::EvmEnv;
    use reth_provider::ReceiptProvider as _;

    use alloy_primitives::aliases::U200;
    use irys_types::range_specifier::{ChunkRangeSpecifier, PdAccessListArgSerde as _};
    use reth_transaction_pool::{PoolTransaction as _, TransactionOrigin, TransactionPool as _};
    use revm::context::result::{EVMError, InvalidTransaction};
    use revm::context::{BlockEnv, CfgEnv, TxEnv};
    use revm::database_interface::EmptyDB;

    fn tx_request_base() -> alloy_rpc_types::TransactionRequest {
        alloy_rpc_types::TransactionRequest {
            chain_id: Some(1),
            max_fee_per_gas: Some(1_000_000_000),
            max_priority_fee_per_gas: Some(1_000_000),
            gas: Some(100_000),
            ..Default::default()
        }
    }

    fn tx_eip1559_base() -> TxEip1559 {
        TxEip1559 {
            chain_id: 1,
            gas_limit: 100_000,
            max_fee_per_gas: 1_000_000_000,
            max_priority_fee_per_gas: 1_000_000,
            to: TxKind::Call(Address::random()),
            value: U256::ZERO,
            nonce: 0,
            access_list: Default::default(),
            input: Bytes::new(),
        }
    }

    /// Helper to build PD access list with N chunks
    fn build_pd_access_list(num_chunks: usize) -> alloy_eips::eip2930::AccessList {
        let keys: Vec<_> = (0..num_chunks)
            .map(|i| {
                let spec = ChunkRangeSpecifier {
                    partition_index: U200::ZERO,
                    offset: i as u32,
                    chunk_count: 1,
                };
                B256::from(spec.encode())
            })
            .collect();
        alloy_eips::eip2930::AccessList(vec![AlItem {
            address: irys_types::precompile::PD_PRECOMPILE_ADDRESS,
            storage_keys: keys,
        }])
    }

    /// Ensure EVM layer rejects EIP-4844 blob-carrying transactions regardless of mempool filters.
    #[test]
    fn evm_rejects_eip4844_blob_fields_in_transact_raw() {
        // Build minimal EVM env with Cancun spec enabled
        let mock_chunk_provider = Arc::new(irys_types::chunk_provider::MockChunkProvider::new());
        let factory = IrysEvmFactory::new(mock_chunk_provider);
        let mut cfg_env = CfgEnv::default();
        cfg_env.spec = SpecId::CANCUN;
        cfg_env.chain_id = 1;
        let block_env = BlockEnv::default();
        let mut evm = factory.create_evm(EmptyDB::default(), EvmEnv { cfg_env, block_env });

        // Create a TxEnv that carries EIP-4844 blob fields
        let tx = TxEnv {
            caller: Address::random(),
            kind: TxKind::Call(Address::random()),
            nonce: 0,
            gas_limit: 21_000,
            gas_price: 0,
            value: U256::ZERO,
            chain_id: Some(1),
            blob_hashes: vec![B256::ZERO],
            max_fee_per_blob_gas: 1,
            ..TxEnv::default()
        };

        let res = evm.transact_raw(tx);
        assert!(
            matches!(
                res,
                Err(EVMError::Transaction(
                    InvalidTransaction::Eip4844NotSupported
                ))
            ),
            "expected EIP-4844 not supported, got: {:?}",
            res
        );
    }

    /// Ensure a regular non-shadow, non-blob transaction executes successfully at the EVM layer.
    #[test]
    fn evm_processes_normal_tx_success() {
        let mock_chunk_provider = Arc::new(irys_types::chunk_provider::MockChunkProvider::new());
        let factory = IrysEvmFactory::new(mock_chunk_provider);

        // Cancun spec, chain id 1, zero basefee and ample gas limit
        let mut cfg_env = CfgEnv::default();
        cfg_env.spec = SpecId::CANCUN;
        cfg_env.chain_id = 1;
        let block_env = BlockEnv {
            gas_limit: 30_000_000,
            basefee: 0,
            ..Default::default()
        };

        let mut evm = factory.create_evm(EmptyDB::default(), EvmEnv { cfg_env, block_env });

        // Simple call with zero value and zero gas price
        let tx = TxEnv {
            caller: Address::random(),
            kind: TxKind::Call(Address::random()),
            nonce: 0,
            gas_limit: 21_000,
            value: U256::ZERO,
            data: Bytes::new(),
            gas_price: 0,
            chain_id: Some(1),
            gas_priority_fee: None,
            access_list: Default::default(),
            blob_hashes: Vec::new(),
            max_fee_per_blob_gas: 0,
            tx_type: 0,
            authorization_list: Default::default(),
        };

        let res = evm.transact_raw(tx);
        assert!(res.is_ok(), "expected Ok, got: {:?}", res);
        let result = res.unwrap().result;
        assert!(result.is_success(), "expected success, got: {:?}", result);
    }
<<<<<<< HEAD

    /// Ensure a PD-shaped transaction with header charges base and priority fees end-to-end via node execution.
    /// Tests with different transfer values (0, 1, 2, 3) to ensure proper accounting across all scenarios.
    #[rstest::rstest]
    #[case(0)]
    #[case(1)]
    #[case(2)]
    #[case(3)]
    #[test_log::test(tokio::test)]
    async fn evm_pd_header_tx_charges_fees(#[case] transfer_value: u64) -> eyre::Result<()> {
        // Spin up a single node and set PD base fee via shadow transaction
        let ctx = TestContext::new().await?;
        let ((mut node, shadow_tx_store), ctx) = ctx.get_single_node()?;

        let payer = ctx.normal_signer.address();
        let beneficiary = ctx.block_producer_a.address();
        let treasury = Address::ZERO;

        let pd_base_fee = U256::from(7_u64);
        let solution_hash = FixedBytes::<32>::from_slice(&[0x11; 32]);
        let pd_fee_update = ShadowTransaction::new_v1(
            TransactionPacket::PdBaseFeeUpdate(PdBaseFeeUpdate {
                per_chunk: pd_base_fee,
            }),
            solution_hash,
        );
        // Priority fee ignored for PdBaseFeeUpdate (no payer address)
        let pd_fee_update_signed =
            sign_shadow_tx(pd_fee_update, &ctx.block_producer_a, DEFAULT_PRIORITY_FEE).await?;
        advance_block(&mut node, &shadow_tx_store, vec![pd_fee_update_signed]).await?;

        // Capture initial balances and nonce
        let payer_initial = get_balance(&node.inner, payer);
        let beneficiary_initial = get_balance(&node.inner, beneficiary);
        let sink_initial = get_balance(&node.inner, treasury);
        let payer_initial_nonce = get_nonce(&node.inner, payer);

        // Build and submit a PD-header transaction: 3 chunks, prio=10, base<=7
        let header = PdHeaderV1 {
            max_priority_fee_per_chunk: U256::from(10_u64),
            max_base_fee_per_chunk: U256::from(7_u64),
        };
        let user_calldata = Bytes::from(vec![0xAA, 0xBB]);
        let input = prepend_pd_header_v1_to_calldata(&header, &user_calldata);

        // PD access list: 3 storage keys at PD precompile address
        use crate::test_utils::chunk_spec_with_params;

        let key1 = B256::from(chunk_spec_with_params([0; 25], 0, 1).encode());
        let key2 = B256::from(chunk_spec_with_params([0; 25], 1, 1).encode());
        let key3 = B256::from(chunk_spec_with_params([0; 25], 2, 1).encode());
        let access_list = alloy_eips::eip2930::AccessList(vec![AlItem {
            address: irys_types::precompile::PD_PRECOMPILE_ADDRESS,
            storage_keys: vec![key1, key2, key3],
        }]);

        // Compose EIP-1559 tx with zero priority gas fee so only PD fees affect balances
        let value = U256::from(transfer_value);
        let tx_raw = TxEip1559 {
            access_list,
            input,
            max_priority_fee_per_gas: 0,
            nonce: payer_initial_nonce,
            value,
            ..tx_eip1559_base()
        };
        let pooled = sign_tx(tx_raw, &ctx.normal_signer).await;
        let tx_hash = *pooled.hash();
        let _add_result = node
            .inner
            .pool
            .add_transaction(TransactionOrigin::Local, pooled)
            .await?;

        // Mine a block including the PD-header tx
        let payload = advance_block(&mut node, &shadow_tx_store, vec![]).await?;

        // Query the receipt to get actual gas used
        let receipt = node
            .inner
            .provider
            .consistent_provider()
            .unwrap()
            .receipt_by_hash(tx_hash)
            .unwrap()
            .expect("Receipt should exist for mined transaction");
        let gas_used = receipt.cumulative_gas_used;

        // Get the block basefee
        let block = payload.block();
        let block_basefee = block.header().base_fee_per_gas.unwrap_or(0);

        // Calculate PD fees
        let pd_base_total = U256::from(3_u64) * pd_base_fee; // 3 chunks * 7 = 21
        let pd_prio_total = U256::from(3_u64) * U256::from(10_u64); // 3 chunks * 10 = 30

        // Calculate EVM gas costs
        // Note: max_priority_fee_per_gas = 0 in this test, so only base fee matters
        let evm_base_cost = U256::from(gas_used) * U256::from(block_basefee);
        let evm_priority_cost = U256::ZERO; // max_priority_fee_per_gas is 0

        // Total expected deduction: PD fees + EVM gas + tx.value
        let expected_total =
            pd_base_total + pd_prio_total + evm_base_cost + evm_priority_cost + value;

        // Validate payer balance deduction
        let payer_final = get_balance(&node.inner, payer);
        let deducted = payer_initial.saturating_sub(payer_final);
        assert_eq!(
            deducted,
            expected_total,
            "Payer balance deduction mismatch. Expected: {} (PD base: {} + PD prio: {} + EVM base: {} + EVM prio: {}), Got: {}",
            expected_total,
            pd_base_total,
            pd_prio_total,
            evm_base_cost,
            evm_priority_cost,
            deducted
        );

        // Beneficiary should receive: PD priority fees + EVM priority tips
        // In this test, EVM priority tip = 0, so only PD priority fees
        let beneficiary_final = get_balance(&node.inner, beneficiary);
        let expected_beneficiary_gain = pd_prio_total + evm_priority_cost;
        assert_eq!(
            beneficiary_final,
            beneficiary_initial + expected_beneficiary_gain,
            "Beneficiary balance mismatch. Expected gain: {} (PD prio: {} + EVM prio: {}), Got: {}",
            expected_beneficiary_gain,
            pd_prio_total,
            evm_priority_cost,
            beneficiary_final.saturating_sub(beneficiary_initial)
        );

        // Sink should receive: PD base fees
        let sink_final = get_balance(&node.inner, treasury);
        let expected_sink_gain = pd_base_total;
        assert_eq!(
            sink_final,
            sink_initial + expected_sink_gain,
            "Sink balance mismatch. Expected gain: {} (PD base: {} + EVM base: {}), Got: {}",
            expected_sink_gain,
            pd_base_total,
            evm_base_cost,
            sink_final.saturating_sub(sink_initial)
        );

        // Verify nonce was incremented
        let payer_final_nonce = get_nonce(&node.inner, payer);
        assert_eq!(
            payer_final_nonce,
            payer_initial_nonce + 1,
            "Nonce should increment after transaction execution. Expected: {}, Got: {}",
            payer_initial_nonce + 1,
            payer_final_nonce
        );

        Ok(())
    }

    /// Validates that batch simulation via eth_simulateV1 does not modify chain state.
    ///
    /// This test simulates a PD transaction using the batch simulation API and verifies
    /// that account balances and nonces remain unchanged after simulation completes.
    #[test_log::test(tokio::test)]
    async fn test_pd_tx_batch_simulation_doesnt_modify_state() -> eyre::Result<()> {
        use alloy_rpc_types::simulate::{SimBlock, SimulatePayload};

        // Spin up a single node and set PD base fee
        let ctx = TestContext::new().await?;
        let ((mut node, shadow_tx_store), ctx) = ctx.get_single_node()?;

        let payer = ctx.normal_signer.address();

        // Set PD base fee to a known value
        let pd_base_fee = U256::from(100_u64);
        let solution_hash = FixedBytes::<32>::from_slice(&[0x44; 32]);
        let pd_fee_update = ShadowTransaction::new_v1(
            TransactionPacket::PdBaseFeeUpdate(PdBaseFeeUpdate {
                per_chunk: pd_base_fee,
            }),
            solution_hash,
        );
        let pd_fee_update_signed =
            sign_shadow_tx(pd_fee_update, &ctx.block_producer_a, DEFAULT_PRIORITY_FEE).await?;
        advance_block(&mut node, &shadow_tx_store, vec![pd_fee_update_signed]).await?;

        // Capture pre-simulation state
        let balance_before = get_balance(&node.inner, payer);
        let nonce_before = get_nonce(&node.inner, payer);
        println!(
            "Pre-simulation: balance={}, nonce={}",
            balance_before, nonce_before
        );

        // Build single PD transaction with 2 chunks
        let header = PdHeaderV1 {
            max_priority_fee_per_chunk: U256::from(50_u64),
            max_base_fee_per_chunk: U256::from(100_u64),
        };
        let input = prepend_pd_header_v1_to_calldata(&header, &Bytes::from(vec![0xAA]));

        let tx_request = alloy_rpc_types::TransactionRequest {
            from: Some(payer),
            to: Some(TxKind::Call(Address::random())),
            value: Some(U256::from(100_u64)),
            input: alloy_rpc_types::TransactionInput::new(input),
            nonce: Some(nonce_before),
            access_list: Some(build_pd_access_list(2)),
            ..tx_request_base()
        };

        // Build simulation payload
        let payload = SimulatePayload {
            block_state_calls: vec![SimBlock {
                block_overrides: None,
                state_overrides: None,
                calls: vec![tx_request],
            }],
            trace_transfers: true,
            validation: true,
            return_full_transactions: false,
        };

        // Get the eth API and simulate
        let eth_api = node.rpc.inner.eth_api();
        let simulation_result = eth_api
            .simulate_v1(payload, Some(alloy_rpc_types::BlockId::latest()))
            .await;

        // Validate simulation succeeded
        let simulated_blocks = simulation_result?;
        assert_eq!(simulated_blocks.len(), 1, "Expected 1 simulated block");
        assert_eq!(simulated_blocks[0].calls.len(), 1, "Expected 1 call result");
        assert!(
            simulated_blocks[0].calls[0].status,
            "Simulation should succeed"
        );

        // Verify state unchanged
        let balance_after = get_balance(&node.inner, payer);
        let nonce_after = get_nonce(&node.inner, payer);
        println!(
            "Post-simulation: balance={}, nonce={}",
            balance_after, nonce_after
        );

        assert_eq!(
            balance_before, balance_after,
            "Balance changed after simulation"
        );
        assert_eq!(nonce_before, nonce_after, "Nonce changed after simulation");

        Ok(())
    }

    /// Validates that PD fees are deducted even when the transaction execution fails.
    ///
    /// This test ensures that PD fees are charged upfront regardless of transaction success:
    /// 1. Creates a PD transaction that calls a non-existent contract (will fail)
    /// 2. Executes the transaction in a block (not simulation)
    /// 3. Verifies the transaction failed
    /// 4. Verifies PD fees were still deducted from payer
    /// 5. Verifies PD fees were distributed to beneficiary and treasury
    /// 6. Verifies nonce was incremented (even failed txs increment nonce)
    ///
    /// This is critical for the protocol's fee model - PD fees must be charged
    /// regardless of execution outcome to prevent spam attacks.
    #[test_log::test(tokio::test)]
    async fn test_pd_tx_failed_execution_still_charges_fees() -> eyre::Result<()> {
        // Spin up a single node and set PD base fee
        let ctx = TestContext::new().await?;
        let ((mut node, shadow_tx_store), ctx) = ctx.get_single_node()?;

        let payer = ctx.normal_signer.address();
        let beneficiary = ctx.block_producer_a.address();
        let treasury = Address::ZERO;

        // Set PD base fee to a known value
        let pd_base_fee = U256::from(100_u64);
        let solution_hash = FixedBytes::<32>::from_slice(&[0x44; 32]);
        let pd_fee_update = ShadowTransaction::new_v1(
            TransactionPacket::PdBaseFeeUpdate(PdBaseFeeUpdate {
                per_chunk: pd_base_fee,
            }),
            solution_hash,
        );
        let pd_fee_update_signed =
            sign_shadow_tx(pd_fee_update, &ctx.block_producer_a, DEFAULT_PRIORITY_FEE).await?;
        advance_block(&mut node, &shadow_tx_store, vec![pd_fee_update_signed]).await?;

        // Capture initial state
        let payer_initial_balance = get_balance(&node.inner, payer);
        let payer_initial_nonce = get_nonce(&node.inner, payer);
        let beneficiary_initial_balance = get_balance(&node.inner, beneficiary);
        let treasury_initial_balance = get_balance(&node.inner, treasury);

        println!(
            "Initial: payer={}, beneficiary={}, treasury={}, nonce={}",
            payer_initial_balance,
            beneficiary_initial_balance,
            treasury_initial_balance,
            payer_initial_nonce
        );

        // Build PD transaction header (3 chunks with fees)
        let header = PdHeaderV1 {
            max_priority_fee_per_chunk: U256::from(50_u64),
            max_base_fee_per_chunk: U256::from(100_u64),
        };

        // Reverting initcode: PUSH1 0 PUSH1 0 REVERT (0x60006000fd)
        let reverting_initcode = Bytes::from(vec![0x60, 0x00, 0x60, 0x00, 0xfd]);
        let input = prepend_pd_header_v1_to_calldata(&header, &reverting_initcode);

        let access_list = build_pd_access_list(3);

        // CREATE transaction with reverting init code (will fail)
        let nonce = payer_initial_nonce;
        let tx_raw = TxEip1559 {
            access_list,
            input,
            max_priority_fee_per_gas: 0, // Zero priority fee to simplify calculations
            nonce,
            to: TxKind::Create,
            ..tx_eip1559_base()
        };
        let pooled = sign_tx(tx_raw, &ctx.normal_signer).await;
        let tx_hash = *pooled.hash();

        // Submit transaction to mempool
        let _add_result = node
            .inner
            .pool
            .add_transaction(TransactionOrigin::Local, pooled)
            .await?;

        // Mine block including the transaction
        let payload = advance_block(&mut node, &shadow_tx_store, vec![]).await?;

        // Query the receipt
        let receipt = node
            .inner
            .provider
            .consistent_provider()
            .unwrap()
            .receipt_by_hash(tx_hash)
            .unwrap()
            .expect("Receipt should exist for mined transaction");

        let gas_used = receipt.cumulative_gas_used;
        let tx_success = receipt.success;
        println!("TX failed: {}, gas_used: {}", !tx_success, gas_used);

        // CRITICAL ASSERTION: Transaction should have FAILED
        assert!(
            !tx_success,
            "Transaction should have failed due to reverting init code in CREATE transaction"
        );

        // Get block basefee for gas cost calculation
        let block = payload.block();
        let block_basefee = block.header().base_fee_per_gas.unwrap_or(0);

        // Calculate expected PD fees
        let num_chunks = 3_u64;
        let pd_base_total = U256::from(num_chunks) * pd_base_fee; // 3 * 100 = 300
        let pd_prio_total = U256::from(num_chunks) * U256::from(50_u64); // 3 * 50 = 150

        // Calculate EVM gas costs
        let evm_base_cost = U256::from(gas_used) * U256::from(block_basefee);
        let evm_priority_cost = U256::ZERO; // max_priority_fee_per_gas is 0

        // Note: Failed transactions don't transfer value but still charge fees
        let expected_total_deduction =
            pd_base_total + pd_prio_total + evm_base_cost + evm_priority_cost;

        // Capture final state
        let payer_final_balance = get_balance(&node.inner, payer);
        let payer_final_nonce = get_nonce(&node.inner, payer);
        let beneficiary_final_balance = get_balance(&node.inner, beneficiary);
        let treasury_final_balance = get_balance(&node.inner, treasury);

        let actual_deduction = payer_initial_balance.saturating_sub(payer_final_balance);

        println!(
            "Final: payer={}, beneficiary={}, treasury={}, nonce={}",
            payer_final_balance,
            beneficiary_final_balance,
            treasury_final_balance,
            payer_final_nonce
        );
        println!(
            "Fees: PD_base={}, PD_prio={}, EVM={}, expected={}, actual={}",
            pd_base_total, pd_prio_total, evm_base_cost, expected_total_deduction, actual_deduction
        );

        // Verify fees charged correctly despite transaction failure
        assert_eq!(
            actual_deduction, expected_total_deduction,
            "Payer deduction: expected {}, got {}",
            expected_total_deduction, actual_deduction
        );

        let beneficiary_gain =
            beneficiary_final_balance.saturating_sub(beneficiary_initial_balance);
        assert_eq!(
            beneficiary_gain, pd_prio_total,
            "Beneficiary gain: expected {}, got {}",
            pd_prio_total, beneficiary_gain
        );

        let treasury_gain = treasury_final_balance.saturating_sub(treasury_initial_balance);
        assert_eq!(
            treasury_gain, pd_base_total,
            "Treasury gain: expected {}, got {}",
            pd_base_total, treasury_gain
        );

        assert_eq!(
            payer_final_nonce,
            payer_initial_nonce + 1,
            "Nonce should increment despite failure"
        );

        println!("Fees charged correctly despite failure");

        Ok(())
    }
=======
>>>>>>> d1c93fdb
}<|MERGE_RESOLUTION|>--- conflicted
+++ resolved
@@ -10,7 +10,8 @@
 use alloy_evm::block::{BlockExecutionError, BlockExecutor, ExecutableTx, OnStateHook};
 use alloy_evm::eth::EthBlockExecutor;
 use alloy_evm::{Database, Evm, FromRecoveredTx, FromTxWithEncoded};
-use alloy_primitives::{Address, Bytes, FixedBytes, Log, LogData, U256};
+use alloy_primitives::{keccak256, Address, Bytes, FixedBytes, Log, LogData, U256};
+use std::sync::LazyLock;
 
 use reth::primitives::{SealedBlock, SealedHeader};
 use reth::providers::BlockExecutionResult;
@@ -41,11 +42,8 @@
 // External crate imports - Other
 
 use super::*;
-<<<<<<< HEAD
 use crate::precompiles::pd::context::PdContext;
 use crate::precompiles::pd::precompile::register_irys_precompiles_if_active;
-=======
->>>>>>> d1c93fdb
 use crate::shadow_tx::{self, ShadowTransaction};
 
 /// Constants for shadow transaction processing
@@ -56,6 +54,11 @@
     /// Gas refunded for shadow transactions (always 0)
     pub(super) const SHADOW_TX_GAS_REFUNDED: u64 = 0;
 }
+
+/// Account address used to store the PD base fee per chunk in EVM state.
+/// The balance of this account represents the current PD base fee.
+pub static PD_BASE_FEE_ACCOUNT: LazyLock<Address> =
+    LazyLock::new(|| Address::from_word(keccak256("irys_pd_base_fee_account")));
 
 /// Irys block executor that handles execution of both regular and shadow transactions.
 #[derive(Debug)]
@@ -370,7 +373,7 @@
 
     fn create_evm<DB: Database>(&self, db: DB, input: EvmEnv) -> Self::Evm<DB, NoOpInspector> {
         let spec_id = input.cfg_env.spec;
-        IrysEvm::new(
+        let mut evm = IrysEvm::new(
             revm::Context::mainnet()
                 .with_block(input.block_env)
                 .with_cfg(input.cfg_env)
@@ -380,7 +383,6 @@
                     PrecompileSpecId::from_spec_id(spec_id),
                 ))),
             false,
-<<<<<<< HEAD
             self.context.clone_for_new_evm(),
         );
 
@@ -389,9 +391,6 @@
         register_irys_precompiles_if_active(evm.precompiles_mut(), spec_id, pd_context);
 
         evm
-=======
-        )
->>>>>>> d1c93fdb
     }
 
     fn create_evm_with_inspector<DB: Database, I: Inspector<Self::Context<DB>>>(
@@ -401,7 +400,7 @@
         inspector: I,
     ) -> Self::Evm<DB, I> {
         let spec_id = input.cfg_env.spec;
-        IrysEvm::new(
+        let mut evm = IrysEvm::new(
             revm::Context::mainnet()
                 .with_block(input.block_env)
                 .with_cfg(input.cfg_env)
@@ -411,7 +410,6 @@
                     PrecompileSpecId::from_spec_id(spec_id),
                 ))),
             true,
-<<<<<<< HEAD
             self.context.clone_for_new_evm(),
         );
 
@@ -420,9 +418,6 @@
         register_irys_precompiles_if_active(evm.precompiles_mut(), spec_id, pd_context);
 
         evm
-=======
-        )
->>>>>>> d1c93fdb
     }
 }
 
@@ -589,7 +584,6 @@
             Either::Right(tx) => tx,
         };
 
-<<<<<<< HEAD
         // Update EVM's PdContext with transaction access_list for PD precompile
         // Each EVM has its own PdContext (via clone), so this is thread-safe
         let access_list = tx.access_list.to_vec();
@@ -660,8 +654,7 @@
             self.inner.ctx.journaled_state.checkpoint_commit();
 
             let res = if self.inspect {
-                self.inner.set_tx(tx);
-                self.inner.inspect_replay()
+                self.inner.inspect_tx(tx)
             } else {
                 self.inner.transact(tx)
             }?;
@@ -669,8 +662,6 @@
             return Ok(res);
         }
 
-=======
->>>>>>> d1c93fdb
         if self.inspect {
             self.inner.inspect_tx(tx)
         } else {
@@ -975,6 +966,15 @@
         }
 
         Ok(Either::Left(result_state))
+    }
+
+    /// Reads the current PD base fee per chunk from the EVM state.
+    /// The fee is stored as the balance of the PD_BASE_FEE_ACCOUNT.
+    pub fn read_pd_base_fee_per_chunk(&mut self) -> U256 {
+        match self.load_account(*PD_BASE_FEE_ACCOUNT) {
+            Ok(Some(acc)) => acc.info.balance,
+            _ => U256::ZERO,
+        }
     }
 
     /// Loads an account from the underlying state, or the database if there are no preexisting changes.
@@ -1325,6 +1325,29 @@
                         target,
                     ))
                 }
+                shadow_tx::TransactionPacket::PdBaseFeeUpdate(update) => {
+                    // Write the per-chunk base fee into the PD base fee account balance.
+                    let target = *PD_BASE_FEE_ACCOUNT;
+
+                    // Load existing or create new account
+                    let existed;
+                    let mut account = if let Some(acc) = self.load_account(target)? {
+                        existed = true;
+                        acc
+                    } else {
+                        existed = false;
+                        Account::new_not_existing(0)
+                    };
+                    account.info.balance = update.per_chunk;
+
+                    let log = Self::create_shadow_log(
+                        target,
+                        vec![topic],
+                        vec![DynSolValue::Uint(update.per_chunk, 256)],
+                    );
+                    let execution_result = Self::create_success_result(log);
+                    Ok((Ok((account, execution_result, existed)), target))
+                }
             },
         }
     }
@@ -1596,7 +1619,6 @@
         let result = res.unwrap().result;
         assert!(result.is_success(), "expected success, got: {:?}", result);
     }
-<<<<<<< HEAD
 
     /// Ensure a PD-shaped transaction with header charges base and priority fees end-to-end via node execution.
     /// Tests with different transfer values (0, 1, 2, 3) to ensure proper accounting across all scenarios.
@@ -1609,7 +1631,7 @@
     async fn evm_pd_header_tx_charges_fees(#[case] transfer_value: u64) -> eyre::Result<()> {
         // Spin up a single node and set PD base fee via shadow transaction
         let ctx = TestContext::new().await?;
-        let ((mut node, shadow_tx_store), ctx) = ctx.get_single_node()?;
+        let (mut node, ctx) = ctx.get_single_node()?;
 
         let payer = ctx.normal_signer.address();
         let beneficiary = ctx.block_producer_a.address();
@@ -1626,7 +1648,7 @@
         // Priority fee ignored for PdBaseFeeUpdate (no payer address)
         let pd_fee_update_signed =
             sign_shadow_tx(pd_fee_update, &ctx.block_producer_a, DEFAULT_PRIORITY_FEE).await?;
-        advance_block(&mut node, &shadow_tx_store, vec![pd_fee_update_signed]).await?;
+        advance_block(&mut node, vec![pd_fee_update_signed]).await?;
 
         // Capture initial balances and nonce
         let payer_initial = get_balance(&node.inner, payer);
@@ -1672,7 +1694,7 @@
             .await?;
 
         // Mine a block including the PD-header tx
-        let payload = advance_block(&mut node, &shadow_tx_store, vec![]).await?;
+        let payload = advance_block(&mut node, vec![]).await?;
 
         // Query the receipt to get actual gas used
         let receipt = node
@@ -1767,7 +1789,7 @@
 
         // Spin up a single node and set PD base fee
         let ctx = TestContext::new().await?;
-        let ((mut node, shadow_tx_store), ctx) = ctx.get_single_node()?;
+        let (mut node, ctx) = ctx.get_single_node()?;
 
         let payer = ctx.normal_signer.address();
 
@@ -1782,7 +1804,7 @@
         );
         let pd_fee_update_signed =
             sign_shadow_tx(pd_fee_update, &ctx.block_producer_a, DEFAULT_PRIORITY_FEE).await?;
-        advance_block(&mut node, &shadow_tx_store, vec![pd_fee_update_signed]).await?;
+        advance_block(&mut node, vec![pd_fee_update_signed]).await?;
 
         // Capture pre-simulation state
         let balance_before = get_balance(&node.inner, payer);
@@ -1869,7 +1891,7 @@
     async fn test_pd_tx_failed_execution_still_charges_fees() -> eyre::Result<()> {
         // Spin up a single node and set PD base fee
         let ctx = TestContext::new().await?;
-        let ((mut node, shadow_tx_store), ctx) = ctx.get_single_node()?;
+        let (mut node, ctx) = ctx.get_single_node()?;
 
         let payer = ctx.normal_signer.address();
         let beneficiary = ctx.block_producer_a.address();
@@ -1886,7 +1908,7 @@
         );
         let pd_fee_update_signed =
             sign_shadow_tx(pd_fee_update, &ctx.block_producer_a, DEFAULT_PRIORITY_FEE).await?;
-        advance_block(&mut node, &shadow_tx_store, vec![pd_fee_update_signed]).await?;
+        advance_block(&mut node, vec![pd_fee_update_signed]).await?;
 
         // Capture initial state
         let payer_initial_balance = get_balance(&node.inner, payer);
@@ -1935,7 +1957,7 @@
             .await?;
 
         // Mine block including the transaction
-        let payload = advance_block(&mut node, &shadow_tx_store, vec![]).await?;
+        let payload = advance_block(&mut node, vec![]).await?;
 
         // Query the receipt
         let receipt = node
@@ -2026,6 +2048,4 @@
 
         Ok(())
     }
-=======
->>>>>>> d1c93fdb
 }