--- conflicted
+++ resolved
@@ -152,14 +152,11 @@
     ) -> Result<Option<u64>, BlockExecutionError> {
         let tx_envelope = tx.tx();
         let tx_envelope_input_buf = tx_envelope.input();
-<<<<<<< HEAD
-=======
-        let rlp_decoded_shadow_tx = ShadowTransaction::decode(&mut &tx_envelope_input_buf[..]);
+
         let beneficiary = {
             use revm::context::Block as _;
             self.inner().evm().block().beneficiary()
         };
->>>>>>> 470f4f26
 
         if tx_envelope.to() != Some(*SHADOW_TX_DESTINATION_ADDR) {
             // if the tx is not a shadow tx, execute it as a regular transaction
