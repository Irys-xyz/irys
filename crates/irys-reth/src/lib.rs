--- conflicted
+++ resolved
@@ -71,49 +71,31 @@
 pub use shadow_tx::{IRYS_SHADOW_EXEC, SHADOW_TX_DESTINATION_ADDR};
 
 #[must_use]
-<<<<<<< HEAD
-pub fn compose_shadow_tx(chain_id: u64, shadow_tx: &ShadowTransaction) -> TxLegacy {
+pub fn compose_shadow_tx(chain_id: u64, shadow_tx: &ShadowTransaction, max_priority_fee_per_gas: u128,) -> TxLegacy {
     // allocating additional 512 bytes for the shadow tx borsh buffer, misc optimisation
     let mut shadow_tx_buf = Vec::with_capacity(IRYS_SHADOW_EXEC.len() + 512);
     shadow_tx_buf.extend_from_slice(IRYS_SHADOW_EXEC);
     shadow_tx
         .serialize(&mut shadow_tx_buf)
         .expect("borsh serialization should not fail");
-    TxLegacy {
+    TxEip1559 {
+        access_list: AccessList::default(),
         // large enough to not be rejected by the payload builder
         gas_limit: MINIMUM_GAS_LIMIT,
-        value: U256::ZERO,
-        // nonce is always 0 for shadow txs
-        nonce: 0_u64,
+        chain_id,
+        // large enough to not be rejected by the payload builder
+        gas_limit: MINIMUM_GAS_LIMIT,
         // large enough to not be rejected by the payload builder
         gas_price: DEFAULT_TX_FEE_CAP_WEI,
-        chain_id: Some(chain_id),
-        to: TxKind::Call(*SHADOW_TX_DESTINATION_ADDR),
         input: shadow_tx_buf.into(),
-=======
-pub fn compose_shadow_tx(
-    chain_id: u64,
-    shadow_tx: &ShadowTransaction,
-    max_priority_fee_per_gas: u128,
-) -> TxEip1559 {
-    // allocate 512 bytes for the shadow tx rlp, misc optimisation
-    let mut shadow_tx_rlp = Vec::with_capacity(512);
-    shadow_tx.encode(&mut shadow_tx_rlp);
-    TxEip1559 {
-        chain_id,
-        // nonce is always 0 for shadow txs
-        nonce: 0_u64,
-        // large enough to not be rejected by the payload builder
-        gas_limit: MINIMUM_GAS_LIMIT,
         // large enough to not be rejected by the payload builder
         max_fee_per_gas: DEFAULT_TX_FEE_CAP_WEI,
         // Use the provided priority fee
         max_priority_fee_per_gas,
-        to: TxKind::Call(Address::ZERO),
+        // nonce is always 0 for shadow txs
+        nonce: 0_u64,
+        to: TxKind::Call(*SHADOW_TX_DESTINATION_ADDR),
         value: U256::ZERO,
-        access_list: AccessList::default(),
-        input: shadow_tx_rlp.into(),
->>>>>>> 470f4f26
     }
 }
 
