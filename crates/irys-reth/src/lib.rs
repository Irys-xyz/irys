//! # Irys Reth Node
//!
//! ## Shadow Transactions
//! Shadow transactions are special EVM transactions used to encode protocol-level actions such as:
//! - Block rewards (must go to the Irys block producer)
//! - Storage fee collection (balance decrements)
//! - Stake management (release, stake)
//!
//! The CL must validate that:
//! - Block rewards are paid to the correct block producer
//! - Balance increments correspond to rewards
//! - Balance decrements correspond to storage transaction fees

use std::sync::Arc;

use alloy_consensus::TxEip1559;
use alloy_eips::eip2930::AccessList;
use alloy_primitives::{TxKind, U256};
use evm::{IrysBlockAssembler, IrysEvmFactory};
pub use reth::primitives::EthPrimitives;
use reth::{
    api::{FullNodeComponents, FullNodeTypes, NodeTypes, PayloadTypes},
    builder::{
        components::{ComponentsBuilder, ExecutorBuilder},
        BuilderContext, DebugNode, Node, NodeAdapter, NodeComponentsBuilder,
        PayloadBuilderConfig as _,
    },
<<<<<<< HEAD
    payload::{EthBuiltPayload, EthPayloadBuilderAttributes},
    providers::{providers::ProviderFactoryBuilder, EthStorage},
=======
    payload::EthBuiltPayload,
    primitives::{InvalidTransactionError, SealedBlock},
    providers::{providers::ProviderFactoryBuilder, EthStorage, StateProviderFactory},
>>>>>>> d1c93fdb
    rpc::builder::constants::DEFAULT_TX_FEE_CAP_WEI,
};
<<<<<<< HEAD
use reth_chainspec::{ChainSpec, EthChainSpec, EthereumHardforks};
=======
use reth_chainspec::{ChainSpec, ChainSpecProvider, EthChainSpec, EthereumHardforks};
use reth_engine_local::LocalPayloadAttributesBuilder;
>>>>>>> d1c93fdb
pub use reth_ethereum_engine_primitives;
use reth_ethereum_primitives::TransactionSigned;
use reth_evm_ethereum::RethReceiptBuilder;
use reth_node_builder::rpc::RpcAddOns;
pub use reth_node_ethereum;
use reth_node_ethereum::{
    node::{EthereumConsensusBuilder, EthereumEthApiBuilder, EthereumNetworkBuilder},
    EthEngineTypes, EthEvmConfig,
};
use reth_primitives_traits::constants::MINIMUM_GAS_LIMIT;
pub use reth_provider::{providers::BlockchainProvider, BlockReaderIdExt};
use reth_tracing::tracing;
<<<<<<< HEAD
use reth_trie_db::MerklePatriciaTrie;
use shadow_tx::ShadowTransaction;

use crate::{
    mempool::IrysPoolBuilder, payload::ShadowTxStore,
=======
use reth_transaction_pool::{
    blobstore::DiskFileBlobStore, EthPoolTransaction, EthPooledTransaction,
    EthTransactionValidator, Pool, TransactionOrigin, TransactionValidator,
};
use reth_transaction_pool::{CoinbaseTipOrdering, TransactionValidationOutcome};
use shadow_tx::ShadowTransaction;
use tracing::{debug, info};

use crate::{
>>>>>>> d1c93fdb
    payload_builder_builder::IrysPayloadBuilderBuilder,
    payload_service_builder::IyrsPayloadServiceBuilder,
};

pub mod engine;
pub mod evm;
pub mod mempool;
pub mod payload;
pub mod payload_builder_builder;
pub mod payload_service_builder;
<<<<<<< HEAD
pub mod pd_tx;
pub mod precompiles;
=======
>>>>>>> d1c93fdb
pub mod shadow_tx;
pub mod validator;

pub use engine::{IrysPayloadAttributes, IrysPayloadBuilderAttributes, IrysPayloadTypes};
pub use irys_types::chainspec::{IrysChainHardforks, IrysHardfork};
pub use shadow_tx::{IRYS_SHADOW_EXEC, SHADOW_TX_DESTINATION_ADDR};
pub use validator::{IrysEngineValidator, IrysEngineValidatorBuilder};

#[must_use]
pub fn compose_shadow_tx(
    chain_id: u64,
    shadow_tx: &ShadowTransaction,
    max_priority_fee_per_gas: u128,
) -> TxEip1559 {
    let shadow_tx_buf = crate::shadow_tx::encode_prefixed_input(shadow_tx);
    TxEip1559 {
        access_list: AccessList::default(),
        chain_id,
        // TODO: now that we control the EVM (muhahaha), we can _probably_ bypass these gas validations
        // large enough to not be rejected by the payload builder
        gas_limit: MINIMUM_GAS_LIMIT,
        input: shadow_tx_buf,
        // large enough to not be rejected by the payload builder
        max_fee_per_gas: DEFAULT_TX_FEE_CAP_WEI,
        // Use the provided priority fee
        max_priority_fee_per_gas,
        // nonce is always 0 for shadow txs
        nonce: 0_u64,
        to: TxKind::Call(*SHADOW_TX_DESTINATION_ADDR),
        value: U256::ZERO,
    }
}

/// Type configuration for an Irys-Ethereum node.
<<<<<<< HEAD
#[derive(Clone)]
pub struct IrysEthereumNode {
    pub shadow_tx_store: ShadowTxStore,
    pub max_pd_chunks_per_block: u64,
    pub chunk_provider: Arc<dyn irys_types::chunk_provider::RethChunkProvider>,
}

impl std::fmt::Debug for IrysEthereumNode {
    fn fmt(&self, f: &mut std::fmt::Formatter<'_>) -> std::fmt::Result {
        f.debug_struct("IrysEthereumNode")
            .field("shadow_tx_store", &self.shadow_tx_store)
            .field("chunk_provider", &"<Arc<dyn RethChunkProvider>>")
            .finish()
    }
}
=======
#[derive(Debug, Clone, Default)]
pub struct IrysEthereumNode;
>>>>>>> d1c93fdb

impl NodeTypes for IrysEthereumNode {
    type Primitives = EthPrimitives;
    type ChainSpec = ChainSpec;
    type Storage = EthStorage;
    type Payload = EthEngineTypes<IrysPayloadTypes>;
}

impl IrysEthereumNode {
    /// Returns a [`ComponentsBuilder`] configured for a regular Ethereum node.
    #[must_use]
    pub fn components<Node>(
        &self,
    ) -> ComponentsBuilder<
        Node,
        IrysPoolBuilder,
        IyrsPayloadServiceBuilder<IrysPayloadBuilderBuilder>,
        EthereumNetworkBuilder,
        IrysExecutorBuilder,
        EthereumConsensusBuilder,
    >
    where
        Node: FullNodeTypes<Types = Self>,
        <Node::Types as NodeTypes>::Payload: PayloadTypes<
            BuiltPayload = EthBuiltPayload,
            PayloadAttributes = IrysPayloadAttributes,
            PayloadBuilderAttributes = IrysPayloadBuilderAttributes,
        >,
    {
        ComponentsBuilder::default()
            .node_types::<Node>()
            .pool(IrysPoolBuilder::default())
<<<<<<< HEAD
            .executor(IrysExecutorBuilder {
                chunk_provider: self.chunk_provider.clone(),
            })
            .payload(IyrsPayloadServiceBuilder::new(IrysPayloadBuilderBuilder {
                shadow_tx_store: self.shadow_tx_store.clone(),
                max_pd_chunks_per_block: self.max_pd_chunks_per_block,
            }))
=======
            .executor(IrysExecutorBuilder)
            .payload(IyrsPayloadServiceBuilder::new(IrysPayloadBuilderBuilder))
>>>>>>> d1c93fdb
            .network(EthereumNetworkBuilder::default())
            .consensus(EthereumConsensusBuilder::default())
    }

    #[must_use]
    pub fn provider_factory_builder() -> ProviderFactoryBuilder<Self> {
        ProviderFactoryBuilder::default()
    }
}

impl<N> Node<N> for IrysEthereumNode
where
    N: FullNodeTypes<Types = Self>,
{
    type ComponentsBuilder = ComponentsBuilder<
        N,
        IrysPoolBuilder,
        IyrsPayloadServiceBuilder<IrysPayloadBuilderBuilder>,
        EthereumNetworkBuilder,
        IrysExecutorBuilder,
        EthereumConsensusBuilder,
    >;

    type AddOns = RpcAddOns<
        NodeAdapter<N, <Self::ComponentsBuilder as NodeComponentsBuilder<N>>::Components>,
        EthereumEthApiBuilder,
        IrysEngineValidatorBuilder,
    >;

    fn components_builder(&self) -> Self::ComponentsBuilder {
        self.components()
    }

    fn add_ons(&self) -> Self::AddOns {
        RpcAddOns::default()
    }
}

impl<N: FullNodeComponents<Types = Self>> DebugNode<N> for IrysEthereumNode {
    type RpcBlock = alloy_rpc_types_eth::Block;

    fn rpc_to_primitive_block(rpc_block: Self::RpcBlock) -> reth_ethereum_primitives::Block {
        let alloy_rpc_types_eth::Block {
            header,
            transactions,
            withdrawals,
            ..
        } = rpc_block;
        reth_ethereum_primitives::Block {
            header: header.inner,
            body: reth_ethereum_primitives::BlockBody {
                transactions: transactions
                    .into_transactions()
                    .map(|tx| tx.inner.into_inner().into())
                    .collect(),
                ommers: Vec::default(),
                withdrawals,
            },
        }
    }

    fn local_payload_attributes_builder(
        chain_spec: &Self::ChainSpec,
    ) -> impl reth::api::PayloadAttributesBuilder<
        <Self::Payload as reth::api::PayloadTypes>::PayloadAttributes,
    > {
        LocalPayloadAttributesBuilder::new(Arc::new(chain_spec.clone()))
    }
}

<<<<<<< HEAD
/// A regular ethereum evm and executor builder.
#[derive(Clone)]
pub struct IrysExecutorBuilder {
    chunk_provider: Arc<dyn irys_types::chunk_provider::RethChunkProvider>,
=======
/// A custom pool builder for Irys shadow transaction validation and pool configuration.
#[derive(Debug, Clone, Default)]
#[non_exhaustive]
pub struct IrysPoolBuilder;

/// Implement the [`PoolBuilder`] trait for the Irys pool builder
///
/// This will be used to build the transaction pool and its maintenance tasks during launch.
///
/// Original code from:
/// <https://github.com/Irys-xyz/reth-irys/blob/6c892d38bfcd6689c618386bd7ccc6fde7fbb64e/crates/ethereum/node/src/node.rs?plain=1#L453>
///
/// Notable changes from the original: we reject all shadow txs, as they are not allowed to land in a the pool.
impl<Node> PoolBuilder<Node> for IrysPoolBuilder
where
    Node: FullNodeTypes<Types = IrysEthereumNode>,
{
    type Pool = Pool<
        TransactionValidationTaskExecutor<
            IrysShadowTxValidator<Node::Provider, EthPooledTransaction>,
        >,
        CoinbaseTipOrdering<EthPooledTransaction>,
        DiskFileBlobStore,
    >;

    async fn build_pool(self, ctx: &BuilderContext<Node>) -> eyre::Result<Self::Pool> {
        let pool_config = ctx.pool_config();

        let blobs_disabled = ctx.config().txpool.disable_blobs_support
            || ctx.config().txpool.blobpool_max_count == 0;

        let blob_cache_size = if let Some(blob_cache_size) = pool_config.blob_cache_size {
            Some(blob_cache_size)
        } else {
            // get the current blob params for the current timestamp, fallback to default Cancun
            // params
            let current_timestamp = SystemTime::now()
                .duration_since(SystemTime::UNIX_EPOCH)?
                .as_secs();
            let blob_params = ctx
                .chain_spec()
                .blob_params_at_timestamp(current_timestamp)
                .unwrap_or_else(BlobParams::cancun);

            // Derive the blob cache size from the target blob count, to auto scale it by
            // multiplying it with the slot count for 2 epochs: 384 for pectra
            Some((blob_params.target_blob_count * EPOCH_SLOTS * 2) as u32)
        };

        let blob_store =
            reth_node_builder::components::create_blob_store_with_cache(ctx, blob_cache_size)?;

        let validator = TransactionValidationTaskExecutor::eth_builder(ctx.provider().clone())
            .with_head_timestamp(ctx.head().timestamp)
            .set_eip4844(!blobs_disabled)
            .kzg_settings(ctx.kzg_settings()?)
            .with_max_tx_input_bytes(ctx.config().txpool.max_tx_input_bytes)
            .with_local_transactions_config(pool_config.local_transactions_config.clone())
            .set_tx_fee_cap(ctx.config().rpc.rpc_tx_fee_cap)
            .with_max_tx_gas_limit(ctx.config().txpool.max_tx_gas_limit)
            .with_minimum_priority_fee(ctx.config().txpool.minimum_priority_fee)
            .with_additional_tasks(ctx.config().txpool.additional_validation_tasks)
            .build_with_tasks(ctx.task_executor().clone(), blob_store.clone());
        let validator = TransactionValidationTaskExecutor {
            validator: Arc::new(IrysShadowTxValidator {
                eth_tx_validator: validator.validator,
            }),
            to_validation_task: validator.to_validation_task,
        };

        if validator.validator().eth_tx_validator.eip4844() {
            // initializing the KZG settings can be expensive, this should be done upfront so that
            // it doesn't impact the first block or the first gossiped blob transaction, so we
            // initialize this in the background
            let kzg_settings = validator
                .validator()
                .eth_tx_validator
                .kzg_settings()
                .clone();
            ctx.task_executor().spawn_blocking(async move {
                let _ = kzg_settings.get();
                tracing::debug!(target: "reth::cli", "Initialized KZG settings");
            });
        }

        let transaction_pool = reth_node_builder::components::TxPoolBuilder::new(ctx)
            .with_validator(validator)
            .build_and_spawn_maintenance_task(blob_store, pool_config)?;

        info!(target: "reth::cli", "Transaction pool initialized");
        debug!(target: "reth::cli", "Spawned txpool maintenance task");

        Ok(transaction_pool)
    }
}

#[derive(Debug)]
pub struct IrysShadowTxValidator<Client, T> {
    eth_tx_validator: Arc<EthTransactionValidator<Client, T>>,
}

impl<Client, Tx> IrysShadowTxValidator<Client, Tx>
where
    Tx: EthPoolTransaction,
{
    /// Irys-specific prefilter to reject transactions we never accept in the mempool.
    ///
    /// Returns `Ok(tx)` if the tx should continue to normal eth validation,
    /// or `Err(outcome)` if the tx is invalid for Irys-specific reasons.
    #[expect(clippy::result_large_err, reason = "to comply with reth api")]
    fn prefilter_tx(&self, tx: Tx) -> Result<Tx, TransactionValidationOutcome<Tx>> {
        let input = tx.input();
        let to = tx.to();

        match crate::shadow_tx::detect_and_decode_from_parts(to, input) {
            Ok(Some(_)) | Err(_) => {
                tracing::trace!(
                    shadow_tx.sender = ?tx.sender(),
                    shadow_tx.hash = ?tx.hash(),
                    "shadow tx submitted to the pool. Not supported. Likely via gossip post-block"
                );
                return Err(TransactionValidationOutcome::Invalid(
                    tx,
                    reth_transaction_pool::error::InvalidPoolTransactionError::Consensus(
                        InvalidTransactionError::SignerAccountHasBytecode,
                    ),
                ));
            }
            Ok(None) => {}
        }

        // once we support blobs, we can start accepting eip4844 txs
        if tx.is_eip4844() {
            return Err(TransactionValidationOutcome::Invalid(
                tx,
                reth_transaction_pool::error::InvalidPoolTransactionError::Consensus(
                    InvalidTransactionError::Eip4844Disabled,
                ),
            ));
        }

        Ok(tx)
    }
>>>>>>> d1c93fdb
}

impl std::fmt::Debug for IrysExecutorBuilder {
    fn fmt(&self, f: &mut std::fmt::Formatter<'_>) -> std::fmt::Result {
        f.debug_struct("IrysExecutorBuilder")
            .field("chunk_provider", &"<Arc<dyn RethChunkProvider>>")
            .finish()
    }
}

impl<Types, Node> ExecutorBuilder<Node> for IrysExecutorBuilder
where
    Types: NodeTypes<ChainSpec = ChainSpec, Primitives = EthPrimitives>,
    Node: FullNodeTypes<Types = Types>,
{
    type EVM = evm::IrysEvmConfig;

    async fn build_evm(self, ctx: &BuilderContext<Node>) -> eyre::Result<Self::EVM> {
        let evm_config = EthEvmConfig::new(ctx.chain_spec())
            .with_extra_data(ctx.payload_builder_config().extra_data_bytes());

        let spec = ctx.chain_spec();
        let evm_factory = IrysEvmFactory::new(self.chunk_provider);
        let evm_config = evm::IrysEvmConfig {
            inner: evm_config,
            assembler: IrysBlockAssembler::new(ctx.chain_spec()),
            executor_factory: evm::IrysBlockExecutorFactory::new(
                RethReceiptBuilder::default(),
                spec,
                evm_factory,
            ),
        };
        Ok(evm_config)
    }
}

#[cfg(test)]
mod tests {
    use super::*;
    use std::collections::HashSet;

    use crate::shadow_tx::{
        BalanceDecrement, BlockRewardIncrement, ShadowTransaction, TransactionPacket,
        BLOCK_REWARD_ID, UNSTAKE_ID,
    };
    use crate::test_utils::*;
    use crate::test_utils::{
        advance_blocks, block_reward, eth_payload_attributes_with_parent, get_balance, pledge,
        sign_tx, stake, storage_fees, unpledge, unstake, DEFAULT_PRIORITY_FEE,
    };
    use alloy_consensus::{EthereumTxEnvelope, SignableTransaction as _, TxEip4844};
    use alloy_eips::Encodable2718 as _;
    use alloy_network::{EthereumWallet, TxSigner};
    use alloy_primitives::Bytes;
    use alloy_primitives::Signature;
    use alloy_primitives::{Address, B256};
    use alloy_rpc_types_engine::ForkchoiceState;
    use alloy_signer_local::PrivateKeySigner;
    use reth::api::EngineApiMessageVersion;
    use reth::{
        providers::{AccountReader as _, BlockHashReader as _, BlockNumReader as _},
        rpc::server_types::eth::EthApiError,
    };
    use reth_e2e_test_utils::{transaction::TransactionTestContext, wallet::Wallet};
    use reth_payload_primitives::PayloadBuilderAttributes as _;

    use reth_transaction_pool::{PoolTransaction as _, TransactionPool as _};
    use std::sync::Mutex;
    use std::time::Duration;

    /// Ensures that only the allowed shadow tx origin can submit shadow transactions.
    ///
    /// Steps:
    /// - Setup: Use `setup_irys_reth` to launch node, `block_reward` to compose shadow tx, `sign_tx` to sign.
    /// - Action: Inject shadow tx with invalid origin.
    /// - Assertion: Tx is rejected with pool error.
    #[test_log::test(tokio::test(flavor = "multi_thread", worker_threads = 2))]
    async fn external_users_cannot_submit_shadow_txs() -> eyre::Result<()> {
        // setup
        let ctx = TestContext::new().await?;
        let (node, ctx) = ctx.get_single_node()?;

        let shadow_tx = block_reward();
        let mut shadow_tx_raw = compose_shadow_tx(1, &shadow_tx, DEFAULT_PRIORITY_FEE);
        let signed_tx = ctx
            .target_account
            .sign_transaction(&mut shadow_tx_raw)
            .await
            .unwrap();
        let tx = EthereumTxEnvelope::<TxEip4844>::Eip1559(shadow_tx_raw.into_signed(signed_tx))
            .encoded_2718()
            .into();

        let tx_res = node.rpc.inject_tx(tx).await;
        assert!(matches!(tx_res, Err(EthApiError::PoolError(_))));
        Ok(())
    }

    /// Ensures the mempool rejects EIP-4844 (blob) transactions outright.
    ///
    /// We keep Cancun active but disable blobs. Any EIP-4844 envelope should be rejected
    /// via the mempool validator before deeper validation occurs.
    #[test_log::test(tokio::test)]
    async fn eip4844_txs_are_rejected_by_mempool() -> eyre::Result<()> {
        // setup
        let ctx = TestContext::new().await?;
        let (node, _ctx) = ctx.get_single_node()?;
        let local_signer = PrivateKeySigner::random();
        let envelope: Bytes = TransactionTestContext::tx_with_blobs_bytes(1, local_signer)
            .await
            .expect("constructing a valid EIP-4844 tx should succeed");

        // inject the tx via RPC
        let res = node.rpc.inject_tx(envelope).await;
        dbg!(&res);

        // mempool rejects EIP-4844
        assert!(
            matches!(res, Err(EthApiError::PoolError(_))),
            "expected pool error for EIP-4844"
        );

        Ok(())
    }

    /// Ensures that stale shadow transactions are dropped from the pool after a commit or reorg event.
    ///
    /// Setup:
    /// - Create two nodes with the same block producer.
    /// - Submit a normal tx to node a, and a shadow tx to node b.
    ///
    /// Action:
    /// - Advance the block on node a.
    /// - Update forkchoice on node b to point to the new block that was created on node a.
    ///
    /// Assertion:
    /// - The shadow tx from node b is not included in the block.
    /// - The normal tx from node a is included in the block.
    #[test_log::test(tokio::test)]
    async fn stale_shadow_txs_dont_get_included_in_fcus() -> eyre::Result<()> {
        let ctx = TestContext::new().await?;
        let ((mut node_a, mut node_b), ctx) = ctx.get_two_nodes()?;

        // Submit normal transaction to node a
        let normal_tx_hash = create_and_submit_normal_tx(
            &mut node_a,
            0,
            U256::from(1000),
            1_000_000_000_u128,
            Address::random(),
            &ctx.normal_signer,
        )
        .await?;
        let payload_node_a = advance_block(&mut node_a, vec![]).await?;

        // Submit shadow transaction to node b
        let shadow_tx = create_shadow_tx(BLOCK_REWARD_ID, ctx.block_producer_b.address());
        let shadow_tx = sign_shadow_tx(shadow_tx, &ctx.block_producer_b, 0).await?;
        let shadow_tx_hash = *shadow_tx.hash();
        let _payload_node_b = advance_block(&mut node_b, vec![shadow_tx]).await?;

        // Update forkchoice on node b
        node_b.sync_to(payload_node_a.block().hash()).await?;

        // Assert shadow tx never touched the pool
        let pool_txs: Vec<_> = node_b
            .inner
            .pool
            .all_transactions()
            .all()
            .map(|tx| *tx.hash())
            .collect();
        assert!(
            !pool_txs.contains(&shadow_tx_hash),
            "Shadow tx should never enter the second node pool"
        );

        // Assert shadow tx never touched the pool
        let pool_txs: Vec<_> = node_a
            .inner
            .pool
            .all_transactions()
            .all()
            .map(|tx| *tx.hash())
            .collect();
        assert!(
            !pool_txs.contains(&shadow_tx_hash),
            "Shadow tx should never enter the first node pool"
        );

        // Assert shadow tx never touched the block
        assert_txs_not_in_block(
            &payload_node_a,
            &[shadow_tx_hash],
            "Shadow tx should not be in block",
        );
        // Assert normal tx is in the block
        assert_txs_in_block(
            &payload_node_a,
            &[normal_tx_hash],
            "Normal tx should be in block",
        );
        Ok(())
    }

    #[test_log::test(tokio::test)]
    async fn block_with_shadow_txs_gets_broadcasted_between_peers() -> eyre::Result<()> {
        let ctx = TestContext::new().await?;
        let ((mut node_a, mut node_b), ctx) = ctx.get_two_nodes()?;

        let initial_balance = get_balance(&node_a.inner, ctx.block_producer_a.address());

        let amount = U256::from(7000000000000000000_u64);
        let shadow_tx = compose_shadow_tx(
            1,
            &ShadowTransaction::new_v1(
                TransactionPacket::BlockReward(BlockRewardIncrement { amount }),
                alloy_primitives::FixedBytes::ZERO,
            ),
            0, // Block rewards must have 0 priority fee
        );
        let shadow_tx = sign_tx(shadow_tx, &ctx.block_producer_a).await;
        let shadow_tx_hash = *shadow_tx.hash();

        // make the node advance
        let payload = advance_block(&mut node_a, vec![shadow_tx]).await?;

        let block_hash = payload.block().hash();
        let block_number = payload.block().number;
        assert_eq!(block_number, 1);

        // assert the block has been committed to the blockchain
        node_a
            .assert_new_block(shadow_tx_hash, block_hash, block_number)
            .await?;

        // only send forkchoice update to second node
        node_b.update_forkchoice(block_hash, block_hash).await?;

        // expect second node advanced via p2p gossip
        node_b
            .assert_new_block(shadow_tx_hash, block_hash, block_number)
            .await?;

        // The producer A is the beneficiary and receives the block reward (no priority fee since BlockReward has no target)
        assert_balance_change(
            &node_b,
            ctx.block_producer_a.address(),
            initial_balance,
            amount, // block reward only (no priority fee)
            true,
            "Producer A balance should increase by block reward only",
        );

        Ok(())
    }

    // assert that "incrementing" shadow txs update account state
    #[test_log::test(tokio::test)]
    #[rstest::rstest]
    #[case::unstake(unstake, signer_b())]
    #[case::unstake_init_no_balance(unstake, signer_c())]
    async fn incr_shadow_txs(
        #[case] shadow_tx: impl Fn(Address) -> ShadowTransaction,
        #[case] target_signer: Arc<dyn TxSigner<Signature> + Send + Sync>,
    ) -> eyre::Result<()> {
        let ctx = TestContext::new().await?;
        let (mut node, ctx) = ctx.get_single_node()?;

        let initial_balance = get_balance(&node.inner, target_signer.address());
        let initial_producer_balance = get_balance(&node.inner, ctx.block_producer_a.address());

        let tx_count = 5;
        let shadow_tx = shadow_tx(target_signer.address());
        let shadow_tx_topic = shadow_tx.topic().into();
        let shadow_tx =
            sign_shadow_tx(shadow_tx, &ctx.block_producer_a, DEFAULT_PRIORITY_FEE).await?;
        let shadow_txs = vec![shadow_tx.clone(); tx_count];

        let _block_payload = mine_block_and_validate(&mut node, shadow_txs, &[]).await?;

        let block_execution = node.inner.provider.get_state(0..=1).unwrap().unwrap();
        assert_topic_present_in_logs(block_execution, shadow_tx_topic, tx_count as u64);

        // Target should gain from unstake but pay priority fees
        // Each transaction has 1 Gwei priority fee
        let total_priority_fees = U256::from(tx_count) * U256::from(1_000_000_000_u64);
        let unstake_amount = U256::from(tx_count); // 1 wei per unstake tx

        // Calculate expected balance change
        let final_balance = get_balance(&node.inner, target_signer.address());
        let _final_producer_balance = get_balance(&node.inner, ctx.block_producer_a.address());

        // All accounts now have sufficient initial balance to pay fees
        let expected_balance = initial_balance + unstake_amount - total_priority_fees;
        assert_eq!(
            final_balance, expected_balance,
            "Target balance should be initial + unstake - fees"
        );
        // Producer is now the beneficiary, so they receive priority fees
        let expected_producer_gain = total_priority_fees;
        assert_balance_change(
            &node,
            ctx.block_producer_a.address(),
            initial_producer_balance,
            expected_producer_gain,
            true,
            "Producer balance should increase by priority fees (as beneficiary)",
        );
        assert_nonce(
            &node,
            ctx.block_producer_a.address(),
            0,
            "Producer nonce should not change",
        );

        Ok(())
    }

    // check if the "decrementing" shadow txs update account state
    #[test_log::test(tokio::test)]
    #[rstest::rstest]
    #[case::stake(stake, signer_b())]
    #[case::storage_fees(storage_fees, signer_b())]
    async fn decr_shadow_txs(
        #[case] shadow_tx: impl Fn(Address) -> ShadowTransaction,
        #[case] target_signer: Arc<dyn TxSigner<Signature> + Send + Sync>,
    ) -> eyre::Result<()> {
        let ctx = TestContext::new().await?;
        let (mut node, ctx) = ctx.get_single_node()?;

        let initial_balance = get_balance(&node.inner, target_signer.address());
        let initial_producer_balance = get_balance(&node.inner, ctx.block_producer_a.address());

        let tx_count = 2;
        let shadow_tx = shadow_tx(target_signer.address());
        let shadow_tx_topic = shadow_tx.topic().into();
        let shadow_tx =
            sign_shadow_tx(shadow_tx, &ctx.block_producer_a, DEFAULT_PRIORITY_FEE).await?;
        let shadow_txs = vec![shadow_tx.clone(); tx_count];
        let tx_hashes = shadow_txs.iter().map(|tx| *tx.hash()).collect::<Vec<_>>();
        let block_payload = mine_block_and_validate(&mut node, shadow_txs, &[]).await?;

        // Assertions
        let block_execution = node.inner.provider.get_state(0..=1).unwrap().unwrap();

        // Ensure all txs are included in the block
        assert_txs_in_block(&block_payload, &tx_hashes, "Shadow transactions");

        // Assert all txs have a corresponding log
        assert_topic_present_in_logs(block_execution, shadow_tx_topic, tx_count as u64);

        // Assert balance for target is decremented by both the shadow tx amount and priority fees
        // Each transaction costs 1 wei (for stake/storage_fees) + 1 Gwei priority fee
        let total_priority_fees = U256::from(tx_count) * U256::from(1_000_000_000_u64);
        let shadow_tx_cost = U256::from(tx_count); // 1 wei per decrement tx
        let total_cost = shadow_tx_cost + total_priority_fees;

        assert_balance_change(
            &node,
            target_signer.address(),
            initial_balance,
            total_cost,
            false, // is_decrement
            "Target balance should be reduced by shadow tx amount plus priority fees",
        );

        // Producer is now the beneficiary, so they receive priority fees
        let expected_producer_gain = total_priority_fees;
        assert_balance_change(
            &node,
            ctx.block_producer_a.address(),
            initial_producer_balance,
            expected_producer_gain,
            true,
            "Producer balance should increase by priority fees (as beneficiary)",
        );

        assert_nonce(
            &node,
            ctx.block_producer_a.address(),
            0,
            "Producer nonce should not change",
        );

        Ok(())
    }

    // expect that shadow txs get executed first, no matter what. Normal txs get executed only afterwards
    #[test_log::test(tokio::test)]
    async fn test_shadow_tx_ordering() -> eyre::Result<()> {
        let ctx = TestContext::new().await?;
        let (mut node, ctx) = ctx.get_single_node()?;

        // Create normal transactions with high gas price
        let normal_tx_hashes = create_and_submit_multiple_normal_txs(
            &mut node,
            3,
            0,
            10_000_000_000_u128, // High gas price
            Address::random(),
            &ctx.normal_signer,
        )
        .await?;

        // Create shadow transactions with lower effective priority
        let shadow_tx = create_shadow_tx(UNSTAKE_ID, ctx.target_account.address());
        let shadow_tx =
            sign_shadow_tx(shadow_tx, &ctx.block_producer_a, DEFAULT_PRIORITY_FEE).await?;
        let shadow_txs = vec![shadow_tx.clone(); 2];
        let shadow_tx_hashes = shadow_txs.iter().map(|tx| *tx.hash()).collect::<Vec<_>>();

        let block_payload =
            mine_block_and_validate(&mut node, shadow_txs, &normal_tx_hashes).await?;

        assert_txs_in_block(&block_payload, &shadow_tx_hashes, "Shadow transactions");
        assert_txs_in_block(&block_payload, &normal_tx_hashes, "Normal transactions");
        assert_shadow_txs_before_normal_txs(&block_payload, &shadow_tx_hashes, &normal_tx_hashes);

        Ok(())
    }

    // test decrementing when account does not exist (expect that even receipt not created)
    #[test_log::test(tokio::test)]
    async fn test_decrement_nonexistent_account() -> eyre::Result<()> {
        let ctx = TestContext::new().await?;
        let (mut node, ctx) = ctx.get_single_node()?;

        // Create a random address that has never existed on chain
        let nonexistent_address = Address::random();

        // Verify the account doesn't exist
        let account = node
            .inner
            .provider
            .basic_account(&nonexistent_address)
            .unwrap();
        assert!(account.is_none(), "Test account should not exist");

        // Create and submit a shadow transaction trying to decrement balance of non-existent account
        let shadow_tx = ShadowTransaction::new_v1(
            TransactionPacket::Stake(BalanceDecrement {
                amount: U256::ONE,
                target: nonexistent_address,
                irys_ref: alloy_primitives::FixedBytes::ZERO,
            }),
            alloy_primitives::FixedBytes::ZERO,
        );
        let shadow_tx =
            sign_shadow_tx(shadow_tx, &ctx.block_producer_a, DEFAULT_PRIORITY_FEE).await?;

        // Submit a normal transaction to ensure there's something in the mempool
        let _normal_tx_hash = create_and_submit_normal_tx(
            &mut node,
            0,
            U256::from(1000),
            1_000_000_000_u128,
            Address::random(),
            &ctx.normal_signer,
        )
        .await?;

        // Attempt to produce a new block - this should fail because the shadow transaction
        // tries to deduct priority fees from a non-existent account

        // Set up the payload attributes with shadow txs
        node.payload.timestamp += 1;
        let base_attributes = (node.payload.attributes_generator)(node.payload.timestamp);
        let attributes = IrysPayloadBuilderAttributes {
            inner: base_attributes.inner,
            id: base_attributes.id,
            shadow_txs: vec![shadow_tx],
        };

        // Send the payload - this will trigger block building
        node.payload
            .payload_builder
            .send_new_payload(attributes.clone())
            .await
            .unwrap()?;

        // Wait briefly for the payload builder to process
        tokio::time::sleep(std::time::Duration::from_millis(100)).await;

        // Try to get the payload - this should return an error
        let result = node
            .payload
            .payload_builder
            .best_payload(attributes.payload_id())
            .await;

        // Verify the payload build failed with an error
        let err = result
            .expect("Expected Some result from best_payload")
            .expect_err("Block production should have failed due to non-existent account");

        let error_msg = format!("{err:?}");
        assert!(
            error_msg.contains("Shadow transaction priority fee failed"),
            "Expected shadow transaction priority fee failure for non-existent account, got: {error_msg}"
        );

        Ok(())
    }

    // test decrementing when account exists but not enough balance (expect block production failure)
    #[test_log::test(tokio::test)]
    async fn test_decrement_insufficient_balance() -> eyre::Result<()> {
        let ctx = TestContext::new().await?;
        let (mut node, ctx) = ctx.get_single_node()?;

        let funded_balance = get_balance(&node.inner, ctx.normal_signer.address());

        assert!(
            funded_balance > U256::ZERO,
            "Funded account should have nonzero balance"
        );

        // Create a shadow tx that tries to decrement more than the balance
        // This should cause block production to fail entirely
        let decrement_amount = funded_balance + U256::from(DEFAULT_PRIORITY_FEE) + U256::ONE;
        let shadow_tx = ShadowTransaction::new_v1(
            TransactionPacket::Stake(BalanceDecrement {
                amount: decrement_amount,
                target: ctx.normal_signer.address(),
                irys_ref: alloy_primitives::FixedBytes::ZERO,
            }),
            alloy_primitives::FixedBytes::ZERO,
        );
        let shadow_tx =
            sign_shadow_tx(shadow_tx, &ctx.block_producer_a, DEFAULT_PRIORITY_FEE).await?;

        // Attempt to produce a new block - this should fail because the shadow transaction
        // tries to decrement more than the available balance

        // Set up the payload attributes with shadow txs
        node.payload.timestamp += 1;
        let base_attributes = (node.payload.attributes_generator)(node.payload.timestamp);
        let attributes = IrysPayloadBuilderAttributes {
            inner: base_attributes.inner,
            id: base_attributes.id,
            shadow_txs: vec![shadow_tx],
        };

        // Send the payload - this will trigger block building
        node.payload
            .payload_builder
            .send_new_payload(attributes.clone())
            .await
            .unwrap()?;

        // Wait briefly for the payload builder to process
        tokio::time::sleep(std::time::Duration::from_millis(100)).await;

        // Try to get the payload - this should return an error
        let result = node
            .payload
            .payload_builder
            .best_payload(attributes.payload_id())
            .await;

        // Verify the payload build failed with an error
        let err = result
            .expect("Expected Some result from best_payload")
            .expect_err("Block production should have failed due to insufficient balance");

        let error_msg = format!("{err:?}");
        assert!(
            error_msg.contains("insufficient balance")
                || error_msg.contains("Shadow transaction failed")
                || error_msg.contains("EVM"),
            "Expected shadow transaction insufficient balance failure, got: {error_msg}"
        );

        Ok(())
    }

    #[rstest::fixture]
    fn signer_b() -> Arc<dyn TxSigner<Signature> + Send + Sync> {
        let wallets = Wallet::new(2).wallet_gen();
        let signer_b = EthereumWallet::from(wallets[1].clone());

        (signer_b.default_signer()) as _
    }

    #[rstest::fixture]
    fn signer_c() -> Arc<dyn TxSigner<Signature> + Send + Sync> {
        let wallets = Wallet::new(3).wallet_gen();
        let signer_c = EthereumWallet::from(wallets[2].clone());
        (signer_c.default_signer()) as _
    }

    #[rstest::fixture]
    fn signer_random() -> Arc<dyn TxSigner<Signature> + Send + Sync> {
        Arc::new(PrivateKeySigner::random())
    }

    /// Mines 5 blocks, each with a shadow (block reward) and a normal tx.
    /// Asserts both txs are present in every block.
    /// Verifies sequential block production and tx inclusion.
    /// Expects latest block number to be 5 at the end.
    #[test_log::test(tokio::test)]
    async fn mine_5_blocks_with_shadow_and_normal_tx() -> eyre::Result<()> {
        let ctx = TestContext::new().await?;
        let (mut node, ctx) = ctx.get_single_node()?;

        let recipient = ctx.target_account.address();

        for block_number in 1..=5 {
            // Block reward shadow tx
            let shadow_tx = block_reward();
            let shadow_tx = sign_shadow_tx(shadow_tx, &ctx.block_producer_a, 0).await?; // Block rewards must have 0 priority fee

            // Normal tx
            let normal_tx_hash = create_and_submit_normal_tx(
                &mut node,
                block_number - 1,
                U256::from(1234_u64),
                2_000_000_000_u128, // 2 Gwei
                recipient,
                &ctx.normal_signer,
            )
            .await?;

            // Mine block
            let _block_payload =
                mine_block_and_validate(&mut node, vec![shadow_tx], &[normal_tx_hash]).await?;
        }

        // Assert that the current block is the latest block
        let latest_block = node
            .inner
            .provider
            .consistent_provider()
            .unwrap()
            .best_block_number()
            .unwrap();
        assert_eq!(latest_block, 5, "Latest block is not 5");

        Ok(())
    }

    #[test_log::test(tokio::test)]
    async fn rollback_state_revert_on_fork_switch() -> eyre::Result<()> {
        let ctx = TestContext::new().await?;
        let ((mut node_a, mut node_b), ctx) = ctx.get_two_nodes()?;
        // Use the producer B address for checking rewards (it's the beneficiary for node B's blocks)
        let reward_address = ctx.block_producer_b.address();

        // Node A: advance 3 blocks, 2 shadow txs per block
        let shadow_tx = block_reward();
        let shadow_txs = vec![vec![shadow_tx; 2]; 3];

        let _block_hashes_a =
            advance_blocks(&mut node_a, shadow_txs, &ctx.block_producer_a).await?;
        let consistent_provider_a = node_a.inner.provider.consistent_provider().unwrap();
        let account_a_on_fork = consistent_provider_a
            .basic_account(&ctx.block_producer_a.address())
            .unwrap()
            .unwrap();
        let node_a_reward_balance = get_balance(&node_a.inner, reward_address);

        // Node B: advance 4 blocks, 1 shadow tx per block
        let shadow_tx = block_reward();
        let shadow_txs = vec![vec![shadow_tx; 1]; 4];
        let _block_hashes_b =
            advance_blocks(&mut node_b, shadow_txs, &ctx.block_producer_b).await?;

        // Record Node B's state after 4 blocks
        let consistent_provider_b = node_b.inner.provider.consistent_provider().unwrap();
        let block_producer_node_b_account_b = consistent_provider_b
            .basic_account(&ctx.block_producer_b.address())
            .unwrap()
            .unwrap();
        let best_block_b = consistent_provider_b.best_block_number().unwrap();
        let block_hash_b = consistent_provider_b
            .block_hash(best_block_b)
            .unwrap()
            .unwrap();
        let reward_balance_node_b = get_balance(&node_b.inner, reward_address);

        // Node A switches forkchoice to Node B's latest block
        node_a.sync_to(block_hash_b).await?;

        // Node A's state should match Node B's
        let consistent_provider_a = node_a.inner.provider.consistent_provider().unwrap();
        let account_a = consistent_provider_a
            .basic_account(&ctx.block_producer_a.address())
            .unwrap()
            .unwrap();
        let best_block_a = consistent_provider_a.best_block_number().unwrap();
        let block_hash_a = consistent_provider_a.block_hash(4).unwrap().unwrap();
        let reward_balance_post_switch_node_a = get_balance(&node_a.inner, reward_address);
        assert_ne!(
            ctx.block_producer_a.address(),
            ctx.block_producer_b.address()
        );
        assert_eq!(best_block_b, 4);
        assert_eq!(best_block_a, 4);
        assert_eq!(
            block_hash_a, block_hash_b,
            "block hashes after sync must be equal"
        );
        assert_eq!(reward_balance_post_switch_node_a, reward_balance_node_b);
        // Producer B (beneficiary for node B) starts with initial balance and gets:
        // - 4 block rewards (1 wei each) = 4 wei
        // - NO priority fees since block rewards have no target
        let expected_balance =
            U256::from_str_radix("1000000000000000000000000", 10).unwrap() + U256::from(4); // block rewards only
        assert_eq!(reward_balance_post_switch_node_a, expected_balance);
        assert_ne!(
            node_a_reward_balance, reward_balance_node_b,
            "initial rewards differ on forks produced by each chain"
        );
        assert_eq!(
            account_a_on_fork.nonce, account_a.nonce,
            "nonce should be the same for each block producer account"
        );
        assert_eq!(
            block_producer_node_b_account_b.nonce, 0,
            "nonce should be 0 for each block producer account"
        );
        assert_eq!(
            account_a.nonce, 0,
            "nonce should be 0 for each block producer account"
        );
        assert_eq!(
            best_block_a, best_block_b,
            "Canonical block height should match after forkchoice switch"
        );

        Ok(())
    }

    /// Tests state rollback functionality on safe block reorgs.
    ///
    /// This test verifies that when a forkchoice update rolls back to an earlier safe block,
    /// the state is correctly reverted and subsequent blocks can be built on the rolled-back state.
    ///
    /// Test scenario:
    /// 1. Build 4 blocks with block rewards (balance +4)
    /// 2. Verify state after 4 blocks: balance = initial + 4
    /// 3. Roll back to block 1 via forkchoice update (safe/finalized = block 1)
    /// 4. Build a new fork block (block 2) on top of the rolled-back state
    /// 5. Verify final state: balance = initial + 2, nonce = 1 (reflecting the rollback and new block)
    #[test_log::test(tokio::test)]
    async fn rollback_state_on_safe_blocks() -> eyre::Result<()> {
        // Setup custom parent tracker for forkchoice updates
        let parent_tracker = Arc::new(Mutex::new(B256::ZERO));

        // Create context with custom attributes that can track parent block
        let payload_attributes = {
            let parent_tracker = parent_tracker.clone();
            move |timestamp: u64, beneficiary: Address| {
                let parent = *parent_tracker.lock().unwrap();
                let mut attrs = eth_payload_attributes_with_parent(timestamp, parent);
                attrs.inner.suggested_fee_recipient = beneficiary;
                attrs
            }
        };

        let ctx = TestContext::new_with_custom_attributes(payload_attributes).await?;
        let (mut node, ctx) = ctx.get_single_node()?;

        // Initial setup and baseline measurements
        let initial_balance = get_balance(&node.inner, ctx.block_producer_a.address());
        let mut parent_blockhash = ctx.genesis_blockhash;
        let mut block_hashes = vec![parent_blockhash];

        // Phase 1: Build 4 blocks with shadow transactions
        tracing::info!("Phase 1: Building 4 blocks with block rewards");
        for block_number in 1..=4 {
            // Create block reward transaction
            let block_reward_tx = block_reward();
            let block_reward_tx = sign_shadow_tx(block_reward_tx, &ctx.block_producer_a, 0) // Block rewards must have 0 priority fee
                .await?;

            // Mine the block
            let payload = mine_block_and_validate(&mut node, vec![block_reward_tx], &[]).await?;
            parent_blockhash = payload.block().hash();
            block_hashes.push(parent_blockhash);

            tracing::info!("Built block {}: {}", block_number, parent_blockhash);
        }

        // Phase 2: Verify state after 4 blocks
        tracing::info!("Phase 2: Verifying state after building 4 blocks");
        let best_block = node
            .inner
            .provider
            .consistent_provider()
            .unwrap()
            .best_block_number()
            .unwrap();
        assert_eq!(best_block, 4, "Should be at block 4");
        // Each block reward transaction gives 1 wei to producer A (beneficiary for node 0)
        assert_balance_change(
            &node,
            ctx.block_producer_a.address(),
            initial_balance,
            U256::from(4), // 4 block rewards only
            true,
            "Balance should reflect 4 block rewards",
        );
        assert_nonce(
            &node,
            ctx.block_producer_a.address(),
            0,
            "Nonce should be 0",
        );

        // Phase 3: Roll back to block 1 (safe/finalized)
        tracing::info!("Phase 3: Rolling back to block 1 via forkchoice update");
        let rollback_target = block_hashes[1]; // Block 1
        node.inner
            .add_ons_handle
            .beacon_engine_handle
            .fork_choice_updated(
                ForkchoiceState {
                    head_block_hash: rollback_target,
                    safe_block_hash: rollback_target,
                    finalized_block_hash: rollback_target,
                },
                None,
                EngineApiMessageVersion::default(),
            )
            .await?;

        // Allow time for rollback to process
        tokio::time::sleep(Duration::from_secs(1)).await;

        // Phase 4: Build new fork block on rolled-back state
        tracing::info!("Phase 4: Building new fork block on rolled-back state");
        let fork_block_number = 2; // Building block 2 on top of block 1
                                   // Update parent tracker for payload attributes
        *parent_tracker.lock().unwrap() = rollback_target;
        let fork_reward_tx = block_reward();
        let fork_reward_tx = sign_shadow_tx(fork_reward_tx, &ctx.block_producer_a, 0).await?; // Block rewards must have 0 priority fee
        let fork_payload = prepare_block(&mut node, vec![fork_reward_tx]).await?;
        let fork_block_hash = fork_payload.block().hash();

        tracing::info!(
            "Built fork block {}: {}",
            fork_block_number,
            fork_block_hash
        );

        // Phase 5: Finalize the new fork
        tracing::info!("Phase 5: Finalizing the new fork");
        node.inner
            .add_ons_handle
            .beacon_engine_handle
            .fork_choice_updated(
                ForkchoiceState {
                    head_block_hash: fork_block_hash,
                    safe_block_hash: fork_block_hash,
                    finalized_block_hash: fork_block_hash,
                },
                None,
                EngineApiMessageVersion::default(),
            )
            .await?;

        // Allow time for finalization to process
        tokio::time::sleep(Duration::from_secs(1)).await;

        // Phase 6: Verify final state after rollback and fork
        tracing::info!("Phase 6: Verifying final state after rollback and fork");
        let final_best_block = node
            .inner
            .provider
            .consistent_provider()
            .unwrap()
            .best_block_number()
            .unwrap();
        let final_best_hash = node
            .inner
            .provider
            .consistent_provider()
            .unwrap()
            .block_hash(final_best_block)
            .unwrap()
            .unwrap();

        // Assertions for final state
        assert_eq!(
            fork_block_hash, final_best_hash,
            "Fork block should be the canonical head"
        );
        assert_eq!(
            final_best_block, fork_block_number,
            "Should be at fork block number"
        );
        // Each block reward transaction gives 1 wei to producer A (beneficiary for node 0)
        assert_balance_change(
            &node,
            ctx.block_producer_a.address(),
            initial_balance,
            U256::from(2), // 2 block rewards only
            true,
            "Balance should reflect rollback to block 1 + new fork block reward",
        );
        assert_nonce(
            &node,
            ctx.block_producer_a.address(),
            0,
            "Nonce always be 0",
        );

        tracing::info!("Rollback test completed successfully");
        Ok(())
    }

    /// Tests state rollback functionality on safe block reorgs.
    ///
    /// This test verifies that when a forkchoice update rolls back to an earlier safe block,
    /// the state is correctly reverted and subsequent blocks can be built on the rolled-back state.
    ///
    /// Test scenario:
    /// 1. Build 4 blocks with block rewards (balance +4)
    /// 2. Verify state after 4 blocks: balance = initial + 4
    /// 3. Roll back to block 1 via forkchoice update (safe/finalized = block 1)
    /// 4. Build a new fork block (block 2) on top of the rolled-back state
    /// 5. Verify final state: balance = initial + 2, nonce = 1 (reflecting the rollback and new block)
    #[test_log::test(tokio::test)]
    async fn rollback_state_on_confirmed_blocks() -> eyre::Result<()> {
        // Setup custom parent tracker for forkchoice updates
        let parent_tracker = Arc::new(Mutex::new(B256::ZERO));

        // Create context with custom attributes that can track parent block
        let payload_attributes = {
            let parent_tracker = parent_tracker.clone();
            move |timestamp: u64, beneficiary: Address| {
                let parent = *parent_tracker.lock().unwrap();
                let mut attrs = eth_payload_attributes_with_parent(timestamp, parent);
                attrs.inner.suggested_fee_recipient = beneficiary;
                attrs
            }
        };

        let ctx = TestContext::new_with_custom_attributes(payload_attributes).await?;
        let (mut node, ctx) = ctx.get_single_node()?;

        // Initial setup and baseline measurements
        let initial_balance = get_balance(&node.inner, ctx.block_producer_a.address());
        let mut parent_blockhash = ctx.genesis_blockhash;
        let mut block_hashes = vec![parent_blockhash];

        // Phase 1: Build 4 blocks with shadow transactions
        tracing::info!("Phase 1: Building 4 blocks with block rewards");
        for block_number in 1..=4 {
            // Create block reward transaction
            let block_reward_tx = block_reward();
            let block_reward_tx = sign_shadow_tx(block_reward_tx, &ctx.block_producer_a, 0) // Block rewards must have 0 priority fee
                .await?;

            // Mine the block
            let payload = mine_block_and_validate(&mut node, vec![block_reward_tx], &[]).await?;
            parent_blockhash = payload.block().hash();
            block_hashes.push(parent_blockhash);

            tracing::info!("Built block {}: {}", block_number, parent_blockhash);
        }

        // Phase 2: Verify state after 4 blocks
        tracing::info!("Phase 2: Verifying state after building 4 blocks");
        let best_block = node
            .inner
            .provider
            .consistent_provider()
            .unwrap()
            .best_block_number()
            .unwrap();
        assert_eq!(best_block, 4, "Should be at block 4");
        // Each block reward transaction gives 1 wei to producer A (beneficiary for node 0)
        assert_balance_change(
            &node,
            ctx.block_producer_a.address(),
            initial_balance,
            U256::from(4), // 4 block rewards only
            true,
            "Balance should reflect 4 block rewards",
        );
        assert_nonce(
            &node,
            ctx.block_producer_a.address(),
            0,
            "Nonce should be 0",
        );

        // Phase 3: Roll back to block 1 (safe/finalized)
        tracing::info!("Phase 3: Rolling back to block 1 via forkchoice update");
        let rollback_target = block_hashes[1]; // Block 1
        node.inner
            .add_ons_handle
            .beacon_engine_handle
            .fork_choice_updated(
                ForkchoiceState {
                    head_block_hash: rollback_target,
                    safe_block_hash: block_hashes[0],
                    finalized_block_hash: block_hashes[0],
                },
                None,
                EngineApiMessageVersion::default(),
            )
            .await?;

        // Allow time for rollback message to propagate. Reth does not immediately rewind the
        // canonical head when supplied an older forkchoice head; the actual tip moves once a new
        // payload becomes canonical. We only assert on the final forkchoice state after building
        // the replacement block below.
        tokio::time::sleep(Duration::from_secs(1)).await;

        // Phase 4: Build new fork block on rolled-back state
        tracing::info!("Phase 4: Building new fork block on rolled-back state");
        let fork_block_number = 2; // Building block 2 on top of block 1
                                   // Update parent tracker for payload attributes
        *parent_tracker.lock().unwrap() = rollback_target;
        let fork_reward_tx = block_reward();
        let fork_reward_tx = sign_shadow_tx(fork_reward_tx, &ctx.block_producer_a, 0).await?; // Block rewards must have 0 priority fee
        let fork_payload = prepare_block(&mut node, vec![fork_reward_tx]).await?;
        let fork_block_hash = fork_payload.block().hash();

        tracing::info!(
            "Built fork block {}: {}",
            fork_block_number,
            fork_block_hash
        );

        // Phase 5: Finalize the new fork
        tracing::info!("Phase 5: Finalizing the new fork");
        node.inner
            .add_ons_handle
            .beacon_engine_handle
            .fork_choice_updated(
                ForkchoiceState {
                    head_block_hash: fork_block_hash,
                    safe_block_hash: fork_block_hash,
                    finalized_block_hash: fork_block_hash,
                },
                None,
                EngineApiMessageVersion::default(),
            )
            .await?;

        // Allow time for finalization to process
        tokio::time::sleep(Duration::from_secs(1)).await;

        // Phase 6: Verify final state after rollback and fork
        tracing::info!("Phase 6: Verifying final state after rollback and fork");
        let final_best_block = node
            .inner
            .provider
            .consistent_provider()
            .unwrap()
            .best_block_number()
            .unwrap();
        let final_best_hash = node
            .inner
            .provider
            .consistent_provider()
            .unwrap()
            .block_hash(final_best_block)
            .unwrap()
            .unwrap();

        // Assertions for final state
        assert_eq!(
            fork_block_hash, final_best_hash,
            "Fork block should be the canonical head"
        );
        assert_eq!(
            final_best_block, fork_block_number,
            "Should be at fork block number"
        );
        // Each block reward transaction gives 1 wei to producer A (beneficiary for node 0)
        assert_balance_change(
            &node,
            ctx.block_producer_a.address(),
            initial_balance,
            U256::from(2), // 2 block rewards only
            true,
            "Balance should reflect rollback to block 1 + new fork block reward",
        );
        assert_nonce(
            &node,
            ctx.block_producer_a.address(),
            0,
            "Nonce always be 0",
        );

        tracing::info!("Rollback test completed successfully");
        Ok(())
    }

    /// Tests that shadow transactions never enter the transaction pool when rolling back state to a past block.
    ///
    /// Test scenario:
    /// 1. Setup a node and create shadow transactions
    /// 2. Mine blocks with shadow transactions to establish state
    /// 3. Rollback the state to a past block
    /// 4. Verify that shadow transactions are never in the transaction pool past
    #[test_log::test(tokio::test)]
    async fn shadow_txs_never_in_pool_during_rollback() -> eyre::Result<()> {
        let ctx = TestContext::new().await?;
        let (mut node, ctx) = ctx.get_single_node()?;

        // Phase 1: Build initial blocks with shadow transactions
        let _initial_balance = get_balance(&node.inner, ctx.block_producer_a.address());
        let mut parent_blockhash = ctx.genesis_blockhash;
        let mut block_hashes = vec![parent_blockhash];
        let mut shadow_txs = vec![];

        // Build 3 blocks with shadow transactions
        for block_number in 1..=3 {
            let block_reward_tx = block_reward();
            let block_reward_tx = sign_shadow_tx(block_reward_tx, &ctx.block_producer_a, 0) // Block rewards must have 0 priority fee
                .await?;
            shadow_txs.push(block_reward_tx.clone());

            let normal_tx = create_and_submit_normal_tx(
                &mut node,
                block_number - 1,
                U256::from(1234_u64),
                2_000_000_000_u128, // 2 Gwei
                ctx.target_account.address(),
                &ctx.normal_signer,
            )
            .await?;

            let payload =
                mine_block_and_validate(&mut node, vec![block_reward_tx], &[normal_tx]).await?;
            parent_blockhash = payload.block().hash();
            block_hashes.push(parent_blockhash);
        }

        // Verify we're at block 3
        let best_block = node
            .inner
            .provider
            .consistent_provider()
            .unwrap()
            .best_block_number()
            .unwrap();
        assert_eq!(best_block, 3, "Should be at block 3");

        // Phase 3: Rollback to block 1
        let rollback_target = block_hashes[1]; // Block 1
        tracing::info!("Rolling back to block 1: {}", rollback_target);

        node.inner
            .add_ons_handle
            .beacon_engine_handle
            .fork_choice_updated(
                ForkchoiceState {
                    head_block_hash: rollback_target,
                    safe_block_hash: rollback_target,
                    finalized_block_hash: rollback_target,
                },
                None,
                EngineApiMessageVersion::default(),
            )
            .await?;

        // Allow time for rollback to process
        tokio::time::sleep(Duration::from_secs(1)).await;

        // Phase 4: Verify shadow transactions never entered the pool during rollback
        // The key invariant is that shadow txs should NEVER be in the transaction pool regardless of rollback state
        let pool_txs: Vec<_> = node
            .inner
            .pool
            .all_transactions()
            .all()
            .map(|tx| *tx.hash())
            .collect();

        for tx in shadow_txs {
            assert!(
                !pool_txs.contains(tx.hash()),
                "Shadow tx should never be in the transaction pool during rollback"
            );
            assert!(
                pool_txs.is_empty(),
                "Transaction pool should be empty during rollback, but contains: {pool_txs:?}"
            );
        }

        // Phase 5: Try to submit the future shadow transactions directly to the pool
        // They should be rejected and never enter the pool
        let future_shadow_tx_1 = block_reward();
        let mut tx_1_raw = compose_shadow_tx(1, &future_shadow_tx_1, DEFAULT_PRIORITY_FEE);
        let signed_tx_1 = ctx
            .block_producer_a
            .sign_transaction(&mut tx_1_raw)
            .await
            .unwrap();
        let tx_1_envelope =
            EthereumTxEnvelope::<TxEip4844>::Eip1559(tx_1_raw.into_signed(signed_tx_1))
                .encoded_2718()
                .into();

        // These should fail since shadow txs are not allowed in the pool
        let tx_1_result = node.rpc.inject_tx(tx_1_envelope).await;

        assert!(
            tx_1_result.is_err(),
            "Shadow transaction should be rejected when submitted to pool"
        );

        // Phase 6: Final check - pool should still be empty
        let final_pool_txs: Vec<_> = node
            .inner
            .pool
            .all_transactions()
            .all()
            .map(|tx| *tx.hash())
            .collect();

        assert!(
            final_pool_txs.is_empty(),
            "Transaction pool should remain empty after attempted shadow tx submission, but contains: {final_pool_txs:?}"
        );

        Ok(())
    }

    /// Tests that shadow transactions are executed in the exact order they were submitted.
    /// This is verified by checking the transaction hashes in the receipts match the submission order.
    ///
    /// Test scenario:
    /// 1. Create 5 different types of shadow transactions in a specific order
    /// 2. Submit them to the shadow transaction store
    /// 3. Mine a block containing these transactions
    /// 4. Verify the receipts contain the transactions in the same order as submitted
    #[test_log::test(tokio::test)]
    async fn test_shadow_tx_execution_order_via_receipts() -> eyre::Result<()> {
        let ctx = TestContext::new().await?;
        let (mut node, ctx) = ctx.get_single_node()?;

        // Create different addresses for different transaction types
        let address_a = ctx.block_producer_a.address();
        let address_b = ctx.target_account.address();
        let address_c = ctx.normal_signer.address();

        // Create 5 different shadow transactions in a specific order
        let mut shadow_txs = Vec::new();
        let mut expected_tx_hashes = Vec::new();

        // 1. Block reward
        let block_reward_tx = block_reward();
        let block_reward_tx = sign_shadow_tx(block_reward_tx, &ctx.block_producer_a, 0).await?; // Block rewards must have 0 priority fee
        expected_tx_hashes.push(*block_reward_tx.hash());
        shadow_txs.push(block_reward_tx);

        // 2. Unstake
        let unstake_tx = unstake(address_b);
        let unstake_tx =
            sign_shadow_tx(unstake_tx, &ctx.block_producer_a, DEFAULT_PRIORITY_FEE).await?;
        expected_tx_hashes.push(*unstake_tx.hash());
        shadow_txs.push(unstake_tx);

        // 3. Storage fees
        let storage_fees_tx = storage_fees(address_c);
        let storage_fees_tx =
            sign_shadow_tx(storage_fees_tx, &ctx.block_producer_a, DEFAULT_PRIORITY_FEE).await?;
        expected_tx_hashes.push(*storage_fees_tx.hash());
        shadow_txs.push(storage_fees_tx);

        // 4. Another block reward
        let block_reward_2_tx = block_reward();
        let block_reward_2_tx = sign_shadow_tx(
            block_reward_2_tx,
            &ctx.block_producer_a,
            0, // Block rewards must have 0 priority fee
        )
        .await?;
        expected_tx_hashes.push(*block_reward_2_tx.hash());
        shadow_txs.push(block_reward_2_tx);

        // 5. Stake transaction
        let stake_tx = stake(address_a);
        let stake_tx =
            sign_shadow_tx(stake_tx, &ctx.block_producer_a, DEFAULT_PRIORITY_FEE).await?;
        expected_tx_hashes.push(*stake_tx.hash());
        shadow_txs.push(stake_tx);

        tracing::info!(
            "Created {} shadow transactions in order: {:?}",
            shadow_txs.len(),
            expected_tx_hashes
        );

        // Mine a block with these shadow transactions
        let block_payload = mine_block(&mut node, shadow_txs).await?;

        // Get execution results to verify receipt ordering
        let block_execution = node.inner.provider.get_state(0..=1).unwrap().unwrap();
        let receipts = &block_execution.receipts;

        // Verify we have receipts for block 1
        assert!(
            receipts.len() > 1,
            "Should have receipts for at least block 1"
        );
        let block_1_receipts = &receipts[1];

        tracing::info!("Block 1 has {} receipts", block_1_receipts.len());
        assert_eq!(
            block_1_receipts.len(),
            expected_tx_hashes.len(),
            "Should have exactly {} receipts for the {} shadow transactions",
            expected_tx_hashes.len(),
            expected_tx_hashes.len()
        );

        // Get the transaction hashes from the block in order
        let block_tx_hashes: Vec<_> = block_payload
            .block()
            .body()
            .transactions
            .iter()
            .map(|tx| *tx.hash())
            .collect();

        tracing::info!("Block transaction order: {:?}", block_tx_hashes);

        // Verify the transactions appear in the block in the same order as submitted
        for (i, expected_hash) in expected_tx_hashes.iter().enumerate() {
            assert_eq!(
                block_tx_hashes[i], *expected_hash,
                "Transaction at position {} should match submitted order. Expected: {:?}, Got: {:?}",
                i, expected_hash, block_tx_hashes[i]
            );
        }

        // Verify all receipts are successful (shadow transactions should succeed)
        for (i, receipt) in block_1_receipts.iter().enumerate() {
            assert!(
                receipt.success,
                "Receipt at position {} should be successful for shadow transaction {:?}",
                i, expected_tx_hashes[i]
            );
        }

        Ok(())
    }

    /// Test pledge transaction (balance decrement)
    #[test_log::test(tokio::test)]
    async fn test_pledge_balance_decrement() -> eyre::Result<()> {
        let ctx = TestContext::new().await?;
        let (mut node, ctx) = ctx.get_single_node()?;

        let target_address = ctx.normal_signer.address();
        let initial_balance = get_balance(&node.inner, target_address);
        assert!(
            initial_balance > U256::ZERO,
            "Target account should have initial balance"
        );

        // Create pledge transaction with a smaller amount to ensure it's less than initial balance
        let pledge_amount = U256::from(1_000_000_000_000_000_u64); // 0.001 IRYS
        let pledge_tx = ShadowTransaction::new_v1(
            TransactionPacket::Pledge(BalanceDecrement {
                amount: pledge_amount,
                target: target_address,
                irys_ref: alloy_primitives::FixedBytes::ZERO,
            }),
            alloy_primitives::FixedBytes::ZERO,
        );
        let pledge_tx = sign_shadow_tx(pledge_tx, &ctx.normal_signer, DEFAULT_PRIORITY_FEE).await?;
        let pledge_tx_hash = *pledge_tx.hash();

        // Mine block with pledge transaction
        let block_payload = mine_block(&mut node, vec![pledge_tx]).await?;

        // Verify transaction is included in block
        assert_txs_in_block(&block_payload, &[pledge_tx_hash], "Pledge transaction");

        // Verify balance decreased
        assert_balance_change(
            &node,
            target_address,
            initial_balance,
            pledge_amount + U256::from(DEFAULT_PRIORITY_FEE),
            false,
            "Target balance should decrease after pledge",
        );

        Ok(())
    }

    /// Test unpledge transaction (priority-fee-only at inclusion)
    #[test_log::test(tokio::test)]
    async fn test_unpledge_fee_only() -> eyre::Result<()> {
        let ctx = TestContext::new().await?;
        let (mut node, ctx) = ctx.get_single_node()?;

        // Use a funded account
        let target_address = ctx.normal_signer.address();

        let balance_after_initial_funding = get_balance(&node.inner, target_address);
        assert!(
            balance_after_initial_funding > U256::ZERO,
            "Target account should have initial balance"
        );

        // Create unpledge transaction: fee-only via priority fee
        let unpledge_tx = unpledge(target_address);
        let unpledge_tx =
            sign_shadow_tx(unpledge_tx, &ctx.block_producer_a, DEFAULT_PRIORITY_FEE).await?;
        let unpledge_tx_hash = *unpledge_tx.hash();

        // Mine block with unpledge transaction
        let block_payload = mine_block(&mut node, vec![unpledge_tx]).await?;

        // Verify transaction is included in block
        assert_txs_in_block(&block_payload, &[unpledge_tx_hash], "Unpledge transaction");

        // Verify balance decreased by exactly the priority fee
        assert_balance_change(
            &node,
            target_address,
            balance_after_initial_funding,
            U256::from(DEFAULT_PRIORITY_FEE),
            false,
            "Target balance should decrease by priority fee only on unpledge",
        );

        Ok(())
    }

    /// Test unstake-debit transaction (priority-fee-only at inclusion)
    #[test_log::test(tokio::test)]
    async fn test_unstake_debit_fee_only() -> eyre::Result<()> {
        let ctx = TestContext::new().await?;
        let (mut node, ctx) = ctx.get_single_node()?;

        // Use a funded account
        let target_address = ctx.normal_signer.address();

        let balance_after_initial_funding = get_balance(&node.inner, target_address);
        assert!(
            balance_after_initial_funding > U256::ZERO,
            "Target account should have initial balance"
        );

        // Create unstake-debit transaction: fee-only via priority fee
        let unstake_debit_tx = unstake_debit(target_address);
        let unstake_debit_tx = sign_shadow_tx(
            unstake_debit_tx,
            &ctx.block_producer_a,
            DEFAULT_PRIORITY_FEE,
        )
        .await?;
        let unstake_debit_tx_hash = *unstake_debit_tx.hash();

        // Mine block with unstake-debit transaction
        let block_payload = mine_block(&mut node, vec![unstake_debit_tx]).await?;

        // Verify transaction is included in block
        assert_txs_in_block(
            &block_payload,
            &[unstake_debit_tx_hash],
            "UnstakeDebit transaction",
        );

        // Verify balance decreased by exactly the priority fee
        assert_balance_change(
            &node,
            target_address,
            balance_after_initial_funding,
            U256::from(DEFAULT_PRIORITY_FEE),
            false,
            "Target balance should decrease by priority fee only on UnstakeDebit",
        );

        Ok(())
    }

    /// Test pledge and unpledge transaction ordering
    #[test_log::test(tokio::test)]
    async fn test_pledge_unpledge_ordering() -> eyre::Result<()> {
        let ctx = TestContext::new().await?;
        let (mut node, ctx) = ctx.get_single_node()?;

        // Use a funded account
        let target_address = ctx.normal_signer.address();
        let initial_balance = get_balance(&node.inner, target_address);

        // Create multiple pledge and unpledge transactions
        let mut shadow_txs = Vec::new();
        let mut expected_tx_hashes = Vec::new();

        // 1. Pledge transaction
        let pledge_tx = pledge(target_address);
        let pledge_tx =
            sign_shadow_tx(pledge_tx, &ctx.block_producer_a, DEFAULT_PRIORITY_FEE).await?;
        expected_tx_hashes.push(*pledge_tx.hash());
        shadow_txs.push(pledge_tx);

        // 2. Another pledge transaction
        let pledge_tx2 = pledge(target_address);
        let pledge_tx2 =
            sign_shadow_tx(pledge_tx2, &ctx.block_producer_a, DEFAULT_PRIORITY_FEE).await?;
        expected_tx_hashes.push(*pledge_tx2.hash());
        shadow_txs.push(pledge_tx2);

        // 3. Unpledge transaction
        let unpledge_tx = unpledge(target_address);
        let unpledge_tx =
            sign_shadow_tx(unpledge_tx, &ctx.block_producer_a, DEFAULT_PRIORITY_FEE).await?;
        expected_tx_hashes.push(*unpledge_tx.hash());
        shadow_txs.push(unpledge_tx);

        // Mine block with all transactions
        let block_payload = mine_block(&mut node, shadow_txs).await?;

        // Verify all transactions are included in block in correct order
        assert_txs_in_block(
            &block_payload,
            &expected_tx_hashes,
            "Pledge/Unpledge transactions",
        );

        // Get the transaction hashes from the block in order
        let block_tx_hashes: Vec<_> = block_payload
            .block()
            .body()
            .transactions
            .iter()
            .map(|tx| *tx.hash())
            .collect();

        // Verify the transactions appear in the block in the same order as submitted
        for (i, expected_hash) in expected_tx_hashes.iter().enumerate() {
            assert_eq!(
                block_tx_hashes[i], *expected_hash,
                "Transaction at position {i} should match submitted order"
            );
        }

        // Calculate expected final balance accounting for priority fees
        // Each transaction costs DEFAULT_PRIORITY_FEE
        // Net operation: 2 pledge decrements (-2 wei) + 1 unpledge no-op (0 wei) = -2 wei
        // Total priority fees: 3 * DEFAULT_PRIORITY_FEE
        let total_priority_fees = U256::from(DEFAULT_PRIORITY_FEE) * U256::from(3);
        let net_operation_change = U256::from(2_u64); // Net decrease of 2 wei from operations
        let expected_final_balance = initial_balance - net_operation_change - total_priority_fees;

        let final_balance = get_balance(&node.inner, target_address);
        assert_eq!(
            final_balance, expected_final_balance,
            "Final balance should reflect net effect of pledge/unpledge operations plus priority fees"
        );

        Ok(())
    }

    /// Test pledge + unpledge_refund balances with zero-priority-fee refund
    #[test_log::test(tokio::test)]
    async fn test_pledge_unpledge_refund_balances() -> eyre::Result<()> {
        let ctx = TestContext::new().await?;
        let (mut node, ctx) = ctx.get_single_node()?;

        // Use a funded account
        let target_address = ctx.normal_signer.address();
        let initial_balance = get_balance(&node.inner, target_address);

        // Create transactions: pledge, pledge, unpledge_refund(1 wei)
        let pledge_tx1 = pledge(target_address);
        let pledge_tx1 =
            sign_shadow_tx(pledge_tx1, &ctx.block_producer_a, DEFAULT_PRIORITY_FEE).await?;
        let pledge_tx2 = pledge(target_address);
        let pledge_tx2 =
            sign_shadow_tx(pledge_tx2, &ctx.block_producer_a, DEFAULT_PRIORITY_FEE).await?;
        let refund_tx = unpledge_refund(target_address, U256::ONE);
        let refund_tx = sign_shadow_tx(refund_tx, &ctx.block_producer_a, 0).await?; // zero-priority fee on refunds

        let expected_tx_hashes = vec![*pledge_tx1.hash(), *pledge_tx2.hash(), *refund_tx.hash()];

        // Mine block with all transactions
        let block_payload = mine_block(&mut node, vec![pledge_tx1, pledge_tx2, refund_tx]).await?;

        // Verify all transactions are included in block in correct order
        assert_txs_in_block(
            &block_payload,
            &expected_tx_hashes,
            "Pledge/UnpledgeRefund transactions",
        );

        // Calculate expected final balance
        // Operation effect: -1 (pledge) -1 (pledge) +1 (refund) = -1 wei
        // Priority fees: 2 * DEFAULT_PRIORITY_FEE (refund has zero priority fee)
        let total_priority_fees = U256::from(DEFAULT_PRIORITY_FEE) * U256::from(2);
        let net_operation_change = U256::ONE; // net -1 wei
        let expected_final_balance = initial_balance - net_operation_change - total_priority_fees;

        let final_balance = get_balance(&node.inner, target_address);
        assert_eq!(
            final_balance, expected_final_balance,
            "Final balance should reflect pledge/refund operations plus priority fees"
        );

        Ok(())
    }

    /// Test unpledge on non-existent account fails block production
    #[test_log::test(tokio::test)]
    async fn test_unpledge_nonexistent_account() -> eyre::Result<()> {
        let ctx = TestContext::new().await?;
        let (mut node, ctx) = ctx.get_single_node()?;

        // Create a random address that has never existed on chain
        let nonexistent_address = Address::random();

        // Verify the account doesn't exist
        let account = node
            .inner
            .provider
            .basic_account(&nonexistent_address)
            .unwrap();
        assert!(account.is_none(), "Test account should not exist");

        // Create unpledge transaction for non-existent account (priority-fee debit should fail)
        let unpledge_tx = unpledge(nonexistent_address);
        let unpledge_tx =
            sign_shadow_tx(unpledge_tx, &ctx.block_producer_a, DEFAULT_PRIORITY_FEE).await?;

        // Attempt to produce a new block - this should fail because the unpledge transaction
        // tries to deduct priority fees from a non-existent account

        // Set up the payload attributes with shadow txs
        node.payload.timestamp += 1;
        let base_attributes = (node.payload.attributes_generator)(node.payload.timestamp);
        let attributes = IrysPayloadBuilderAttributes {
            inner: base_attributes.inner,
            id: base_attributes.id,
            shadow_txs: vec![unpledge_tx],
        };

        // Send the payload - this will trigger block building
        node.payload
            .payload_builder
            .send_new_payload(attributes.clone())
            .await
            .unwrap()?;

        // Wait briefly for the payload builder to process
        tokio::time::sleep(std::time::Duration::from_millis(100)).await;

        // Try to get the payload - this should return an error
        let result = node
            .payload
            .payload_builder
            .best_payload(attributes.payload_id())
            .await;

        // Verify the payload build failed with an error
        let err = result
            .expect("Expected Some result from best_payload")
            .expect_err(
                "Block production should have failed due to non-existent account for unpledge",
            );

        let error_msg = format!("{err:?}");
        assert!(
            error_msg.contains("Shadow transaction priority fee failed"),
            "Expected shadow transaction priority fee failure for non-existent account, got: {error_msg}"
        );

        Ok(())
    }

    /// Test pledge on non-existent account fails
    #[test_log::test(tokio::test)]
    async fn test_pledge_nonexistent_account() -> eyre::Result<()> {
        let ctx = TestContext::new().await?;
        let (mut node, ctx) = ctx.get_single_node()?;

        // Create a random address that has never existed on chain
        let nonexistent_address = Address::random();

        // Verify the account doesn't exist
        let account = node
            .inner
            .provider
            .basic_account(&nonexistent_address)
            .unwrap();
        assert!(account.is_none(), "Test account should not exist");

        // Create pledge transaction for non-existent account
        let pledge_tx = ShadowTransaction::new_v1(
            TransactionPacket::Pledge(BalanceDecrement {
                amount: U256::ONE,
                target: nonexistent_address,
                irys_ref: alloy_primitives::FixedBytes::ZERO,
            }),
            alloy_primitives::FixedBytes::ZERO,
        );
        let pledge_tx =
            sign_shadow_tx(pledge_tx, &ctx.block_producer_a, DEFAULT_PRIORITY_FEE).await?;

        // Submit a normal transaction to ensure there's something in the mempool
        let _normal_tx_hash = create_and_submit_normal_tx(
            &mut node,
            0,
            U256::from(1000),
            1_000_000_000_u128,
            Address::random(),
            &ctx.normal_signer,
        )
        .await?;

        // Attempt to produce a new block - this should fail because the pledge transaction
        // tries to deduct priority fees from a non-existent account

        // Set up the payload attributes with shadow txs
        node.payload.timestamp += 1;
        let base_attributes = (node.payload.attributes_generator)(node.payload.timestamp);
        let attributes = IrysPayloadBuilderAttributes {
            inner: base_attributes.inner,
            id: base_attributes.id,
            shadow_txs: vec![pledge_tx],
        };

        // Send the payload - this will trigger block building
        node.payload
            .payload_builder
            .send_new_payload(attributes.clone())
            .await
            .unwrap()?;

        // Wait briefly for the payload builder to process
        tokio::time::sleep(std::time::Duration::from_millis(100)).await;

        // Try to get the payload - this should return an error
        let result = node
            .payload
            .payload_builder
            .best_payload(attributes.payload_id())
            .await;

        // Verify the payload build failed with an error
        let err = result
            .expect("Expected Some result from best_payload")
            .expect_err(
                "Block production should have failed due to non-existent account for pledge",
            );

        let error_msg = format!("{err:?}");
        assert!(
            error_msg.contains("Shadow transaction priority fee failed"),
            "Expected shadow transaction priority fee failure for non-existent account, got: {error_msg}"
        );

        Ok(())
    }

    /// Test that shadow transactions with priority fees distribute fees to beneficiary
    #[test_log::test(tokio::test)]
    async fn test_shadow_tx_priority_fee_distribution() -> eyre::Result<()> {
        let ctx = TestContext::new().await?;
        let (mut node, ctx) = ctx.get_single_node()?;

        // Get initial balances
        let beneficiary = ctx.block_producer_a.address(); // Producer A is the beneficiary for node 0
        let target_address = ctx.target_account.address();

        // Fund the target account first to ensure it can pay priority fees
        let funding_amount = U256::from(100_000_000_000_u128); // 100 Gwei
        let fund_tx = ShadowTransaction::new_v1(
            TransactionPacket::BlockReward(BlockRewardIncrement {
                amount: funding_amount,
            }),
            alloy_primitives::FixedBytes::ZERO,
        );
        let fund_tx = sign_shadow_tx(fund_tx, &ctx.block_producer_a, 0).await?; // Block rewards must have 0 priority fee
        mine_block(&mut node, vec![fund_tx]).await?;

        let initial_beneficiary_balance = get_balance(&node.inner, beneficiary);
        let initial_target_balance = get_balance(&node.inner, target_address);

        // Create shadow transaction with significant priority fee
        let priority_fee_per_gas = 10_000_000_000_u128; // 10 Gwei
                                                        // Use unstake instead of block_reward so there's a target for priority fee
        let shadow_tx = unstake(target_address);
        let shadow_tx_raw = compose_shadow_tx(1, &shadow_tx, priority_fee_per_gas);
        let expected_priority_fee = U256::from(priority_fee_per_gas);

        // Sign and prepare the transaction using the helper (signed by block producer)
        let shadow_tx_pooled = sign_tx(shadow_tx_raw, &ctx.block_producer_a).await;

        // Mine block with shadow transaction
        let _block_payload = mine_block(&mut node, vec![shadow_tx_pooled]).await?;

        // Verify beneficiary received the priority fee
        assert_balance_change(
            &node,
            beneficiary,
            initial_beneficiary_balance,
            expected_priority_fee,
            true,
            "Beneficiary should receive priority fee",
        );

        // Verify target balance changed: received unstake amount (1 wei) minus priority fee
        let unstake_amount = U256::from(1); // unstake gives 1 wei
        let net_decrease = expected_priority_fee - unstake_amount; // Fee is larger than unstake amount
        assert_balance_change(
            &node,
            target_address,
            initial_target_balance,
            net_decrease,
            false, // This is a decrease
            "Target balance should decrease by net of priority fee minus unstake amount",
        );

        Ok(())
    }

    /// Test multiple shadow transactions accumulate priority fees correctly
    #[test_log::test(tokio::test)]
    async fn test_multiple_shadow_tx_priority_fees() -> eyre::Result<()> {
        let ctx = TestContext::new().await?;
        let (mut node, ctx) = ctx.get_single_node()?;

        let beneficiary = ctx.block_producer_a.address(); // Producer A is the beneficiary for node 0
        let target_address = ctx.target_account.address();

        // Fund the target account first to ensure it can pay priority fees
        let funding_amount = U256::from(100_000_000_000_u128); // 100 Gwei
        let fund_tx = ShadowTransaction::new_v1(
            TransactionPacket::BlockReward(BlockRewardIncrement {
                amount: funding_amount,
            }),
            alloy_primitives::FixedBytes::ZERO,
        );
        let fund_tx = sign_shadow_tx(fund_tx, &ctx.block_producer_a, 0).await?; // Block rewards must have 0 priority fee
        mine_block(&mut node, vec![fund_tx]).await?;

        let initial_beneficiary_balance = get_balance(&node.inner, beneficiary);
        let initial_target_balance = get_balance(&node.inner, target_address);

        // Create multiple shadow transactions with different priority fees
        let mut shadow_txs = Vec::new();
        let mut total_expected_fee = U256::ZERO;

        // Mix transaction types - some with targets (unstake) and some without (block_reward)
        // Transaction 1: Unstake (has target, so priority fee is distributed)
        let priority_fee_1 = 1_000_000_000_u128; // 1 Gwei
        let shadow_tx_1 = unstake(target_address);
        let shadow_tx_raw_1 = compose_shadow_tx(1, &shadow_tx_1, priority_fee_1);
        total_expected_fee += U256::from(priority_fee_1);
        let shadow_tx_pooled_1 = sign_tx(shadow_tx_raw_1, &ctx.block_producer_a).await;
        shadow_txs.push(shadow_tx_pooled_1);

        // Transaction 2: Block reward (must have 0 priority fee)
        let priority_fee_2 = 0; // Block rewards must have 0 priority fee
        let shadow_tx_2 = block_reward();
        let shadow_tx_raw_2 = compose_shadow_tx(1, &shadow_tx_2, priority_fee_2);
        // Block rewards with non-zero priority fees are now rejected
        let shadow_tx_pooled_2 = sign_tx(shadow_tx_raw_2, &ctx.block_producer_a).await;
        shadow_txs.push(shadow_tx_pooled_2);

        // Transaction 3: Stake (has target, so priority fee is distributed)
        let priority_fee_3 = 3_000_000_000_u128; // 3 Gwei
        let shadow_tx_3 = stake(target_address);
        let shadow_tx_raw_3 = compose_shadow_tx(1, &shadow_tx_3, priority_fee_3);
        total_expected_fee += U256::from(priority_fee_3);
        let shadow_tx_pooled_3 = sign_tx(shadow_tx_raw_3, &ctx.block_producer_a).await;
        shadow_txs.push(shadow_tx_pooled_3);

        // Mine block with all shadow transactions
        let _block_payload = mine_block(&mut node, shadow_txs).await?;

        // Verify beneficiary received only fees from transactions with targets
        // Only unstake (1 Gwei) and stake (3 Gwei) have targets, so total = 4 Gwei
        let expected_beneficiary_fee = U256::from(priority_fee_1) + U256::from(priority_fee_3);
        assert_balance_change(
            &node,
            beneficiary,
            initial_beneficiary_balance,
            expected_beneficiary_fee + U256::from(1), // fees + block reward amount
            true,
            "Beneficiary should receive fees only from transactions with targets plus block reward",
        );

        // Verify target balance changed by net of operations and fees
        // Target receives: +1 wei (unstake) -1 wei (stake) -4 Gwei (fees) = -4 Gwei total
        let net_target_change = U256::from(4_000_000_000_u64); // 4 Gwei deducted
        assert_balance_change(
            &node,
            target_address,
            initial_target_balance,
            net_target_change,
            false, // This is a decrease
            "Target should pay priority fees for transactions where it's the target",
        );

        Ok(())
    }

    /// Test shadow tx priority fees go to different miner than tx signer
    /// (This is to enable mining pools in the future, where a beneficiary
    /// of a block may be a different entity that actually mined the block)
    #[test_log::test(tokio::test)]
    async fn test_shadow_tx_priority_fee_different_miner() -> eyre::Result<()> {
        let ctx = TestContext::new().await?;
        // Get node 1 (second node) which has producer B as beneficiary
        let ((mut _node_a, mut node), ctx) = ctx.get_two_nodes()?;

        let miner_address = ctx.block_producer_b.address(); // Producer B is the beneficiary for node 1

        // Get initial balances
        let initial_miner_balance = get_balance(&node.inner, miner_address);
        let initial_signer_balance = get_balance(&node.inner, ctx.block_producer_a.address());

        // Create shadow transaction with priority fee
        let priority_fee_per_gas = 20_000_000_000_u128; // 20 Gwei
                                                        // Use stake transaction which has a target
        let target_address = ctx.block_producer_a.address(); // Producer A is the target
        let shadow_tx = stake(target_address);
        let shadow_tx_raw = compose_shadow_tx(1, &shadow_tx, priority_fee_per_gas);
        let expected_priority_fee = U256::from(priority_fee_per_gas);

        // Sign with block producer A (the target, not the miner)
        let shadow_tx_pooled = sign_tx(shadow_tx_raw, &ctx.block_producer_a).await;

        // Mine block
        let _block_payload = mine_block(&mut node, vec![shadow_tx_pooled]).await?;

        // Verify miner (producer B) received the priority fee
        let expected_total = expected_priority_fee; // priority fee only
        assert_balance_change(
            &node,
            miner_address,
            initial_miner_balance,
            expected_total,
            true,
            "Miner (block producer B) should receive priority fee",
        );

        // Verify signer (producer A) balance decreased by stake amount + priority fee
        let stake_amount = U256::from(1); // stake decrements 1 wei
        let total_decrease = stake_amount + expected_priority_fee;
        assert_balance_change(
            &node,
            ctx.block_producer_a.address(),
            initial_signer_balance,
            total_decrease,
            false, // This is a decrease
            "Signer (block producer A) balance should decrease by stake amount plus priority fee",
        );

        Ok(())
    }

    /// Test that block reward transactions with non-zero priority fees are rejected
    #[test_log::test(tokio::test)]
    async fn test_block_reward_rejects_priority_fee() -> eyre::Result<()> {
        let ctx = TestContext::new().await?;
        let (mut node, ctx) = ctx.get_single_node()?;

        // Create a block reward transaction with a non-zero priority fee
        let invalid_shadow_tx = block_reward();
        let priority_fee_per_gas = 1_000_000_000_u128; // 1 Gwei (should be rejected)
        let invalid_shadow_tx_raw = compose_shadow_tx(1, &invalid_shadow_tx, priority_fee_per_gas);

        // Sign the invalid transaction
        let invalid_shadow_tx_pooled = sign_tx(invalid_shadow_tx_raw, &ctx.block_producer_a).await;

        // Also create a valid transaction so the block can be produced
        // Using unstake which increments balance (so we don't need to fund the account first)
        let valid_tx = unstake(ctx.target_account.address());
        let valid_tx_raw = compose_shadow_tx(1, &valid_tx, 0); // 0 priority fee
        let valid_tx_pooled = sign_tx(valid_tx_raw, &ctx.block_producer_a).await;

        // Record initial balances
        let beneficiary = ctx.block_producer_a.address();
        let target_address = ctx.target_account.address();
        let initial_beneficiary_balance = get_balance(&node.inner, beneficiary);
        let initial_target_balance = get_balance(&node.inner, target_address);

        // Try to mine block with both transactions (invalid block reward + valid stake)
        let block_payload = mine_block(
            &mut node,
            vec![invalid_shadow_tx_pooled.clone(), valid_tx_pooled.clone()],
        )
        .await?;

        // Verify the invalid transaction was not included in the block
        let invalid_tx_hash = invalid_shadow_tx_pooled.hash();
        let valid_tx_hash = valid_tx_pooled.hash();
        let block_tx_hashes: HashSet<_> = block_payload
            .block()
            .body()
            .transactions
            .iter()
            .map(|tx| *tx.hash())
            .collect();
        assert!(
            !block_tx_hashes.contains(invalid_tx_hash),
            "Block reward transaction with priority fee should not be included in block"
        );
        assert!(
            block_tx_hashes.contains(valid_tx_hash),
            "Valid unstake transaction should be included in block"
        );

        // Verify balances after the block
        let final_beneficiary_balance = get_balance(&node.inner, beneficiary);
        let final_target_balance = get_balance(&node.inner, target_address);

        // Beneficiary balance should not change (no block reward from rejected tx, no fee on unstake with 0 priority fee)
        assert_eq!(
            final_beneficiary_balance, initial_beneficiary_balance,
            "Beneficiary balance should not change"
        );

        // Target balance should increase by 1 (unstake increments balance)
        assert_eq!(
            final_target_balance - initial_target_balance,
            U256::from(1),
            "Target balance should increase by unstake amount"
        );

        // Now test that a block reward with 0 priority fee works correctly
        let valid_shadow_tx = block_reward();
        let valid_shadow_tx_raw = compose_shadow_tx(1, &valid_shadow_tx, 0); // 0 priority fee, chain ID 1
        let valid_shadow_tx_pooled = sign_tx(valid_shadow_tx_raw, &ctx.block_producer_a).await;

        // Mine block with valid block reward transaction
        let _block_payload = mine_block(&mut node, vec![valid_shadow_tx_pooled]).await?;

        // Verify the block reward was applied
        let final_balance_after_valid = get_balance(&node.inner, beneficiary);
        assert_eq!(
            final_balance_after_valid - final_beneficiary_balance,
            U256::ONE, // Block reward amount is 1 wei
            "Beneficiary should receive block reward from valid shadow tx with 0 priority fee"
        );

        Ok(())
    }

    /// Test that all shadow transaction types (except block rewards) properly distribute priority fees
    #[test_log::test(tokio::test)]
    async fn test_all_shadow_tx_types_priority_fees() -> eyre::Result<()> {
        let ctx = TestContext::new().await?;
        let (mut node, ctx) = ctx.get_single_node()?;

        let beneficiary = ctx.block_producer_a.address();
        let target_address = ctx.target_account.address();

        // Fund the target account first
        let funding_amount = U256::from(1_000_000_000_000_u128); // 1000 Gwei
        let fund_tx = ShadowTransaction::new_v1(
            TransactionPacket::BlockReward(BlockRewardIncrement {
                amount: funding_amount,
            }),
            alloy_primitives::FixedBytes::ZERO,
        );
        let fund_tx = sign_shadow_tx(fund_tx, &ctx.block_producer_a, 0).await?; // Block rewards must have 0 priority fee
        mine_block(&mut node, vec![fund_tx]).await?;

        let initial_beneficiary_balance = get_balance(&node.inner, beneficiary);
        let initial_target_balance = get_balance(&node.inner, target_address);

        // Test each transaction type with priority fees
        let mut shadow_txs = Vec::new();
        let mut total_expected_fee = U256::ZERO;

        // 1. Stake (decrements balance, has target)
        let priority_fee_stake = 1_000_000_000_u128; // 1 Gwei
        let stake_tx = stake(target_address);
        let stake_tx_raw = compose_shadow_tx(1, &stake_tx, priority_fee_stake);
        total_expected_fee += U256::from(priority_fee_stake);
        shadow_txs.push(sign_tx(stake_tx_raw, &ctx.block_producer_a).await);

        // 2. Unstake (increments balance, has target)
        let priority_fee_unstake = 2_000_000_000_u128; // 2 Gwei
        let unstake_tx = unstake(target_address);
        let unstake_tx_raw = compose_shadow_tx(1, &unstake_tx, priority_fee_unstake);
        total_expected_fee += U256::from(priority_fee_unstake);
        shadow_txs.push(sign_tx(unstake_tx_raw, &ctx.block_producer_a).await);

        // 3. Pledge (decrements balance, has target)
        let priority_fee_pledge = 3_000_000_000_u128; // 3 Gwei
        let pledge_tx = pledge(target_address);
        let pledge_tx_raw = compose_shadow_tx(1, &pledge_tx, priority_fee_pledge);
        total_expected_fee += U256::from(priority_fee_pledge);
        shadow_txs.push(sign_tx(pledge_tx_raw, &ctx.block_producer_a).await);

        // 4. Unpledge (increments balance, has target)
        let priority_fee_unpledge = 4_000_000_000_u128; // 4 Gwei
        let unpledge_tx = unpledge(target_address);
        let unpledge_tx_raw = compose_shadow_tx(1, &unpledge_tx, priority_fee_unpledge);
        total_expected_fee += U256::from(priority_fee_unpledge);
        shadow_txs.push(sign_tx(unpledge_tx_raw, &ctx.block_producer_a).await);

        // 5. Storage fees (decrements balance, has target)
        let priority_fee_storage = 5_000_000_000_u128; // 5 Gwei
        let storage_tx = storage_fees(target_address);
        let storage_tx_raw = compose_shadow_tx(1, &storage_tx, priority_fee_storage);
        total_expected_fee += U256::from(priority_fee_storage);
        shadow_txs.push(sign_tx(storage_tx_raw, &ctx.block_producer_a).await);

        // Mine block with all shadow transactions
        let _block_payload = mine_block(&mut node, shadow_txs).await?;

        // Verify beneficiary received all priority fees
        // Total fees: 1 + 2 + 3 + 4 + 5 = 15 Gwei
        assert_balance_change(
            &node,
            beneficiary,
            initial_beneficiary_balance,
            total_expected_fee,
            true,
            "Beneficiary should receive all priority fees from transactions with targets",
        );

        // Verify target balance changed correctly
        // Net operations: -1 (stake) +1 (unstake) -1 (pledge) +0 (unpledge) -1 (storage) = -2 wei
        // Plus paying all the priority fees: -15 Gwei
        let net_operations = U256::from(2); // Net decrease of 2 wei from operations
        let total_decrease = net_operations + total_expected_fee;
        assert_balance_change(
            &node,
            target_address,
            initial_target_balance,
            total_decrease,
            false, // This is a decrease
            "Target should pay all priority fees and have net operation decrease",
        );

        Ok(())
    }

    #[test_log::test(tokio::test(flavor = "multi_thread", worker_threads = 2))]
    async fn can_trace_normal_tx() -> eyre::Result<()> {
        // setup
        let ctx = TestContext::new().await?;
        let (mut node, ctx) = ctx.get_single_node()?;

        let normal_tx_hash = create_and_submit_normal_tx(
            &mut node,
            0,
            U256::from(1000),
            1_000_000_000_u128,
            Address::random(),
            &ctx.normal_signer,
        )
        .await?;

        let payload_node_a = advance_block(&mut node, vec![]).await?;

        assert_txs_in_block(
            &payload_node_a,
            &[normal_tx_hash],
            "expected regular tx to be included",
        );

        let debug_api = node.rpc.inner.debug_api();

        let res = debug_api
            .debug_trace_transaction(
                normal_tx_hash,
                alloy_rpc_types_trace::geth::GethDebugTracingOptions::new_tracer(
                    alloy_rpc_types_trace::geth::GethDebugBuiltInTracerType::CallTracer,
                ),
            )
            .await;

        assert!(res.is_ok(), "unexpected error tracing tx {:?}", &res);

        Ok(())
    }
}

#[cfg(any(feature = "test-utils", test))]
/// Test Utilities for Irys Reth node
pub mod test_utils {
    use super::*;
    use crate::shadow_tx::{ShadowTransaction, TransactionPacket};
    use alloy_consensus::EthereumTxEnvelope;
    use alloy_consensus::{SignableTransaction as _, TxEip1559, TxEip4844, TxLegacy};
    use alloy_genesis::Genesis;
    use alloy_network::EthereumWallet;
    use alloy_network::TxSigner;
    use alloy_primitives::Address;
    use alloy_primitives::{FixedBytes, Signature, B256};
    use alloy_primitives::{TxKind, U256};
    use alloy_rpc_types::engine::PayloadAttributes;
    use reth::providers::CanonStateSubscriptions;
<<<<<<< HEAD
    use reth_transaction_pool::EthPooledTransaction;
=======
    use reth_payload_primitives::PayloadBuilderAttributes as _;
>>>>>>> d1c93fdb

    /// Default priority fee for shadow transactions in tests (1 Gwei)
    pub const DEFAULT_PRIORITY_FEE: u128 = 1_000_000_000;
    use alloy_primitives::aliases::U200;
    use reth::{
        api::PayloadAttributesBuilder,
        args::{DiscoveryArgs, NetworkArgs, RpcServerArgs},
        builder::{rpc::RethRpcAddOns, FullNode, NodeBuilder, NodeConfig, NodeHandle},
        providers::{AccountReader as _, BlockHashReader as _},
        rpc::api::eth::helpers::EthTransactions,
        tasks::TaskManager,
    };
    use reth_e2e_test_utils::{node::NodeTestContext, wallet::Wallet, NodeHelperType};
    use reth_engine_local::LocalPayloadAttributesBuilder;
    use reth_primitives_traits::SignedTransaction as _;
    use reth_transaction_pool::{PoolTransaction as _, TransactionPool as _};
    use std::collections::HashSet;
    use std::sync::Arc;
    use tracing::{span, Level};

    /// Common setup for tests - creates wallets, nodes, and returns initialized context
    pub struct TestContext {
        pub nodes: Vec<NodeHelperType<IrysEthereumNode>>,
        pub block_producer_a: Arc<dyn TxSigner<Signature> + Send + Sync>,
        pub block_producer_b: Arc<dyn TxSigner<Signature> + Send + Sync>,
        pub normal_signer: Arc<dyn TxSigner<Signature> + Send + Sync>,
        pub target_account: Arc<dyn TxSigner<Signature> + Send + Sync>,
        pub genesis_blockhash: FixedBytes<32>,
        pub tasks: TaskManager,
    }

    impl std::fmt::Debug for TestContext {
        fn fmt(&self, f: &mut std::fmt::Formatter<'_>) -> std::fmt::Result {
            write!(f, "TestContext")
        }
    }

    impl TestContext {
        pub async fn new() -> eyre::Result<Self> {
            Self::new_with_custom_attributes(eth_payload_attributes_with_beneficiary).await
        }

        pub async fn new_with_custom_attributes(
            payload_attributes: impl Fn(u64, Address) -> IrysPayloadBuilderAttributes
                + Send
                + Sync
                + Clone
                + 'static,
        ) -> eyre::Result<Self> {
            let wallets = Wallet::new(4).wallet_gen();
            let block_producer_a = EthereumWallet::from(wallets[0].clone()).default_signer();
            let block_producer_b = EthereumWallet::from(wallets[1].clone()).default_signer();
            let normal_signer = EthereumWallet::from(wallets[2].clone()).default_signer();
            let target_account = EthereumWallet::from(wallets[3].clone()).default_signer();

            let block_producer_addresses =
                vec![block_producer_a.address(), block_producer_b.address()];
            let mock_chunk_provider =
                std::sync::Arc::new(irys_types::chunk_provider::MockChunkProvider::new());
            let (nodes, tasks, ..) = setup_irys_reth(
                &block_producer_addresses,
                custom_chain(),
                false,
                payload_attributes,
                mock_chunk_provider,
            )
            .await?;

            let genesis_blockhash = nodes
                .first()
                .unwrap()
                .inner
                .provider
                .consistent_provider()
                .unwrap()
                .block_hash(0)
                .unwrap()
                .unwrap();

            Ok(Self {
                tasks,
                nodes,
                block_producer_a,
                block_producer_b,
                normal_signer,
                target_account,
                genesis_blockhash,
            })
        }

        pub fn get_single_node(mut self) -> eyre::Result<(NodeHelperType<IrysEthereumNode>, Self)> {
            if self.nodes.is_empty() {
                return Err(eyre::eyre!("No nodes available"));
            }
            let node = self.nodes.remove(0);
            Ok((node, self))
        }

        pub fn get_two_nodes(
            mut self,
        ) -> eyre::Result<(
            (
                NodeHelperType<IrysEthereumNode>,
                NodeHelperType<IrysEthereumNode>,
            ),
            Self,
        )> {
            if self.nodes.len() < 2 {
                return Err(eyre::eyre!("Need at least 2 nodes"));
            }
            let second = self.nodes.pop().unwrap();
            let first = self.nodes.pop().unwrap();
            Ok(((first, second), self))
        }
    }

    /// Helper for creating and signing shadow transactions with configurable priority fee.
    pub async fn sign_shadow_tx(
        shadow_tx: ShadowTransaction,
        signer: &Arc<dyn TxSigner<Signature> + Send + Sync>,
        max_priority_fee_per_gas: u128,
    ) -> eyre::Result<EthPooledTransaction> {
        let shadow_tx_raw = compose_shadow_tx(1, &shadow_tx, max_priority_fee_per_gas);
        let shadow_pooled_tx = sign_tx(shadow_tx_raw, signer).await;
        Ok(shadow_pooled_tx)
    }

    /// Helper for creating and submitting normal transactions
    pub async fn create_and_submit_normal_tx(
        node: &mut NodeHelperType<IrysEthereumNode>,
        nonce: u64,
        value: U256,
        gas_price: u128,
        recipient: Address,
        signer: &Arc<dyn TxSigner<Signature> + Send + Sync>,
    ) -> eyre::Result<alloy_primitives::FixedBytes<32>> {
        let mut normal_tx_raw = TxLegacy {
            gas_limit: 99000,
            value,
            nonce,
            gas_price,
            chain_id: Some(1),
            input: vec![123].into(),
            to: TxKind::Call(recipient),
        };
        let signed_normal = signer.sign_transaction(&mut normal_tx_raw).await.unwrap();
        let normal_tx =
            EthereumTxEnvelope::<TxEip4844>::Legacy(normal_tx_raw.into_signed(signed_normal))
                .try_into_recovered()
                .unwrap();
        let normal_pooled_tx = EthPooledTransaction::new(normal_tx.clone(), 300);
        let outcome = node
            .inner
            .pool
            .add_transaction(
                reth_transaction_pool::TransactionOrigin::Local,
                normal_pooled_tx,
            )
            .await?;
        Ok(outcome.hash)
    }

    /// Helper for creating multiple normal transactions
    pub async fn create_and_submit_multiple_normal_txs(
        node: &mut NodeHelperType<IrysEthereumNode>,
        count: u64,
        start_nonce: u64,
        gas_price: u128,
        recipient: Address,
        signer: &Arc<dyn TxSigner<Signature> + Send + Sync>,
    ) -> eyre::Result<Vec<alloy_primitives::FixedBytes<32>>> {
        let mut tx_hashes = Vec::new();
        for i in 0..count {
            let tx_hash = create_and_submit_normal_tx(
                node,
                start_nonce + i,
                U256::from(1234_u64),
                gas_price,
                recipient,
                signer,
            )
            .await?;
            tx_hashes.push(tx_hash);
        }
        Ok(tx_hashes)
    }

    /// Helper for asserting transaction inclusion in blocks
    pub fn assert_txs_in_block(
        block_payload: &EthBuiltPayload,
        expected_txs: &[alloy_primitives::FixedBytes<32>],
        message: &str,
    ) {
        let block_txs: HashSet<_> = block_payload
            .block()
            .body()
            .transactions
            .iter()
            .map(|tx| *tx.hash())
            .collect();

        for tx_hash in expected_txs {
            assert!(
                block_txs.contains(tx_hash),
                "{message}: Transaction {tx_hash:?} not found in block"
            );
        }
    }

    /// Helper for asserting transaction exclusion from blocks
    pub fn assert_txs_not_in_block(
        block_payload: &EthBuiltPayload,
        excluded_txs: &[alloy_primitives::FixedBytes<32>],
        message: &str,
    ) {
        let block_txs: HashSet<_> = block_payload
            .block()
            .body()
            .transactions
            .iter()
            .map(|tx| *tx.hash())
            .collect();

        for tx_hash in excluded_txs {
            assert!(
                !block_txs.contains(tx_hash),
                "{message}: Transaction {tx_hash:?} should not be in block"
            );
        }
    }

    /// Helper for asserting transaction ordering in blocks
    pub fn assert_shadow_txs_before_normal_txs(
        block_payload: &EthBuiltPayload,
        shadow_txs: &[alloy_primitives::FixedBytes<32>],
        normal_txs: &[alloy_primitives::FixedBytes<32>],
    ) {
        let block_txs: Vec<_> = block_payload
            .block()
            .body()
            .transactions
            .iter()
            .map(|tx| *tx.hash())
            .collect();

        let mut last_shadow_tx_pos = 0;
        let mut first_normal_tx_pos = block_txs.len();

        for (pos, tx_hash) in block_txs.iter().enumerate() {
            if shadow_txs.contains(tx_hash) {
                last_shadow_tx_pos = last_shadow_tx_pos.max(pos);
            }
            if normal_txs.contains(tx_hash) {
                first_normal_tx_pos = first_normal_tx_pos.min(pos);
            }
        }

        assert!(
            last_shadow_tx_pos < first_normal_tx_pos,
            "Shadow transactions should appear before normal transactions. Last shadow: {last_shadow_tx_pos}, First normal: {first_normal_tx_pos}"
        );
    }

    /// Helper for asserting balance changes
    #[track_caller]
    pub fn assert_balance_change(
        node: &NodeHelperType<IrysEthereumNode>,
        address: Address,
        initial_balance: U256,
        expected_change: U256,
        is_increment: bool,
        message: &str,
    ) {
        let final_balance = get_balance(&node.inner, address);
        let expected_balance = if is_increment {
            initial_balance + expected_change
        } else {
            initial_balance - expected_change
        };

        assert_eq!(
            final_balance, expected_balance,
            "{message}: Expected balance {expected_balance}, got {final_balance}"
        );
    }

    /// Helper for asserting nonce values
    pub fn assert_nonce(
        node: &NodeHelperType<IrysEthereumNode>,
        address: Address,
        expected_nonce: u64,
        message: &str,
    ) {
        let actual_nonce = get_nonce(&node.inner, address);
        assert_eq!(
            actual_nonce, expected_nonce,
            "{message}: Expected nonce {expected_nonce}, got {actual_nonce}"
        );
    }

    /// Helper for block mining and validation
    pub async fn mine_block(
        node: &mut NodeHelperType<IrysEthereumNode>,
        shadow_txs: Vec<EthPooledTransaction>,
    ) -> eyre::Result<EthBuiltPayload> {
        let block_payload = advance_block(node, shadow_txs).await?;
        Ok(block_payload)
    }

    /// Helper for block mining and validation
    pub async fn mine_block_and_validate(
        node: &mut NodeHelperType<IrysEthereumNode>,
        shadow_txs: Vec<EthPooledTransaction>,
        expected_normal_txs: &[alloy_primitives::FixedBytes<32>],
    ) -> eyre::Result<EthBuiltPayload> {
        let expected_shadow_tx_hashes = shadow_txs.iter().map(|tx| *tx.hash()).collect::<Vec<_>>();
        let block_payload = advance_block(node, shadow_txs).await?;

        assert_txs_in_block(
            &block_payload,
            &expected_shadow_tx_hashes,
            "Shadow transactions",
        );
        assert_txs_in_block(&block_payload, expected_normal_txs, "Normal transactions");

        if !expected_shadow_tx_hashes.is_empty() && !expected_normal_txs.is_empty() {
            assert_shadow_txs_before_normal_txs(
                &block_payload,
                &expected_shadow_tx_hashes,
                expected_normal_txs,
            );
        }

        Ok(block_payload)
    }

    /// Helper to create shadow transaction based on type
    pub fn create_shadow_tx(tx_type: u8, address: Address) -> ShadowTransaction {
        use crate::shadow_tx::*;
        match tx_type {
            BLOCK_REWARD_ID => block_reward(),
            UNSTAKE_ID => unstake(address),
            STAKE_ID => stake(address),
            STORAGE_FEES_ID => storage_fees(address),
            PLEDGE_ID => pledge(address),
            UNPLEDGE_ID => unpledge(address),
            _ => panic!("Unknown shadow transaction type: {tx_type}"),
        }
    }

    /// - prepare a new payload with shadow txs via attributes
    /// - DOES NOT update the forkchoice
    pub async fn prepare_block(
        node: &mut NodeHelperType<IrysEthereumNode>,
        shadow_txs: Vec<EthPooledTransaction>,
    ) -> Result<EthBuiltPayload, eyre::Error> {
        node.payload.timestamp += 1;
        // Get base attributes from generator
        let base_attributes = (node.payload.attributes_generator)(node.payload.timestamp);
        // Create attributes with shadow_txs included
        let attributes = IrysPayloadBuilderAttributes {
            inner: base_attributes.inner,
            id: base_attributes.id,
            shadow_txs,
        };
        node.payload
            .payload_builder
            .send_new_payload(attributes.clone())
            .await
            .unwrap()?;
        node.payload.expect_attr_event(attributes.clone()).await?;
        node.payload
            .wait_for_built_payload(attributes.payload_id())
            .await;
        let payload = node.payload.expect_built_payload().await?;
        node.submit_payload(payload.clone()).await?;
        Ok(payload)
    }

    pub async fn advance_block(
        node: &mut NodeHelperType<IrysEthereumNode>,
        shadow_txs: Vec<EthPooledTransaction>,
    ) -> Result<EthBuiltPayload, eyre::Error> {
        let payload = prepare_block(node, shadow_txs).await?;
        node.update_forkchoice(payload.block().hash(), payload.block().hash())
            .await?;

        Ok(payload)
    }

    pub async fn advance_blocks(
        node: &mut NodeHelperType<IrysEthereumNode>,
        shadow_txs: Vec<Vec<ShadowTransaction>>,
        signer: &Arc<dyn alloy_network::TxSigner<Signature> + Send + Sync>,
    ) -> Result<Vec<EthBuiltPayload>, eyre::Error> {
        let mut block_payloads = Vec::new();

        for shadow_txs_raw in shadow_txs {
            let mut shadow_txs = Vec::new();
            for shadow_tx in shadow_txs_raw {
                // Use the shadow tx directly since metadata fields are removed
                let updated_shadow_tx = match &shadow_tx {
                    ShadowTransaction::V1 {
                        packet,
                        solution_hash,
                    } => ShadowTransaction::new_v1(packet.clone(), *solution_hash),
                };

                // Block rewards must have 0 priority fee, others can use default
                let priority_fee = match &shadow_tx {
                    ShadowTransaction::V1 { packet, .. } => match packet {
                        TransactionPacket::BlockReward(_) => 0,
                        _ => DEFAULT_PRIORITY_FEE,
                    },
                };

                let shadow_tx = sign_shadow_tx(updated_shadow_tx, signer, priority_fee).await?;
                shadow_txs.push(shadow_tx);
            }

            let block_payload = advance_block(node, shadow_txs).await?;
            block_payloads.push(block_payload);
        }

        Ok(block_payloads)
    }

    /// Compose a shadow tx for unstaking.
    pub fn unstake(address: Address) -> ShadowTransaction {
        ShadowTransaction::new_v1(
            TransactionPacket::UnstakeRefund(shadow_tx::BalanceIncrement {
                amount: U256::ONE,
                target: address,
                irys_ref: alloy_primitives::FixedBytes::ZERO,
            }),
            alloy_primitives::FixedBytes::ZERO,
        )
    }

    /// Compose a shadow tx for unstake-debit (fee-only via priority fee).
    pub fn unstake_debit(address: Address) -> ShadowTransaction {
        ShadowTransaction::new_v1(
            TransactionPacket::UnstakeDebit(shadow_tx::UnstakeDebit {
                target: address,
                irys_ref: alloy_primitives::FixedBytes::ZERO,
            }),
            alloy_primitives::FixedBytes::ZERO,
        )
    }

    /// Compose a shadow tx for block reward.
    pub fn block_reward() -> ShadowTransaction {
        ShadowTransaction::new_v1(
            TransactionPacket::BlockReward(shadow_tx::BlockRewardIncrement { amount: U256::ONE }),
            alloy_primitives::FixedBytes::ZERO,
        )
    }

    /// Compose a shadow tx for staking.
    pub fn stake(address: Address) -> ShadowTransaction {
        ShadowTransaction::new_v1(
            TransactionPacket::Stake(shadow_tx::BalanceDecrement {
                amount: U256::ONE,
                target: address,
                irys_ref: alloy_primitives::FixedBytes::ZERO,
            }),
            alloy_primitives::FixedBytes::ZERO,
        )
    }

    /// Compose a shadow tx for storage fees.
    pub fn storage_fees(address: Address) -> ShadowTransaction {
        ShadowTransaction::new_v1(
            TransactionPacket::StorageFees(shadow_tx::BalanceDecrement {
                amount: U256::ONE,
                target: address,
                irys_ref: alloy_primitives::FixedBytes::ZERO,
            }),
            alloy_primitives::FixedBytes::ZERO,
        )
    }

    /// Compose a shadow tx for pledge.
    pub fn pledge(address: Address) -> ShadowTransaction {
        ShadowTransaction::new_v1(
            TransactionPacket::Pledge(shadow_tx::BalanceDecrement {
                amount: U256::ONE,
                target: address,
                irys_ref: alloy_primitives::FixedBytes::ZERO,
            }),
            alloy_primitives::FixedBytes::ZERO,
        )
    }

    /// Compose a shadow tx for unpledge (fee-only via priority fee).
    pub fn unpledge(address: Address) -> ShadowTransaction {
        ShadowTransaction::new_v1(
            TransactionPacket::Unpledge(shadow_tx::UnpledgeDebit {
                target: address,
                irys_ref: alloy_primitives::FixedBytes::ZERO,
            }),
            alloy_primitives::FixedBytes::ZERO,
        )
    }

    /// Compose a shadow tx for unpledge refund (epoch-only; zero priority fee expected).
    pub fn unpledge_refund(address: Address, amount: U256) -> ShadowTransaction {
        ShadowTransaction::new_v1(
            TransactionPacket::UnpledgeRefund(shadow_tx::BalanceIncrement {
                amount,
                target: address,
                irys_ref: alloy_primitives::FixedBytes::ZERO,
            }),
            alloy_primitives::FixedBytes::ZERO,
        )
    }

    /// Assert that a log topic is present in block execution receipts at least `desired_repetitions` times.
    pub fn assert_topic_present_in_logs(
        block_execution: reth::providers::ExecutionOutcome,
        storage_fees_topic: [u8; 32],
        desired_repetitions: u64,
    ) {
        let receipts = &block_execution.receipts;
        let mut storage_fees_receipt_count = 0;
        for block_receipt in receipts {
            for receipt in block_receipt {
                if receipt.logs.iter().any(|log| {
                    log.data
                        .topics()
                        .iter()
                        .any(|topic| topic == storage_fees_topic)
                }) {
                    storage_fees_receipt_count += 1;
                }
            }
        }
        assert!(
            storage_fees_receipt_count >= desired_repetitions,
            "Expected at least {desired_repetitions} receipts, found {storage_fees_receipt_count}",
        );
    }

    /// Get the balance of an address from a node.
    pub fn get_balance<N, AddOns>(
        node: &FullNode<N, AddOns>,
        addr: Address,
    ) -> alloy_primitives::Uint<256, 4>
    where
        N: FullNodeComponents<Provider: CanonStateSubscriptions>,
        AddOns: RethRpcAddOns<N, EthApi: EthTransactions>,
        N::Types: NodeTypes<Primitives: reth::api::NodePrimitives>,
    {
        node.provider
            .basic_account(&addr)
            .map(|account_info| account_info.map_or(U256::ZERO, |acc| acc.balance))
            .unwrap_or_else(|err| {
                tracing::warn!("Failed to get signer_b balance: {}", err);
                U256::ZERO
            })
    }

    /// Get the nonce of an address from a node.
    pub fn get_nonce<N, AddOns>(node: &FullNode<N, AddOns>, addr: Address) -> u64
    where
        N: FullNodeComponents<Provider: CanonStateSubscriptions>,
        AddOns: RethRpcAddOns<N, EthApi: EthTransactions>,
        N::Types: NodeTypes<Primitives: reth::api::NodePrimitives>,
    {
        node.provider
            .basic_account(&addr)
            .map(|account_info| account_info.map_or(0, |acc| acc.nonce))
            .unwrap_or_else(|err| {
                tracing::warn!("Failed to get nonce: {}", err);
                0
            })
    }

    /// Sign a legacy transaction with the provided signer.
    pub async fn sign_tx_legacy(
        mut tx_raw: TxLegacy,
        new_signer: &Arc<dyn alloy_network::TxSigner<Signature> + Send + Sync>,
    ) -> EthPooledTransaction<alloy_consensus::EthereumTxEnvelope<TxEip4844>> {
        let signed_tx = new_signer.sign_transaction(&mut tx_raw).await.unwrap();
        let tx = alloy_consensus::EthereumTxEnvelope::Legacy(tx_raw.into_signed(signed_tx))
            .try_into_recovered()
            .unwrap();

        EthPooledTransaction::new(tx, 300)
    }

    /// Sign an EIP-1559 transaction with the provided signer.
    pub async fn sign_tx(
        mut tx_raw: TxEip1559,
        new_signer: &Arc<dyn alloy_network::TxSigner<Signature> + Send + Sync>,
    ) -> EthPooledTransaction<alloy_consensus::EthereumTxEnvelope<TxEip4844>> {
        let signed_tx = new_signer.sign_transaction(&mut tx_raw).await.unwrap();
        let tx = alloy_consensus::EthereumTxEnvelope::Eip1559(tx_raw.into_signed(signed_tx))
            .try_into_recovered()
            .unwrap();

        EthPooledTransaction::new(tx, 300)
    }

    /// Returns a custom chain spec for testing.
    pub fn custom_chain() -> Arc<ChainSpec> {
        let custom_genesis = r#"
{
  "config": {
    "chainId": 1,
    "homesteadBlock": 0,
    "daoForkSupport": true,
    "eip150Block": 0,
    "eip155Block": 0,
    "eip158Block": 0,
    "byzantiumBlock": 0,
    "constantinopleBlock": 0,
    "petersburgBlock": 0,
    "istanbulBlock": 0,
    "muirGlacierBlock": 0,
    "berlinBlock": 0,
    "londonBlock": 0,
    "arrowGlacierBlock": 0,
    "grayGlacierBlock": 0,
    "shanghaiTime": 0,
    "cancunTime": 0,
    "terminalTotalDifficulty": "0x0",
    "terminalTotalDifficultyPassed": true
  },
  "nonce": "0x0",
  "timestamp": "0x0",
  "extraData": "0x00",
  "gasLimit": "0x1c9c380",
  "difficulty": "0x0",
  "mixHash": "0x0000000000000000000000000000000000000000000000000000000000000000",
  "coinbase": "0x0000000000000000000000000000000000000000",
  "alloc": {
    "0x14dc79964da2c08b23698b3d3cc7ca32193d9955": {
      "balance": "0xd3c21bcecceda1000000"
    },
    "0x15d34aaf54267db7d7c367839aaf71a00a2c6a65": {
      "balance": "0xd3c21bcecceda1000000"
    },
    "0x1cbd3b2770909d4e10f157cabc84c7264073c9ec": {
      "balance": "0xd3c21bcecceda1000000"
    },
    "0x23618e81e3f5cdf7f54c3d65f7fbc0abf5b21e8f": {
      "balance": "0xd3c21bcecceda1000000"
    },
    "0x2546bcd3c84621e976d8185a91a922ae77ecec30": {
      "balance": "0xd3c21bcecceda1000000"
    },
    "0x3c44cdddb6a900fa2b585dd299e03d12fa4293bc": {
      "balance": "0xd3c21bcecceda1000000"
    },
    "0x70997970c51812dc3a010c7d01b50e0d17dc79c8": {
      "balance": "0xd3c21bcecceda1000000"
    },
    "0x71be63f3384f5fb98995898a86b02fb2426c5788": {
      "balance": "0xd3c21bcecceda1000000"
    },
    "0x8626f6940e2eb28930efb4cef49b2d1f2c9c1199": {
      "balance": "0xd3c21bcecceda1000000"
    },
    "0x90f79bf6eb2c4f870365e785982e1f101e93b906": {
      "balance": "0xd3c21bcecceda1000000"
    },
    "0x976ea74026e726554db657fa54763abd0c3a0aa9": {
      "balance": "0xd3c21bcecceda1000000"
    },
    "0x9965507d1a55bcc2695c58ba16fb37d819b0a4dc": {
      "balance": "0xd3c21bcecceda1000000"
    },
    "0x9c41de96b2088cdc640c6182dfcf5491dc574a57": {
      "balance": "0xd3c21bcecceda1000000"
    },
    "0xa0ee7a142d267c1f36714e4a8f75612f20a79720": {
      "balance": "0xd3c21bcecceda1000000"
    },
    "0xbcd4042de499d14e55001ccbb24a551f3b954096": {
      "balance": "0xd3c21bcecceda1000000"
    },
    "0xbda5747bfd65f08deb54cb465eb87d40e51b197e": {
      "balance": "0xd3c21bcecceda1000000"
    },
    "0xcd3b766ccdd6ae721141f452c550ca635964ce71": {
      "balance": "0xd3c21bcecceda1000000"
    },
    "0xdd2fd4581271e230360230f9337d5c0430bf44c0": {
      "balance": "0xd3c21bcecceda1000000"
    },
    "0xdf3e18d64bc6a983f673ab319ccae4f1a57c7097": {
      "balance": "0xd3c21bcecceda1000000"
    },
    "0xf39fd6e51aad88f6f4ce6ab8827279cfffb92266": {
      "balance": "0xd3c21bcecceda1000000"
    },
    "0xfabb0ac9d68b0b445fb7357272ff202c5651694a": {
      "balance": "0xd3c21bcecceda1000000"
    }
  },
  "number": "0x0"
}
"#;
        let genesis: Genesis = serde_json::from_str(custom_genesis).unwrap();
        Arc::new(genesis.into())
    }

    /// Returns payload attributes for a given timestamp.
    pub fn eth_payload_attributes(timestamp: u64) -> IrysPayloadBuilderAttributes {
        let rpc_attributes = IrysPayloadAttributes {
            inner: PayloadAttributes {
                timestamp,
                prev_randao: B256::ZERO,
                suggested_fee_recipient: Address::ZERO,
                withdrawals: Some(vec![]),
                parent_beacon_block_root: Some(B256::ZERO),
            },
            shadow_txs: vec![],
        };
        IrysPayloadBuilderAttributes::try_new(B256::ZERO, rpc_attributes, 0)
            .expect("IrysPayloadBuilderAttributes::try_new is infallible")
    }

    /// Returns payload attributes with a custom beneficiary address.
    pub fn eth_payload_attributes_with_beneficiary(
        timestamp: u64,
        beneficiary: Address,
    ) -> IrysPayloadBuilderAttributes {
        let rpc_attributes = IrysPayloadAttributes {
            inner: PayloadAttributes {
                timestamp,
                prev_randao: B256::ZERO,
                suggested_fee_recipient: beneficiary,
                withdrawals: Some(vec![]),
                parent_beacon_block_root: Some(B256::ZERO),
            },
            shadow_txs: vec![],
        };
        IrysPayloadBuilderAttributes::try_new(B256::ZERO, rpc_attributes, 0)
            .expect("IrysPayloadBuilderAttributes::try_new is infallible")
    }

    /// Returns payload attributes for a given timestamp and parent block hash.
    pub fn eth_payload_attributes_with_parent(
        timestamp: u64,
        parent_block_hash: B256,
    ) -> IrysPayloadBuilderAttributes {
        let rpc_attributes = IrysPayloadAttributes {
            inner: PayloadAttributes {
                timestamp,
                prev_randao: B256::ZERO,
                suggested_fee_recipient: Address::ZERO,
                withdrawals: Some(vec![]),
                parent_beacon_block_root: Some(B256::ZERO),
            },
            shadow_txs: vec![],
        };
        IrysPayloadBuilderAttributes::try_new(parent_block_hash, rpc_attributes, 0)
            .expect("IrysPayloadBuilderAttributes::try_new is infallible")
    }

    /// Launches and connects multiple Irys+reth nodes for integration tests.
    ///
    /// # Arguments
    /// - `num_nodes`: Addresses for allowed shadow tx origins (one per node)
    /// - `chain_spec`: Chain spec to use
    /// - `is_dev`: Whether to run in dev mode
    /// - `attributes_generator`: Function to generate payload attributes
    /// - `chunk_provider`: Implementation of RethChunkProvider to use for all nodes
    ///
    /// # Returns
    /// - `Vec<NodeHelperType<IrysEthereumNode>>`: Test node handles
    /// - `TaskManager`: Task manager for async tasks
    /// - `Wallet`: Default wallet for test accounts
    pub async fn setup_irys_reth(
        num_nodes: &[Address],
        chain_spec: Arc<<IrysEthereumNode as NodeTypes>::ChainSpec>,
        is_dev: bool,
        attributes_generator: impl Fn(u64, Address) -> <<IrysEthereumNode as NodeTypes>::Payload as PayloadTypes>::PayloadBuilderAttributes + Send + Sync + Clone + 'static,
<<<<<<< HEAD
        chunk_provider: Arc<dyn irys_types::chunk_provider::RethChunkProvider>,
    ) -> eyre::Result<(
        Vec<(NodeHelperType<IrysEthereumNode>, ShadowTxStore)>,
        TaskManager,
        Wallet,
    )>
=======
    ) -> eyre::Result<(Vec<NodeHelperType<IrysEthereumNode>>, TaskManager, Wallet)>
>>>>>>> d1c93fdb
    where
        LocalPayloadAttributesBuilder<<IrysEthereumNode as NodeTypes>::ChainSpec>:
            PayloadAttributesBuilder<
                <<IrysEthereumNode as NodeTypes>::Payload as PayloadTypes>::PayloadAttributes,
            >,
    {
        let tasks = TaskManager::current();
        let exec = tasks.executor();

        let network_config = NetworkArgs {
            discovery: DiscoveryArgs {
                disable_discovery: true,
                ..DiscoveryArgs::default()
            },
            ..NetworkArgs::default()
        };

        // Create nodes and peer them
        let mut nodes: Vec<NodeTestContext<_, _>> = Vec::with_capacity(num_nodes.len());

        for (idx, producer) in num_nodes.iter().enumerate() {
            let node_config = NodeConfig::new(chain_spec.clone())
                .with_network(network_config.clone())
                .with_unused_ports()
                .with_rpc(RpcServerArgs::default().with_unused_ports().with_http())
                .set_dev(is_dev);

            let span = span!(Level::INFO, "node", idx);
            let _enter = span.enter();

<<<<<<< HEAD
            // Shadow transactions are injected manually by the block producer.
            let shadow_tx_store = ShadowTxStore::new();

=======
>>>>>>> d1c93fdb
            let NodeHandle {
                node,
                node_exit_future: _,
            } = NodeBuilder::new(node_config.clone())
                .testing_node(exec.clone())
<<<<<<< HEAD
                .node(IrysEthereumNode {
                    shadow_tx_store: shadow_tx_store.clone(),
                    // Use default value for tests
                    max_pd_chunks_per_block: 7_500,
                    chunk_provider: chunk_provider.clone(),
                })
=======
                .node(IrysEthereumNode)
>>>>>>> d1c93fdb
                .launch()
                .await?;

            // Create a closure that passes the producer address
            let node_attributes_generator = {
                let attributes_generator = attributes_generator.clone();
                let producer_address = *producer;
                move |timestamp| attributes_generator(timestamp, producer_address)
            };

            let mut node = NodeTestContext::new(node, node_attributes_generator).await?;

            // Connect each node in a chain.
            if let Some(previous_node) = nodes.last_mut() {
                previous_node.connect(&mut node).await;
            }

            // Connect last node with the first if there are more than two
            if idx + 1 == num_nodes.len() && num_nodes.len() > 2 {
                if let Some(first_node) = nodes.first_mut() {
                    node.connect(first_node).await;
                }
            }

            nodes.push(node);
        }

        Ok((
            nodes,
            tasks,
            Wallet::default().with_chain_id(chain_spec.chain().into()),
        ))
    }

    /// Helper to create a ChunkRangeSpecifier with custom parameters for testing
    pub fn chunk_spec_with_params(
        partition_index: [u8; 25],
        offset: u32,
        chunk_count: u16,
    ) -> irys_types::range_specifier::ChunkRangeSpecifier {
        irys_types::range_specifier::ChunkRangeSpecifier {
            partition_index: U200::from_le_bytes(partition_index),
            offset,
            chunk_count,
        }
    }
}<|MERGE_RESOLUTION|>--- conflicted
+++ resolved
@@ -25,22 +25,12 @@
         BuilderContext, DebugNode, Node, NodeAdapter, NodeComponentsBuilder,
         PayloadBuilderConfig as _,
     },
-<<<<<<< HEAD
-    payload::{EthBuiltPayload, EthPayloadBuilderAttributes},
+    payload::EthBuiltPayload,
     providers::{providers::ProviderFactoryBuilder, EthStorage},
-=======
-    payload::EthBuiltPayload,
-    primitives::{InvalidTransactionError, SealedBlock},
-    providers::{providers::ProviderFactoryBuilder, EthStorage, StateProviderFactory},
->>>>>>> d1c93fdb
     rpc::builder::constants::DEFAULT_TX_FEE_CAP_WEI,
 };
-<<<<<<< HEAD
 use reth_chainspec::{ChainSpec, EthChainSpec, EthereumHardforks};
-=======
-use reth_chainspec::{ChainSpec, ChainSpecProvider, EthChainSpec, EthereumHardforks};
 use reth_engine_local::LocalPayloadAttributesBuilder;
->>>>>>> d1c93fdb
 pub use reth_ethereum_engine_primitives;
 use reth_ethereum_primitives::TransactionSigned;
 use reth_evm_ethereum::RethReceiptBuilder;
@@ -53,24 +43,10 @@
 use reth_primitives_traits::constants::MINIMUM_GAS_LIMIT;
 pub use reth_provider::{providers::BlockchainProvider, BlockReaderIdExt};
 use reth_tracing::tracing;
-<<<<<<< HEAD
-use reth_trie_db::MerklePatriciaTrie;
 use shadow_tx::ShadowTransaction;
 
 use crate::{
-    mempool::IrysPoolBuilder, payload::ShadowTxStore,
-=======
-use reth_transaction_pool::{
-    blobstore::DiskFileBlobStore, EthPoolTransaction, EthPooledTransaction,
-    EthTransactionValidator, Pool, TransactionOrigin, TransactionValidator,
-};
-use reth_transaction_pool::{CoinbaseTipOrdering, TransactionValidationOutcome};
-use shadow_tx::ShadowTransaction;
-use tracing::{debug, info};
-
-use crate::{
->>>>>>> d1c93fdb
-    payload_builder_builder::IrysPayloadBuilderBuilder,
+    mempool::IrysPoolBuilder, payload_builder_builder::IrysPayloadBuilderBuilder,
     payload_service_builder::IyrsPayloadServiceBuilder,
 };
 
@@ -80,11 +56,8 @@
 pub mod payload;
 pub mod payload_builder_builder;
 pub mod payload_service_builder;
-<<<<<<< HEAD
 pub mod pd_tx;
 pub mod precompiles;
-=======
->>>>>>> d1c93fdb
 pub mod shadow_tx;
 pub mod validator;
 
@@ -119,10 +92,8 @@
 }
 
 /// Type configuration for an Irys-Ethereum node.
-<<<<<<< HEAD
 #[derive(Clone)]
 pub struct IrysEthereumNode {
-    pub shadow_tx_store: ShadowTxStore,
     pub max_pd_chunks_per_block: u64,
     pub chunk_provider: Arc<dyn irys_types::chunk_provider::RethChunkProvider>,
 }
@@ -130,15 +101,10 @@
 impl std::fmt::Debug for IrysEthereumNode {
     fn fmt(&self, f: &mut std::fmt::Formatter<'_>) -> std::fmt::Result {
         f.debug_struct("IrysEthereumNode")
-            .field("shadow_tx_store", &self.shadow_tx_store)
             .field("chunk_provider", &"<Arc<dyn RethChunkProvider>>")
             .finish()
     }
 }
-=======
-#[derive(Debug, Clone, Default)]
-pub struct IrysEthereumNode;
->>>>>>> d1c93fdb
 
 impl NodeTypes for IrysEthereumNode {
     type Primitives = EthPrimitives;
@@ -171,18 +137,12 @@
         ComponentsBuilder::default()
             .node_types::<Node>()
             .pool(IrysPoolBuilder::default())
-<<<<<<< HEAD
             .executor(IrysExecutorBuilder {
                 chunk_provider: self.chunk_provider.clone(),
             })
             .payload(IyrsPayloadServiceBuilder::new(IrysPayloadBuilderBuilder {
-                shadow_tx_store: self.shadow_tx_store.clone(),
                 max_pd_chunks_per_block: self.max_pd_chunks_per_block,
             }))
-=======
-            .executor(IrysExecutorBuilder)
-            .payload(IyrsPayloadServiceBuilder::new(IrysPayloadBuilderBuilder))
->>>>>>> d1c93fdb
             .network(EthereumNetworkBuilder::default())
             .consensus(EthereumConsensusBuilder::default())
     }
@@ -253,156 +213,10 @@
     }
 }
 
-<<<<<<< HEAD
 /// A regular ethereum evm and executor builder.
 #[derive(Clone)]
 pub struct IrysExecutorBuilder {
     chunk_provider: Arc<dyn irys_types::chunk_provider::RethChunkProvider>,
-=======
-/// A custom pool builder for Irys shadow transaction validation and pool configuration.
-#[derive(Debug, Clone, Default)]
-#[non_exhaustive]
-pub struct IrysPoolBuilder;
-
-/// Implement the [`PoolBuilder`] trait for the Irys pool builder
-///
-/// This will be used to build the transaction pool and its maintenance tasks during launch.
-///
-/// Original code from:
-/// <https://github.com/Irys-xyz/reth-irys/blob/6c892d38bfcd6689c618386bd7ccc6fde7fbb64e/crates/ethereum/node/src/node.rs?plain=1#L453>
-///
-/// Notable changes from the original: we reject all shadow txs, as they are not allowed to land in a the pool.
-impl<Node> PoolBuilder<Node> for IrysPoolBuilder
-where
-    Node: FullNodeTypes<Types = IrysEthereumNode>,
-{
-    type Pool = Pool<
-        TransactionValidationTaskExecutor<
-            IrysShadowTxValidator<Node::Provider, EthPooledTransaction>,
-        >,
-        CoinbaseTipOrdering<EthPooledTransaction>,
-        DiskFileBlobStore,
-    >;
-
-    async fn build_pool(self, ctx: &BuilderContext<Node>) -> eyre::Result<Self::Pool> {
-        let pool_config = ctx.pool_config();
-
-        let blobs_disabled = ctx.config().txpool.disable_blobs_support
-            || ctx.config().txpool.blobpool_max_count == 0;
-
-        let blob_cache_size = if let Some(blob_cache_size) = pool_config.blob_cache_size {
-            Some(blob_cache_size)
-        } else {
-            // get the current blob params for the current timestamp, fallback to default Cancun
-            // params
-            let current_timestamp = SystemTime::now()
-                .duration_since(SystemTime::UNIX_EPOCH)?
-                .as_secs();
-            let blob_params = ctx
-                .chain_spec()
-                .blob_params_at_timestamp(current_timestamp)
-                .unwrap_or_else(BlobParams::cancun);
-
-            // Derive the blob cache size from the target blob count, to auto scale it by
-            // multiplying it with the slot count for 2 epochs: 384 for pectra
-            Some((blob_params.target_blob_count * EPOCH_SLOTS * 2) as u32)
-        };
-
-        let blob_store =
-            reth_node_builder::components::create_blob_store_with_cache(ctx, blob_cache_size)?;
-
-        let validator = TransactionValidationTaskExecutor::eth_builder(ctx.provider().clone())
-            .with_head_timestamp(ctx.head().timestamp)
-            .set_eip4844(!blobs_disabled)
-            .kzg_settings(ctx.kzg_settings()?)
-            .with_max_tx_input_bytes(ctx.config().txpool.max_tx_input_bytes)
-            .with_local_transactions_config(pool_config.local_transactions_config.clone())
-            .set_tx_fee_cap(ctx.config().rpc.rpc_tx_fee_cap)
-            .with_max_tx_gas_limit(ctx.config().txpool.max_tx_gas_limit)
-            .with_minimum_priority_fee(ctx.config().txpool.minimum_priority_fee)
-            .with_additional_tasks(ctx.config().txpool.additional_validation_tasks)
-            .build_with_tasks(ctx.task_executor().clone(), blob_store.clone());
-        let validator = TransactionValidationTaskExecutor {
-            validator: Arc::new(IrysShadowTxValidator {
-                eth_tx_validator: validator.validator,
-            }),
-            to_validation_task: validator.to_validation_task,
-        };
-
-        if validator.validator().eth_tx_validator.eip4844() {
-            // initializing the KZG settings can be expensive, this should be done upfront so that
-            // it doesn't impact the first block or the first gossiped blob transaction, so we
-            // initialize this in the background
-            let kzg_settings = validator
-                .validator()
-                .eth_tx_validator
-                .kzg_settings()
-                .clone();
-            ctx.task_executor().spawn_blocking(async move {
-                let _ = kzg_settings.get();
-                tracing::debug!(target: "reth::cli", "Initialized KZG settings");
-            });
-        }
-
-        let transaction_pool = reth_node_builder::components::TxPoolBuilder::new(ctx)
-            .with_validator(validator)
-            .build_and_spawn_maintenance_task(blob_store, pool_config)?;
-
-        info!(target: "reth::cli", "Transaction pool initialized");
-        debug!(target: "reth::cli", "Spawned txpool maintenance task");
-
-        Ok(transaction_pool)
-    }
-}
-
-#[derive(Debug)]
-pub struct IrysShadowTxValidator<Client, T> {
-    eth_tx_validator: Arc<EthTransactionValidator<Client, T>>,
-}
-
-impl<Client, Tx> IrysShadowTxValidator<Client, Tx>
-where
-    Tx: EthPoolTransaction,
-{
-    /// Irys-specific prefilter to reject transactions we never accept in the mempool.
-    ///
-    /// Returns `Ok(tx)` if the tx should continue to normal eth validation,
-    /// or `Err(outcome)` if the tx is invalid for Irys-specific reasons.
-    #[expect(clippy::result_large_err, reason = "to comply with reth api")]
-    fn prefilter_tx(&self, tx: Tx) -> Result<Tx, TransactionValidationOutcome<Tx>> {
-        let input = tx.input();
-        let to = tx.to();
-
-        match crate::shadow_tx::detect_and_decode_from_parts(to, input) {
-            Ok(Some(_)) | Err(_) => {
-                tracing::trace!(
-                    shadow_tx.sender = ?tx.sender(),
-                    shadow_tx.hash = ?tx.hash(),
-                    "shadow tx submitted to the pool. Not supported. Likely via gossip post-block"
-                );
-                return Err(TransactionValidationOutcome::Invalid(
-                    tx,
-                    reth_transaction_pool::error::InvalidPoolTransactionError::Consensus(
-                        InvalidTransactionError::SignerAccountHasBytecode,
-                    ),
-                ));
-            }
-            Ok(None) => {}
-        }
-
-        // once we support blobs, we can start accepting eip4844 txs
-        if tx.is_eip4844() {
-            return Err(TransactionValidationOutcome::Invalid(
-                tx,
-                reth_transaction_pool::error::InvalidPoolTransactionError::Consensus(
-                    InvalidTransactionError::Eip4844Disabled,
-                ),
-            ));
-        }
-
-        Ok(tx)
-    }
->>>>>>> d1c93fdb
 }
 
 impl std::fmt::Debug for IrysExecutorBuilder {
@@ -2599,11 +2413,8 @@
     use alloy_primitives::{TxKind, U256};
     use alloy_rpc_types::engine::PayloadAttributes;
     use reth::providers::CanonStateSubscriptions;
-<<<<<<< HEAD
+    use reth_payload_primitives::PayloadBuilderAttributes as _;
     use reth_transaction_pool::EthPooledTransaction;
-=======
-    use reth_payload_primitives::PayloadBuilderAttributes as _;
->>>>>>> d1c93fdb
 
     /// Default priority fee for shadow transactions in tests (1 Gwei)
     pub const DEFAULT_PRIORITY_FEE: u128 = 1_000_000_000;
@@ -2961,9 +2772,8 @@
         shadow_txs: Vec<EthPooledTransaction>,
     ) -> Result<EthBuiltPayload, eyre::Error> {
         node.payload.timestamp += 1;
-        // Get base attributes from generator
         let base_attributes = (node.payload.attributes_generator)(node.payload.timestamp);
-        // Create attributes with shadow_txs included
+        // Create attributes with shadow transactions
         let attributes = IrysPayloadBuilderAttributes {
             inner: base_attributes.inner,
             id: base_attributes.id,
@@ -3384,16 +3194,12 @@
         chain_spec: Arc<<IrysEthereumNode as NodeTypes>::ChainSpec>,
         is_dev: bool,
         attributes_generator: impl Fn(u64, Address) -> <<IrysEthereumNode as NodeTypes>::Payload as PayloadTypes>::PayloadBuilderAttributes + Send + Sync + Clone + 'static,
-<<<<<<< HEAD
         chunk_provider: Arc<dyn irys_types::chunk_provider::RethChunkProvider>,
     ) -> eyre::Result<(
-        Vec<(NodeHelperType<IrysEthereumNode>, ShadowTxStore)>,
+        Vec<NodeHelperType<IrysEthereumNode>>,
         TaskManager,
         Wallet,
     )>
-=======
-    ) -> eyre::Result<(Vec<NodeHelperType<IrysEthereumNode>>, TaskManager, Wallet)>
->>>>>>> d1c93fdb
     where
         LocalPayloadAttributesBuilder<<IrysEthereumNode as NodeTypes>::ChainSpec>:
             PayloadAttributesBuilder<
@@ -3424,27 +3230,16 @@
             let span = span!(Level::INFO, "node", idx);
             let _enter = span.enter();
 
-<<<<<<< HEAD
-            // Shadow transactions are injected manually by the block producer.
-            let shadow_tx_store = ShadowTxStore::new();
-
-=======
->>>>>>> d1c93fdb
             let NodeHandle {
                 node,
                 node_exit_future: _,
             } = NodeBuilder::new(node_config.clone())
                 .testing_node(exec.clone())
-<<<<<<< HEAD
                 .node(IrysEthereumNode {
-                    shadow_tx_store: shadow_tx_store.clone(),
                     // Use default value for tests
                     max_pd_chunks_per_block: 7_500,
                     chunk_provider: chunk_provider.clone(),
                 })
-=======
-                .node(IrysEthereumNode)
->>>>>>> d1c93fdb
                 .launch()
                 .await?;
 
