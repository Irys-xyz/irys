--- conflicted
+++ resolved
@@ -33,6 +33,7 @@
 reth-primitives-traits.workspace = true
 reth-e2e-test-utils = { workspace = true, optional = true }
 reth-engine-local.workspace = true
+reth-trie-db.workspace = true
 serde_json.workspace = true
 revm.workspace = true
 reth-storage-api.workspace = true
@@ -54,17 +55,15 @@
 tracing.workspace = true
 arbitrary.workspace = true
 bytes.workspace = true
-<<<<<<< HEAD
 lru.workspace = true
 parking_lot = "0.12"
-=======
->>>>>>> d1c93fdb
 thiserror.workspace = true
 either = "1.15"
 sha2.workspace = true
 alloy-rlp.workspace = true
 
 [dev-dependencies]
+irys-types = { workspace = true, features = ["test-utils"] }
 reth-e2e-test-utils = { workspace = true }
 serde_json.workspace = true
 alloy-rpc-types-engine.workspace = true
@@ -79,11 +78,7 @@
 rand09 = { package = "rand", version = "0.9" }
 
 [features]
-<<<<<<< HEAD
-test-utils = ["reth-e2e-test-utils", "reth-engine-local", "irys-types/test-utils"]
-=======
-test-utils = ["reth-e2e-test-utils"]
->>>>>>> d1c93fdb
+test-utils = ["reth-e2e-test-utils", "irys-types/test-utils"]
 
 [lints]
 workspace = true