--- conflicted
+++ resolved
@@ -23,14 +23,10 @@
 tempfile.workspace = true
 tracing.workspace = true
 irys-testing-utils.workspace = true
-<<<<<<< HEAD
 rand.workspace = true
 
 [dev-dependencies]
 irys-config = { workspace = true, features = ["test-utils"] }
-=======
-test-fuzz.workspace = true
->>>>>>> 5d699b91
 
 [lints]
 workspace = true