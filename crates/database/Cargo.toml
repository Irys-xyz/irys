--- conflicted
+++ resolved
@@ -24,9 +24,6 @@
 tempfile.workspace = true
 tracing.workspace = true
 irys-testing-utils.workspace = true
-<<<<<<< HEAD
 rand.workspace = true
-=======
->>>>>>> 30aa41d7
 [lints]
 workspace = true