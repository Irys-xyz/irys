--- conflicted
+++ resolved
@@ -4,11 +4,7 @@
     CachedChunk, CachedChunkIndexEntry, CachedChunkIndexMetadata, CachedDataRoot,
 };
 use crate::tables::{
-<<<<<<< HEAD
-    CachedChunks, CachedChunksIndex, CachedDataRoots, IrysBlockHeaders, IrysBlockHeadersByHeight,
-=======
-    CachedChunks, CachedChunksIndex, CachedDataRoots, IrysBlockHeaders, IrysCommitments,
->>>>>>> 22b9acdf
+    CachedChunks, CachedChunksIndex, CachedDataRoots, IrysBlockHeaders, IrysBlockHeadersByHeight, IrysCommitments, 
     IrysPoAChunks, IrysTxHeaders, Metadata, PeerListItems,
 };
 
