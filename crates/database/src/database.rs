use std::path::Path;

use crate::db_cache::{
    CachedChunk, CachedChunkIndexEntry, CachedChunkIndexMetadata, CachedDataRoot,
};
use crate::tables::{
    CachedChunks, CachedChunksIndex, CachedDataRoots, IrysBlockHeaders, IrysTxHeaders,
    PartitionHashes, PartitionHashesByDataRoot,
};

use irys_types::partition::PartitionHash;
use irys_types::{
    Address, BlockHash, ChunkPathHash, DataRoot, IrysBlockHeader, IrysTransactionHeader, IrysTransactionId, TxRelativeChunkOffset, UnpackedChunk, MEGABYTE, U256
};
use reth_db::cursor::DbDupCursorRO;
use reth_db::transaction::DbTx;
use reth_db::transaction::DbTxMut;
use reth_db::{
    create_db as reth_create_db,
    mdbx::{DatabaseArguments, MaxReadTransactionDuration},
    ClientVersion, DatabaseEnv, DatabaseError,
};
<<<<<<< HEAD
use reth_db::{HasName, HasTableType};
use reth_node_metrics::recorder::install_prometheus_recorder;

=======
use reth_db::{HasName, HasTableType, PlainAccountState};
>>>>>>> b0756b89
use std::time::{SystemTime, UNIX_EPOCH};
use tracing::{debug, warn};

/// Opens up an existing database or creates a new one at the specified path. Creates tables if
/// necessary. Read/Write mode.
pub fn open_or_create_db<P: AsRef<Path>, T: HasName + HasTableType>(
    path: P,
    tables: &[T],
    args: Option<DatabaseArguments>,
) -> eyre::Result<DatabaseEnv> {
    let args = args.unwrap_or(
        DatabaseArguments::new(ClientVersion::default())
            .with_max_read_transaction_duration(Some(MaxReadTransactionDuration::Unbounded))
            // see https://github.com/isar/libmdbx/blob/0e8cb90d0622076ce8862e5ffbe4f5fcaa579006/mdbx.h#L3608
            .with_growth_step((10 * MEGABYTE).try_into()?),
    );

    // Register the prometheus recorder before creating the database,
    // because irys_database init needs it to register metrics.
    let _ = install_prometheus_recorder();
    let db = reth_create_db(path, args)?.with_metrics_and_tables(tables);

    Ok(db)
}
/// Inserts a [`IrysBlockHeader`] into [`IrysBlockHeaders`]
pub fn insert_block_header<T: DbTxMut>(tx: &T, block: &IrysBlockHeader) -> eyre::Result<()> {
    Ok(tx.put::<IrysBlockHeaders>(block.block_hash, block.clone().into())?)
}
/// Gets a [`IrysBlockHeader`] by it's [`BlockHash`]
pub fn block_header_by_hash<T: DbTx>(
    tx: &T,
    block_hash: &BlockHash,
) -> eyre::Result<Option<IrysBlockHeader>> {
    Ok(tx
        .get::<IrysBlockHeaders>(*block_hash)?
        .map(IrysBlockHeader::from))
}

/// Inserts a [`IrysTransactionHeader`] into [`IrysTxHeaders`]
pub fn insert_tx_header<T: DbTxMut>(tx: &T, tx_header: &IrysTransactionHeader) -> eyre::Result<()> {
    Ok(tx.put::<IrysTxHeaders>(tx_header.id, tx_header.clone().into())?)
}

/// Gets a [`IrysTransactionHeader`] by it's [`IrysTransactionId`]
pub fn tx_header_by_txid<T: DbTx>(
    tx: &T,
    txid: &IrysTransactionId,
) -> eyre::Result<Option<IrysTransactionHeader>> {
    Ok(tx
        .get::<IrysTxHeaders>(*txid)?
        .map(IrysTransactionHeader::from))
}

/// Takes an [`IrysTransactionHeader`] and caches its `data_root` and tx.id in a
/// cache database table ([`CachedDataRoots`]). Tracks all the tx.ids' that share the same `data_root`.
pub fn cache_data_root<T: DbTx + DbTxMut>(
    tx: &T,
    tx_header: &IrysTransactionHeader,
) -> eyre::Result<Option<CachedDataRoot>> {
    let key = tx_header.data_root;

    // Calculate the duration since UNIX_EPOCH
    let now = SystemTime::now();
    let duration_since_epoch = now
        .duration_since(UNIX_EPOCH)
        .expect("should be able to compute duration since UNIX_EPOCH");
    let timestamp = duration_since_epoch.as_millis();

    // Access the current cached entry from the database
    let result = tx.get::<CachedDataRoots>(key)?;

    // Create or update the CachedDataRoot
    let mut cached_data_root = result.unwrap_or_else(|| CachedDataRoot {
        timestamp,
        data_size: tx_header.data_size,
        txid_set: vec![tx_header.id],
    });

    // If the entry exists, update the timestamp and add the txid if necessary
    if !cached_data_root.txid_set.contains(&tx_header.id) {
        cached_data_root.txid_set.push(tx_header.id);
    }
    cached_data_root.timestamp = timestamp;

    // Update the database with the modified or new entry
    tx.put::<CachedDataRoots>(key, cached_data_root.clone())?;

    Ok(Some(cached_data_root))
}

/// Gets a [`CachedDataRoot`] by it's [`DataRoot`] from [`CachedDataRoots`] .
pub fn cached_data_root_by_data_root<T: DbTx>(
    tx: &T,
    data_root: DataRoot,
) -> eyre::Result<Option<CachedDataRoot>> {
    Ok(tx.get::<CachedDataRoots>(data_root)?)
}

type IsDuplicate = bool;

/// Caches a [`Chunk`] - returns `true` if the chunk was a duplicate (present in [`CachedChunks`])
/// and was not inserted into [`CachedChunksIndex`] or [`CachedChunks`]
pub fn cache_chunk<T: DbTx + DbTxMut>(tx: &T, chunk: &UnpackedChunk) -> eyre::Result<IsDuplicate> {
    let chunk_path_hash: ChunkPathHash = chunk.chunk_path_hash();
    if cached_chunk_by_chunk_path_hash(tx, &chunk_path_hash)?.is_some() {
        warn!(
            "Chunk {} of {} is already cached, skipping..",
            &chunk_path_hash, &chunk.data_root
        );
        return Ok(true);
    }
    let value = CachedChunkIndexEntry {
        index: chunk.tx_offset,
        meta: CachedChunkIndexMetadata { chunk_path_hash },
    };

    debug!(
        "Caching chunk {} ({}) of {}",
        &chunk.tx_offset, &chunk_path_hash, &chunk.data_root
    );

    tx.put::<CachedChunksIndex>(chunk.data_root, value)?;
    tx.put::<CachedChunks>(chunk_path_hash, chunk.into())?;
    Ok(false)
}

/// Retrieves a cached chunk ([`CachedChunkIndexMetadata`]) from the [`CachedChunksIndex`] using its parent [`DataRoot`] and [`TxRelativeChunkOffset`]
pub fn cached_chunk_meta_by_offset<T: DbTx>(
    tx: &T,
    data_root: DataRoot,
    chunk_offset: TxRelativeChunkOffset,
) -> eyre::Result<Option<CachedChunkIndexMetadata>> {
    let mut cursor = tx.cursor_dup_read::<CachedChunksIndex>()?;
    Ok(cursor
        .seek_by_key_subkey(data_root, chunk_offset)?
        // make sure we find the exact subkey - dupsort seek can seek to the value, or a value greater than if it doesn't exist.
        .filter(|result| result.index == chunk_offset)
        .map(|index_entry| index_entry.meta))
}
/// Retrieves a cached chunk ([`(CachedChunkIndexMetadata, CachedChunk)`]) from the cache ([`CachedChunks`] and [`CachedChunksIndex`]) using its parent  [`DataRoot`] and [`TxRelativeChunkOffset`]
pub fn cached_chunk_by_chunk_offset<T: DbTx>(
    tx: &T,
    data_root: DataRoot,
    chunk_offset: TxRelativeChunkOffset,
) -> eyre::Result<Option<(CachedChunkIndexMetadata, CachedChunk)>> {
    let mut cursor = tx.cursor_dup_read::<CachedChunksIndex>()?;

    if let Some(index_entry) = cursor
        .seek_by_key_subkey(data_root, chunk_offset)?
        .filter(|e| e.index == chunk_offset)
    {
        let meta: CachedChunkIndexMetadata = index_entry.into();
        // expect that the cached chunk always has an entry if the index entry exists
        Ok(Some((
            meta.clone(),
            tx.get::<CachedChunks>(meta.chunk_path_hash)?
                .expect("Chunk has an index entry but no data entry"),
        )))
    } else {
        Ok(None)
    }
}

/// Retrieves a [`CachedChunk`] from [`CachedChunks`] using its [`ChunkPathHash`]
pub fn cached_chunk_by_chunk_path_hash<T: DbTx>(
    tx: &T,
    key: &ChunkPathHash,
) -> Result<Option<CachedChunk>, DatabaseError> {
    tx.get::<CachedChunks>(*key)
}

/// Associates a partition hash with a data root, appending to existing
/// partition hashes if present or creating a new list if not. Indicates
/// that chunks of this data overlap with the partition.
pub fn assign_data_root<T: DbTxMut + DbTx>(
    tx: &T,
    data_root: DataRoot,
    partition_hash: PartitionHash,
) -> eyre::Result<()> {
    let partition_hashes = if let Some(mut phs) = get_partition_hashes_by_data_root(tx, data_root)?
    {
        if !phs.0.contains(&partition_hash) {
            phs.0.push(partition_hash)
        };
        phs
    } else {
        PartitionHashes(vec![partition_hash])
    };
    set_partition_hashes_by_data_root(tx, data_root, partition_hashes)?;
    Ok(())
}

/// Stores list of partition hashes for a data root in the database
pub fn set_partition_hashes_by_data_root<T: DbTxMut>(
    tx: &T,
    data_root: DataRoot,
    partition_hashes: PartitionHashes,
) -> eyre::Result<()> {
    Ok(tx.put::<PartitionHashesByDataRoot>(data_root, partition_hashes)?)
}

/// Retrieves list of partition hashes for a data root from the database
pub fn get_partition_hashes_by_data_root<T: DbTx>(
    tx: &T,
    data_root: DataRoot,
) -> eyre::Result<Option<PartitionHashes>> {
    Ok(tx.get::<PartitionHashesByDataRoot>(data_root)?)
}

/// Gets a [`IrysBlockHeader`] by it's [`BlockHash`]
pub fn get_account_balance<T: DbTx>(
    tx: &T,
    address: Address,
) -> eyre::Result<U256> {
        Ok(tx
            .get::<PlainAccountState>(address)?
            .map(|a| U256::from_little_endian(a.balance.as_le_slice()))
            .unwrap_or(U256::from(0)))          
}

#[cfg(test)]
mod tests {
    use irys_types::{IrysBlockHeader, IrysTransactionHeader};
    use reth_db::Database;

    use crate::{block_header_by_hash, config::get_data_dir, tables::IrysTables};

    use super::{insert_block_header, insert_tx_header, open_or_create_db, tx_header_by_txid};

    #[test]
    fn insert_and_get_tests() -> eyre::Result<()> {
        //let path = tempdir().unwrap();
        let path = get_data_dir();
        println!("TempDir: {:?}", path);

        let tx_header = IrysTransactionHeader::default();
        let db = open_or_create_db(path, IrysTables::ALL, None).unwrap();

        // Write a Tx
        let _ = db.update(|tx| insert_tx_header(tx, &tx_header))?;

        // Read a Tx
        let result = db.view_eyre(|tx| tx_header_by_txid(tx, &tx_header.id))?;
        assert_eq!(result, Some(tx_header));

        let mut block_header = IrysBlockHeader::new();
        block_header.block_hash.0[0] = 1;

        // Write a Block
        let _ = db.update(|tx| insert_block_header(tx, &block_header))?;

        // Read a Block
        let result = db.view_eyre(|tx| block_header_by_hash(tx, &block_header.block_hash))?;
        assert_eq!(result, Some(block_header));

        Ok(())
    }

    // #[test]
    // fn insert_and_get_a_block() {
    //     //let path = tempdir().unwrap();
    //     let path = get_data_dir();
    //     println!("TempDir: {:?}", path);

    //     let mut block_header = IrysBlockHeader::new();
    //     block_header.block_hash.0[0] = 1;
    //     let db = open_or_create_db(path).unwrap();

    //     // Write a Block
    //     {
    //         let result = insert_block(&db, &block_header);
    //         println!("result: {:?}", result);
    //         assert_matches!(result, Ok(_));
    //     }

    //     // Read a Block
    //     {
    //         let result = block_by_hash(&db, block_header.block_hash);
    //         assert_eq!(result, Ok(Some(block_header)));
    //         println!("result: {:?}", result.unwrap().unwrap());
    //     }
    // }

    // #[test]
    // fn insert_and_get_tx() {
    //     //let path = tempdir().unwrap();
    //     let path = get_data_dir();
    //     println!("TempDir: {:?}", path);

    //     let mut tx = IrysTransactionHeader::default();
    //     tx.id.0[0] = 2;
    //     let db = open_or_create_db(path).unwrap();

    //     // Write a Tx
    //     {
    //         let result = insert_tx(&db, &tx);
    //         println!("result: {:?}", result);
    //         assert_matches!(result, Ok(_));
    //     }

    //     // Read a Tx
    //     {
    //         let result = tx_by_txid(&db, &tx.id);
    //         assert_eq!(result, Ok(Some(tx)));
    //         println!("result: {:?}", result.unwrap().unwrap());
    //     }
    // }
}<|MERGE_RESOLUTION|>--- conflicted
+++ resolved
@@ -10,7 +10,8 @@
 
 use irys_types::partition::PartitionHash;
 use irys_types::{
-    Address, BlockHash, ChunkPathHash, DataRoot, IrysBlockHeader, IrysTransactionHeader, IrysTransactionId, TxRelativeChunkOffset, UnpackedChunk, MEGABYTE, U256
+    Address, BlockHash, ChunkPathHash, DataRoot, IrysBlockHeader, IrysTransactionHeader,
+    IrysTransactionId, TxRelativeChunkOffset, UnpackedChunk, MEGABYTE, U256,
 };
 use reth_db::cursor::DbDupCursorRO;
 use reth_db::transaction::DbTx;
@@ -20,13 +21,8 @@
     mdbx::{DatabaseArguments, MaxReadTransactionDuration},
     ClientVersion, DatabaseEnv, DatabaseError,
 };
-<<<<<<< HEAD
-use reth_db::{HasName, HasTableType};
+use reth_db::{HasName, HasTableType, PlainAccountState};
 use reth_node_metrics::recorder::install_prometheus_recorder;
-
-=======
-use reth_db::{HasName, HasTableType, PlainAccountState};
->>>>>>> b0756b89
 use std::time::{SystemTime, UNIX_EPOCH};
 use tracing::{debug, warn};
 
@@ -237,14 +233,11 @@
 }
 
 /// Gets a [`IrysBlockHeader`] by it's [`BlockHash`]
-pub fn get_account_balance<T: DbTx>(
-    tx: &T,
-    address: Address,
-) -> eyre::Result<U256> {
-        Ok(tx
-            .get::<PlainAccountState>(address)?
-            .map(|a| U256::from_little_endian(a.balance.as_le_slice()))
-            .unwrap_or(U256::from(0)))          
+pub fn get_account_balance<T: DbTx>(tx: &T, address: Address) -> eyre::Result<U256> {
+    Ok(tx
+        .get::<PlainAccountState>(address)?
+        .map(|a| U256::from_little_endian(a.balance.as_le_slice()))
+        .unwrap_or(U256::from(0)))
 }
 
 #[cfg(test)]
