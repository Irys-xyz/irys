--- conflicted
+++ resolved
@@ -13,14 +13,9 @@
 };
 use crate::Ledger;
 use irys_types::{
-<<<<<<< HEAD
     hash_sha256, BlockHash, BlockRelativeChunkOffset, Chunk, ChunkPathHash, DataRoot,
     IrysBlockHeader, IrysTransactionHeader, TxPath, TxRelativeChunkIndex, TxRelativeChunkOffset,
-    TxRoot, H256,
-=======
-    hash_sha256, Chunk, ChunkPathHash, DataRoot, IrysBlockHeader, IrysTransactionHeader,
-    TxRelativeChunkIndex, TxRelativeChunkOffset, H256, MEGABYTE, TERABYTE,
->>>>>>> 30aa41d7
+    TxRoot, H256, MEGABYTE,
 };
 use reth::prometheus_exporter::install_prometheus_recorder;
 use reth_db::cursor::{DbDupCursorRO, DupWalker};
