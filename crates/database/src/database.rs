--- conflicted
+++ resolved
@@ -4,12 +4,8 @@
     CachedChunk, CachedChunkIndexEntry, CachedChunkIndexMetadata, CachedDataRoot,
 };
 use crate::tables::{
-<<<<<<< HEAD
-    CachedChunks, CachedChunksIndex, CachedDataRoots, IrysBlockHeaders, IrysTxHeaders,
+    CachedChunks, CachedChunksIndex, CachedDataRoots, IrysBlockHeaders, IrysTxHeaders, Metadata,
     PeerListItems,
-=======
-    CachedChunks, CachedChunksIndex, CachedDataRoots, IrysBlockHeaders, IrysTxHeaders, Metadata,
->>>>>>> 5d699b91
 };
 
 use crate::metadata::MetadataKey;
