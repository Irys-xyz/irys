use std::path::Path;

use crate::db_cache::{
    CachedChunk, CachedChunkIndexEntry, CachedChunkIndexMetadata, CachedDataRoot,
};
use crate::tables::{
    CachedChunks, CachedChunksIndex, CachedDataRoots, IrysBlockHeaders, IrysTxHeaders,
    PartitionHashes, PartitionHashesByDataRoot,
};

use irys_types::partition::PartitionHash;
use irys_types::{
<<<<<<< HEAD
    BlockHash, ChunkPathHash, DataRoot, IrysBlockHeader, IrysTransactionHeader, IrysTransactionId,
    TxRelativeChunkIndex, UnpackedChunk, MEGABYTE,
=======
    hash_sha256, BlockHash, BlockRelativeChunkOffset, ChunkPathHash, DataRoot, IrysBlockHeader,
    IrysTransactionHeader, IrysTransactionId, TxPath, TxRelativeChunkOffset, TxRoot, UnpackedChunk,
    H256, MEGABYTE,
>>>>>>> 71585e88
};
use reth::prometheus_exporter::install_prometheus_recorder;
use reth_db::cursor::DbDupCursorRO;
use reth_db::transaction::DbTx;
use reth_db::transaction::DbTxMut;
use reth_db::{
    create_db as reth_create_db,
    mdbx::{DatabaseArguments, MaxReadTransactionDuration},
    ClientVersion, DatabaseEnv, DatabaseError,
};
use reth_db::{HasName, HasTableType};
use std::time::{SystemTime, UNIX_EPOCH};
use tracing::{debug, warn};

/// Opens up an existing database or creates a new one at the specified path. Creates tables if
/// necessary. Read/Write mode.
pub fn open_or_create_db<P: AsRef<Path>, T: HasName + HasTableType>(
    path: P,
    tables: &[T],
    args: Option<DatabaseArguments>,
) -> eyre::Result<DatabaseEnv> {
    let args = args.unwrap_or(
        DatabaseArguments::new(ClientVersion::default())
            .with_max_read_transaction_duration(Some(MaxReadTransactionDuration::Unbounded))
            // see https://github.com/isar/libmdbx/blob/0e8cb90d0622076ce8862e5ffbe4f5fcaa579006/mdbx.h#L3608
            .with_growth_step((10 * MEGABYTE).try_into()?),
    );

    // Register the prometheus recorder before creating the database,
    // because irys_database init needs it to register metrics.
    let _ = install_prometheus_recorder();
    let db = reth_create_db(path, args)?.with_metrics_and_tables(tables);

    Ok(db)
}
/// Inserts a [`IrysBlockHeader`] into [`IrysBlockHeaders`]
pub fn insert_block_header<T: DbTxMut>(tx: &T, block: &IrysBlockHeader) -> eyre::Result<()> {
    Ok(tx.put::<IrysBlockHeaders>(block.block_hash, block.clone().into())?)
}
/// Gets a [`IrysBlockHeader`] by it's [`BlockHash`]
pub fn block_header_by_hash<T: DbTx>(
    tx: &T,
    block_hash: &BlockHash,
) -> eyre::Result<Option<IrysBlockHeader>> {
    Ok(tx
        .get::<IrysBlockHeaders>(*block_hash)?
        .map(IrysBlockHeader::from))
}

/// Inserts a [`IrysTransactionHeader`] into [`IrysTxHeaders`]
pub fn insert_tx_header<T: DbTxMut>(tx: &T, tx_header: &IrysTransactionHeader) -> eyre::Result<()> {
    Ok(tx.put::<IrysTxHeaders>(tx_header.id, tx_header.clone().into())?)
}

/// Gets a [`IrysTransactionHeader`] by it's [`IrysTransactionId`]
pub fn tx_header_by_txid<T: DbTx>(
    tx: &T,
    txid: &IrysTransactionId,
) -> eyre::Result<Option<IrysTransactionHeader>> {
    Ok(tx
        .get::<IrysTxHeaders>(*txid)?
        .map(IrysTransactionHeader::from))
}

/// Takes an [`IrysTransactionHeader`] and caches its `data_root` and tx.id in a
/// cache database table ([`CachedDataRoots`]). Tracks all the tx.ids' that share the same `data_root`.
pub fn cache_data_root<T: DbTx + DbTxMut>(
    tx: &T,
    tx_header: &IrysTransactionHeader,
) -> eyre::Result<Option<CachedDataRoot>> {
    let key = tx_header.data_root;

    // Calculate the duration since UNIX_EPOCH
    let now = SystemTime::now();
    let duration_since_epoch = now
        .duration_since(UNIX_EPOCH)
        .expect("should be able to compute duration since UNIX_EPOCH");
    let timestamp = duration_since_epoch.as_millis();

    // Access the current cached entry from the database
    let result = tx.get::<CachedDataRoots>(key)?;

    // Create or update the CachedDataRoot
    let mut cached_data_root = result.unwrap_or_else(|| CachedDataRoot {
        timestamp,
        data_size: tx_header.data_size,
        txid_set: vec![tx_header.id],
    });

    // If the entry exists, update the timestamp and add the txid if necessary
    if !cached_data_root.txid_set.contains(&tx_header.id) {
        cached_data_root.txid_set.push(tx_header.id);
    }
    cached_data_root.timestamp = timestamp;

    // Update the database with the modified or new entry
    tx.put::<CachedDataRoots>(key, cached_data_root.clone())?;

    Ok(Some(cached_data_root))
}

/// Gets a [`CachedDataRoot`] by it's [`DataRoot`] from [`CachedDataRoots`] .
pub fn cached_data_root_by_data_root<T: DbTx>(
    tx: &T,
    data_root: DataRoot,
) -> eyre::Result<Option<CachedDataRoot>> {
    Ok(tx.get::<CachedDataRoots>(data_root)?)
}

type IsDuplicate = bool;

/// Caches a [`Chunk`] - returns `true` if the chunk was a duplicate (present in [`CachedChunks`])
/// and was not inserted into [`CachedChunksIndex`] or [`CachedChunks`]
pub fn cache_chunk<T: DbTx + DbTxMut>(tx: &T, chunk: &UnpackedChunk) -> eyre::Result<IsDuplicate> {
    let chunk_path_hash: ChunkPathHash = chunk.chunk_path_hash();
    if cached_chunk_by_chunk_path_hash(tx, &chunk_path_hash)?.is_some() {
        warn!(
            "Chunk {} of {} is already cached, skipping..",
            &chunk_path_hash, &chunk.data_root
        );
        return Ok(true);
    }
    let value = CachedChunkIndexEntry {
        index: chunk.tx_offset,
        meta: CachedChunkIndexMetadata { chunk_path_hash },
    };

    debug!(
        "Caching chunk {} ({}) of {}",
        &chunk.tx_offset, &chunk_path_hash, &chunk.data_root
    );

    tx.put::<CachedChunksIndex>(chunk.data_root, value)?;
    tx.put::<CachedChunks>(chunk_path_hash, chunk.into())?;
    Ok(false)
}

/// Retrieves a cached chunk ([`CachedChunkIndexMetadata`]) from the [`CachedChunksIndex`] using its parent [`DataRoot`] and [`TxRelativeChunkOffset`]
pub fn cached_chunk_meta_by_offset<T: DbTx>(
    tx: &T,
    data_root: DataRoot,
    chunk_offset: TxRelativeChunkOffset,
) -> eyre::Result<Option<CachedChunkIndexMetadata>> {
    let mut cursor = tx.cursor_dup_read::<CachedChunksIndex>()?;
    Ok(cursor
        .seek_by_key_subkey(data_root, chunk_offset)?
        // make sure we find the exact subkey - dupsort seek can seek to the value, or a value greater than if it doesn't exist.
<<<<<<< HEAD
        .filter(|result| result.index == chunk_index)
        .map(|index_entry| index_entry.meta))
=======
        .filter(|result| result.index == chunk_offset)
        .and_then(|index_entry| Some(index_entry.meta)))
>>>>>>> 71585e88
}
/// Retrieves a cached chunk ([`(CachedChunkIndexMetadata, CachedChunk)`]) from the cache ([`CachedChunks`] and [`CachedChunksIndex`]) using its parent  [`DataRoot`] and [`TxRelativeChunkOffset`]
pub fn cached_chunk_by_chunk_offset<T: DbTx>(
    tx: &T,
    data_root: DataRoot,
    chunk_offset: TxRelativeChunkOffset,
) -> eyre::Result<Option<(CachedChunkIndexMetadata, CachedChunk)>> {
    let mut cursor = tx.cursor_dup_read::<CachedChunksIndex>()?;

<<<<<<< HEAD
    if let Some(index_entry) = cursor
        .seek_by_key_subkey(data_root, chunk_index)?
        .filter(|e| e.index == chunk_index)
=======
    let result = if let Some(index_entry) = cursor
        .seek_by_key_subkey(data_root, chunk_offset)?
        .filter(|e| e.index == chunk_offset)
>>>>>>> 71585e88
    {
        let meta: CachedChunkIndexMetadata = index_entry.into();
        // expect that the cached chunk always has an entry if the index entry exists
        Ok(Some((
            meta.clone(),
            tx.get::<CachedChunks>(meta.chunk_path_hash)?
                .expect("Chunk has an index entry but no data entry"),
        )))
    } else {
        Ok(None)
    }
}

/// Retrieves a [`CachedChunk`] from [`CachedChunks`] using its [`ChunkPathHash`]
pub fn cached_chunk_by_chunk_path_hash<T: DbTx>(
    tx: &T,
    key: &ChunkPathHash,
) -> Result<Option<CachedChunk>, DatabaseError> {
    tx.get::<CachedChunks>(*key)
}

/// Associates a partition hash with a data root, appending to existing
/// partition hashes if present or creating a new list if not. Indicates
/// that chunks of this data overlap with the partition.
pub fn assign_data_root<T: DbTxMut + DbTx>(
    tx: &T,
    data_root: DataRoot,
    partition_hash: PartitionHash,
) -> eyre::Result<()> {
    let partition_hashes = if let Some(mut phs) = get_partition_hashes_by_data_root(tx, data_root)?
    {
        phs.0.push(partition_hash);
        phs
    } else {
        PartitionHashes(vec![partition_hash])
    };
    set_partition_hashes_by_data_root(tx, data_root, partition_hashes)?;
    Ok(())
}

/// Stores list of partition hashes for a data root in the database
pub fn set_partition_hashes_by_data_root<T: DbTxMut>(
    tx: &T,
    data_root: DataRoot,
    partition_hashes: PartitionHashes,
) -> eyre::Result<()> {
    Ok(tx.put::<PartitionHashesByDataRoot>(data_root, partition_hashes)?)
}

/// Retrieves list of partition hashes for a data root from the database
pub fn get_partition_hashes_by_data_root<T: DbTx>(
    tx: &T,
    data_root: DataRoot,
) -> eyre::Result<Option<PartitionHashes>> {
    Ok(tx.get::<PartitionHashesByDataRoot>(data_root)?)
}

#[cfg(test)]
mod tests {
    use irys_types::{IrysBlockHeader, IrysTransactionHeader};
    use reth_db::Database;

    use crate::{block_header_by_hash, config::get_data_dir, tables::IrysTables};

    use super::{insert_block_header, insert_tx_header, open_or_create_db, tx_header_by_txid};

    #[test]
    fn insert_and_get_tests() -> eyre::Result<()> {
        //let path = tempdir().unwrap();
        let path = get_data_dir();
        println!("TempDir: {:?}", path);

        let tx_header = IrysTransactionHeader::default();
        let db = open_or_create_db(path, IrysTables::ALL, None).unwrap();

        // Write a Tx
        let _ = db.update(|tx| insert_tx_header(tx, &tx_header))?;

        // Read a Tx
        let result = db.view_eyre(|tx| tx_header_by_txid(tx, &tx_header.id))?;
        assert_eq!(result, Some(tx_header));

        let mut block_header = IrysBlockHeader::new();
        block_header.block_hash.0[0] = 1;

        // Write a Block
        let _ = db.update(|tx| insert_block_header(tx, &block_header))?;

        // Read a Block
        let result = db.view_eyre(|tx| block_header_by_hash(tx, &block_header.block_hash))?;
        assert_eq!(result, Some(block_header));

        Ok(())
    }

    // #[test]
    // fn insert_and_get_a_block() {
    //     //let path = tempdir().unwrap();
    //     let path = get_data_dir();
    //     println!("TempDir: {:?}", path);

    //     let mut block_header = IrysBlockHeader::new();
    //     block_header.block_hash.0[0] = 1;
    //     let db = open_or_create_db(path).unwrap();

    //     // Write a Block
    //     {
    //         let result = insert_block(&db, &block_header);
    //         println!("result: {:?}", result);
    //         assert_matches!(result, Ok(_));
    //     }

    //     // Read a Block
    //     {
    //         let result = block_by_hash(&db, block_header.block_hash);
    //         assert_eq!(result, Ok(Some(block_header)));
    //         println!("result: {:?}", result.unwrap().unwrap());
    //     }
    // }

    // #[test]
    // fn insert_and_get_tx() {
    //     //let path = tempdir().unwrap();
    //     let path = get_data_dir();
    //     println!("TempDir: {:?}", path);

    //     let mut tx = IrysTransactionHeader::default();
    //     tx.id.0[0] = 2;
    //     let db = open_or_create_db(path).unwrap();

    //     // Write a Tx
    //     {
    //         let result = insert_tx(&db, &tx);
    //         println!("result: {:?}", result);
    //         assert_matches!(result, Ok(_));
    //     }

    //     // Read a Tx
    //     {
    //         let result = tx_by_txid(&db, &tx.id);
    //         assert_eq!(result, Ok(Some(tx)));
    //         println!("result: {:?}", result.unwrap().unwrap());
    //     }
    // }
}<|MERGE_RESOLUTION|>--- conflicted
+++ resolved
@@ -8,25 +8,24 @@
     PartitionHashes, PartitionHashesByDataRoot,
 };
 
+use crate::Ledger;
+use eyre::eyre;
 use irys_types::partition::PartitionHash;
 use irys_types::{
-<<<<<<< HEAD
-    BlockHash, ChunkPathHash, DataRoot, IrysBlockHeader, IrysTransactionHeader, IrysTransactionId,
-    TxRelativeChunkIndex, UnpackedChunk, MEGABYTE,
-=======
     hash_sha256, BlockHash, BlockRelativeChunkOffset, ChunkPathHash, DataRoot, IrysBlockHeader,
     IrysTransactionHeader, IrysTransactionId, TxPath, TxRelativeChunkOffset, TxRoot, UnpackedChunk,
     H256, MEGABYTE,
->>>>>>> 71585e88
 };
 use reth::prometheus_exporter::install_prometheus_recorder;
-use reth_db::cursor::DbDupCursorRO;
+use reth_db::cursor::{DbDupCursorRO, DupWalker};
+use reth_db::mdbx::tx::Tx;
+use reth_db::mdbx::{Geometry, RO};
 use reth_db::transaction::DbTx;
 use reth_db::transaction::DbTxMut;
 use reth_db::{
     create_db as reth_create_db,
     mdbx::{DatabaseArguments, MaxReadTransactionDuration},
-    ClientVersion, DatabaseEnv, DatabaseError,
+    ClientVersion, Database, DatabaseEnv, DatabaseError,
 };
 use reth_db::{HasName, HasTableType};
 use std::time::{SystemTime, UNIX_EPOCH};
@@ -64,7 +63,7 @@
 ) -> eyre::Result<Option<IrysBlockHeader>> {
     Ok(tx
         .get::<IrysBlockHeaders>(*block_hash)?
-        .map(IrysBlockHeader::from))
+        .and_then(|r| Some(IrysBlockHeader::from(r))))
 }
 
 /// Inserts a [`IrysTransactionHeader`] into [`IrysTxHeaders`]
@@ -79,11 +78,11 @@
 ) -> eyre::Result<Option<IrysTransactionHeader>> {
     Ok(tx
         .get::<IrysTxHeaders>(*txid)?
-        .map(IrysTransactionHeader::from))
-}
-
-/// Takes an [`IrysTransactionHeader`] and caches its `data_root` and tx.id in a
-/// cache database table ([`CachedDataRoots`]). Tracks all the tx.ids' that share the same `data_root`.
+        .and_then(|r| Some(IrysTransactionHeader::from(r))))
+}
+
+/// Takes an [`IrysTransactionHeader`] and caches its data_root and tx.id in a
+/// cache database table ([`CachedDataRoots`]). Tracks all the tx.ids' that share the same data_root.
 pub fn cache_data_root<T: DbTx + DbTxMut>(
     tx: &T,
     tx_header: &IrysTransactionHeader,
@@ -104,17 +103,17 @@
     let mut cached_data_root = result.unwrap_or_else(|| CachedDataRoot {
         timestamp,
         data_size: tx_header.data_size,
-        txid_set: vec![tx_header.id],
+        txid_set: vec![tx_header.id.clone()],
     });
 
     // If the entry exists, update the timestamp and add the txid if necessary
     if !cached_data_root.txid_set.contains(&tx_header.id) {
-        cached_data_root.txid_set.push(tx_header.id);
+        cached_data_root.txid_set.push(tx_header.id.clone());
     }
     cached_data_root.timestamp = timestamp;
 
     // Update the database with the modified or new entry
-    tx.put::<CachedDataRoots>(key, cached_data_root.clone())?;
+    tx.put::<CachedDataRoots>(key, cached_data_root.clone().into())?;
 
     Ok(Some(cached_data_root))
 }
@@ -165,13 +164,8 @@
     Ok(cursor
         .seek_by_key_subkey(data_root, chunk_offset)?
         // make sure we find the exact subkey - dupsort seek can seek to the value, or a value greater than if it doesn't exist.
-<<<<<<< HEAD
-        .filter(|result| result.index == chunk_index)
-        .map(|index_entry| index_entry.meta))
-=======
         .filter(|result| result.index == chunk_offset)
         .and_then(|index_entry| Some(index_entry.meta)))
->>>>>>> 71585e88
 }
 /// Retrieves a cached chunk ([`(CachedChunkIndexMetadata, CachedChunk)`]) from the cache ([`CachedChunks`] and [`CachedChunksIndex`]) using its parent  [`DataRoot`] and [`TxRelativeChunkOffset`]
 pub fn cached_chunk_by_chunk_offset<T: DbTx>(
@@ -181,15 +175,9 @@
 ) -> eyre::Result<Option<(CachedChunkIndexMetadata, CachedChunk)>> {
     let mut cursor = tx.cursor_dup_read::<CachedChunksIndex>()?;
 
-<<<<<<< HEAD
-    if let Some(index_entry) = cursor
-        .seek_by_key_subkey(data_root, chunk_index)?
-        .filter(|e| e.index == chunk_index)
-=======
     let result = if let Some(index_entry) = cursor
         .seek_by_key_subkey(data_root, chunk_offset)?
         .filter(|e| e.index == chunk_offset)
->>>>>>> 71585e88
     {
         let meta: CachedChunkIndexMetadata = index_entry.into();
         // expect that the cached chunk always has an entry if the index entry exists
@@ -200,7 +188,9 @@
         )))
     } else {
         Ok(None)
-    }
+    };
+
+    return result;
 }
 
 /// Retrieves a [`CachedChunk`] from [`CachedChunks`] using its [`ChunkPathHash`]
@@ -208,7 +198,7 @@
     tx: &T,
     key: &ChunkPathHash,
 ) -> Result<Option<CachedChunk>, DatabaseError> {
-    tx.get::<CachedChunks>(*key)
+    Ok(tx.get::<CachedChunks>(*key)?)
 }
 
 /// Associates a partition hash with a data root, appending to existing
