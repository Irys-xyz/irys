--- conflicted
+++ resolved
@@ -246,7 +246,7 @@
         .unwrap_or(U256::from(0)))
 }
 
-<<<<<<< HEAD
+
 pub fn insert_peer_list_item<T: DbTxMut>(
     tx: &T,
     mining_address: &Address,
@@ -255,12 +255,8 @@
     Ok(tx.put::<PeerListItems>(mining_address.clone(), peer_list_entry.clone().into())?)
 }
 
-pub fn walk_all<T: Table>(
-    read_tx: &Tx<RO>,
-=======
 pub fn walk_all<T: Table, TX: DbTx>(
     read_tx: &TX,
->>>>>>> 099ad327
 ) -> eyre::Result<Vec<(<T as Table>::Key, <T as Table>::Value)>> {
     let mut read_cursor = read_tx.cursor_read::<T>()?;
     let walker = read_cursor.walk(None)?;
