//! This crate is a dependency for both [chain] and [actors] crates. It exposes
//! database methods for reading and writing from the database as well as some
//! database value types.
pub mod block_index_data;
pub mod config;
pub mod data_ledger;
pub mod database;
/// When data is unconfirmed it is stored in db_cache tables. Once the data
/// (which is part of transactions and blocks) is well confirmed it moves from
/// the cache to one of the db_index tables.
/// Data in the caches can be pending or in a block still subject to re-org so
/// it is not suitable for mining.
pub mod db_cache;
<<<<<<< HEAD
pub mod tx_path;

=======
>>>>>>> 30aa41d7
/// Data in the indexes is confirmed data
pub mod db_index;
/// Tables & methods specific to submodule databases
pub mod submodule;
/// Local macro definition of chain specific mdbx tables
pub mod tables;

pub use block_index_data::*;
pub use data_ledger::*;
pub use database::*;<|MERGE_RESOLUTION|>--- conflicted
+++ resolved
@@ -11,11 +11,8 @@
 /// Data in the caches can be pending or in a block still subject to re-org so
 /// it is not suitable for mining.
 pub mod db_cache;
-<<<<<<< HEAD
 pub mod tx_path;
 
-=======
->>>>>>> 30aa41d7
 /// Data in the indexes is confirmed data
 pub mod db_index;
 /// Tables & methods specific to submodule databases
