--- conflicted
+++ resolved
@@ -1,10 +1,6 @@
 use irys_types::{
     ingress::IngressProof, partition::PartitionHash, ChunkPathHash, DataRoot, IrysBlockHeader,
-<<<<<<< HEAD
-    IrysTransactionHeader, H256,
-=======
     IrysTransactionHeader, TxRelativeChunkOffset, H256,
->>>>>>> 71585e88
 };
 use reth_codecs::Compact;
 use reth_db::{table::DupSort, tables, DatabaseError};
